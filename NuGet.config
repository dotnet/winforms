--- conflicted
+++ resolved
@@ -4,10 +4,7 @@
     <clear />
     <!--Begin: Package sources managed by Dependency Flow automation. Do not edit the sources below.-->
     <!--  Begin: Package sources from dotnet-runtime -->
-<<<<<<< HEAD
     <add key="darc-int-dotnet-runtime-3875b54" value="https://pkgs.dev.azure.com/dnceng/internal/_packaging/darc-int-dotnet-runtime-3875b54e/nuget/v3/index.json" />
-=======
-    <add key="darc-int-dotnet-runtime-e36e4d1" value="https://pkgs.dev.azure.com/dnceng/internal/_packaging/darc-int-dotnet-runtime-e36e4d1a/nuget/v3/index.json" />
     <add key="darc-int-dotnet-runtime-e36e4d1-8" value="https://pkgs.dev.azure.com/dnceng/internal/_packaging/darc-int-dotnet-runtime-e36e4d1a-8/nuget/v3/index.json" />
     <add key="darc-int-dotnet-runtime-e36e4d1-7" value="https://pkgs.dev.azure.com/dnceng/internal/_packaging/darc-int-dotnet-runtime-e36e4d1a-7/nuget/v3/index.json" />
     <add key="darc-int-dotnet-runtime-e36e4d1-6" value="https://pkgs.dev.azure.com/dnceng/internal/_packaging/darc-int-dotnet-runtime-e36e4d1a-6/nuget/v3/index.json" />
@@ -16,7 +13,6 @@
     <add key="darc-int-dotnet-runtime-e36e4d1-3" value="https://pkgs.dev.azure.com/dnceng/internal/_packaging/darc-int-dotnet-runtime-e36e4d1a-3/nuget/v3/index.json" />
     <add key="darc-int-dotnet-runtime-e36e4d1-2" value="https://pkgs.dev.azure.com/dnceng/internal/_packaging/darc-int-dotnet-runtime-e36e4d1a-2/nuget/v3/index.json" />
     <add key="darc-int-dotnet-runtime-e36e4d1-1" value="https://pkgs.dev.azure.com/dnceng/internal/_packaging/darc-int-dotnet-runtime-e36e4d1a-1/nuget/v3/index.json" />
->>>>>>> 02c3f5e3
     <!--  End: Package sources from dotnet-runtime -->
     <!--End: Package sources managed by Dependency Flow automation. Do not edit the sources above.-->
     <add key="dotnet-eng" value="https://pkgs.dev.azure.com/dnceng/public/_packaging/dotnet-eng/nuget/v3/index.json" />
@@ -37,9 +33,6 @@
     <clear />
     <!--Begin: Package sources managed by Dependency Flow automation. Do not edit the sources below.-->
     <!--  Begin: Package sources from dotnet-runtime -->
-<<<<<<< HEAD
-    <add key="darc-int-dotnet-runtime-3875b54" value="true" />
-=======
     <add key="darc-int-dotnet-runtime-e36e4d1-1" value="true" />
     <add key="darc-int-dotnet-runtime-e36e4d1-2" value="true" />
     <add key="darc-int-dotnet-runtime-e36e4d1-3" value="true" />
@@ -48,8 +41,7 @@
     <add key="darc-int-dotnet-runtime-e36e4d1-6" value="true" />
     <add key="darc-int-dotnet-runtime-e36e4d1-7" value="true" />
     <add key="darc-int-dotnet-runtime-e36e4d1-8" value="true" />
-    <add key="darc-int-dotnet-runtime-e36e4d1" value="true" />
->>>>>>> 02c3f5e3
+    <add key="darc-int-dotnet-runtime-3875b54" value="true" />
     <!--  End: Package sources from dotnet-runtime -->
     <!--End: Package sources managed by Dependency Flow automation. Do not edit the sources above.-->
   </disabledPackageSources>
