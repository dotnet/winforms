--- conflicted
+++ resolved
@@ -3,13 +3,9 @@
   _HelixType: build/product
   
   # Change helix sources based on build project/reason
-<<<<<<< HEAD
-  ${{ if or(eq(variables['System.TeamProject'], 'public'), in(variables['Build.Reason'], 'PullRequest'), eq(variables['Build.Repository.Provider'], 'GitHub')) }}:
-=======
   ${{ if or(eq(variables['System.TeamProject'], 'public'), in(variables['Build.Reason'], 'PullRequest'), contains(variables['Build.DefinitionName'], 'github')) }}:
->>>>>>> d56c69dc
     _HelixSource: pr/dotnet/winforms/$(Build.SourceBranch)
-  ${{ if and(ne(variables['System.TeamProject'], 'public'), notin(variables['Build.Reason'], 'PullRequest'), ne(variables['Build.Repository.Provider'], 'GitHub')) }}:
+  ${{ if and(ne(variables['System.TeamProject'], 'public'), notin(variables['Build.Reason'], 'PullRequest'), not(contains(variables['Build.DefinitionName'], 'github'))) }}:
     _TeamName: DotNetCore
     _HelixSource: official/dotnet/winforms/$(Build.SourceBranch)
 
@@ -45,27 +41,18 @@
           _BuildConfig: Release
           # If the project is public or the build is for a PR, test sign and don't publish package updates to dotnet feed.
           # If the project is not public AND the build is NOT for a PR, real sign and publish.
-<<<<<<< HEAD
-          ${{ if or(eq(variables['System.TeamProject'], 'public'), in(variables['Build.Reason'], 'PullRequest'), eq(variables['Build.Repository.Provider'], 'GitHub')) }}:
-=======
           ${{ if or(eq(variables['System.TeamProject'], 'public'), in(variables['Build.Reason'], 'PullRequest'), contains(variables['Build.DefinitionName'], 'github')) }}:
->>>>>>> d56c69dc
             _PublishType: none
             _SignType: test
             _DotNetPublishToBlobFeed : false
-          ${{ if and(ne(variables['System.TeamProject'], 'public'), notin(variables['Build.Reason'], 'PullRequest'), ne(variables['Build.Repository.Provider'], 'GitHub')) }}:
+          ${{ if and(ne(variables['System.TeamProject'], 'public'), notin(variables['Build.Reason'], 'PullRequest'), not(contains(variables['Build.DefinitionName'], 'github'))) }}:
             _PublishType: blob
             _SignType: real
             _DotNetPublishToBlobFeed : true
 
 # If the project is NOT public AND the build is NOT for a PR, publish build assets
-<<<<<<< HEAD
-- ${{ if and(ne(variables['System.TeamProject'], 'public'), notin(variables['Build.Reason'], 'PullRequest'), ne(variables['Build.Repository.Provider'], 'GitHub')) }}:
-  - template: /eng/common/templates/phases/publish-build-assets.yml
-=======
 - ${{ if and(ne(variables['System.TeamProject'], 'public'), notin(variables['Build.Reason'], 'PullRequest'), not(contains(variables['Build.DefinitionName'], 'github'))) }}:
   - template: /eng/common-local/templates/phases/publish-build-assets.yml
->>>>>>> d56c69dc
     parameters:
       dependsOn:
         - Windows_NT
