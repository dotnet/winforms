# This is a simple wrapper for eng/ci.yml so we have a place to define variables,
# since yaml doesn't have good support for delayed variable expansion
variables:
  Build.Repository.Clean: true
  _HelixType: build/product
  
  # Change some variables based on build conditions
  ${{ if or(eq(variables['System.TeamProject'], 'public'), in(variables['Build.Reason'], 'PullRequest'), contains(variables['Build.DefinitionName'], 'github')) }}:
    _HelixSource: pr/dotnet/winforms/$(Build.SourceBranch)
    _PublishType: none
    _SignType: test
    _DotNetPublishToBlobFeed : false
  # else
  ${{ if and(ne(variables['System.TeamProject'], 'public'), notin(variables['Build.Reason'], 'PullRequest'), not(contains(variables['Build.DefinitionName'], 'github'))) }}:
    _TeamName: DotNetCore
    _HelixSource: official/dotnet/winforms/$(Build.SourceBranch)
    _PublishType: blob
    _SignType: real
    _DotNetPublishToBlobFeed : true

# only trigger builds for the master branch
trigger:
- master

# To be added in the future when VSTS supports this feature
# pr:
# - master

# Call the ci.yml template, which does the real work
phases:
- template: /eng/ci.yml
  parameters:
<<<<<<< HEAD
    name: Windows_NT
    queue:
      # Always use the internal pool. This is temporary while the github project is private.
      # TODO: Once we go public, remove the following line and uncomment the lines below
      name: dotnet-internal-temp
      # If project is public, use the external pool. Otherwise, use internal.
      #${{ if eq(variables['System.TeamProject'], 'public') }}:
      #  name: dotnet-external-temp
      #${{ if ne(variables['System.TeamProject'], 'public') }}:
      #  name: dotnet-internal-temp
      parallel: 99
      matrix:
        Build_Debug:
          _BuildConfig: Debug
          _PublishType: none
          _SignType: test
          _DotNetPublishToBlobFeed : false
        Build_Release:
          _BuildConfig: Release
          # If the project is public or the build is for a PR, test sign and don't publish package updates to dotnet feed.
          # If the project is not public AND the build is NOT for a PR, real sign and publish.
          ${{ if or(eq(variables['System.TeamProject'], 'public'), in(variables['Build.Reason'], 'PullRequest'), contains(variables['Build.DefinitionName'], 'github')) }}:
            _PublishType: none
            _SignType: test
            _DotNetPublishToBlobFeed : false
          ${{ if and(ne(variables['System.TeamProject'], 'public'), notin(variables['Build.Reason'], 'PullRequest'), not(contains(variables['Build.DefinitionName'], 'github'))) }}:
            _PublishType: blob
            _SignType: real
            _DotNetPublishToBlobFeed : true

# If the project is NOT public AND the build is NOT for a PR, publish build assets
- ${{ if and(ne(variables['System.TeamProject'], 'public'), notin(variables['Build.Reason'], 'PullRequest'), not(contains(variables['Build.DefinitionName'], 'github'))) }}:
  - template: /eng/common-local/templates/phases/publish-build-assets.yml
    parameters:
      dependsOn:
        - Windows_NT
      queue:
        name: Hosted VS2017
      configuration: Debug
=======
    # Workaround for agent pool not able to be read from a runtime variable
    # Once the Azure DevOps team fixes this, move this up with the rest of the variables
    # runAsPublic also controls some of template conditionals, so it can't be in a runtime variable
    ${{ if or(eq(variables['System.TeamProject'], 'public'), in(variables['Build.Reason'], 'PullRequest'), contains(variables['Build.DefinitionName'], 'github')) }}:
      agentPool: dotnet-internal-temp # todo: once github repo goes public, change this to dotnet-external-temp
      runAsPublic: true
    #else
    ${{ if and(ne(variables['System.TeamProject'], 'public'), notin(variables['Build.Reason'], 'PullRequest'), not(contains(variables['Build.DefinitionName'], 'github'))) }}:
      agentPool: dotnet-internal-temp
      runAsPublic: false
>>>>>>> 70b2c285
<|MERGE_RESOLUTION|>--- conflicted
+++ resolved
@@ -30,47 +30,6 @@
 phases:
 - template: /eng/ci.yml
   parameters:
-<<<<<<< HEAD
-    name: Windows_NT
-    queue:
-      # Always use the internal pool. This is temporary while the github project is private.
-      # TODO: Once we go public, remove the following line and uncomment the lines below
-      name: dotnet-internal-temp
-      # If project is public, use the external pool. Otherwise, use internal.
-      #${{ if eq(variables['System.TeamProject'], 'public') }}:
-      #  name: dotnet-external-temp
-      #${{ if ne(variables['System.TeamProject'], 'public') }}:
-      #  name: dotnet-internal-temp
-      parallel: 99
-      matrix:
-        Build_Debug:
-          _BuildConfig: Debug
-          _PublishType: none
-          _SignType: test
-          _DotNetPublishToBlobFeed : false
-        Build_Release:
-          _BuildConfig: Release
-          # If the project is public or the build is for a PR, test sign and don't publish package updates to dotnet feed.
-          # If the project is not public AND the build is NOT for a PR, real sign and publish.
-          ${{ if or(eq(variables['System.TeamProject'], 'public'), in(variables['Build.Reason'], 'PullRequest'), contains(variables['Build.DefinitionName'], 'github')) }}:
-            _PublishType: none
-            _SignType: test
-            _DotNetPublishToBlobFeed : false
-          ${{ if and(ne(variables['System.TeamProject'], 'public'), notin(variables['Build.Reason'], 'PullRequest'), not(contains(variables['Build.DefinitionName'], 'github'))) }}:
-            _PublishType: blob
-            _SignType: real
-            _DotNetPublishToBlobFeed : true
-
-# If the project is NOT public AND the build is NOT for a PR, publish build assets
-- ${{ if and(ne(variables['System.TeamProject'], 'public'), notin(variables['Build.Reason'], 'PullRequest'), not(contains(variables['Build.DefinitionName'], 'github'))) }}:
-  - template: /eng/common-local/templates/phases/publish-build-assets.yml
-    parameters:
-      dependsOn:
-        - Windows_NT
-      queue:
-        name: Hosted VS2017
-      configuration: Debug
-=======
     # Workaround for agent pool not able to be read from a runtime variable
     # Once the Azure DevOps team fixes this, move this up with the rest of the variables
     # runAsPublic also controls some of template conditionals, so it can't be in a runtime variable
@@ -80,5 +39,4 @@
     #else
     ${{ if and(ne(variables['System.TeamProject'], 'public'), notin(variables['Build.Reason'], 'PullRequest'), not(contains(variables['Build.DefinitionName'], 'github'))) }}:
       agentPool: dotnet-internal-temp
-      runAsPublic: false
->>>>>>> 70b2c285
+      runAsPublic: false