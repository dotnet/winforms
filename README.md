--- conflicted
+++ resolved
@@ -1,9 +1,5 @@
 # Windows Forms
 
-<<<<<<< HEAD
-[![Build Status](https://dnceng.visualstudio.com/public/_apis/build/status/dotnet/winforms/dotnet-winforms%20CI)](https://dnceng.visualstudio.com/public/_build/latest?definitionId=267&branch=master)
-=======
->>>>>>> 0867e68a
 [![License: MIT](https://img.shields.io/badge/License-MIT-green.svg)](https://github.com/dotnet/winforms/blob/master/LICENSE.TXT)
 
 Windows Forms (WinForms) is a UI framework for building Windows desktop applications. It is a .NET wrapper over Windows user interface libraries, such as User32 and GDI+. It also offers controls and other functionality that is unique to Windows Forms.
@@ -34,7 +30,10 @@
 
 ### Code Coverage
 
-[![codecov](https://codecov.io/gh/dotnet/winforms/branch/master/graph/badge.svg?flag=production)](https://codecov.io/gh/dotnet/winforms)
+|               | Production                                        | Test Source                                       | Combined                                          |
+|-------------  |-------------------------------------------------  |-------------------------------------------------  |-------------------------------------------------  |
+| Master        | [![codecov][master-coverage-prod]][coverage]      | [![codecov][master-coverage-test]][coverage]      | [![codecov][master-coverage-all]][coverage]       |
+| Release/3.0   | [![codecov][release3-coverage-prod]][coverage]    | [![codecov][release3-coverage-test]][coverage]    | [![codecov][release3-coverage-all]][coverage]     |
 
 ## Status
 
@@ -53,14 +52,6 @@
 We have published very few tests and have very limited coverage for PRs at this time as a result. We will be slow in merging PRs as a result. We will add more tests in 2019, however, it will be an incremental process. We welcome test contributions to increase coverage and help us validate PRs more easily.
 
 The Visual Studio WinForms designer is not yet available and will be part of a Visual Studio 2019 update. In short, we need to move to an out-of-proc model (relative to Visual Studio) for the designer.
-
-### Code Coverage
-
-|             	| Production 	                                                                                                    | Test Source 	                                                                                                | Combined 	                                                                                            |
-|-------------	|-----------------------------------------------------------------------------------------------------------------	|-------------------------------------------------------------------------------------------------------------	|-----------------------------------------------------------------------------------------------------  |
-| Master      	| [![codecov](https://codecov.io/gh/dotnet/winforms/branch/master/graph/badge.svg?flag=production)][coverage]       | [![codecov](https://codecov.io/gh/dotnet/winforms/branch/master/graph/badge.svg?flag=test)][coverage]         | [![codecov](https://codecov.io/gh/dotnet/winforms/branch/master/graph/badge.svg?)][coverage]          |
-| Release/3.0 	| [![codecov](https://codecov.io/gh/dotnet/winforms/branch/release%2F3.0/graph/badge.svg?flag=production)][coverage] | [![codecov](https://codecov.io/gh/dotnet/winforms/branch/release%2F3.0/graph/badge.svg?flag=test)][coverage]   | [![codecov](https://codecov.io/gh/dotnet/winforms/branch/release%2F3.0/graph/badge.svg?)][coverage]    |
-
 
 ## How to Engage, Contribute, and Provide Feedback
 
@@ -104,7 +95,6 @@
 [porting-guidelines]: Documentation/porting-guidelines.md
 [developing]: Documentation/developer-guide.md
 
-[coverage]: https://codecov.io/gh/dotnet/winforms
 [wpf]: https://github.com/dotnet/wpf
 [.net-core-3.0-sdk-preview]: https://dotnet.microsoft.com/download/dotnet-core/3.0
 [corefx-contributing]: https://github.com/dotnet/corefx/blob/master/Documentation/project-docs/contributing.md
@@ -132,4 +122,14 @@
 
 [master-core-sdk-build]: https://dev.azure.com/dnceng/internal/_apis/build/status/286
 [release3-core-sdk-build]: https://dev.azure.com/dnceng/internal/_apis/build/status/286?branchName=release%2f3.0.1xx
-[core-sdk-build]: https://dev.azure.com/dnceng/internal/_apis/build/status/286+[core-sdk-build]: https://dev.azure.com/dnceng/internal/_apis/build/status/286
+
+[master-coverage-prod]: https://codecov.io/gh/dotnet/winforms/branch/master/graph/badge.svg?flag=production
+[release3-coverage-prod]: https://codecov.io/gh/dotnet/winforms/branch/release%2F3.0/graph/badge.svg?flag=production
+
+[master-coverage-test]: https://codecov.io/gh/dotnet/winforms/branch/master/graph/badge.svg?flag=test
+[release3-coverage-test]: https://codecov.io/gh/dotnet/winforms/branch/release%2F3.0/graph/badge.svg?flag=test
+
+[master-coverage-all]: https://codecov.io/gh/dotnet/winforms/branch/master/graph/badge.svg?
+[release3-coverage-all]: https://codecov.io/gh/dotnet/winforms/branch/release%2F3.0/graph/badge.svg?
+[coverage]: https://codecov.io/gh/dotnet/winforms