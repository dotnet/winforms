# Windows Forms

[![Build Status](https://dnceng.visualstudio.com/public/_apis/build/status/dotnet/winforms/dotnet-winforms%20CI)](https://dnceng.visualstudio.com/public/_build/latest?definitionId=267&branch=master)

Windows Forms (WinForms) is a UI framework for building Windows desktop applications. It is a .NET wrapper over Windows user interface libraries, such as User32 and GDI+. It also offers controls and other functionality that is unique to Windows Forms.

Windows Forms also provides one of the most productive ways to create desktop applications based on the visual designer provided in Visual Studio. It enables drag-and-drop of visual controls and other similar functionality that make it easy to build desktop applications.

<<<<<<< HEAD
> Note: The Windows Forms visual designer is not yet available and will be part of a Visual Studio 2019 update. [See issue #147][issue-#147].
=======
> Note: The Windows Forms visual designer is not yet available and will be part of a Visual Studio 2019 update. [See here for a workaround invoking the Classic Framework Designer](Documentation/winforms-designer.md).
>>>>>>> b4f73282

To learn about project priorities as well as status and ship dates see the [Windows Forms Roadmap][roadmap].

This repository contains WinForms for .NET Core. It does not contain the .NET Framework variant of WinForms.

[Windows Presentation Foundation][wpf] (WPF) is another UI framework used to build Windows desktop applications which is supported on .NET Core. WPF and Windows Forms applications  run only on Windows operating systems. They are part of the `Microsoft.NET.Sdk.WindowsDesktop` SDK. You are recommended to use Visual Studio 2019 Preview 1 to use WPF and Windows Forms with .NET Core.

## Getting started

* [.NET Core 3.0 SDK Preview 1][.net-core-3.0-sdk-preview-1]
* [Getting started instructions][getting-started]
* [Contributing guide][contributing]
* [Porting guide][porting-guidelines]

## Status

We are in the process of doing four projects with Windows Forms:

1. Port Windows Forms to .NET Core.

1. Publish source to GitHub.

1. Publish (and in some cases write) tests to GitHub and enable automated testing infrastructure.

1. Enable the Visual Studio WinForms designer to work with WinForms running on .NET Core.

The first two tasks are well underway. Most of the source has been published to GitHub although we are still bringing the codebase up to functional and performance parity with .NET Framework.

We have published very few tests and have very limited coverage for PRs at this time as a result. We will be slow in merging PRs as a result. We will add more tests in 2019, however, it will be an incremental process. We welcome test contributions to increase coverage and help us validate PRs more easily.

The Visual Studio WinForms designer is not yet available and will be part of a Visual Studio 2019 update. In short, we need to move to an out-of-proc model (relative to Visual Studio) for the designer.

## How to Engage, Contribute, and Provide Feedback

Some of the best ways to contribute are to try things out, file bugs, join in design conversations, and fix issues.

* The [contributing guidelines][contributing]and the more general [.NET Core contributing guide][corefx-contributing] define contributing rules.
* The [Developer Guide][developer-guide] defines the setup and workflow for working on this repository.
* If you have a question or have found a bug, [file an issue][issue-new].
* Use [daily builds][getting-started] if you want to contribute and stay up to date with the team.

### .NET Framework issues

Issues with .NET Framework, including WinForms, should be filed on [VS developer community][developer-community], or [Product Support][product-support]. They should not be filed on this repository.

### Reporting security issues

Security issues and bugs should be reported privately via email to the Microsoft Security Response Center (MSRC) <secure@microsoft.com>. You should receive a response within 24 hours. If for some reason you do not, please follow up via email to ensure we received your original message. Further information, including the MSRC PGP key, can be found in the [Security TechCenter][faqs-report-an-issue]. Also see info about related [Microsoft .NET Core and ASP.NET Core Bug Bounty Program][bounty-dot-net-core].

## Relationship to .NET Framework

This code base is a fork of the Windows Forms code in the .NET Framework. We intend to release .NET Core 3.0 with Windows Forms having parity with the .NET Framework version. Over time, the two implementations may diverge.

The [Update on .NET Core 3.0 and .NET Framework 4.8][update-on-net-core-3-0-and-net-framework-4-8] provides a good description of the forward-looking differences between .NET Core and .NET Framework.

## Code of Conduct

This project uses the [.NET Foundation Code of Conduct][dotnet-code-of-conduct] to define expected conduct in our community. Instances of abusive, harassing, or otherwise unacceptable behavior may be reported by contacting a project maintainer at conduct@dotnetfoundation.org.

## License

.NET Core (including the Windows Forms repository) is licensed under the [MIT license][license].

## .NET Foundation

.NET Core WinForms is a [.NET Foundation][.net-foundation] project.

See the [.NET home repository][dotnet-home] to find other .NET-related projects.

[comment]: <> (Links)

[issue-#147]: https://github.com/dotnet/winforms/issues/147
[roadmap]: roadmap.md
[wpf]: https://github.com/dotnet/wpf
[.net-core-3.0-sdk-preview-1]: https://www.microsoft.com/net/download
[getting-started]: getting-started.md
[contributing]: contributing.md
[porting-guidelines]: porting-guidelines.md
[corefx-contributing]: https://github.com/dotnet/corefx/blob/master/Documentation/project-docs/contributing.md
[developer-guide]: developer-guide.md
[issue-new]: https://github.com/dotnet/winforms/issues/new
[developer-community]: https://developercommunity.visualstudio.com/spaces/61/index.html
[product-support]: https://support.microsoft.com/en-us/contactus?ws=support
[faqs-report-an-issue]: https://www.microsoft.com/msrc/faqs-report-an-issue
[bounty-dot-net-core]: https://www.microsoft.com/msrc/bounty-dot-net-core
[update-on-net-core-3-0-and-net-framework-4-8]: https://blogs.msdn.microsoft.com/dotnet/2018/10/04/update-on-net-core-3-0-and-net-framework-4-8/
[dotnet-code-of-conduct]: https://dotnetfoundation.org/code-of-conduct
[license]: LICENSE.TXT
[.net-foundation]: https://www.dotnetfoundation.org/projects
[dotnet-home]: https://github.com/Microsoft/dotnet<|MERGE_RESOLUTION|>--- conflicted
+++ resolved
@@ -6,11 +6,7 @@
 
 Windows Forms also provides one of the most productive ways to create desktop applications based on the visual designer provided in Visual Studio. It enables drag-and-drop of visual controls and other similar functionality that make it easy to build desktop applications.
 
-<<<<<<< HEAD
-> Note: The Windows Forms visual designer is not yet available and will be part of a Visual Studio 2019 update. [See issue #147][issue-#147].
-=======
-> Note: The Windows Forms visual designer is not yet available and will be part of a Visual Studio 2019 update. [See here for a workaround invoking the Classic Framework Designer](Documentation/winforms-designer.md).
->>>>>>> b4f73282
+> Note: The Windows Forms visual designer is not yet available and will be part of a Visual Studio 2019 update. [See here for a workaround invoking the Classic Framework Designer][designer].
 
 To learn about project priorities as well as status and ship dates see the [Windows Forms Roadmap][roadmap].
 
@@ -82,7 +78,7 @@
 
 [comment]: <> (Links)
 
-[issue-#147]: https://github.com/dotnet/winforms/issues/147
+[designer]: winforms-designer.md
 [roadmap]: roadmap.md
 [wpf]: https://github.com/dotnet/wpf
 [.net-core-3.0-sdk-preview-1]: https://www.microsoft.com/net/download
