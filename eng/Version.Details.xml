<?xml version="1.0" encoding="utf-8"?>
<!-- 
Dependencies registered here by Name and Uri will be updated by Maestro via darc update-dependencies 
  They will be updated either in eng/Versions.props (most) or in global.json (for example: Microsoft.DotNet.Arcade.Sdk) 
Note: if the Uri is a new place, you will need to add a subscription from that place to us in the appropriate channel 
  And you can check these with "darc get-dependencies <dash dash>target-repo "winforms" 
-->
<Dependencies>
  <ProductDependencies>
<<<<<<< HEAD
    <Dependency Name="VS.Redist.Common.NetCore.SharedFramework.x64.8.0" Version="8.0.14-servicing.25111.18">
      <Uri>https://dev.azure.com/dnceng/internal/_git/dotnet-runtime</Uri>
      <Sha>1584e493603cfc4e9b36b77d6d4afe97de6363f9</Sha>
    </Dependency>
    <Dependency Name="Microsoft.NETCore.Platforms" Version="8.0.14-servicing.25111.18">
      <Uri>https://dev.azure.com/dnceng/internal/_git/dotnet-runtime</Uri>
      <Sha>1584e493603cfc4e9b36b77d6d4afe97de6363f9</Sha>
=======
    <Dependency Name="VS.Redist.Common.NetCore.SharedFramework.x64.8.0" Version="8.0.13-servicing.25066.9">
      <Uri>https://dev.azure.com/dnceng/internal/_git/dotnet-runtime</Uri>
      <Sha>eba546b0f0d448e0176a2222548fd7a2fbf464c0</Sha>
    </Dependency>
    <Dependency Name="Microsoft.NETCore.Platforms" Version="8.0.13-servicing.25066.9">
      <Uri>https://dev.azure.com/dnceng/internal/_git/dotnet-runtime</Uri>
      <Sha>eba546b0f0d448e0176a2222548fd7a2fbf464c0</Sha>
>>>>>>> 6a5c4fc1
    </Dependency>
    <Dependency Name="System.Resources.Extensions" Version="8.0.0">
      <Uri>https://dev.azure.com/dnceng/internal/_git/dotnet-runtime</Uri>
      <Sha>5535e31a712343a63f5d7d796cd874e563e5ac14</Sha>
    </Dependency>
    <Dependency Name="System.Windows.Extensions" Version="8.0.0">
      <Uri>https://dev.azure.com/dnceng/internal/_git/dotnet-runtime</Uri>
      <Sha>5535e31a712343a63f5d7d796cd874e563e5ac14</Sha>
    </Dependency>
<<<<<<< HEAD
    <Dependency Name="Microsoft.NET.Sdk.IL" Version="8.0.14-servicing.25111.18">
      <Uri>https://dev.azure.com/dnceng/internal/_git/dotnet-runtime</Uri>
      <Sha>1584e493603cfc4e9b36b77d6d4afe97de6363f9</Sha>
    </Dependency>
    <Dependency Name="Microsoft.NETCore.ILAsm" Version="8.0.14-servicing.25111.18">
      <Uri>https://dev.azure.com/dnceng/internal/_git/dotnet-runtime</Uri>
      <Sha>1584e493603cfc4e9b36b77d6d4afe97de6363f9</Sha>
    </Dependency>
    <Dependency Name="runtime.win-x64.Microsoft.NETCore.ILAsm" Version="8.0.14-servicing.25111.18">
      <Uri>https://dev.azure.com/dnceng/internal/_git/dotnet-runtime</Uri>
      <Sha>1584e493603cfc4e9b36b77d6d4afe97de6363f9</Sha>
    </Dependency>
    <Dependency Name="runtime.win-x86.Microsoft.NETCore.ILAsm" Version="8.0.14-servicing.25111.18">
      <Uri>https://dev.azure.com/dnceng/internal/_git/dotnet-runtime</Uri>
      <Sha>1584e493603cfc4e9b36b77d6d4afe97de6363f9</Sha>
=======
    <Dependency Name="Microsoft.NET.Sdk.IL" Version="8.0.13-servicing.25066.9">
      <Uri>https://dev.azure.com/dnceng/internal/_git/dotnet-runtime</Uri>
      <Sha>eba546b0f0d448e0176a2222548fd7a2fbf464c0</Sha>
    </Dependency>
    <Dependency Name="Microsoft.NETCore.ILAsm" Version="8.0.13-servicing.25066.9">
      <Uri>https://dev.azure.com/dnceng/internal/_git/dotnet-runtime</Uri>
      <Sha>eba546b0f0d448e0176a2222548fd7a2fbf464c0</Sha>
    </Dependency>
    <Dependency Name="runtime.win-x64.Microsoft.NETCore.ILAsm" Version="8.0.13-servicing.25066.9">
      <Uri>https://dev.azure.com/dnceng/internal/_git/dotnet-runtime</Uri>
      <Sha>eba546b0f0d448e0176a2222548fd7a2fbf464c0</Sha>
    </Dependency>
    <Dependency Name="runtime.win-x86.Microsoft.NETCore.ILAsm" Version="8.0.13-servicing.25066.9">
      <Uri>https://dev.azure.com/dnceng/internal/_git/dotnet-runtime</Uri>
      <Sha>eba546b0f0d448e0176a2222548fd7a2fbf464c0</Sha>
>>>>>>> 6a5c4fc1
    </Dependency>
    <Dependency Name="System.Reflection.MetadataLoadContext" Version="8.0.1">
      <Uri>https://dev.azure.com/dnceng/internal/_git/dotnet-runtime</Uri>
      <Sha>81cabf2857a01351e5ab578947c7403a5b128ad1</Sha>
    </Dependency>
<<<<<<< HEAD
    <Dependency Name="Microsoft.NETCore.ILDAsm" Version="8.0.14-servicing.25111.18">
      <Uri>https://dev.azure.com/dnceng/internal/_git/dotnet-runtime</Uri>
      <Sha>1584e493603cfc4e9b36b77d6d4afe97de6363f9</Sha>
=======
    <Dependency Name="Microsoft.NETCore.ILDAsm" Version="8.0.13-servicing.25066.9">
      <Uri>https://dev.azure.com/dnceng/internal/_git/dotnet-runtime</Uri>
      <Sha>eba546b0f0d448e0176a2222548fd7a2fbf464c0</Sha>
>>>>>>> 6a5c4fc1
    </Dependency>
    <Dependency Name="System.Text.Encodings.Web" Version="8.0.0">
      <Uri>https://dev.azure.com/dnceng/internal/_git/dotnet-runtime</Uri>
      <Sha>5535e31a712343a63f5d7d796cd874e563e5ac14</Sha>
    </Dependency>
    <Dependency Name="System.Text.Json" Version="8.0.5">
      <Uri>https://dev.azure.com/dnceng/internal/_git/dotnet-runtime</Uri>
      <Sha>81cabf2857a01351e5ab578947c7403a5b128ad1</Sha>
    </Dependency>
<<<<<<< HEAD
    <Dependency Name="Microsoft.NETCore.App.Ref" Version="8.0.14">
      <Uri>https://dev.azure.com/dnceng/internal/_git/dotnet-runtime</Uri>
      <Sha>1584e493603cfc4e9b36b77d6d4afe97de6363f9</Sha>
    </Dependency>
    <Dependency Name="Microsoft.NETCore.App.Runtime.win-x64" Version="8.0.14">
      <Uri>https://dev.azure.com/dnceng/internal/_git/dotnet-runtime</Uri>
      <Sha>1584e493603cfc4e9b36b77d6d4afe97de6363f9</Sha>
    </Dependency>
    <Dependency Name="Microsoft.Internal.Runtime.WindowsDesktop.Transport" Version="8.0.14-servicing.25111.18">
      <Uri>https://dev.azure.com/dnceng/internal/_git/dotnet-runtime</Uri>
      <Sha>1584e493603cfc4e9b36b77d6d4afe97de6363f9</Sha>
=======
    <Dependency Name="Microsoft.NETCore.App.Ref" Version="8.0.13">
      <Uri>https://dev.azure.com/dnceng/internal/_git/dotnet-runtime</Uri>
      <Sha>eba546b0f0d448e0176a2222548fd7a2fbf464c0</Sha>
    </Dependency>
    <Dependency Name="Microsoft.NETCore.App.Runtime.win-x64" Version="8.0.13">
      <Uri>https://dev.azure.com/dnceng/internal/_git/dotnet-runtime</Uri>
      <Sha>eba546b0f0d448e0176a2222548fd7a2fbf464c0</Sha>
    </Dependency>
    <Dependency Name="Microsoft.Internal.Runtime.WindowsDesktop.Transport" Version="8.0.13-servicing.25066.9">
      <Uri>https://dev.azure.com/dnceng/internal/_git/dotnet-runtime</Uri>
      <Sha>eba546b0f0d448e0176a2222548fd7a2fbf464c0</Sha>
>>>>>>> 6a5c4fc1
    </Dependency>
    <!-- These dependencies are required by windowsdesktop for coherency. -->
    <Dependency Name="Microsoft.Win32.Registry.AccessControl" Version="8.0.0">
      <Uri>https://dev.azure.com/dnceng/internal/_git/dotnet-runtime</Uri>
      <Sha>5535e31a712343a63f5d7d796cd874e563e5ac14</Sha>
    </Dependency>
    <Dependency Name="Microsoft.Win32.SystemEvents" Version="8.0.0">
      <Uri>https://dev.azure.com/dnceng/internal/_git/dotnet-runtime</Uri>
      <Sha>5535e31a712343a63f5d7d796cd874e563e5ac14</Sha>
    </Dependency>
    <Dependency Name="System.CodeDom" Version="8.0.0">
      <Uri>https://dev.azure.com/dnceng/internal/_git/dotnet-runtime</Uri>
      <Sha>5535e31a712343a63f5d7d796cd874e563e5ac14</Sha>
    </Dependency>
    <Dependency Name="System.ComponentModel.Composition" Version="8.0.0">
      <Uri>https://dev.azure.com/dnceng/internal/_git/dotnet-runtime</Uri>
      <Sha>5535e31a712343a63f5d7d796cd874e563e5ac14</Sha>
    </Dependency>
    <Dependency Name="System.Configuration.ConfigurationManager" Version="8.0.1">
      <Uri>https://dev.azure.com/dnceng/internal/_git/dotnet-runtime</Uri>
      <Sha>81cabf2857a01351e5ab578947c7403a5b128ad1</Sha>
    </Dependency>
    <Dependency Name="System.Data.Odbc" Version="8.0.1">
      <Uri>https://dev.azure.com/dnceng/internal/_git/dotnet-runtime</Uri>
      <Sha>81cabf2857a01351e5ab578947c7403a5b128ad1</Sha>
    </Dependency>
    <Dependency Name="System.Data.OleDb" Version="8.0.1">
      <Uri>https://dev.azure.com/dnceng/internal/_git/dotnet-runtime</Uri>
      <Sha>81cabf2857a01351e5ab578947c7403a5b128ad1</Sha>
    </Dependency>
    <Dependency Name="System.Diagnostics.EventLog" Version="8.0.1">
      <Uri>https://dev.azure.com/dnceng/internal/_git/dotnet-runtime</Uri>
      <Sha>81cabf2857a01351e5ab578947c7403a5b128ad1</Sha>
    </Dependency>
    <Dependency Name="System.Diagnostics.PerformanceCounter" Version="8.0.1">
      <Uri>https://dev.azure.com/dnceng/internal/_git/dotnet-runtime</Uri>
      <Sha>81cabf2857a01351e5ab578947c7403a5b128ad1</Sha>
    </Dependency>
    <Dependency Name="System.DirectoryServices.AccountManagement" Version="8.0.1">
      <Uri>https://dev.azure.com/dnceng/internal/_git/dotnet-runtime</Uri>
      <Sha>81cabf2857a01351e5ab578947c7403a5b128ad1</Sha>
    </Dependency>
    <Dependency Name="System.DirectoryServices.Protocols" Version="8.0.0">
      <Uri>https://dev.azure.com/dnceng/internal/_git/dotnet-runtime</Uri>
      <Sha>5535e31a712343a63f5d7d796cd874e563e5ac14</Sha>
    </Dependency>
    <Dependency Name="System.DirectoryServices" Version="8.0.0">
      <Uri>https://dev.azure.com/dnceng/internal/_git/dotnet-runtime</Uri>
      <Sha>5535e31a712343a63f5d7d796cd874e563e5ac14</Sha>
    </Dependency>
    <Dependency Name="System.IO.Packaging" Version="8.0.1">
      <Uri>https://dev.azure.com/dnceng/internal/_git/dotnet-runtime</Uri>
      <Sha>81cabf2857a01351e5ab578947c7403a5b128ad1</Sha>
    </Dependency>
    <Dependency Name="System.IO.Ports" Version="8.0.0">
      <Uri>https://dev.azure.com/dnceng/internal/_git/dotnet-runtime</Uri>
      <Sha>5535e31a712343a63f5d7d796cd874e563e5ac14</Sha>
    </Dependency>
    <Dependency Name="System.Management" Version="8.0.0">
      <Uri>https://dev.azure.com/dnceng/internal/_git/dotnet-runtime</Uri>
      <Sha>5535e31a712343a63f5d7d796cd874e563e5ac14</Sha>
    </Dependency>
    <Dependency Name="System.Reflection.Context" Version="8.0.0">
      <Uri>https://dev.azure.com/dnceng/internal/_git/dotnet-runtime</Uri>
      <Sha>5535e31a712343a63f5d7d796cd874e563e5ac14</Sha>
    </Dependency>
    <Dependency Name="System.Runtime.Caching" Version="8.0.1">
      <Uri>https://dev.azure.com/dnceng/internal/_git/dotnet-runtime</Uri>
      <Sha>81cabf2857a01351e5ab578947c7403a5b128ad1</Sha>
    </Dependency>
    <Dependency Name="System.Security.Cryptography.Pkcs" Version="8.0.1">
      <Uri>https://dev.azure.com/dnceng/internal/_git/dotnet-runtime</Uri>
      <Sha>81cabf2857a01351e5ab578947c7403a5b128ad1</Sha>
    </Dependency>
    <Dependency Name="System.Security.Cryptography.ProtectedData" Version="8.0.0">
      <Uri>https://dev.azure.com/dnceng/internal/_git/dotnet-runtime</Uri>
      <Sha>5535e31a712343a63f5d7d796cd874e563e5ac14</Sha>
    </Dependency>
    <Dependency Name="System.Security.Cryptography.Xml" Version="8.0.2">
      <Uri>https://dev.azure.com/dnceng/internal/_git/dotnet-runtime</Uri>
      <Sha>81cabf2857a01351e5ab578947c7403a5b128ad1</Sha>
    </Dependency>
    <Dependency Name="System.Security.Permissions" Version="8.0.0">
      <Uri>https://dev.azure.com/dnceng/internal/_git/dotnet-runtime</Uri>
      <Sha>5535e31a712343a63f5d7d796cd874e563e5ac14</Sha>
    </Dependency>
    <Dependency Name="System.ServiceModel.Syndication" Version="8.0.0">
      <Uri>https://dev.azure.com/dnceng/internal/_git/dotnet-runtime</Uri>
      <Sha>5535e31a712343a63f5d7d796cd874e563e5ac14</Sha>
    </Dependency>
    <Dependency Name="System.ServiceProcess.ServiceController" Version="8.0.1">
      <Uri>https://dev.azure.com/dnceng/internal/_git/dotnet-runtime</Uri>
      <Sha>81cabf2857a01351e5ab578947c7403a5b128ad1</Sha>
    </Dependency>
    <Dependency Name="System.Speech" Version="8.0.0">
      <Uri>https://dev.azure.com/dnceng/internal/_git/dotnet-runtime</Uri>
      <Sha>5535e31a712343a63f5d7d796cd874e563e5ac14</Sha>
    </Dependency>
    <Dependency Name="System.Text.Encoding.CodePages" Version="8.0.0">
      <Uri>https://dev.azure.com/dnceng/internal/_git/dotnet-runtime</Uri>
      <Sha>5535e31a712343a63f5d7d796cd874e563e5ac14</Sha>
    </Dependency>
    <Dependency Name="System.Threading.AccessControl" Version="8.0.0">
      <Uri>https://dev.azure.com/dnceng/internal/_git/dotnet-runtime</Uri>
      <Sha>5535e31a712343a63f5d7d796cd874e563e5ac14</Sha>
    </Dependency>
    <Dependency Name="System.ComponentModel.Composition.Registration" Version="8.0.0">
      <Uri>https://dev.azure.com/dnceng/internal/_git/dotnet-runtime</Uri>
      <Sha>5535e31a712343a63f5d7d796cd874e563e5ac14</Sha>
    </Dependency>
  </ProductDependencies>
  <ToolsetDependencies>
    <!-- Arcade -->
    <Dependency Name="Microsoft.DotNet.Arcade.Sdk" Version="8.0.0-beta.25111.4">
      <Uri>https://github.com/dotnet/arcade</Uri>
      <Sha>a319ada170a54ee87c7a81e3309948e3d3ea7aca</Sha>
    </Dependency>
    <Dependency Name="Microsoft.DotNet.GenFacades" Version="8.0.0-beta.25111.4">
      <Uri>https://github.com/dotnet/arcade</Uri>
      <Sha>a319ada170a54ee87c7a81e3309948e3d3ea7aca</Sha>
    </Dependency>
    <Dependency Name="Microsoft.DotNet.CMake.Sdk" Version="8.0.0-beta.25111.4">
      <Uri>https://github.com/dotnet/arcade</Uri>
      <Sha>a319ada170a54ee87c7a81e3309948e3d3ea7aca</Sha>
    </Dependency>
    <Dependency Name="Microsoft.DotNet.Helix.Sdk" Version="8.0.0-beta.25111.4">
      <Uri>https://github.com/dotnet/arcade</Uri>
      <Sha>a319ada170a54ee87c7a81e3309948e3d3ea7aca</Sha>
    </Dependency>
    <Dependency Name="Microsoft.DotNet.RemoteExecutor" Version="8.0.0-beta.25111.4">
      <Uri>https://github.com/dotnet/arcade</Uri>
      <Sha>a319ada170a54ee87c7a81e3309948e3d3ea7aca</Sha>
    </Dependency>
    <Dependency Name="Microsoft.DotNet.XUnitExtensions" Version="8.0.0-beta.25111.4">
      <Uri>https://github.com/dotnet/arcade</Uri>
      <Sha>a319ada170a54ee87c7a81e3309948e3d3ea7aca</Sha>
    </Dependency>
  </ToolsetDependencies>
</Dependencies><|MERGE_RESOLUTION|>--- conflicted
+++ resolved
@@ -7,7 +7,6 @@
 -->
 <Dependencies>
   <ProductDependencies>
-<<<<<<< HEAD
     <Dependency Name="VS.Redist.Common.NetCore.SharedFramework.x64.8.0" Version="8.0.14-servicing.25111.18">
       <Uri>https://dev.azure.com/dnceng/internal/_git/dotnet-runtime</Uri>
       <Sha>1584e493603cfc4e9b36b77d6d4afe97de6363f9</Sha>
@@ -15,15 +14,6 @@
     <Dependency Name="Microsoft.NETCore.Platforms" Version="8.0.14-servicing.25111.18">
       <Uri>https://dev.azure.com/dnceng/internal/_git/dotnet-runtime</Uri>
       <Sha>1584e493603cfc4e9b36b77d6d4afe97de6363f9</Sha>
-=======
-    <Dependency Name="VS.Redist.Common.NetCore.SharedFramework.x64.8.0" Version="8.0.13-servicing.25066.9">
-      <Uri>https://dev.azure.com/dnceng/internal/_git/dotnet-runtime</Uri>
-      <Sha>eba546b0f0d448e0176a2222548fd7a2fbf464c0</Sha>
-    </Dependency>
-    <Dependency Name="Microsoft.NETCore.Platforms" Version="8.0.13-servicing.25066.9">
-      <Uri>https://dev.azure.com/dnceng/internal/_git/dotnet-runtime</Uri>
-      <Sha>eba546b0f0d448e0176a2222548fd7a2fbf464c0</Sha>
->>>>>>> 6a5c4fc1
     </Dependency>
     <Dependency Name="System.Resources.Extensions" Version="8.0.0">
       <Uri>https://dev.azure.com/dnceng/internal/_git/dotnet-runtime</Uri>
@@ -33,7 +23,6 @@
       <Uri>https://dev.azure.com/dnceng/internal/_git/dotnet-runtime</Uri>
       <Sha>5535e31a712343a63f5d7d796cd874e563e5ac14</Sha>
     </Dependency>
-<<<<<<< HEAD
     <Dependency Name="Microsoft.NET.Sdk.IL" Version="8.0.14-servicing.25111.18">
       <Uri>https://dev.azure.com/dnceng/internal/_git/dotnet-runtime</Uri>
       <Sha>1584e493603cfc4e9b36b77d6d4afe97de6363f9</Sha>
@@ -49,37 +38,14 @@
     <Dependency Name="runtime.win-x86.Microsoft.NETCore.ILAsm" Version="8.0.14-servicing.25111.18">
       <Uri>https://dev.azure.com/dnceng/internal/_git/dotnet-runtime</Uri>
       <Sha>1584e493603cfc4e9b36b77d6d4afe97de6363f9</Sha>
-=======
-    <Dependency Name="Microsoft.NET.Sdk.IL" Version="8.0.13-servicing.25066.9">
-      <Uri>https://dev.azure.com/dnceng/internal/_git/dotnet-runtime</Uri>
-      <Sha>eba546b0f0d448e0176a2222548fd7a2fbf464c0</Sha>
-    </Dependency>
-    <Dependency Name="Microsoft.NETCore.ILAsm" Version="8.0.13-servicing.25066.9">
-      <Uri>https://dev.azure.com/dnceng/internal/_git/dotnet-runtime</Uri>
-      <Sha>eba546b0f0d448e0176a2222548fd7a2fbf464c0</Sha>
-    </Dependency>
-    <Dependency Name="runtime.win-x64.Microsoft.NETCore.ILAsm" Version="8.0.13-servicing.25066.9">
-      <Uri>https://dev.azure.com/dnceng/internal/_git/dotnet-runtime</Uri>
-      <Sha>eba546b0f0d448e0176a2222548fd7a2fbf464c0</Sha>
-    </Dependency>
-    <Dependency Name="runtime.win-x86.Microsoft.NETCore.ILAsm" Version="8.0.13-servicing.25066.9">
-      <Uri>https://dev.azure.com/dnceng/internal/_git/dotnet-runtime</Uri>
-      <Sha>eba546b0f0d448e0176a2222548fd7a2fbf464c0</Sha>
->>>>>>> 6a5c4fc1
     </Dependency>
     <Dependency Name="System.Reflection.MetadataLoadContext" Version="8.0.1">
       <Uri>https://dev.azure.com/dnceng/internal/_git/dotnet-runtime</Uri>
       <Sha>81cabf2857a01351e5ab578947c7403a5b128ad1</Sha>
     </Dependency>
-<<<<<<< HEAD
     <Dependency Name="Microsoft.NETCore.ILDAsm" Version="8.0.14-servicing.25111.18">
       <Uri>https://dev.azure.com/dnceng/internal/_git/dotnet-runtime</Uri>
       <Sha>1584e493603cfc4e9b36b77d6d4afe97de6363f9</Sha>
-=======
-    <Dependency Name="Microsoft.NETCore.ILDAsm" Version="8.0.13-servicing.25066.9">
-      <Uri>https://dev.azure.com/dnceng/internal/_git/dotnet-runtime</Uri>
-      <Sha>eba546b0f0d448e0176a2222548fd7a2fbf464c0</Sha>
->>>>>>> 6a5c4fc1
     </Dependency>
     <Dependency Name="System.Text.Encodings.Web" Version="8.0.0">
       <Uri>https://dev.azure.com/dnceng/internal/_git/dotnet-runtime</Uri>
@@ -89,7 +55,6 @@
       <Uri>https://dev.azure.com/dnceng/internal/_git/dotnet-runtime</Uri>
       <Sha>81cabf2857a01351e5ab578947c7403a5b128ad1</Sha>
     </Dependency>
-<<<<<<< HEAD
     <Dependency Name="Microsoft.NETCore.App.Ref" Version="8.0.14">
       <Uri>https://dev.azure.com/dnceng/internal/_git/dotnet-runtime</Uri>
       <Sha>1584e493603cfc4e9b36b77d6d4afe97de6363f9</Sha>
@@ -101,19 +66,6 @@
     <Dependency Name="Microsoft.Internal.Runtime.WindowsDesktop.Transport" Version="8.0.14-servicing.25111.18">
       <Uri>https://dev.azure.com/dnceng/internal/_git/dotnet-runtime</Uri>
       <Sha>1584e493603cfc4e9b36b77d6d4afe97de6363f9</Sha>
-=======
-    <Dependency Name="Microsoft.NETCore.App.Ref" Version="8.0.13">
-      <Uri>https://dev.azure.com/dnceng/internal/_git/dotnet-runtime</Uri>
-      <Sha>eba546b0f0d448e0176a2222548fd7a2fbf464c0</Sha>
-    </Dependency>
-    <Dependency Name="Microsoft.NETCore.App.Runtime.win-x64" Version="8.0.13">
-      <Uri>https://dev.azure.com/dnceng/internal/_git/dotnet-runtime</Uri>
-      <Sha>eba546b0f0d448e0176a2222548fd7a2fbf464c0</Sha>
-    </Dependency>
-    <Dependency Name="Microsoft.Internal.Runtime.WindowsDesktop.Transport" Version="8.0.13-servicing.25066.9">
-      <Uri>https://dev.azure.com/dnceng/internal/_git/dotnet-runtime</Uri>
-      <Sha>eba546b0f0d448e0176a2222548fd7a2fbf464c0</Sha>
->>>>>>> 6a5c4fc1
     </Dependency>
     <!-- These dependencies are required by windowsdesktop for coherency. -->
     <Dependency Name="Microsoft.Win32.Registry.AccessControl" Version="8.0.0">
