<?xml version="1.0" encoding="utf-8"?>
<!-- 
Dependencies registered here by Name and Uri will be updated by Maestro via darc update-dependencies 
  They will be updated either in eng/Versions.props (most) or in global.json (for example: Microsoft.DotNet.Arcade.Sdk) 
Note: if the Uri is a new place, you will need to add a subscription from that place to us in the appropriate channel 
  And you can check these with "darc get-dependencies <dash dash>target-repo "winforms" 
-->
<Dependencies>
  <ProductDependencies>
<<<<<<< HEAD
    <Dependency Name="VS.Redist.Common.NetCore.SharedFramework.x64.8.0" Version="8.0.22-servicing.25514.13">
      <Uri>https://dev.azure.com/dnceng/internal/_git/dotnet-runtime</Uri>
      <Sha>d5074a2d0ef5250241f9d7493ae02f424777f3aa</Sha>
    </Dependency>
    <Dependency Name="Microsoft.NETCore.Platforms" Version="8.0.22-servicing.25514.13">
      <Uri>https://dev.azure.com/dnceng/internal/_git/dotnet-runtime</Uri>
      <Sha>d5074a2d0ef5250241f9d7493ae02f424777f3aa</Sha>
=======
    <Dependency Name="VS.Redist.Common.NetCore.SharedFramework.x64.8.0" Version="8.0.21-servicing.25475.13">
      <Uri>https://dev.azure.com/dnceng/internal/_git/dotnet-runtime</Uri>
      <Sha>362ab6669d55a75d51166f01b596c967c734ef4c</Sha>
    </Dependency>
    <Dependency Name="Microsoft.NETCore.Platforms" Version="8.0.21-servicing.25475.13">
      <Uri>https://dev.azure.com/dnceng/internal/_git/dotnet-runtime</Uri>
      <Sha>362ab6669d55a75d51166f01b596c967c734ef4c</Sha>
>>>>>>> f492703f
    </Dependency>
    <Dependency Name="System.Resources.Extensions" Version="8.0.0">
      <Uri>https://dev.azure.com/dnceng/internal/_git/dotnet-runtime</Uri>
      <Sha>5535e31a712343a63f5d7d796cd874e563e5ac14</Sha>
    </Dependency>
    <Dependency Name="System.Windows.Extensions" Version="8.0.0">
      <Uri>https://dev.azure.com/dnceng/internal/_git/dotnet-runtime</Uri>
      <Sha>5535e31a712343a63f5d7d796cd874e563e5ac14</Sha>
    </Dependency>
<<<<<<< HEAD
    <Dependency Name="Microsoft.NET.Sdk.IL" Version="8.0.22-servicing.25514.13">
      <Uri>https://dev.azure.com/dnceng/internal/_git/dotnet-runtime</Uri>
      <Sha>d5074a2d0ef5250241f9d7493ae02f424777f3aa</Sha>
    </Dependency>
    <Dependency Name="Microsoft.NETCore.ILAsm" Version="8.0.22-servicing.25514.13">
      <Uri>https://dev.azure.com/dnceng/internal/_git/dotnet-runtime</Uri>
      <Sha>d5074a2d0ef5250241f9d7493ae02f424777f3aa</Sha>
    </Dependency>
    <Dependency Name="runtime.win-x64.Microsoft.NETCore.ILAsm" Version="8.0.22-servicing.25514.13">
      <Uri>https://dev.azure.com/dnceng/internal/_git/dotnet-runtime</Uri>
      <Sha>d5074a2d0ef5250241f9d7493ae02f424777f3aa</Sha>
    </Dependency>
    <Dependency Name="runtime.win-x86.Microsoft.NETCore.ILAsm" Version="8.0.22-servicing.25514.13">
      <Uri>https://dev.azure.com/dnceng/internal/_git/dotnet-runtime</Uri>
      <Sha>d5074a2d0ef5250241f9d7493ae02f424777f3aa</Sha>
=======
    <Dependency Name="Microsoft.NET.Sdk.IL" Version="8.0.21-servicing.25475.13">
      <Uri>https://dev.azure.com/dnceng/internal/_git/dotnet-runtime</Uri>
      <Sha>362ab6669d55a75d51166f01b596c967c734ef4c</Sha>
    </Dependency>
    <Dependency Name="Microsoft.NETCore.ILAsm" Version="8.0.21-servicing.25475.13">
      <Uri>https://dev.azure.com/dnceng/internal/_git/dotnet-runtime</Uri>
      <Sha>362ab6669d55a75d51166f01b596c967c734ef4c</Sha>
    </Dependency>
    <Dependency Name="runtime.win-x64.Microsoft.NETCore.ILAsm" Version="8.0.21-servicing.25475.13">
      <Uri>https://dev.azure.com/dnceng/internal/_git/dotnet-runtime</Uri>
      <Sha>362ab6669d55a75d51166f01b596c967c734ef4c</Sha>
    </Dependency>
    <Dependency Name="runtime.win-x86.Microsoft.NETCore.ILAsm" Version="8.0.21-servicing.25475.13">
      <Uri>https://dev.azure.com/dnceng/internal/_git/dotnet-runtime</Uri>
      <Sha>362ab6669d55a75d51166f01b596c967c734ef4c</Sha>
>>>>>>> f492703f
    </Dependency>
    <Dependency Name="System.Reflection.MetadataLoadContext" Version="8.0.1">
      <Uri>https://dev.azure.com/dnceng/internal/_git/dotnet-runtime</Uri>
      <Sha>81cabf2857a01351e5ab578947c7403a5b128ad1</Sha>
    </Dependency>
<<<<<<< HEAD
    <Dependency Name="Microsoft.NETCore.ILDAsm" Version="8.0.22-servicing.25514.13">
      <Uri>https://dev.azure.com/dnceng/internal/_git/dotnet-runtime</Uri>
      <Sha>d5074a2d0ef5250241f9d7493ae02f424777f3aa</Sha>
=======
    <Dependency Name="Microsoft.NETCore.ILDAsm" Version="8.0.21-servicing.25475.13">
      <Uri>https://dev.azure.com/dnceng/internal/_git/dotnet-runtime</Uri>
      <Sha>362ab6669d55a75d51166f01b596c967c734ef4c</Sha>
>>>>>>> f492703f
    </Dependency>
    <Dependency Name="System.Text.Encodings.Web" Version="8.0.0">
      <Uri>https://dev.azure.com/dnceng/internal/_git/dotnet-runtime</Uri>
      <Sha>5535e31a712343a63f5d7d796cd874e563e5ac14</Sha>
    </Dependency>
    <Dependency Name="System.Text.Json" Version="8.0.6">
      <Uri>https://dev.azure.com/dnceng/internal/_git/dotnet-runtime</Uri>
      <Sha>ef853a71052646a42abf17e888ec6d9a69614ad9</Sha>
    </Dependency>
<<<<<<< HEAD
    <Dependency Name="Microsoft.NETCore.App.Ref" Version="8.0.22">
      <Uri>https://dev.azure.com/dnceng/internal/_git/dotnet-runtime</Uri>
      <Sha>d5074a2d0ef5250241f9d7493ae02f424777f3aa</Sha>
    </Dependency>
    <Dependency Name="Microsoft.NETCore.App.Runtime.win-x64" Version="8.0.22">
      <Uri>https://dev.azure.com/dnceng/internal/_git/dotnet-runtime</Uri>
      <Sha>d5074a2d0ef5250241f9d7493ae02f424777f3aa</Sha>
    </Dependency>
    <Dependency Name="Microsoft.Internal.Runtime.WindowsDesktop.Transport" Version="8.0.22-servicing.25514.13">
      <Uri>https://dev.azure.com/dnceng/internal/_git/dotnet-runtime</Uri>
      <Sha>d5074a2d0ef5250241f9d7493ae02f424777f3aa</Sha>
=======
    <Dependency Name="Microsoft.NETCore.App.Ref" Version="8.0.21">
      <Uri>https://dev.azure.com/dnceng/internal/_git/dotnet-runtime</Uri>
      <Sha>362ab6669d55a75d51166f01b596c967c734ef4c</Sha>
    </Dependency>
    <Dependency Name="Microsoft.NETCore.App.Runtime.win-x64" Version="8.0.21">
      <Uri>https://dev.azure.com/dnceng/internal/_git/dotnet-runtime</Uri>
      <Sha>362ab6669d55a75d51166f01b596c967c734ef4c</Sha>
    </Dependency>
    <Dependency Name="Microsoft.Internal.Runtime.WindowsDesktop.Transport" Version="8.0.21-servicing.25475.13">
      <Uri>https://dev.azure.com/dnceng/internal/_git/dotnet-runtime</Uri>
      <Sha>362ab6669d55a75d51166f01b596c967c734ef4c</Sha>
>>>>>>> f492703f
    </Dependency>
    <!-- These dependencies are required by windowsdesktop for coherency. -->
    <Dependency Name="Microsoft.Win32.Registry.AccessControl" Version="8.0.0">
      <Uri>https://dev.azure.com/dnceng/internal/_git/dotnet-runtime</Uri>
      <Sha>5535e31a712343a63f5d7d796cd874e563e5ac14</Sha>
    </Dependency>
    <Dependency Name="Microsoft.Win32.SystemEvents" Version="8.0.0">
      <Uri>https://dev.azure.com/dnceng/internal/_git/dotnet-runtime</Uri>
      <Sha>5535e31a712343a63f5d7d796cd874e563e5ac14</Sha>
    </Dependency>
    <Dependency Name="System.CodeDom" Version="8.0.0">
      <Uri>https://dev.azure.com/dnceng/internal/_git/dotnet-runtime</Uri>
      <Sha>5535e31a712343a63f5d7d796cd874e563e5ac14</Sha>
    </Dependency>
    <Dependency Name="System.ComponentModel.Composition" Version="8.0.0">
      <Uri>https://dev.azure.com/dnceng/internal/_git/dotnet-runtime</Uri>
      <Sha>5535e31a712343a63f5d7d796cd874e563e5ac14</Sha>
    </Dependency>
    <Dependency Name="System.Configuration.ConfigurationManager" Version="8.0.1">
      <Uri>https://dev.azure.com/dnceng/internal/_git/dotnet-runtime</Uri>
      <Sha>81cabf2857a01351e5ab578947c7403a5b128ad1</Sha>
    </Dependency>
    <Dependency Name="System.Data.Odbc" Version="8.0.1">
      <Uri>https://dev.azure.com/dnceng/internal/_git/dotnet-runtime</Uri>
      <Sha>81cabf2857a01351e5ab578947c7403a5b128ad1</Sha>
    </Dependency>
    <Dependency Name="System.Data.OleDb" Version="8.0.1">
      <Uri>https://dev.azure.com/dnceng/internal/_git/dotnet-runtime</Uri>
      <Sha>81cabf2857a01351e5ab578947c7403a5b128ad1</Sha>
    </Dependency>
    <Dependency Name="System.Diagnostics.EventLog" Version="8.0.2">
      <Uri>https://dev.azure.com/dnceng/internal/_git/dotnet-runtime</Uri>
      <Sha>50c4cb9fc31c47f03eac865d7bc518af173b74b7</Sha>
    </Dependency>
    <Dependency Name="System.Diagnostics.PerformanceCounter" Version="8.0.1">
      <Uri>https://dev.azure.com/dnceng/internal/_git/dotnet-runtime</Uri>
      <Sha>81cabf2857a01351e5ab578947c7403a5b128ad1</Sha>
    </Dependency>
    <Dependency Name="System.DirectoryServices.AccountManagement" Version="8.0.1">
      <Uri>https://dev.azure.com/dnceng/internal/_git/dotnet-runtime</Uri>
      <Sha>81cabf2857a01351e5ab578947c7403a5b128ad1</Sha>
    </Dependency>
    <Dependency Name="System.DirectoryServices.Protocols" Version="8.0.2">
      <Uri>https://dev.azure.com/dnceng/internal/_git/dotnet-runtime</Uri>
      <Sha>77545d6fd5ca79bc08198fd6d8037c14843f14ad</Sha>
    </Dependency>
    <Dependency Name="System.DirectoryServices" Version="8.0.0">
      <Uri>https://dev.azure.com/dnceng/internal/_git/dotnet-runtime</Uri>
      <Sha>5535e31a712343a63f5d7d796cd874e563e5ac14</Sha>
    </Dependency>
    <Dependency Name="System.IO.Packaging" Version="8.0.1">
      <Uri>https://dev.azure.com/dnceng/internal/_git/dotnet-runtime</Uri>
      <Sha>81cabf2857a01351e5ab578947c7403a5b128ad1</Sha>
    </Dependency>
    <Dependency Name="System.IO.Ports" Version="8.0.0">
      <Uri>https://dev.azure.com/dnceng/internal/_git/dotnet-runtime</Uri>
      <Sha>5535e31a712343a63f5d7d796cd874e563e5ac14</Sha>
    </Dependency>
    <Dependency Name="System.Management" Version="8.0.0">
      <Uri>https://dev.azure.com/dnceng/internal/_git/dotnet-runtime</Uri>
      <Sha>5535e31a712343a63f5d7d796cd874e563e5ac14</Sha>
    </Dependency>
    <Dependency Name="System.Reflection.Context" Version="8.0.0">
      <Uri>https://dev.azure.com/dnceng/internal/_git/dotnet-runtime</Uri>
      <Sha>5535e31a712343a63f5d7d796cd874e563e5ac14</Sha>
    </Dependency>
    <Dependency Name="System.Runtime.Caching" Version="8.0.1">
      <Uri>https://dev.azure.com/dnceng/internal/_git/dotnet-runtime</Uri>
      <Sha>81cabf2857a01351e5ab578947c7403a5b128ad1</Sha>
    </Dependency>
    <Dependency Name="System.Security.Cryptography.Pkcs" Version="8.0.1">
      <Uri>https://dev.azure.com/dnceng/internal/_git/dotnet-runtime</Uri>
      <Sha>81cabf2857a01351e5ab578947c7403a5b128ad1</Sha>
    </Dependency>
    <Dependency Name="System.Security.Cryptography.ProtectedData" Version="8.0.0">
      <Uri>https://dev.azure.com/dnceng/internal/_git/dotnet-runtime</Uri>
      <Sha>5535e31a712343a63f5d7d796cd874e563e5ac14</Sha>
    </Dependency>
    <Dependency Name="System.Security.Cryptography.Xml" Version="8.0.2">
      <Uri>https://dev.azure.com/dnceng/internal/_git/dotnet-runtime</Uri>
      <Sha>81cabf2857a01351e5ab578947c7403a5b128ad1</Sha>
    </Dependency>
    <Dependency Name="System.Security.Permissions" Version="8.0.0">
      <Uri>https://dev.azure.com/dnceng/internal/_git/dotnet-runtime</Uri>
      <Sha>5535e31a712343a63f5d7d796cd874e563e5ac14</Sha>
    </Dependency>
    <Dependency Name="System.ServiceModel.Syndication" Version="8.0.0">
      <Uri>https://dev.azure.com/dnceng/internal/_git/dotnet-runtime</Uri>
      <Sha>5535e31a712343a63f5d7d796cd874e563e5ac14</Sha>
    </Dependency>
    <Dependency Name="System.ServiceProcess.ServiceController" Version="8.0.1">
      <Uri>https://dev.azure.com/dnceng/internal/_git/dotnet-runtime</Uri>
      <Sha>81cabf2857a01351e5ab578947c7403a5b128ad1</Sha>
    </Dependency>
    <Dependency Name="System.Speech" Version="8.0.0">
      <Uri>https://dev.azure.com/dnceng/internal/_git/dotnet-runtime</Uri>
      <Sha>5535e31a712343a63f5d7d796cd874e563e5ac14</Sha>
    </Dependency>
    <Dependency Name="System.Text.Encoding.CodePages" Version="8.0.0">
      <Uri>https://dev.azure.com/dnceng/internal/_git/dotnet-runtime</Uri>
      <Sha>5535e31a712343a63f5d7d796cd874e563e5ac14</Sha>
    </Dependency>
    <Dependency Name="System.Threading.AccessControl" Version="8.0.0">
      <Uri>https://dev.azure.com/dnceng/internal/_git/dotnet-runtime</Uri>
      <Sha>5535e31a712343a63f5d7d796cd874e563e5ac14</Sha>
    </Dependency>
    <Dependency Name="System.ComponentModel.Composition.Registration" Version="8.0.0">
      <Uri>https://dev.azure.com/dnceng/internal/_git/dotnet-runtime</Uri>
      <Sha>5535e31a712343a63f5d7d796cd874e563e5ac14</Sha>
    </Dependency>
  </ProductDependencies>
  <ToolsetDependencies>
    <!-- Arcade -->
    <Dependency Name="Microsoft.DotNet.Arcade.Sdk" Version="8.0.0-beta.25515.1">
      <Uri>https://github.com/dotnet/arcade</Uri>
      <Sha>6544413e02741855b701468aa8afc6cf8ca62c72</Sha>
    </Dependency>
    <Dependency Name="Microsoft.DotNet.GenFacades" Version="8.0.0-beta.25515.1">
      <Uri>https://github.com/dotnet/arcade</Uri>
      <Sha>6544413e02741855b701468aa8afc6cf8ca62c72</Sha>
    </Dependency>
    <Dependency Name="Microsoft.DotNet.CMake.Sdk" Version="8.0.0-beta.25515.1">
      <Uri>https://github.com/dotnet/arcade</Uri>
      <Sha>6544413e02741855b701468aa8afc6cf8ca62c72</Sha>
    </Dependency>
    <Dependency Name="Microsoft.DotNet.Helix.Sdk" Version="8.0.0-beta.25515.1">
      <Uri>https://github.com/dotnet/arcade</Uri>
      <Sha>6544413e02741855b701468aa8afc6cf8ca62c72</Sha>
    </Dependency>
    <Dependency Name="Microsoft.DotNet.RemoteExecutor" Version="8.0.0-beta.25515.1">
      <Uri>https://github.com/dotnet/arcade</Uri>
      <Sha>6544413e02741855b701468aa8afc6cf8ca62c72</Sha>
    </Dependency>
    <Dependency Name="Microsoft.DotNet.XUnitExtensions" Version="8.0.0-beta.25515.1">
      <Uri>https://github.com/dotnet/arcade</Uri>
      <Sha>6544413e02741855b701468aa8afc6cf8ca62c72</Sha>
    </Dependency>
  </ToolsetDependencies>
</Dependencies><|MERGE_RESOLUTION|>--- conflicted
+++ resolved
@@ -7,7 +7,6 @@
 -->
 <Dependencies>
   <ProductDependencies>
-<<<<<<< HEAD
     <Dependency Name="VS.Redist.Common.NetCore.SharedFramework.x64.8.0" Version="8.0.22-servicing.25514.13">
       <Uri>https://dev.azure.com/dnceng/internal/_git/dotnet-runtime</Uri>
       <Sha>d5074a2d0ef5250241f9d7493ae02f424777f3aa</Sha>
@@ -15,15 +14,6 @@
     <Dependency Name="Microsoft.NETCore.Platforms" Version="8.0.22-servicing.25514.13">
       <Uri>https://dev.azure.com/dnceng/internal/_git/dotnet-runtime</Uri>
       <Sha>d5074a2d0ef5250241f9d7493ae02f424777f3aa</Sha>
-=======
-    <Dependency Name="VS.Redist.Common.NetCore.SharedFramework.x64.8.0" Version="8.0.21-servicing.25475.13">
-      <Uri>https://dev.azure.com/dnceng/internal/_git/dotnet-runtime</Uri>
-      <Sha>362ab6669d55a75d51166f01b596c967c734ef4c</Sha>
-    </Dependency>
-    <Dependency Name="Microsoft.NETCore.Platforms" Version="8.0.21-servicing.25475.13">
-      <Uri>https://dev.azure.com/dnceng/internal/_git/dotnet-runtime</Uri>
-      <Sha>362ab6669d55a75d51166f01b596c967c734ef4c</Sha>
->>>>>>> f492703f
     </Dependency>
     <Dependency Name="System.Resources.Extensions" Version="8.0.0">
       <Uri>https://dev.azure.com/dnceng/internal/_git/dotnet-runtime</Uri>
@@ -33,7 +23,6 @@
       <Uri>https://dev.azure.com/dnceng/internal/_git/dotnet-runtime</Uri>
       <Sha>5535e31a712343a63f5d7d796cd874e563e5ac14</Sha>
     </Dependency>
-<<<<<<< HEAD
     <Dependency Name="Microsoft.NET.Sdk.IL" Version="8.0.22-servicing.25514.13">
       <Uri>https://dev.azure.com/dnceng/internal/_git/dotnet-runtime</Uri>
       <Sha>d5074a2d0ef5250241f9d7493ae02f424777f3aa</Sha>
@@ -49,37 +38,14 @@
     <Dependency Name="runtime.win-x86.Microsoft.NETCore.ILAsm" Version="8.0.22-servicing.25514.13">
       <Uri>https://dev.azure.com/dnceng/internal/_git/dotnet-runtime</Uri>
       <Sha>d5074a2d0ef5250241f9d7493ae02f424777f3aa</Sha>
-=======
-    <Dependency Name="Microsoft.NET.Sdk.IL" Version="8.0.21-servicing.25475.13">
-      <Uri>https://dev.azure.com/dnceng/internal/_git/dotnet-runtime</Uri>
-      <Sha>362ab6669d55a75d51166f01b596c967c734ef4c</Sha>
-    </Dependency>
-    <Dependency Name="Microsoft.NETCore.ILAsm" Version="8.0.21-servicing.25475.13">
-      <Uri>https://dev.azure.com/dnceng/internal/_git/dotnet-runtime</Uri>
-      <Sha>362ab6669d55a75d51166f01b596c967c734ef4c</Sha>
-    </Dependency>
-    <Dependency Name="runtime.win-x64.Microsoft.NETCore.ILAsm" Version="8.0.21-servicing.25475.13">
-      <Uri>https://dev.azure.com/dnceng/internal/_git/dotnet-runtime</Uri>
-      <Sha>362ab6669d55a75d51166f01b596c967c734ef4c</Sha>
-    </Dependency>
-    <Dependency Name="runtime.win-x86.Microsoft.NETCore.ILAsm" Version="8.0.21-servicing.25475.13">
-      <Uri>https://dev.azure.com/dnceng/internal/_git/dotnet-runtime</Uri>
-      <Sha>362ab6669d55a75d51166f01b596c967c734ef4c</Sha>
->>>>>>> f492703f
     </Dependency>
     <Dependency Name="System.Reflection.MetadataLoadContext" Version="8.0.1">
       <Uri>https://dev.azure.com/dnceng/internal/_git/dotnet-runtime</Uri>
       <Sha>81cabf2857a01351e5ab578947c7403a5b128ad1</Sha>
     </Dependency>
-<<<<<<< HEAD
     <Dependency Name="Microsoft.NETCore.ILDAsm" Version="8.0.22-servicing.25514.13">
       <Uri>https://dev.azure.com/dnceng/internal/_git/dotnet-runtime</Uri>
       <Sha>d5074a2d0ef5250241f9d7493ae02f424777f3aa</Sha>
-=======
-    <Dependency Name="Microsoft.NETCore.ILDAsm" Version="8.0.21-servicing.25475.13">
-      <Uri>https://dev.azure.com/dnceng/internal/_git/dotnet-runtime</Uri>
-      <Sha>362ab6669d55a75d51166f01b596c967c734ef4c</Sha>
->>>>>>> f492703f
     </Dependency>
     <Dependency Name="System.Text.Encodings.Web" Version="8.0.0">
       <Uri>https://dev.azure.com/dnceng/internal/_git/dotnet-runtime</Uri>
@@ -89,7 +55,6 @@
       <Uri>https://dev.azure.com/dnceng/internal/_git/dotnet-runtime</Uri>
       <Sha>ef853a71052646a42abf17e888ec6d9a69614ad9</Sha>
     </Dependency>
-<<<<<<< HEAD
     <Dependency Name="Microsoft.NETCore.App.Ref" Version="8.0.22">
       <Uri>https://dev.azure.com/dnceng/internal/_git/dotnet-runtime</Uri>
       <Sha>d5074a2d0ef5250241f9d7493ae02f424777f3aa</Sha>
@@ -101,19 +66,6 @@
     <Dependency Name="Microsoft.Internal.Runtime.WindowsDesktop.Transport" Version="8.0.22-servicing.25514.13">
       <Uri>https://dev.azure.com/dnceng/internal/_git/dotnet-runtime</Uri>
       <Sha>d5074a2d0ef5250241f9d7493ae02f424777f3aa</Sha>
-=======
-    <Dependency Name="Microsoft.NETCore.App.Ref" Version="8.0.21">
-      <Uri>https://dev.azure.com/dnceng/internal/_git/dotnet-runtime</Uri>
-      <Sha>362ab6669d55a75d51166f01b596c967c734ef4c</Sha>
-    </Dependency>
-    <Dependency Name="Microsoft.NETCore.App.Runtime.win-x64" Version="8.0.21">
-      <Uri>https://dev.azure.com/dnceng/internal/_git/dotnet-runtime</Uri>
-      <Sha>362ab6669d55a75d51166f01b596c967c734ef4c</Sha>
-    </Dependency>
-    <Dependency Name="Microsoft.Internal.Runtime.WindowsDesktop.Transport" Version="8.0.21-servicing.25475.13">
-      <Uri>https://dev.azure.com/dnceng/internal/_git/dotnet-runtime</Uri>
-      <Sha>362ab6669d55a75d51166f01b596c967c734ef4c</Sha>
->>>>>>> f492703f
     </Dependency>
     <!-- These dependencies are required by windowsdesktop for coherency. -->
     <Dependency Name="Microsoft.Win32.Registry.AccessControl" Version="8.0.0">
