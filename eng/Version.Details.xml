<?xml version="1.0" encoding="utf-8"?>
<!-- 
Dependencies registered here by Name and Uri will be updated by Maestro via darc update-dependencies 
  They will be updated either in eng/Versions.props (most) or in global.json (for example: Microsoft.DotNet.Arcade.Sdk) 
Note: if the Uri is a new place, you will need to add a subscription from that place to us in the appropriate channel 
  And you can check these with "darc get-dependencies <dash dash>target-repo "winforms" 
-->
<Dependencies>
  <ProductDependencies>
    <Dependency Name="VS.Redist.Common.NetCore.SharedFramework.x64.8.0" Version="8.0.0-preview.3.23162.2">
      <Uri>https://github.com/dotnet/runtime</Uri>
      <Sha>541347cbb4270f3861a8bb5eada9f1547d309b3a</Sha>
    </Dependency>
    <Dependency Name="Microsoft.NETCore.Platforms" Version="8.0.0-preview.3.23162.2">
      <Uri>https://github.com/dotnet/runtime</Uri>
      <Sha>541347cbb4270f3861a8bb5eada9f1547d309b3a</Sha>
    </Dependency>
    <Dependency Name="Microsoft.Win32.SystemEvents" Version="8.0.0-preview.3.23162.2">
      <Uri>https://github.com/dotnet/runtime</Uri>
      <Sha>541347cbb4270f3861a8bb5eada9f1547d309b3a</Sha>
    </Dependency>
    <Dependency Name="Microsoft.Windows.Compatibility" Version="8.0.0-preview.3.23162.2">
      <Uri>https://github.com/dotnet/runtime</Uri>
      <Sha>541347cbb4270f3861a8bb5eada9f1547d309b3a</Sha>
    </Dependency>
    <Dependency Name="System.CodeDom" Version="8.0.0-preview.3.23162.2">
      <Uri>https://github.com/dotnet/runtime</Uri>
      <Sha>541347cbb4270f3861a8bb5eada9f1547d309b3a</Sha>
    </Dependency>
    <Dependency Name="System.Configuration.ConfigurationManager" Version="8.0.0-preview.3.23162.2">
      <Uri>https://github.com/dotnet/runtime</Uri>
      <Sha>541347cbb4270f3861a8bb5eada9f1547d309b3a</Sha>
    </Dependency>
<<<<<<< HEAD
    <Dependency Name="System.Resources.Extensions" Version="8.0.0-preview.3.23161.1">
=======
    <Dependency Name="System.Drawing.Common" Version="8.0.0-preview.3.23162.2">
      <Uri>https://github.com/dotnet/runtime</Uri>
      <Sha>541347cbb4270f3861a8bb5eada9f1547d309b3a</Sha>
    </Dependency>
    <Dependency Name="System.Resources.Extensions" Version="8.0.0-preview.3.23162.2">
>>>>>>> c057e67a
      <Uri>https://github.com/dotnet/runtime</Uri>
      <Sha>541347cbb4270f3861a8bb5eada9f1547d309b3a</Sha>
    </Dependency>
    <Dependency Name="System.Security.Permissions" Version="8.0.0-preview.3.23162.2">
      <Uri>https://github.com/dotnet/runtime</Uri>
      <Sha>541347cbb4270f3861a8bb5eada9f1547d309b3a</Sha>
    </Dependency>
    <Dependency Name="System.Windows.Extensions" Version="8.0.0-preview.3.23162.2">
      <Uri>https://github.com/dotnet/runtime</Uri>
      <Sha>541347cbb4270f3861a8bb5eada9f1547d309b3a</Sha>
    </Dependency>
    <Dependency Name="Microsoft.NET.Sdk.IL" Version="8.0.0-preview.3.23162.2">
      <Uri>https://github.com/dotnet/runtime</Uri>
      <Sha>541347cbb4270f3861a8bb5eada9f1547d309b3a</Sha>
    </Dependency>
    <Dependency Name="Microsoft.NETCore.ILAsm" Version="8.0.0-preview.3.23162.2">
      <Uri>https://github.com/dotnet/runtime</Uri>
      <Sha>541347cbb4270f3861a8bb5eada9f1547d309b3a</Sha>
    </Dependency>
    <Dependency Name="runtime.win-x64.Microsoft.NETCore.ILAsm" Version="8.0.0-preview.3.23162.2">
      <Uri>https://github.com/dotnet/runtime</Uri>
      <Sha>541347cbb4270f3861a8bb5eada9f1547d309b3a</Sha>
    </Dependency>
    <Dependency Name="runtime.win-x86.Microsoft.NETCore.ILAsm" Version="8.0.0-preview.3.23162.2">
      <Uri>https://github.com/dotnet/runtime</Uri>
      <Sha>541347cbb4270f3861a8bb5eada9f1547d309b3a</Sha>
    </Dependency>
    <Dependency Name="System.Diagnostics.EventLog" Version="8.0.0-preview.3.23162.2">
      <Uri>https://github.com/dotnet/runtime</Uri>
      <Sha>541347cbb4270f3861a8bb5eada9f1547d309b3a</Sha>
    </Dependency>
    <Dependency Name="System.DirectoryServices" Version="8.0.0-preview.3.23162.2">
      <Uri>https://github.com/dotnet/runtime</Uri>
      <Sha>541347cbb4270f3861a8bb5eada9f1547d309b3a</Sha>
    </Dependency>
    <Dependency Name="System.Reflection.MetadataLoadContext" Version="8.0.0-preview.3.23162.2">
      <Uri>https://github.com/dotnet/runtime</Uri>
      <Sha>541347cbb4270f3861a8bb5eada9f1547d309b3a</Sha>
    </Dependency>
    <Dependency Name="System.Security.Cryptography.Xml" Version="8.0.0-preview.3.23162.2">
      <Uri>https://github.com/dotnet/runtime</Uri>
      <Sha>541347cbb4270f3861a8bb5eada9f1547d309b3a</Sha>
    </Dependency>
    <Dependency Name="System.IO.Packaging" Version="8.0.0-preview.3.23162.2">
      <Uri>https://github.com/dotnet/runtime</Uri>
      <Sha>541347cbb4270f3861a8bb5eada9f1547d309b3a</Sha>
    </Dependency>
    <Dependency Name="Microsoft.NETCore.ILDAsm" Version="8.0.0-preview.3.23162.2">
      <Uri>https://github.com/dotnet/runtime</Uri>
      <Sha>541347cbb4270f3861a8bb5eada9f1547d309b3a</Sha>
    </Dependency>
    <Dependency Name="System.Diagnostics.PerformanceCounter" Version="8.0.0-preview.3.23162.2">
      <Uri>https://github.com/dotnet/runtime</Uri>
      <Sha>541347cbb4270f3861a8bb5eada9f1547d309b3a</Sha>
    </Dependency>
    <Dependency Name="System.Security.Cryptography.Pkcs" Version="8.0.0-preview.3.23162.2">
      <Uri>https://github.com/dotnet/runtime</Uri>
      <Sha>541347cbb4270f3861a8bb5eada9f1547d309b3a</Sha>
    </Dependency>
    <Dependency Name="System.Security.Cryptography.ProtectedData" Version="8.0.0-preview.3.23162.2">
      <Uri>https://github.com/dotnet/runtime</Uri>
      <Sha>541347cbb4270f3861a8bb5eada9f1547d309b3a</Sha>
    </Dependency>
    <Dependency Name="System.Text.Encodings.Web" Version="8.0.0-preview.3.23162.2">
      <Uri>https://github.com/dotnet/runtime</Uri>
      <Sha>541347cbb4270f3861a8bb5eada9f1547d309b3a</Sha>
    </Dependency>
    <Dependency Name="System.Text.Json" Version="8.0.0-preview.3.23162.2">
      <Uri>https://github.com/dotnet/runtime</Uri>
      <Sha>541347cbb4270f3861a8bb5eada9f1547d309b3a</Sha>
    </Dependency>
    <Dependency Name="System.Threading.AccessControl" Version="8.0.0-preview.3.23162.2">
      <Uri>https://github.com/dotnet/runtime</Uri>
      <Sha>541347cbb4270f3861a8bb5eada9f1547d309b3a</Sha>
    </Dependency>
    <Dependency Name="Microsoft.Win32.Registry.AccessControl" Version="8.0.0-preview.3.23162.2">
      <Uri>https://github.com/dotnet/runtime</Uri>
      <Sha>541347cbb4270f3861a8bb5eada9f1547d309b3a</Sha>
    </Dependency>
    <Dependency Name="Microsoft.NETCore.App.Ref" Version="8.0.0-preview.3.23162.2">
      <Uri>https://github.com/dotnet/runtime</Uri>
      <Sha>541347cbb4270f3861a8bb5eada9f1547d309b3a</Sha>
    </Dependency>
    <Dependency Name="Microsoft.NETCore.App.Runtime.win-x64" Version="8.0.0-preview.3.23162.2">
      <Uri>https://github.com/dotnet/runtime</Uri>
      <Sha>541347cbb4270f3861a8bb5eada9f1547d309b3a</Sha>
    </Dependency>
    <Dependency Name="Microsoft.Internal.Runtime.WindowsDesktop.Transport" Version="8.0.0-preview.3.23162.2">
      <Uri>https://github.com/dotnet/runtime</Uri>
      <Sha>541347cbb4270f3861a8bb5eada9f1547d309b3a</Sha>
    </Dependency>
  </ProductDependencies>
  <ToolsetDependencies>
    <!-- Arcade -->
    <Dependency Name="Microsoft.DotNet.Arcade.Sdk" Version="8.0.0-beta.23159.1">
      <Uri>https://github.com/dotnet/arcade</Uri>
      <Sha>cb64095ec45ac34378a1a26db9932a3b561f9e4e</Sha>
    </Dependency>
    <Dependency Name="Microsoft.DotNet.GenFacades" Version="8.0.0-beta.23159.1">
      <Uri>https://github.com/dotnet/arcade</Uri>
      <Sha>cb64095ec45ac34378a1a26db9932a3b561f9e4e</Sha>
    </Dependency>
    <Dependency Name="Microsoft.DotNet.CMake.Sdk" Version="8.0.0-beta.23159.1">
      <Uri>https://github.com/dotnet/arcade</Uri>
      <Sha>cb64095ec45ac34378a1a26db9932a3b561f9e4e</Sha>
    </Dependency>
    <Dependency Name="Microsoft.DotNet.Helix.Sdk" Version="8.0.0-beta.23159.1">
      <Uri>https://github.com/dotnet/arcade</Uri>
      <Sha>cb64095ec45ac34378a1a26db9932a3b561f9e4e</Sha>
    </Dependency>
    <Dependency Name="Microsoft.DotNet.RemoteExecutor" Version="8.0.0-beta.23159.1">
      <Uri>https://github.com/dotnet/arcade</Uri>
      <Sha>cb64095ec45ac34378a1a26db9932a3b561f9e4e</Sha>
    </Dependency>
    <Dependency Name="Microsoft.DotNet.XUnitExtensions" Version="8.0.0-beta.23159.1">
      <Uri>https://github.com/dotnet/arcade</Uri>
      <Sha>cb64095ec45ac34378a1a26db9932a3b561f9e4e</Sha>
    </Dependency>
  </ToolsetDependencies>
</Dependencies><|MERGE_RESOLUTION|>--- conflicted
+++ resolved
@@ -31,15 +31,7 @@
       <Uri>https://github.com/dotnet/runtime</Uri>
       <Sha>541347cbb4270f3861a8bb5eada9f1547d309b3a</Sha>
     </Dependency>
-<<<<<<< HEAD
-    <Dependency Name="System.Resources.Extensions" Version="8.0.0-preview.3.23161.1">
-=======
-    <Dependency Name="System.Drawing.Common" Version="8.0.0-preview.3.23162.2">
-      <Uri>https://github.com/dotnet/runtime</Uri>
-      <Sha>541347cbb4270f3861a8bb5eada9f1547d309b3a</Sha>
-    </Dependency>
     <Dependency Name="System.Resources.Extensions" Version="8.0.0-preview.3.23162.2">
->>>>>>> c057e67a
       <Uri>https://github.com/dotnet/runtime</Uri>
       <Sha>541347cbb4270f3861a8bb5eada9f1547d309b3a</Sha>
     </Dependency>
