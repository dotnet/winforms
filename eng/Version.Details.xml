--- conflicted
+++ resolved
@@ -183,31 +183,6 @@
   </ProductDependencies>
   <ToolsetDependencies>
     <!-- Arcade -->
-<<<<<<< HEAD
-    <Dependency Name="Microsoft.DotNet.Arcade.Sdk" Version="9.0.0-beta.24176.6">
-      <Uri>https://github.com/dotnet/arcade</Uri>
-      <Sha>b6fada3ec4fa37e08dcbafaa6ddf59213f3f8687</Sha>
-    </Dependency>
-    <Dependency Name="Microsoft.DotNet.GenFacades" Version="9.0.0-beta.24176.6">
-      <Uri>https://github.com/dotnet/arcade</Uri>
-      <Sha>b6fada3ec4fa37e08dcbafaa6ddf59213f3f8687</Sha>
-    </Dependency>
-    <Dependency Name="Microsoft.DotNet.CMake.Sdk" Version="9.0.0-beta.24176.6">
-      <Uri>https://github.com/dotnet/arcade</Uri>
-      <Sha>b6fada3ec4fa37e08dcbafaa6ddf59213f3f8687</Sha>
-    </Dependency>
-    <Dependency Name="Microsoft.DotNet.Helix.Sdk" Version="9.0.0-beta.24176.6">
-      <Uri>https://github.com/dotnet/arcade</Uri>
-      <Sha>b6fada3ec4fa37e08dcbafaa6ddf59213f3f8687</Sha>
-    </Dependency>
-    <Dependency Name="Microsoft.DotNet.RemoteExecutor" Version="9.0.0-beta.24176.6">
-      <Uri>https://github.com/dotnet/arcade</Uri>
-      <Sha>b6fada3ec4fa37e08dcbafaa6ddf59213f3f8687</Sha>
-    </Dependency>
-    <Dependency Name="Microsoft.DotNet.XUnitExtensions" Version="9.0.0-beta.24176.6">
-      <Uri>https://github.com/dotnet/arcade</Uri>
-      <Sha>b6fada3ec4fa37e08dcbafaa6ddf59213f3f8687</Sha>
-=======
     <Dependency Name="Microsoft.DotNet.Arcade.Sdk" Version="9.0.0-beta.24212.4">
       <Uri>https://github.com/dotnet/arcade</Uri>
       <Sha>87b015b938e5400d6e57afd7650348c17a764b73</Sha>
@@ -231,7 +206,6 @@
     <Dependency Name="Microsoft.DotNet.XUnitExtensions" Version="9.0.0-beta.24212.4">
       <Uri>https://github.com/dotnet/arcade</Uri>
       <Sha>87b015b938e5400d6e57afd7650348c17a764b73</Sha>
->>>>>>> c7aef4e2
     </Dependency>
   </ToolsetDependencies>
 </Dependencies>