<?xml version="1.0" encoding="utf-8"?>
<!-- 
Dependencies registered here by Name and Uri will be updated by Maestro via darc update-dependencies 
  They will be updated either in eng/Versions.props (most) or in global.json (for example: Microsoft.DotNet.Arcade.Sdk) 
Note: if the Uri is a new place, you will need to add a subscription from that place to us in the appropriate channel 
  And you can check these with "darc get-dependencies <dash dash>target-repo "winforms" 
-->
<Dependencies>
  <ProductDependencies>
    <Dependency Name="VS.Redist.Common.NetCore.SharedFramework.x64.8.0" Version="8.0.0-preview.2.23112.4">
      <Uri>https://github.com/dotnet/runtime</Uri>
      <Sha>252018c3d3fffdb592413cf61d5b80cf751e0a59</Sha>
    </Dependency>
    <Dependency Name="Microsoft.NETCore.Platforms" Version="8.0.0-preview.2.23112.4">
      <Uri>https://github.com/dotnet/runtime</Uri>
      <Sha>252018c3d3fffdb592413cf61d5b80cf751e0a59</Sha>
    </Dependency>
    <Dependency Name="Microsoft.Win32.SystemEvents" Version="8.0.0-preview.2.23112.4">
      <Uri>https://github.com/dotnet/runtime</Uri>
      <Sha>252018c3d3fffdb592413cf61d5b80cf751e0a59</Sha>
    </Dependency>
    <Dependency Name="Microsoft.Windows.Compatibility" Version="8.0.0-preview.2.23112.4">
      <Uri>https://github.com/dotnet/runtime</Uri>
      <Sha>252018c3d3fffdb592413cf61d5b80cf751e0a59</Sha>
    </Dependency>
    <Dependency Name="System.CodeDom" Version="8.0.0-preview.2.23112.4">
      <Uri>https://github.com/dotnet/runtime</Uri>
      <Sha>252018c3d3fffdb592413cf61d5b80cf751e0a59</Sha>
    </Dependency>
    <Dependency Name="System.Configuration.ConfigurationManager" Version="8.0.0-preview.2.23112.4">
      <Uri>https://github.com/dotnet/runtime</Uri>
      <Sha>252018c3d3fffdb592413cf61d5b80cf751e0a59</Sha>
    </Dependency>
<<<<<<< HEAD
    <Dependency Name="System.Resources.Extensions" Version="8.0.0-preview.2.23110.16">
=======
    <Dependency Name="System.Drawing.Common" Version="8.0.0-preview.2.23112.4">
      <Uri>https://github.com/dotnet/runtime</Uri>
      <Sha>252018c3d3fffdb592413cf61d5b80cf751e0a59</Sha>
    </Dependency>
    <Dependency Name="System.Resources.Extensions" Version="8.0.0-preview.2.23112.4">
>>>>>>> 26a27d33
      <Uri>https://github.com/dotnet/runtime</Uri>
      <Sha>252018c3d3fffdb592413cf61d5b80cf751e0a59</Sha>
    </Dependency>
    <Dependency Name="System.Security.Permissions" Version="8.0.0-preview.2.23112.4">
      <Uri>https://github.com/dotnet/runtime</Uri>
      <Sha>252018c3d3fffdb592413cf61d5b80cf751e0a59</Sha>
    </Dependency>
    <Dependency Name="System.Windows.Extensions" Version="8.0.0-preview.2.23112.4">
      <Uri>https://github.com/dotnet/runtime</Uri>
      <Sha>252018c3d3fffdb592413cf61d5b80cf751e0a59</Sha>
    </Dependency>
    <Dependency Name="Microsoft.NET.Sdk.IL" Version="8.0.0-preview.2.23112.4">
      <Uri>https://github.com/dotnet/runtime</Uri>
      <Sha>252018c3d3fffdb592413cf61d5b80cf751e0a59</Sha>
    </Dependency>
    <Dependency Name="Microsoft.NETCore.ILAsm" Version="8.0.0-preview.2.23112.4">
      <Uri>https://github.com/dotnet/runtime</Uri>
      <Sha>252018c3d3fffdb592413cf61d5b80cf751e0a59</Sha>
    </Dependency>
    <Dependency Name="runtime.win-x64.Microsoft.NETCore.ILAsm" Version="8.0.0-preview.2.23112.4">
      <Uri>https://github.com/dotnet/runtime</Uri>
      <Sha>252018c3d3fffdb592413cf61d5b80cf751e0a59</Sha>
    </Dependency>
    <Dependency Name="runtime.win-x86.Microsoft.NETCore.ILAsm" Version="8.0.0-preview.2.23112.4">
      <Uri>https://github.com/dotnet/runtime</Uri>
      <Sha>252018c3d3fffdb592413cf61d5b80cf751e0a59</Sha>
    </Dependency>
    <Dependency Name="System.Diagnostics.EventLog" Version="8.0.0-preview.2.23112.4">
      <Uri>https://github.com/dotnet/runtime</Uri>
      <Sha>252018c3d3fffdb592413cf61d5b80cf751e0a59</Sha>
    </Dependency>
    <Dependency Name="System.DirectoryServices" Version="8.0.0-preview.2.23112.4">
      <Uri>https://github.com/dotnet/runtime</Uri>
      <Sha>252018c3d3fffdb592413cf61d5b80cf751e0a59</Sha>
    </Dependency>
    <Dependency Name="System.Reflection.MetadataLoadContext" Version="8.0.0-preview.2.23112.4">
      <Uri>https://github.com/dotnet/runtime</Uri>
      <Sha>252018c3d3fffdb592413cf61d5b80cf751e0a59</Sha>
    </Dependency>
    <Dependency Name="System.Security.Cryptography.Xml" Version="8.0.0-preview.2.23112.4">
      <Uri>https://github.com/dotnet/runtime</Uri>
      <Sha>252018c3d3fffdb592413cf61d5b80cf751e0a59</Sha>
    </Dependency>
    <Dependency Name="System.IO.Packaging" Version="8.0.0-preview.2.23112.4">
      <Uri>https://github.com/dotnet/runtime</Uri>
      <Sha>252018c3d3fffdb592413cf61d5b80cf751e0a59</Sha>
    </Dependency>
    <Dependency Name="Microsoft.NETCore.ILDAsm" Version="8.0.0-preview.2.23112.4">
      <Uri>https://github.com/dotnet/runtime</Uri>
      <Sha>252018c3d3fffdb592413cf61d5b80cf751e0a59</Sha>
    </Dependency>
    <Dependency Name="System.Diagnostics.PerformanceCounter" Version="8.0.0-preview.2.23112.4">
      <Uri>https://github.com/dotnet/runtime</Uri>
      <Sha>252018c3d3fffdb592413cf61d5b80cf751e0a59</Sha>
    </Dependency>
    <Dependency Name="System.Security.Cryptography.Pkcs" Version="8.0.0-preview.2.23112.4">
      <Uri>https://github.com/dotnet/runtime</Uri>
      <Sha>252018c3d3fffdb592413cf61d5b80cf751e0a59</Sha>
    </Dependency>
    <Dependency Name="System.Security.Cryptography.ProtectedData" Version="8.0.0-preview.2.23112.4">
      <Uri>https://github.com/dotnet/runtime</Uri>
      <Sha>252018c3d3fffdb592413cf61d5b80cf751e0a59</Sha>
    </Dependency>
    <Dependency Name="System.Text.Encodings.Web" Version="8.0.0-preview.2.23112.4">
      <Uri>https://github.com/dotnet/runtime</Uri>
      <Sha>252018c3d3fffdb592413cf61d5b80cf751e0a59</Sha>
    </Dependency>
    <Dependency Name="System.Text.Json" Version="8.0.0-preview.2.23112.4">
      <Uri>https://github.com/dotnet/runtime</Uri>
      <Sha>252018c3d3fffdb592413cf61d5b80cf751e0a59</Sha>
    </Dependency>
    <Dependency Name="System.Threading.AccessControl" Version="8.0.0-preview.2.23112.4">
      <Uri>https://github.com/dotnet/runtime</Uri>
      <Sha>252018c3d3fffdb592413cf61d5b80cf751e0a59</Sha>
    </Dependency>
    <Dependency Name="Microsoft.Win32.Registry.AccessControl" Version="8.0.0-preview.2.23112.4">
      <Uri>https://github.com/dotnet/runtime</Uri>
      <Sha>252018c3d3fffdb592413cf61d5b80cf751e0a59</Sha>
    </Dependency>
    <Dependency Name="Microsoft.NETCore.App.Ref" Version="8.0.0-preview.2.23112.4">
      <Uri>https://github.com/dotnet/runtime</Uri>
      <Sha>252018c3d3fffdb592413cf61d5b80cf751e0a59</Sha>
    </Dependency>
    <Dependency Name="Microsoft.NETCore.App.Runtime.win-x64" Version="8.0.0-preview.2.23112.4">
      <Uri>https://github.com/dotnet/runtime</Uri>
      <Sha>252018c3d3fffdb592413cf61d5b80cf751e0a59</Sha>
    </Dependency>
    <Dependency Name="Microsoft.Internal.Runtime.WindowsDesktop.Transport" Version="8.0.0-preview.2.23112.4">
      <Uri>https://github.com/dotnet/runtime</Uri>
      <Sha>252018c3d3fffdb592413cf61d5b80cf751e0a59</Sha>
    </Dependency>
  </ProductDependencies>
  <ToolsetDependencies>
    <!-- Arcade -->
    <Dependency Name="Microsoft.DotNet.Arcade.Sdk" Version="8.0.0-beta.23109.5">
      <Uri>https://github.com/dotnet/arcade</Uri>
      <Sha>b888df17a4acb65630c1e9ad5e94f22a33b62ab0</Sha>
    </Dependency>
    <Dependency Name="Microsoft.DotNet.GenFacades" Version="8.0.0-beta.23109.5">
      <Uri>https://github.com/dotnet/arcade</Uri>
      <Sha>b888df17a4acb65630c1e9ad5e94f22a33b62ab0</Sha>
    </Dependency>
    <Dependency Name="Microsoft.DotNet.CMake.Sdk" Version="8.0.0-beta.23109.5">
      <Uri>https://github.com/dotnet/arcade</Uri>
      <Sha>b888df17a4acb65630c1e9ad5e94f22a33b62ab0</Sha>
    </Dependency>
    <Dependency Name="Microsoft.DotNet.Helix.Sdk" Version="8.0.0-beta.23109.5">
      <Uri>https://github.com/dotnet/arcade</Uri>
      <Sha>b888df17a4acb65630c1e9ad5e94f22a33b62ab0</Sha>
    </Dependency>
    <Dependency Name="Microsoft.DotNet.RemoteExecutor" Version="8.0.0-beta.23109.5">
      <Uri>https://github.com/dotnet/arcade</Uri>
      <Sha>b888df17a4acb65630c1e9ad5e94f22a33b62ab0</Sha>
    </Dependency>
    <Dependency Name="Microsoft.DotNet.XUnitExtensions" Version="8.0.0-beta.23109.5">
      <Uri>https://github.com/dotnet/arcade</Uri>
      <Sha>b888df17a4acb65630c1e9ad5e94f22a33b62ab0</Sha>
    </Dependency>
  </ToolsetDependencies>
</Dependencies><|MERGE_RESOLUTION|>--- conflicted
+++ resolved
@@ -31,15 +31,7 @@
       <Uri>https://github.com/dotnet/runtime</Uri>
       <Sha>252018c3d3fffdb592413cf61d5b80cf751e0a59</Sha>
     </Dependency>
-<<<<<<< HEAD
-    <Dependency Name="System.Resources.Extensions" Version="8.0.0-preview.2.23110.16">
-=======
-    <Dependency Name="System.Drawing.Common" Version="8.0.0-preview.2.23112.4">
-      <Uri>https://github.com/dotnet/runtime</Uri>
-      <Sha>252018c3d3fffdb592413cf61d5b80cf751e0a59</Sha>
-    </Dependency>
     <Dependency Name="System.Resources.Extensions" Version="8.0.0-preview.2.23112.4">
->>>>>>> 26a27d33
       <Uri>https://github.com/dotnet/runtime</Uri>
       <Sha>252018c3d3fffdb592413cf61d5b80cf751e0a59</Sha>
     </Dependency>
