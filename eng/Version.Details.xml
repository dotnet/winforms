<?xml version="1.0" encoding="utf-8"?>
<!-- 
Dependencies registred here by Name and Uri will be updated by Maestro via darc update-dependencies 
  They will be updated either in eng/Versions.props (most) or in global.json (for example: Microsoft.DotNet.Arcade.Sdk) 
Note: if the Uri is a new place, you will need to add a subscription from that place to us in the appropriate channel 
  And you can check these with "darc get-dependencies <dash dash>target-repo "winforms" 
-->
<Dependencies>
  <ProductDependencies>
<<<<<<< HEAD
    <Dependency Name="Microsoft.Win32.Registry" Version="4.6.0-preview4.19156.5">
      <Uri>https://github.com/dotnet/corefx</Uri>
      <Sha>ebe74b3ad7d1b7be02217bf199f5dedc05f76297</Sha>
    </Dependency>
    <Dependency Name="System.Configuration.ConfigurationManager" Version="4.6.0-preview4.19156.5">
      <Uri>https://github.com/dotnet/corefx</Uri>
      <Sha>ebe74b3ad7d1b7be02217bf199f5dedc05f76297</Sha>
    </Dependency>
    <Dependency Name="System.Drawing.Common" Version="4.6.0-preview4.19156.5">
      <Uri>https://github.com/dotnet/corefx</Uri>
      <Sha>ebe74b3ad7d1b7be02217bf199f5dedc05f76297</Sha>
    </Dependency>
    <Dependency Name="Microsoft.Win32.SystemEvents" Version="4.6.0-preview4.19156.5">
      <Uri>https://github.com/dotnet/corefx</Uri>
      <Sha>ebe74b3ad7d1b7be02217bf199f5dedc05f76297</Sha>
    </Dependency>
    <Dependency Name="System.Security.Cryptography.Cng" Version="4.6.0-preview4.19156.5">
      <Uri>https://github.com/dotnet/corefx</Uri>
      <Sha>ebe74b3ad7d1b7be02217bf199f5dedc05f76297</Sha>
    </Dependency>
    <Dependency Name="System.CodeDom" Version="4.6.0-preview4.19156.5">
      <Uri>https://github.com/dotnet/corefx</Uri>
      <Sha>ebe74b3ad7d1b7be02217bf199f5dedc05f76297</Sha>
    </Dependency>
    <Dependency Name="System.Security.Permissions" Version="4.6.0-preview4.19156.5">
      <Uri>https://github.com/dotnet/corefx</Uri>
      <Sha>ebe74b3ad7d1b7be02217bf199f5dedc05f76297</Sha>
    </Dependency>
    <Dependency Name="System.Windows.Extensions" Version="4.6.0-preview4.19156.5">
      <Uri>https://github.com/dotnet/corefx</Uri>
      <Sha>ebe74b3ad7d1b7be02217bf199f5dedc05f76297</Sha>
    </Dependency>
  </ProductDependencies>
  <ToolsetDependencies>
    <Dependency Name="Microsoft.NETCore.Platforms" Version="3.0.0-preview4.19156.5">
      <Uri>https://github.com/dotnet/corefx</Uri>
      <Sha>ebe74b3ad7d1b7be02217bf199f5dedc05f76297</Sha>
=======
    <Dependency Name="Microsoft.Win32.Registry" Version="4.6.0-preview4.19160.8">
      <Uri>https://github.com/dotnet/corefx</Uri>
      <Sha>6d7126e0a329db795930ea17e84369eacb7bae5a</Sha>
    </Dependency>
    <Dependency Name="System.Configuration.ConfigurationManager" Version="4.6.0-preview4.19160.8">
      <Uri>https://github.com/dotnet/corefx</Uri>
      <Sha>6d7126e0a329db795930ea17e84369eacb7bae5a</Sha>
    </Dependency>
    <Dependency Name="System.Drawing.Common" Version="4.6.0-preview4.19160.8">
      <Uri>https://github.com/dotnet/corefx</Uri>
      <Sha>6d7126e0a329db795930ea17e84369eacb7bae5a</Sha>
    </Dependency>
    <Dependency Name="Microsoft.Win32.SystemEvents" Version="4.6.0-preview4.19160.8">
      <Uri>https://github.com/dotnet/corefx</Uri>
      <Sha>6d7126e0a329db795930ea17e84369eacb7bae5a</Sha>
    </Dependency>
    <Dependency Name="System.Security.Cryptography.Cng" Version="4.6.0-preview4.19160.8">
      <Uri>https://github.com/dotnet/corefx</Uri>
      <Sha>6d7126e0a329db795930ea17e84369eacb7bae5a</Sha>
    </Dependency>
    <Dependency Name="System.CodeDom" Version="4.6.0-preview4.19160.8">
      <Uri>https://github.com/dotnet/corefx</Uri>
      <Sha>6d7126e0a329db795930ea17e84369eacb7bae5a</Sha>
    </Dependency>
    <Dependency Name="System.Security.Permissions" Version="4.6.0-preview4.19160.8">
      <Uri>https://github.com/dotnet/corefx</Uri>
      <Sha>6d7126e0a329db795930ea17e84369eacb7bae5a</Sha>
    </Dependency>
    <Dependency Name="System.Windows.Extensions" Version="4.6.0-preview4.19160.8">
      <Uri>https://github.com/dotnet/corefx</Uri>
      <Sha>6d7126e0a329db795930ea17e84369eacb7bae5a</Sha>
    </Dependency>
  </ProductDependencies>
  <ToolsetDependencies>
    <Dependency Name="Microsoft.NETCore.Platforms" Version="3.0.0-preview4.19160.8">
      <Uri>https://github.com/dotnet/corefx</Uri>
      <Sha>6d7126e0a329db795930ea17e84369eacb7bae5a</Sha>
>>>>>>> b508990a
    </Dependency>
    <Dependency Name="Microsoft.DotNet.Arcade.Sdk" Version="1.0.0-beta.19160.2">
      <Uri>https://github.com/dotnet/arcade</Uri>
      <Sha>89ab8b2b806397e5e444809a6ac12e275e0e20a2</Sha>
    </Dependency>
    <Dependency Name="Microsoft.DotNet.GenFacades" Version="1.0.0-beta.19160.2">
      <Uri>https://github.com/dotnet/arcade</Uri>
      <Sha>89ab8b2b806397e5e444809a6ac12e275e0e20a2</Sha>
    </Dependency>
    <Dependency Name="Microsoft.DotNet.XUnitExtensions" Version="2.4.0-beta.19160.2">
      <Uri>https://github.com/dotnet/arcade</Uri>
      <Sha>89ab8b2b806397e5e444809a6ac12e275e0e20a2</Sha>
    </Dependency>
    <Dependency Name="Microsoft.DotNet.Helix.Sdk" Version="2.0.0-beta.19158.2">
      <Uri>https://github.com/dotnet/arcade</Uri>
      <Sha>b9f7cb3de92127532bd57619972ebbebc3fe685b</Sha>
    </Dependency>
  </ToolsetDependencies>
</Dependencies><|MERGE_RESOLUTION|>--- conflicted
+++ resolved
@@ -7,45 +7,6 @@
 -->
 <Dependencies>
   <ProductDependencies>
-<<<<<<< HEAD
-    <Dependency Name="Microsoft.Win32.Registry" Version="4.6.0-preview4.19156.5">
-      <Uri>https://github.com/dotnet/corefx</Uri>
-      <Sha>ebe74b3ad7d1b7be02217bf199f5dedc05f76297</Sha>
-    </Dependency>
-    <Dependency Name="System.Configuration.ConfigurationManager" Version="4.6.0-preview4.19156.5">
-      <Uri>https://github.com/dotnet/corefx</Uri>
-      <Sha>ebe74b3ad7d1b7be02217bf199f5dedc05f76297</Sha>
-    </Dependency>
-    <Dependency Name="System.Drawing.Common" Version="4.6.0-preview4.19156.5">
-      <Uri>https://github.com/dotnet/corefx</Uri>
-      <Sha>ebe74b3ad7d1b7be02217bf199f5dedc05f76297</Sha>
-    </Dependency>
-    <Dependency Name="Microsoft.Win32.SystemEvents" Version="4.6.0-preview4.19156.5">
-      <Uri>https://github.com/dotnet/corefx</Uri>
-      <Sha>ebe74b3ad7d1b7be02217bf199f5dedc05f76297</Sha>
-    </Dependency>
-    <Dependency Name="System.Security.Cryptography.Cng" Version="4.6.0-preview4.19156.5">
-      <Uri>https://github.com/dotnet/corefx</Uri>
-      <Sha>ebe74b3ad7d1b7be02217bf199f5dedc05f76297</Sha>
-    </Dependency>
-    <Dependency Name="System.CodeDom" Version="4.6.0-preview4.19156.5">
-      <Uri>https://github.com/dotnet/corefx</Uri>
-      <Sha>ebe74b3ad7d1b7be02217bf199f5dedc05f76297</Sha>
-    </Dependency>
-    <Dependency Name="System.Security.Permissions" Version="4.6.0-preview4.19156.5">
-      <Uri>https://github.com/dotnet/corefx</Uri>
-      <Sha>ebe74b3ad7d1b7be02217bf199f5dedc05f76297</Sha>
-    </Dependency>
-    <Dependency Name="System.Windows.Extensions" Version="4.6.0-preview4.19156.5">
-      <Uri>https://github.com/dotnet/corefx</Uri>
-      <Sha>ebe74b3ad7d1b7be02217bf199f5dedc05f76297</Sha>
-    </Dependency>
-  </ProductDependencies>
-  <ToolsetDependencies>
-    <Dependency Name="Microsoft.NETCore.Platforms" Version="3.0.0-preview4.19156.5">
-      <Uri>https://github.com/dotnet/corefx</Uri>
-      <Sha>ebe74b3ad7d1b7be02217bf199f5dedc05f76297</Sha>
-=======
     <Dependency Name="Microsoft.Win32.Registry" Version="4.6.0-preview4.19160.8">
       <Uri>https://github.com/dotnet/corefx</Uri>
       <Sha>6d7126e0a329db795930ea17e84369eacb7bae5a</Sha>
@@ -83,7 +44,6 @@
     <Dependency Name="Microsoft.NETCore.Platforms" Version="3.0.0-preview4.19160.8">
       <Uri>https://github.com/dotnet/corefx</Uri>
       <Sha>6d7126e0a329db795930ea17e84369eacb7bae5a</Sha>
->>>>>>> b508990a
     </Dependency>
     <Dependency Name="Microsoft.DotNet.Arcade.Sdk" Version="1.0.0-beta.19160.2">
       <Uri>https://github.com/dotnet/arcade</Uri>
