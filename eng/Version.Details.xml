<?xml version="1.0" encoding="utf-8"?>
<!-- 
Dependencies registered here by Name and Uri will be updated by Maestro via darc update-dependencies 
  They will be updated either in eng/Versions.props (most) or in global.json (for example: Microsoft.DotNet.Arcade.Sdk) 
Note: if the Uri is a new place, you will need to add a subscription from that place to us in the appropriate channel 
  And you can check these with "darc get-dependencies <dash dash>target-repo "winforms" 
-->
<Dependencies>
  <ProductDependencies>
<<<<<<< HEAD
    <Dependency Name="VS.Redist.Common.NetCore.SharedFramework.x64.7.0" Version="7.0.12-servicing.23463.5">
      <Uri>https://dev.azure.com/dnceng/internal/_git/dotnet-runtime</Uri>
      <Sha>3bcb9f24805914a1a73d9b4ef0c82b28ede106b4</Sha>
=======
    <Dependency Name="VS.Redist.Common.NetCore.SharedFramework.x64.7.0" Version="7.0.12-servicing.23477.20">
      <Uri>https://dev.azure.com/dnceng/internal/_git/dotnet-runtime</Uri>
      <Sha>4a824ef37caa51072221584c64cbf15455f406ca</Sha>
>>>>>>> 28189d75
    </Dependency>
    <Dependency Name="Microsoft.NETCore.Platforms" Version="7.0.4">
      <Uri>https://dev.azure.com/dnceng/internal/_git/dotnet-runtime</Uri>
      <Sha>8e9a17b2216f51a5788f8b1c467a4cf3b769e7d7</Sha>
    </Dependency>
    <Dependency Name="Microsoft.Win32.SystemEvents" Version="7.0.0">
      <Uri>https://dev.azure.com/dnceng/internal/_git/dotnet-runtime</Uri>
      <Sha>d099f075e45d2aa6007a22b71b45a08758559f80</Sha>
    </Dependency>
    <Dependency Name="Microsoft.Windows.Compatibility" Version="7.0.4">
      <Uri>https://dev.azure.com/dnceng/internal/_git/dotnet-runtime</Uri>
      <Sha>4a824ef37caa51072221584c64cbf15455f406ca</Sha>
    </Dependency>
    <Dependency Name="System.CodeDom" Version="7.0.0">
      <Uri>https://dev.azure.com/dnceng/internal/_git/dotnet-runtime</Uri>
      <Sha>d099f075e45d2aa6007a22b71b45a08758559f80</Sha>
    </Dependency>
    <Dependency Name="System.Configuration.ConfigurationManager" Version="7.0.0">
      <Uri>https://dev.azure.com/dnceng/internal/_git/dotnet-runtime</Uri>
      <Sha>d099f075e45d2aa6007a22b71b45a08758559f80</Sha>
    </Dependency>
    <Dependency Name="System.Drawing.Common" Version="7.0.0">
      <Uri>https://dev.azure.com/dnceng/internal/_git/dotnet-runtime</Uri>
      <Sha>d099f075e45d2aa6007a22b71b45a08758559f80</Sha>
    </Dependency>
    <Dependency Name="System.Resources.Extensions" Version="7.0.0">
      <Uri>https://dev.azure.com/dnceng/internal/_git/dotnet-runtime</Uri>
      <Sha>d099f075e45d2aa6007a22b71b45a08758559f80</Sha>
    </Dependency>
    <Dependency Name="System.Security.Permissions" Version="7.0.0">
      <Uri>https://dev.azure.com/dnceng/internal/_git/dotnet-runtime</Uri>
      <Sha>d099f075e45d2aa6007a22b71b45a08758559f80</Sha>
    </Dependency>
    <Dependency Name="System.Windows.Extensions" Version="7.0.0">
      <Uri>https://dev.azure.com/dnceng/internal/_git/dotnet-runtime</Uri>
      <Sha>d099f075e45d2aa6007a22b71b45a08758559f80</Sha>
    </Dependency>
<<<<<<< HEAD
    <Dependency Name="Microsoft.NET.Sdk.IL" Version="7.0.12-servicing.23463.5">
      <Uri>https://dev.azure.com/dnceng/internal/_git/dotnet-runtime</Uri>
      <Sha>3bcb9f24805914a1a73d9b4ef0c82b28ede106b4</Sha>
    </Dependency>
    <Dependency Name="Microsoft.NETCore.ILAsm" Version="7.0.12-servicing.23463.5">
      <Uri>https://dev.azure.com/dnceng/internal/_git/dotnet-runtime</Uri>
      <Sha>3bcb9f24805914a1a73d9b4ef0c82b28ede106b4</Sha>
    </Dependency>
    <Dependency Name="runtime.win-x64.Microsoft.NETCore.ILAsm" Version="7.0.12-servicing.23463.5">
      <Uri>https://dev.azure.com/dnceng/internal/_git/dotnet-runtime</Uri>
      <Sha>3bcb9f24805914a1a73d9b4ef0c82b28ede106b4</Sha>
    </Dependency>
    <Dependency Name="runtime.win-x86.Microsoft.NETCore.ILAsm" Version="7.0.12-servicing.23463.5">
      <Uri>https://dev.azure.com/dnceng/internal/_git/dotnet-runtime</Uri>
      <Sha>3bcb9f24805914a1a73d9b4ef0c82b28ede106b4</Sha>
=======
    <Dependency Name="Microsoft.NET.Sdk.IL" Version="7.0.12-servicing.23477.20">
      <Uri>https://dev.azure.com/dnceng/internal/_git/dotnet-runtime</Uri>
      <Sha>4a824ef37caa51072221584c64cbf15455f406ca</Sha>
    </Dependency>
    <Dependency Name="Microsoft.NETCore.ILAsm" Version="7.0.12-servicing.23477.20">
      <Uri>https://dev.azure.com/dnceng/internal/_git/dotnet-runtime</Uri>
      <Sha>4a824ef37caa51072221584c64cbf15455f406ca</Sha>
    </Dependency>
    <Dependency Name="runtime.win-x64.Microsoft.NETCore.ILAsm" Version="7.0.12-servicing.23477.20">
      <Uri>https://dev.azure.com/dnceng/internal/_git/dotnet-runtime</Uri>
      <Sha>4a824ef37caa51072221584c64cbf15455f406ca</Sha>
    </Dependency>
    <Dependency Name="runtime.win-x86.Microsoft.NETCore.ILAsm" Version="7.0.12-servicing.23477.20">
      <Uri>https://dev.azure.com/dnceng/internal/_git/dotnet-runtime</Uri>
      <Sha>4a824ef37caa51072221584c64cbf15455f406ca</Sha>
>>>>>>> 28189d75
    </Dependency>
    <Dependency Name="System.Diagnostics.EventLog" Version="7.0.0">
      <Uri>https://dev.azure.com/dnceng/internal/_git/dotnet-runtime</Uri>
      <Sha>d099f075e45d2aa6007a22b71b45a08758559f80</Sha>
    </Dependency>
    <Dependency Name="System.DirectoryServices" Version="7.0.1">
      <Uri>https://dev.azure.com/dnceng/internal/_git/dotnet-runtime</Uri>
      <Sha>0a2bda10e81d901396c3cff95533529e3a93ad47</Sha>
    </Dependency>
    <Dependency Name="System.Reflection.MetadataLoadContext" Version="7.0.0">
      <Uri>https://dev.azure.com/dnceng/internal/_git/dotnet-runtime</Uri>
      <Sha>d099f075e45d2aa6007a22b71b45a08758559f80</Sha>
    </Dependency>
    <Dependency Name="System.Security.Cryptography.Xml" Version="7.0.1">
      <Uri>https://dev.azure.com/dnceng/internal/_git/dotnet-runtime</Uri>
      <Sha>d037e070ebe5c83838443f869d5800752b0fcb13</Sha>
    </Dependency>
    <Dependency Name="System.IO.Packaging" Version="7.0.0">
      <Uri>https://dev.azure.com/dnceng/internal/_git/dotnet-runtime</Uri>
      <Sha>d099f075e45d2aa6007a22b71b45a08758559f80</Sha>
    </Dependency>
<<<<<<< HEAD
    <Dependency Name="Microsoft.NETCore.ILDAsm" Version="7.0.12-servicing.23463.5">
      <Uri>https://dev.azure.com/dnceng/internal/_git/dotnet-runtime</Uri>
      <Sha>3bcb9f24805914a1a73d9b4ef0c82b28ede106b4</Sha>
=======
    <Dependency Name="Microsoft.NETCore.ILDAsm" Version="7.0.12-servicing.23477.20">
      <Uri>https://dev.azure.com/dnceng/internal/_git/dotnet-runtime</Uri>
      <Sha>4a824ef37caa51072221584c64cbf15455f406ca</Sha>
>>>>>>> 28189d75
    </Dependency>
    <Dependency Name="System.Diagnostics.PerformanceCounter" Version="7.0.0">
      <Uri>https://dev.azure.com/dnceng/internal/_git/dotnet-runtime</Uri>
      <Sha>d099f075e45d2aa6007a22b71b45a08758559f80</Sha>
    </Dependency>
    <Dependency Name="System.Security.Cryptography.Pkcs" Version="7.0.2">
      <Uri>https://dev.azure.com/dnceng/internal/_git/dotnet-runtime</Uri>
      <Sha>5b20af47d99620150c53eaf5db8636fdf730b126</Sha>
    </Dependency>
    <Dependency Name="System.Security.Cryptography.ProtectedData" Version="7.0.1">
      <Uri>https://dev.azure.com/dnceng/internal/_git/dotnet-runtime</Uri>
      <Sha>0a2bda10e81d901396c3cff95533529e3a93ad47</Sha>
    </Dependency>
    <Dependency Name="System.Text.Encodings.Web" Version="7.0.0">
      <Uri>https://dev.azure.com/dnceng/internal/_git/dotnet-runtime</Uri>
      <Sha>d099f075e45d2aa6007a22b71b45a08758559f80</Sha>
    </Dependency>
    <Dependency Name="System.Text.Json" Version="7.0.3">
      <Uri>https://dev.azure.com/dnceng/internal/_git/dotnet-runtime</Uri>
      <Sha>5b20af47d99620150c53eaf5db8636fdf730b126</Sha>
    </Dependency>
    <Dependency Name="System.Threading.AccessControl" Version="7.0.1">
      <Uri>https://dev.azure.com/dnceng/internal/_git/dotnet-runtime</Uri>
      <Sha>d037e070ebe5c83838443f869d5800752b0fcb13</Sha>
    </Dependency>
    <Dependency Name="Microsoft.Win32.Registry.AccessControl" Version="7.0.0">
      <Uri>https://dev.azure.com/dnceng/internal/_git/dotnet-runtime</Uri>
      <Sha>d099f075e45d2aa6007a22b71b45a08758559f80</Sha>
    </Dependency>
    <Dependency Name="Microsoft.NETCore.App.Ref" Version="7.0.12">
      <Uri>https://dev.azure.com/dnceng/internal/_git/dotnet-runtime</Uri>
<<<<<<< HEAD
      <Sha>3bcb9f24805914a1a73d9b4ef0c82b28ede106b4</Sha>
    </Dependency>
    <Dependency Name="Microsoft.NETCore.App.Runtime.win-x64" Version="7.0.12">
      <Uri>https://dev.azure.com/dnceng/internal/_git/dotnet-runtime</Uri>
      <Sha>3bcb9f24805914a1a73d9b4ef0c82b28ede106b4</Sha>
    </Dependency>
    <Dependency Name="Microsoft.Internal.Runtime.WindowsDesktop.Transport" Version="7.0.12-servicing.23463.5">
      <Uri>https://dev.azure.com/dnceng/internal/_git/dotnet-runtime</Uri>
      <Sha>3bcb9f24805914a1a73d9b4ef0c82b28ede106b4</Sha>
=======
      <Sha>4a824ef37caa51072221584c64cbf15455f406ca</Sha>
    </Dependency>
    <Dependency Name="Microsoft.NETCore.App.Runtime.win-x64" Version="7.0.12">
      <Uri>https://dev.azure.com/dnceng/internal/_git/dotnet-runtime</Uri>
      <Sha>4a824ef37caa51072221584c64cbf15455f406ca</Sha>
    </Dependency>
    <Dependency Name="Microsoft.Internal.Runtime.WindowsDesktop.Transport" Version="7.0.12-servicing.23477.20">
      <Uri>https://dev.azure.com/dnceng/internal/_git/dotnet-runtime</Uri>
      <Sha>4a824ef37caa51072221584c64cbf15455f406ca</Sha>
>>>>>>> 28189d75
    </Dependency>
  </ProductDependencies>
  <ToolsetDependencies>
    <!-- Arcade -->
    <Dependency Name="Microsoft.DotNet.Arcade.Sdk" Version="7.0.0-beta.23511.9">
      <Uri>https://github.com/dotnet/arcade</Uri>
      <Sha>acb831a5b31a3cc4a744a8944b6bd172e6969234</Sha>
    </Dependency>
    <Dependency Name="Microsoft.DotNet.GenFacades" Version="7.0.0-beta.23511.9">
      <Uri>https://github.com/dotnet/arcade</Uri>
      <Sha>acb831a5b31a3cc4a744a8944b6bd172e6969234</Sha>
    </Dependency>
    <Dependency Name="Microsoft.DotNet.CMake.Sdk" Version="7.0.0-beta.23511.9">
      <Uri>https://github.com/dotnet/arcade</Uri>
      <Sha>acb831a5b31a3cc4a744a8944b6bd172e6969234</Sha>
    </Dependency>
    <Dependency Name="Microsoft.DotNet.Helix.Sdk" Version="7.0.0-beta.23511.9">
      <Uri>https://github.com/dotnet/arcade</Uri>
      <Sha>acb831a5b31a3cc4a744a8944b6bd172e6969234</Sha>
    </Dependency>
    <Dependency Name="Microsoft.DotNet.RemoteExecutor" Version="7.0.0-beta.23511.9">
      <Uri>https://github.com/dotnet/arcade</Uri>
      <Sha>acb831a5b31a3cc4a744a8944b6bd172e6969234</Sha>
    </Dependency>
    <Dependency Name="Microsoft.DotNet.XUnitExtensions" Version="7.0.0-beta.23511.9">
      <Uri>https://github.com/dotnet/arcade</Uri>
      <Sha>acb831a5b31a3cc4a744a8944b6bd172e6969234</Sha>
    </Dependency>
  </ToolsetDependencies>
</Dependencies><|MERGE_RESOLUTION|>--- conflicted
+++ resolved
@@ -7,15 +7,9 @@
 -->
 <Dependencies>
   <ProductDependencies>
-<<<<<<< HEAD
-    <Dependency Name="VS.Redist.Common.NetCore.SharedFramework.x64.7.0" Version="7.0.12-servicing.23463.5">
-      <Uri>https://dev.azure.com/dnceng/internal/_git/dotnet-runtime</Uri>
-      <Sha>3bcb9f24805914a1a73d9b4ef0c82b28ede106b4</Sha>
-=======
     <Dependency Name="VS.Redist.Common.NetCore.SharedFramework.x64.7.0" Version="7.0.12-servicing.23477.20">
       <Uri>https://dev.azure.com/dnceng/internal/_git/dotnet-runtime</Uri>
       <Sha>4a824ef37caa51072221584c64cbf15455f406ca</Sha>
->>>>>>> 28189d75
     </Dependency>
     <Dependency Name="Microsoft.NETCore.Platforms" Version="7.0.4">
       <Uri>https://dev.azure.com/dnceng/internal/_git/dotnet-runtime</Uri>
@@ -53,23 +47,6 @@
       <Uri>https://dev.azure.com/dnceng/internal/_git/dotnet-runtime</Uri>
       <Sha>d099f075e45d2aa6007a22b71b45a08758559f80</Sha>
     </Dependency>
-<<<<<<< HEAD
-    <Dependency Name="Microsoft.NET.Sdk.IL" Version="7.0.12-servicing.23463.5">
-      <Uri>https://dev.azure.com/dnceng/internal/_git/dotnet-runtime</Uri>
-      <Sha>3bcb9f24805914a1a73d9b4ef0c82b28ede106b4</Sha>
-    </Dependency>
-    <Dependency Name="Microsoft.NETCore.ILAsm" Version="7.0.12-servicing.23463.5">
-      <Uri>https://dev.azure.com/dnceng/internal/_git/dotnet-runtime</Uri>
-      <Sha>3bcb9f24805914a1a73d9b4ef0c82b28ede106b4</Sha>
-    </Dependency>
-    <Dependency Name="runtime.win-x64.Microsoft.NETCore.ILAsm" Version="7.0.12-servicing.23463.5">
-      <Uri>https://dev.azure.com/dnceng/internal/_git/dotnet-runtime</Uri>
-      <Sha>3bcb9f24805914a1a73d9b4ef0c82b28ede106b4</Sha>
-    </Dependency>
-    <Dependency Name="runtime.win-x86.Microsoft.NETCore.ILAsm" Version="7.0.12-servicing.23463.5">
-      <Uri>https://dev.azure.com/dnceng/internal/_git/dotnet-runtime</Uri>
-      <Sha>3bcb9f24805914a1a73d9b4ef0c82b28ede106b4</Sha>
-=======
     <Dependency Name="Microsoft.NET.Sdk.IL" Version="7.0.12-servicing.23477.20">
       <Uri>https://dev.azure.com/dnceng/internal/_git/dotnet-runtime</Uri>
       <Sha>4a824ef37caa51072221584c64cbf15455f406ca</Sha>
@@ -85,7 +62,6 @@
     <Dependency Name="runtime.win-x86.Microsoft.NETCore.ILAsm" Version="7.0.12-servicing.23477.20">
       <Uri>https://dev.azure.com/dnceng/internal/_git/dotnet-runtime</Uri>
       <Sha>4a824ef37caa51072221584c64cbf15455f406ca</Sha>
->>>>>>> 28189d75
     </Dependency>
     <Dependency Name="System.Diagnostics.EventLog" Version="7.0.0">
       <Uri>https://dev.azure.com/dnceng/internal/_git/dotnet-runtime</Uri>
@@ -107,15 +83,9 @@
       <Uri>https://dev.azure.com/dnceng/internal/_git/dotnet-runtime</Uri>
       <Sha>d099f075e45d2aa6007a22b71b45a08758559f80</Sha>
     </Dependency>
-<<<<<<< HEAD
-    <Dependency Name="Microsoft.NETCore.ILDAsm" Version="7.0.12-servicing.23463.5">
-      <Uri>https://dev.azure.com/dnceng/internal/_git/dotnet-runtime</Uri>
-      <Sha>3bcb9f24805914a1a73d9b4ef0c82b28ede106b4</Sha>
-=======
     <Dependency Name="Microsoft.NETCore.ILDAsm" Version="7.0.12-servicing.23477.20">
       <Uri>https://dev.azure.com/dnceng/internal/_git/dotnet-runtime</Uri>
       <Sha>4a824ef37caa51072221584c64cbf15455f406ca</Sha>
->>>>>>> 28189d75
     </Dependency>
     <Dependency Name="System.Diagnostics.PerformanceCounter" Version="7.0.0">
       <Uri>https://dev.azure.com/dnceng/internal/_git/dotnet-runtime</Uri>
@@ -147,17 +117,6 @@
     </Dependency>
     <Dependency Name="Microsoft.NETCore.App.Ref" Version="7.0.12">
       <Uri>https://dev.azure.com/dnceng/internal/_git/dotnet-runtime</Uri>
-<<<<<<< HEAD
-      <Sha>3bcb9f24805914a1a73d9b4ef0c82b28ede106b4</Sha>
-    </Dependency>
-    <Dependency Name="Microsoft.NETCore.App.Runtime.win-x64" Version="7.0.12">
-      <Uri>https://dev.azure.com/dnceng/internal/_git/dotnet-runtime</Uri>
-      <Sha>3bcb9f24805914a1a73d9b4ef0c82b28ede106b4</Sha>
-    </Dependency>
-    <Dependency Name="Microsoft.Internal.Runtime.WindowsDesktop.Transport" Version="7.0.12-servicing.23463.5">
-      <Uri>https://dev.azure.com/dnceng/internal/_git/dotnet-runtime</Uri>
-      <Sha>3bcb9f24805914a1a73d9b4ef0c82b28ede106b4</Sha>
-=======
       <Sha>4a824ef37caa51072221584c64cbf15455f406ca</Sha>
     </Dependency>
     <Dependency Name="Microsoft.NETCore.App.Runtime.win-x64" Version="7.0.12">
@@ -167,7 +126,6 @@
     <Dependency Name="Microsoft.Internal.Runtime.WindowsDesktop.Transport" Version="7.0.12-servicing.23477.20">
       <Uri>https://dev.azure.com/dnceng/internal/_git/dotnet-runtime</Uri>
       <Sha>4a824ef37caa51072221584c64cbf15455f406ca</Sha>
->>>>>>> 28189d75
     </Dependency>
   </ProductDependencies>
   <ToolsetDependencies>
