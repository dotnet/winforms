--- conflicted
+++ resolved
@@ -7,15 +7,9 @@
 -->
 <Dependencies>
   <ProductDependencies>
-<<<<<<< HEAD
     <Dependency Name="Microsoft.NETCore.App" Version="5.0.13-servicing.21558.4">
       <Uri>https://dev.azure.com/dnceng/internal/_git/dotnet-runtime</Uri>
       <Sha>42da7959da13ca56d6f17d9e58cf5543d855dab0</Sha>
-=======
-    <Dependency Name="Microsoft.NETCore.App" Version="5.0.12-servicing.21522.7">
-      <Uri>https://dev.azure.com/dnceng/internal/_git/dotnet-runtime</Uri>
-      <Sha>7211aa01b34bb55ca67bdddd6e80ce23ee201bd2</Sha>
->>>>>>> c4069d75
     </Dependency>
     <Dependency Name="Microsoft.NETCore.Platforms" Version="5.0.4">
       <Uri>https://dev.azure.com/dnceng/internal/_git/dotnet-runtime</Uri>
@@ -39,11 +33,7 @@
     </Dependency>
     <Dependency Name="System.Drawing.Common" Version="5.0.3">
       <Uri>https://dev.azure.com/dnceng/internal/_git/dotnet-runtime</Uri>
-<<<<<<< HEAD
-      <Sha>dcdf74cbb0b398d843ae25921cf8491e733cc2bd</Sha>
-=======
       <Sha>7211aa01b34bb55ca67bdddd6e80ce23ee201bd2</Sha>
->>>>>>> c4069d75
     </Dependency>
     <Dependency Name="System.Resources.Extensions" Version="5.0.0">
       <Uri>https://github.com/dotnet/runtime</Uri>
@@ -61,7 +51,6 @@
       <Uri>https://github.com/dotnet/runtime</Uri>
       <Sha>cf258a14b70ad9069470a108f13765e0e5988f51</Sha>
     </Dependency>
-<<<<<<< HEAD
     <Dependency Name="Microsoft.NET.Sdk.IL" Version="5.0.13-servicing.21558.4">
       <Uri>https://dev.azure.com/dnceng/internal/_git/dotnet-runtime</Uri>
       <Sha>42da7959da13ca56d6f17d9e58cf5543d855dab0</Sha>
@@ -77,23 +66,6 @@
     <Dependency Name="runtime.win-x86.Microsoft.NETCore.ILAsm" Version="5.0.13-servicing.21558.4">
       <Uri>https://dev.azure.com/dnceng/internal/_git/dotnet-runtime</Uri>
       <Sha>42da7959da13ca56d6f17d9e58cf5543d855dab0</Sha>
-=======
-    <Dependency Name="Microsoft.NET.Sdk.IL" Version="5.0.12-servicing.21522.7">
-      <Uri>https://dev.azure.com/dnceng/internal/_git/dotnet-runtime</Uri>
-      <Sha>7211aa01b34bb55ca67bdddd6e80ce23ee201bd2</Sha>
-    </Dependency>
-    <Dependency Name="Microsoft.NETCore.ILAsm" Version="5.0.12-servicing.21522.7">
-      <Uri>https://dev.azure.com/dnceng/internal/_git/dotnet-runtime</Uri>
-      <Sha>7211aa01b34bb55ca67bdddd6e80ce23ee201bd2</Sha>
-    </Dependency>
-    <Dependency Name="runtime.win-x64.Microsoft.NETCore.ILAsm" Version="5.0.12-servicing.21522.7">
-      <Uri>https://dev.azure.com/dnceng/internal/_git/dotnet-runtime</Uri>
-      <Sha>7211aa01b34bb55ca67bdddd6e80ce23ee201bd2</Sha>
-    </Dependency>
-    <Dependency Name="runtime.win-x86.Microsoft.NETCore.ILAsm" Version="5.0.12-servicing.21522.7">
-      <Uri>https://dev.azure.com/dnceng/internal/_git/dotnet-runtime</Uri>
-      <Sha>7211aa01b34bb55ca67bdddd6e80ce23ee201bd2</Sha>
->>>>>>> c4069d75
     </Dependency>
     <Dependency Name="System.Diagnostics.EventLog" Version="5.0.1">
       <Uri>https://dev.azure.com/dnceng/internal/_git/dotnet-runtime</Uri>
@@ -123,7 +95,6 @@
       <Uri>https://github.com/dotnet/runtime</Uri>
       <Sha>cf258a14b70ad9069470a108f13765e0e5988f51</Sha>
     </Dependency>
-<<<<<<< HEAD
     <Dependency Name="Microsoft.NETCore.ILDAsm" Version="5.0.13-servicing.21558.4">
       <Uri>https://dev.azure.com/dnceng/internal/_git/dotnet-runtime</Uri>
       <Sha>42da7959da13ca56d6f17d9e58cf5543d855dab0</Sha>
@@ -131,15 +102,6 @@
     <Dependency Name="Microsoft.NETCore.App.Internal" Version="5.0.13-servicing.21558.4">
       <Uri>https://dev.azure.com/dnceng/internal/_git/dotnet-runtime</Uri>
       <Sha>42da7959da13ca56d6f17d9e58cf5543d855dab0</Sha>
-=======
-    <Dependency Name="Microsoft.NETCore.ILDAsm" Version="5.0.12-servicing.21522.7">
-      <Uri>https://dev.azure.com/dnceng/internal/_git/dotnet-runtime</Uri>
-      <Sha>7211aa01b34bb55ca67bdddd6e80ce23ee201bd2</Sha>
-    </Dependency>
-    <Dependency Name="Microsoft.NETCore.App.Internal" Version="5.0.12-servicing.21522.7">
-      <Uri>https://dev.azure.com/dnceng/internal/_git/dotnet-runtime</Uri>
-      <Sha>7211aa01b34bb55ca67bdddd6e80ce23ee201bd2</Sha>
->>>>>>> c4069d75
     </Dependency>
     <Dependency Name="Microsoft.NETCore.Targets" Version="5.0.0">
       <Uri>https://github.com/dotnet/runtime</Uri>
@@ -185,15 +147,9 @@
       <Uri>https://github.com/dotnet/runtime</Uri>
       <Sha>cf258a14b70ad9069470a108f13765e0e5988f51</Sha>
     </Dependency>
-<<<<<<< HEAD
     <Dependency Name="Microsoft.NETCore.App.Runtime.win-x64" Version="5.0.13">
       <Uri>https://dev.azure.com/dnceng/internal/_git/dotnet-runtime</Uri>
       <Sha>42da7959da13ca56d6f17d9e58cf5543d855dab0</Sha>
-=======
-    <Dependency Name="Microsoft.NETCore.App.Runtime.win-x64" Version="5.0.12">
-      <Uri>https://dev.azure.com/dnceng/internal/_git/dotnet-runtime</Uri>
-      <Sha>7211aa01b34bb55ca67bdddd6e80ce23ee201bd2</Sha>
->>>>>>> c4069d75
     </Dependency>
   </ProductDependencies>
   <ToolsetDependencies>
