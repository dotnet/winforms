--- conflicted
+++ resolved
@@ -63,7 +63,6 @@
       <SourceBuildId>5596</SourceBuildId>
     </Dependency>
     <!-- Arcade -->
-<<<<<<< HEAD
     <Dependency Name="Microsoft.DotNet.Arcade.Sdk" Version="1.0.0-beta.19373.4">
       <Uri>https://github.com/dotnet/arcade</Uri>
       <Sha>6552a851638e292f187bb98fb88ae8b463336cd3</Sha>
@@ -79,23 +78,6 @@
     <Dependency Name="Microsoft.DotNet.XUnitExtensions" Version="2.4.1-beta.19373.4">
       <Uri>https://github.com/dotnet/arcade</Uri>
       <Sha>6552a851638e292f187bb98fb88ae8b463336cd3</Sha>
-=======
-    <Dependency Name="Microsoft.DotNet.Arcade.Sdk" Version="1.0.0-beta.19372.10">
-      <Uri>https://github.com/dotnet/arcade</Uri>
-      <Sha>0793e2df782efc9ccae387bc779b2549208fa4a1</Sha>
-    </Dependency>
-    <Dependency Name="Microsoft.DotNet.GenFacades" Version="1.0.0-beta.19372.10">
-      <Uri>https://github.com/dotnet/arcade</Uri>
-      <Sha>0793e2df782efc9ccae387bc779b2549208fa4a1</Sha>
-    </Dependency>
-    <Dependency Name="Microsoft.DotNet.Helix.Sdk" Version="2.0.0-beta.19372.10">
-      <Uri>https://github.com/dotnet/arcade</Uri>
-      <Sha>0793e2df782efc9ccae387bc779b2549208fa4a1</Sha>
-    </Dependency>
-    <Dependency Name="Microsoft.DotNet.XUnitExtensions" Version="2.4.1-beta.19372.10">
-      <Uri>https://github.com/dotnet/arcade</Uri>
-      <Sha>0793e2df782efc9ccae387bc779b2549208fa4a1</Sha>
->>>>>>> e58c3956
     </Dependency>
   </ToolsetDependencies>
 </Dependencies>