<?xml version="1.0" encoding="utf-8"?>
<!-- 
Dependencies registred here by Name and Uri will be updated by Maestro via darc update-dependencies 
  They will be updated either in eng/Versions.props (most) or in global.json (for example: Microsoft.DotNet.Arcade.Sdk) 
Note: if the Uri is a new place, you will need to add a subscription from that place to us in the appropriate channel 
  And you can check these with "darc get-dependencies <dash dash>target-repo "winforms" 
-->
<Dependencies>
  <ProductDependencies>
    <Dependency Name="Microsoft.Win32.Registry" Version="4.6.0-preview4.19156.5">
      <Uri>https://github.com/dotnet/corefx</Uri>
      <Sha>ebe74b3ad7d1b7be02217bf199f5dedc05f76297</Sha>
    </Dependency>
    <Dependency Name="System.Configuration.ConfigurationManager" Version="4.6.0-preview4.19156.5">
      <Uri>https://github.com/dotnet/corefx</Uri>
      <Sha>ebe74b3ad7d1b7be02217bf199f5dedc05f76297</Sha>
    </Dependency>
    <Dependency Name="System.Drawing.Common" Version="4.6.0-preview4.19156.5">
      <Uri>https://github.com/dotnet/corefx</Uri>
      <Sha>ebe74b3ad7d1b7be02217bf199f5dedc05f76297</Sha>
    </Dependency>
    <Dependency Name="Microsoft.Win32.SystemEvents" Version="4.6.0-preview4.19156.5">
      <Uri>https://github.com/dotnet/corefx</Uri>
      <Sha>ebe74b3ad7d1b7be02217bf199f5dedc05f76297</Sha>
    </Dependency>
    <Dependency Name="System.Security.Cryptography.Cng" Version="4.6.0-preview4.19156.5">
      <Uri>https://github.com/dotnet/corefx</Uri>
      <Sha>ebe74b3ad7d1b7be02217bf199f5dedc05f76297</Sha>
    </Dependency>
    <Dependency Name="System.CodeDom" Version="4.6.0-preview4.19156.5">
      <Uri>https://github.com/dotnet/corefx</Uri>
      <Sha>ebe74b3ad7d1b7be02217bf199f5dedc05f76297</Sha>
    </Dependency>
    <Dependency Name="System.Security.Permissions" Version="4.6.0-preview4.19156.5">
      <Uri>https://github.com/dotnet/corefx</Uri>
      <Sha>ebe74b3ad7d1b7be02217bf199f5dedc05f76297</Sha>
    </Dependency>
    <Dependency Name="System.Windows.Extensions" Version="4.6.0-preview4.19156.5">
      <Uri>https://github.com/dotnet/corefx</Uri>
      <Sha>ebe74b3ad7d1b7be02217bf199f5dedc05f76297</Sha>
    </Dependency>
  </ProductDependencies>
  <ToolsetDependencies>
    <Dependency Name="Microsoft.NETCore.Platforms" Version="3.0.0-preview4.19156.5">
      <Uri>https://github.com/dotnet/corefx</Uri>
      <Sha>ebe74b3ad7d1b7be02217bf199f5dedc05f76297</Sha>
    </Dependency>
<<<<<<< HEAD
    <Dependency Name="Microsoft.DotNet.Arcade.Sdk" Version="1.0.0-beta.19156.2">
      <Uri>https://github.com/dotnet/arcade</Uri>
      <Sha>02fd06b0f436caadca200f3bbb59037d00517554</Sha>
    </Dependency>
    <Dependency Name="Microsoft.DotNet.GenFacades" Version="1.0.0-beta.19156.2">
      <Uri>https://github.com/dotnet/arcade</Uri>
      <Sha>02fd06b0f436caadca200f3bbb59037d00517554</Sha>
    </Dependency>
    <Dependency Name="Microsoft.DotNet.XUnitExtensions" Version="2.4.0-beta.19156.2">
      <Uri>https://github.com/dotnet/arcade</Uri>
      <Sha>02fd06b0f436caadca200f3bbb59037d00517554</Sha>
=======
    <Dependency Name="Microsoft.DotNet.Arcade.Sdk" Version="1.0.0-beta.19156.20">
      <Uri>https://github.com/dotnet/arcade</Uri>
      <Sha>1d2edb248bc2dc37fa0669053b0c88f3bffffb26</Sha>
    </Dependency>
    <Dependency Name="Microsoft.DotNet.GenFacades" Version="1.0.0-beta.19156.20">
      <Uri>https://github.com/dotnet/arcade</Uri>
      <Sha>1d2edb248bc2dc37fa0669053b0c88f3bffffb26</Sha>
    </Dependency>
    <Dependency Name="Microsoft.DotNet.XUnitExtensions" Version="2.4.0-beta.19156.20">
      <Uri>https://github.com/dotnet/arcade</Uri>
      <Sha>1d2edb248bc2dc37fa0669053b0c88f3bffffb26</Sha>
>>>>>>> 66b3489a
    </Dependency>
  </ToolsetDependencies>
</Dependencies><|MERGE_RESOLUTION|>--- conflicted
+++ resolved
@@ -45,19 +45,6 @@
       <Uri>https://github.com/dotnet/corefx</Uri>
       <Sha>ebe74b3ad7d1b7be02217bf199f5dedc05f76297</Sha>
     </Dependency>
-<<<<<<< HEAD
-    <Dependency Name="Microsoft.DotNet.Arcade.Sdk" Version="1.0.0-beta.19156.2">
-      <Uri>https://github.com/dotnet/arcade</Uri>
-      <Sha>02fd06b0f436caadca200f3bbb59037d00517554</Sha>
-    </Dependency>
-    <Dependency Name="Microsoft.DotNet.GenFacades" Version="1.0.0-beta.19156.2">
-      <Uri>https://github.com/dotnet/arcade</Uri>
-      <Sha>02fd06b0f436caadca200f3bbb59037d00517554</Sha>
-    </Dependency>
-    <Dependency Name="Microsoft.DotNet.XUnitExtensions" Version="2.4.0-beta.19156.2">
-      <Uri>https://github.com/dotnet/arcade</Uri>
-      <Sha>02fd06b0f436caadca200f3bbb59037d00517554</Sha>
-=======
     <Dependency Name="Microsoft.DotNet.Arcade.Sdk" Version="1.0.0-beta.19156.20">
       <Uri>https://github.com/dotnet/arcade</Uri>
       <Sha>1d2edb248bc2dc37fa0669053b0c88f3bffffb26</Sha>
@@ -69,7 +56,6 @@
     <Dependency Name="Microsoft.DotNet.XUnitExtensions" Version="2.4.0-beta.19156.20">
       <Uri>https://github.com/dotnet/arcade</Uri>
       <Sha>1d2edb248bc2dc37fa0669053b0c88f3bffffb26</Sha>
->>>>>>> 66b3489a
     </Dependency>
   </ToolsetDependencies>
 </Dependencies>