<?xml version="1.0" encoding="utf-8"?>
<!-- 
Dependencies registered here by Name and Uri will be updated by Maestro via darc update-dependencies 
  They will be updated either in eng/Versions.props (most) or in global.json (for example: Microsoft.DotNet.Arcade.Sdk) 
Note: if the Uri is a new place, you will need to add a subscription from that place to us in the appropriate channel 
  And you can check these with "darc get-dependencies <dash dash>target-repo "winforms" 
-->
<Dependencies>
  <ProductDependencies>
<<<<<<< HEAD
    <Dependency Name="VS.Redist.Common.NetCore.SharedFramework.x64.9.0" Version="9.0.0-preview.6.24320.8">
      <Uri>https://github.com/dotnet/runtime</Uri>
      <Sha>7bc92926b36617f7a0646a8d936782bc4c3264ab</Sha>
    </Dependency>
    <Dependency Name="Microsoft.NETCore.Platforms" Version="9.0.0-preview.6.24320.8">
      <Uri>https://github.com/dotnet/runtime</Uri>
      <Sha>7bc92926b36617f7a0646a8d936782bc4c3264ab</Sha>
    </Dependency>
    <Dependency Name="System.Resources.Extensions" Version="9.0.0-preview.6.24320.8">
      <Uri>https://github.com/dotnet/runtime</Uri>
      <Sha>7bc92926b36617f7a0646a8d936782bc4c3264ab</Sha>
    </Dependency>
    <Dependency Name="System.Windows.Extensions" Version="9.0.0-preview.6.24320.8">
      <Uri>https://github.com/dotnet/runtime</Uri>
      <Sha>7bc92926b36617f7a0646a8d936782bc4c3264ab</Sha>
    </Dependency>
    <Dependency Name="Microsoft.NET.Sdk.IL" Version="9.0.0-preview.6.24320.8">
      <Uri>https://github.com/dotnet/runtime</Uri>
      <Sha>7bc92926b36617f7a0646a8d936782bc4c3264ab</Sha>
    </Dependency>
    <Dependency Name="Microsoft.NETCore.ILAsm" Version="9.0.0-preview.6.24320.8">
      <Uri>https://github.com/dotnet/runtime</Uri>
      <Sha>7bc92926b36617f7a0646a8d936782bc4c3264ab</Sha>
    </Dependency>
    <Dependency Name="runtime.win-x64.Microsoft.NETCore.ILAsm" Version="9.0.0-preview.6.24320.8">
      <Uri>https://github.com/dotnet/runtime</Uri>
      <Sha>7bc92926b36617f7a0646a8d936782bc4c3264ab</Sha>
    </Dependency>
    <Dependency Name="runtime.win-x86.Microsoft.NETCore.ILAsm" Version="9.0.0-preview.6.24320.8">
      <Uri>https://github.com/dotnet/runtime</Uri>
      <Sha>7bc92926b36617f7a0646a8d936782bc4c3264ab</Sha>
    </Dependency>
    <Dependency Name="System.Reflection.MetadataLoadContext" Version="9.0.0-preview.6.24320.8">
      <Uri>https://github.com/dotnet/runtime</Uri>
      <Sha>7bc92926b36617f7a0646a8d936782bc4c3264ab</Sha>
    </Dependency>
    <Dependency Name="Microsoft.NETCore.ILDAsm" Version="9.0.0-preview.6.24320.8">
      <Uri>https://github.com/dotnet/runtime</Uri>
      <Sha>7bc92926b36617f7a0646a8d936782bc4c3264ab</Sha>
    </Dependency>
    <Dependency Name="System.Text.Encodings.Web" Version="9.0.0-preview.6.24320.8">
      <Uri>https://github.com/dotnet/runtime</Uri>
      <Sha>7bc92926b36617f7a0646a8d936782bc4c3264ab</Sha>
    </Dependency>
    <Dependency Name="System.Text.Json" Version="9.0.0-preview.6.24320.8">
      <Uri>https://github.com/dotnet/runtime</Uri>
      <Sha>7bc92926b36617f7a0646a8d936782bc4c3264ab</Sha>
    </Dependency>
    <Dependency Name="Microsoft.NETCore.App.Ref" Version="9.0.0-preview.6.24320.8">
      <Uri>https://github.com/dotnet/runtime</Uri>
      <Sha>7bc92926b36617f7a0646a8d936782bc4c3264ab</Sha>
    </Dependency>
    <Dependency Name="Microsoft.NETCore.App.Runtime.win-x64" Version="9.0.0-preview.6.24320.8">
      <Uri>https://github.com/dotnet/runtime</Uri>
      <Sha>7bc92926b36617f7a0646a8d936782bc4c3264ab</Sha>
    </Dependency>
    <Dependency Name="Microsoft.Internal.Runtime.WindowsDesktop.Transport" Version="9.0.0-preview.6.24320.8">
      <Uri>https://github.com/dotnet/runtime</Uri>
      <Sha>7bc92926b36617f7a0646a8d936782bc4c3264ab</Sha>
    </Dependency>
    <Dependency Name="System.Runtime.Serialization.Formatters" Version="9.0.0-preview.6.24320.8">
      <Uri>https://github.com/dotnet/runtime</Uri>
      <Sha>7bc92926b36617f7a0646a8d936782bc4c3264ab</Sha>
    </Dependency>
    <!-- These dependencies are required by windowsdesktop for coherency. -->
    <Dependency Name="Microsoft.Win32.Registry.AccessControl" Version="9.0.0-preview.6.24320.8">
      <Uri>https://github.com/dotnet/runtime</Uri>
      <Sha>7bc92926b36617f7a0646a8d936782bc4c3264ab</Sha>
    </Dependency>
    <Dependency Name="Microsoft.Win32.SystemEvents" Version="9.0.0-preview.6.24320.8">
      <Uri>https://github.com/dotnet/runtime</Uri>
      <Sha>7bc92926b36617f7a0646a8d936782bc4c3264ab</Sha>
    </Dependency>
    <Dependency Name="System.CodeDom" Version="9.0.0-preview.6.24320.8">
      <Uri>https://github.com/dotnet/runtime</Uri>
      <Sha>7bc92926b36617f7a0646a8d936782bc4c3264ab</Sha>
    </Dependency>
    <Dependency Name="System.ComponentModel.Composition" Version="9.0.0-preview.6.24320.8">
      <Uri>https://github.com/dotnet/runtime</Uri>
      <Sha>7bc92926b36617f7a0646a8d936782bc4c3264ab</Sha>
    </Dependency>
    <Dependency Name="System.Configuration.ConfigurationManager" Version="9.0.0-preview.6.24320.8">
      <Uri>https://github.com/dotnet/runtime</Uri>
      <Sha>7bc92926b36617f7a0646a8d936782bc4c3264ab</Sha>
    </Dependency>
    <Dependency Name="System.Data.Odbc" Version="9.0.0-preview.6.24320.8">
      <Uri>https://github.com/dotnet/runtime</Uri>
      <Sha>7bc92926b36617f7a0646a8d936782bc4c3264ab</Sha>
    </Dependency>
    <Dependency Name="System.Data.OleDb" Version="9.0.0-preview.6.24320.8">
      <Uri>https://github.com/dotnet/runtime</Uri>
      <Sha>7bc92926b36617f7a0646a8d936782bc4c3264ab</Sha>
    </Dependency>
    <Dependency Name="System.Diagnostics.EventLog" Version="9.0.0-preview.6.24320.8">
      <Uri>https://github.com/dotnet/runtime</Uri>
      <Sha>7bc92926b36617f7a0646a8d936782bc4c3264ab</Sha>
    </Dependency>
    <Dependency Name="System.Diagnostics.PerformanceCounter" Version="9.0.0-preview.6.24320.8">
      <Uri>https://github.com/dotnet/runtime</Uri>
      <Sha>7bc92926b36617f7a0646a8d936782bc4c3264ab</Sha>
    </Dependency>
    <Dependency Name="System.DirectoryServices.AccountManagement" Version="9.0.0-preview.6.24320.8">
      <Uri>https://github.com/dotnet/runtime</Uri>
      <Sha>7bc92926b36617f7a0646a8d936782bc4c3264ab</Sha>
    </Dependency>
    <Dependency Name="System.DirectoryServices.Protocols" Version="9.0.0-preview.6.24320.8">
      <Uri>https://github.com/dotnet/runtime</Uri>
      <Sha>7bc92926b36617f7a0646a8d936782bc4c3264ab</Sha>
    </Dependency>
    <Dependency Name="System.DirectoryServices" Version="9.0.0-preview.6.24320.8">
      <Uri>https://github.com/dotnet/runtime</Uri>
      <Sha>7bc92926b36617f7a0646a8d936782bc4c3264ab</Sha>
    </Dependency>
    <Dependency Name="System.IO.Hashing" Version="9.0.0-preview.6.24320.8">
      <Uri>https://github.com/dotnet/runtime</Uri>
      <Sha>7bc92926b36617f7a0646a8d936782bc4c3264ab</Sha>
    </Dependency>
    <Dependency Name="System.IO.Packaging" Version="9.0.0-preview.6.24320.8">
      <Uri>https://github.com/dotnet/runtime</Uri>
      <Sha>7bc92926b36617f7a0646a8d936782bc4c3264ab</Sha>
    </Dependency>
    <Dependency Name="System.IO.Ports" Version="9.0.0-preview.6.24320.8">
      <Uri>https://github.com/dotnet/runtime</Uri>
      <Sha>7bc92926b36617f7a0646a8d936782bc4c3264ab</Sha>
    </Dependency>
    <Dependency Name="System.Management" Version="9.0.0-preview.6.24320.8">
      <Uri>https://github.com/dotnet/runtime</Uri>
      <Sha>7bc92926b36617f7a0646a8d936782bc4c3264ab</Sha>
    </Dependency>
    <Dependency Name="System.Reflection.Context" Version="9.0.0-preview.6.24320.8">
      <Uri>https://github.com/dotnet/runtime</Uri>
      <Sha>7bc92926b36617f7a0646a8d936782bc4c3264ab</Sha>
    </Dependency>
    <Dependency Name="System.Runtime.Caching" Version="9.0.0-preview.6.24320.8">
      <Uri>https://github.com/dotnet/runtime</Uri>
      <Sha>7bc92926b36617f7a0646a8d936782bc4c3264ab</Sha>
    </Dependency>
    <Dependency Name="System.Security.Cryptography.Pkcs" Version="9.0.0-preview.6.24320.8">
      <Uri>https://github.com/dotnet/runtime</Uri>
      <Sha>7bc92926b36617f7a0646a8d936782bc4c3264ab</Sha>
    </Dependency>
    <Dependency Name="System.Security.Cryptography.ProtectedData" Version="9.0.0-preview.6.24320.8">
      <Uri>https://github.com/dotnet/runtime</Uri>
      <Sha>7bc92926b36617f7a0646a8d936782bc4c3264ab</Sha>
    </Dependency>
    <Dependency Name="System.Security.Cryptography.Xml" Version="9.0.0-preview.6.24320.8">
      <Uri>https://github.com/dotnet/runtime</Uri>
      <Sha>7bc92926b36617f7a0646a8d936782bc4c3264ab</Sha>
    </Dependency>
    <Dependency Name="System.Security.Permissions" Version="9.0.0-preview.6.24320.8">
      <Uri>https://github.com/dotnet/runtime</Uri>
      <Sha>7bc92926b36617f7a0646a8d936782bc4c3264ab</Sha>
    </Dependency>
    <Dependency Name="System.ServiceModel.Syndication" Version="9.0.0-preview.6.24320.8">
      <Uri>https://github.com/dotnet/runtime</Uri>
      <Sha>7bc92926b36617f7a0646a8d936782bc4c3264ab</Sha>
    </Dependency>
    <Dependency Name="System.ServiceProcess.ServiceController" Version="9.0.0-preview.6.24320.8">
      <Uri>https://github.com/dotnet/runtime</Uri>
      <Sha>7bc92926b36617f7a0646a8d936782bc4c3264ab</Sha>
    </Dependency>
    <Dependency Name="System.Speech" Version="9.0.0-preview.6.24320.8">
      <Uri>https://github.com/dotnet/runtime</Uri>
      <Sha>7bc92926b36617f7a0646a8d936782bc4c3264ab</Sha>
    </Dependency>
    <Dependency Name="System.Text.Encoding.CodePages" Version="9.0.0-preview.6.24320.8">
      <Uri>https://github.com/dotnet/runtime</Uri>
      <Sha>7bc92926b36617f7a0646a8d936782bc4c3264ab</Sha>
    </Dependency>
    <Dependency Name="System.Threading.AccessControl" Version="9.0.0-preview.6.24320.8">
      <Uri>https://github.com/dotnet/runtime</Uri>
      <Sha>7bc92926b36617f7a0646a8d936782bc4c3264ab</Sha>
    </Dependency>
    <Dependency Name="System.ComponentModel.Composition.Registration" Version="9.0.0-preview.6.24320.8">
      <Uri>https://github.com/dotnet/runtime</Uri>
      <Sha>7bc92926b36617f7a0646a8d936782bc4c3264ab</Sha>
=======
    <Dependency Name="VS.Redist.Common.NetCore.SharedFramework.x64.9.0" Version="9.0.0-preview.6.24323.2">
      <Uri>https://github.com/dotnet/runtime</Uri>
      <Sha>d38e5593427f63e513ca3be11c3fdccb07b88ce1</Sha>
    </Dependency>
    <Dependency Name="Microsoft.NETCore.Platforms" Version="9.0.0-preview.6.24323.2">
      <Uri>https://github.com/dotnet/runtime</Uri>
      <Sha>d38e5593427f63e513ca3be11c3fdccb07b88ce1</Sha>
    </Dependency>
    <Dependency Name="System.Resources.Extensions" Version="9.0.0-preview.6.24323.2">
      <Uri>https://github.com/dotnet/runtime</Uri>
      <Sha>d38e5593427f63e513ca3be11c3fdccb07b88ce1</Sha>
    </Dependency>
    <Dependency Name="System.Windows.Extensions" Version="9.0.0-preview.6.24323.2">
      <Uri>https://github.com/dotnet/runtime</Uri>
      <Sha>d38e5593427f63e513ca3be11c3fdccb07b88ce1</Sha>
    </Dependency>
    <Dependency Name="Microsoft.NET.Sdk.IL" Version="9.0.0-preview.6.24323.2">
      <Uri>https://github.com/dotnet/runtime</Uri>
      <Sha>d38e5593427f63e513ca3be11c3fdccb07b88ce1</Sha>
    </Dependency>
    <Dependency Name="Microsoft.NETCore.ILAsm" Version="9.0.0-preview.6.24323.2">
      <Uri>https://github.com/dotnet/runtime</Uri>
      <Sha>d38e5593427f63e513ca3be11c3fdccb07b88ce1</Sha>
    </Dependency>
    <Dependency Name="runtime.win-x64.Microsoft.NETCore.ILAsm" Version="9.0.0-preview.6.24323.2">
      <Uri>https://github.com/dotnet/runtime</Uri>
      <Sha>d38e5593427f63e513ca3be11c3fdccb07b88ce1</Sha>
    </Dependency>
    <Dependency Name="runtime.win-x86.Microsoft.NETCore.ILAsm" Version="9.0.0-preview.6.24323.2">
      <Uri>https://github.com/dotnet/runtime</Uri>
      <Sha>d38e5593427f63e513ca3be11c3fdccb07b88ce1</Sha>
    </Dependency>
    <Dependency Name="System.Reflection.MetadataLoadContext" Version="9.0.0-preview.6.24323.2">
      <Uri>https://github.com/dotnet/runtime</Uri>
      <Sha>d38e5593427f63e513ca3be11c3fdccb07b88ce1</Sha>
    </Dependency>
    <Dependency Name="Microsoft.NETCore.ILDAsm" Version="9.0.0-preview.6.24323.2">
      <Uri>https://github.com/dotnet/runtime</Uri>
      <Sha>d38e5593427f63e513ca3be11c3fdccb07b88ce1</Sha>
    </Dependency>
    <Dependency Name="System.Text.Encodings.Web" Version="9.0.0-preview.6.24323.2">
      <Uri>https://github.com/dotnet/runtime</Uri>
      <Sha>d38e5593427f63e513ca3be11c3fdccb07b88ce1</Sha>
    </Dependency>
    <Dependency Name="System.Text.Json" Version="9.0.0-preview.6.24323.2">
      <Uri>https://github.com/dotnet/runtime</Uri>
      <Sha>d38e5593427f63e513ca3be11c3fdccb07b88ce1</Sha>
    </Dependency>
    <Dependency Name="Microsoft.NETCore.App.Ref" Version="9.0.0-preview.6.24323.2">
      <Uri>https://github.com/dotnet/runtime</Uri>
      <Sha>d38e5593427f63e513ca3be11c3fdccb07b88ce1</Sha>
    </Dependency>
    <Dependency Name="Microsoft.NETCore.App.Runtime.win-x64" Version="9.0.0-preview.6.24323.2">
      <Uri>https://github.com/dotnet/runtime</Uri>
      <Sha>d38e5593427f63e513ca3be11c3fdccb07b88ce1</Sha>
    </Dependency>
    <Dependency Name="Microsoft.Internal.Runtime.WindowsDesktop.Transport" Version="9.0.0-preview.6.24323.2">
      <Uri>https://github.com/dotnet/runtime</Uri>
      <Sha>d38e5593427f63e513ca3be11c3fdccb07b88ce1</Sha>
    </Dependency>
    <Dependency Name="System.Runtime.Serialization.Formatters" Version="9.0.0-preview.6.24323.2">
      <Uri>https://github.com/dotnet/runtime</Uri>
      <Sha>d38e5593427f63e513ca3be11c3fdccb07b88ce1</Sha>
    </Dependency>
    <!-- These dependencies are required by windowsdesktop for coherency. -->
    <Dependency Name="Microsoft.Win32.Registry.AccessControl" Version="9.0.0-preview.6.24323.2">
      <Uri>https://github.com/dotnet/runtime</Uri>
      <Sha>d38e5593427f63e513ca3be11c3fdccb07b88ce1</Sha>
    </Dependency>
    <Dependency Name="Microsoft.Win32.SystemEvents" Version="9.0.0-preview.6.24323.2">
      <Uri>https://github.com/dotnet/runtime</Uri>
      <Sha>d38e5593427f63e513ca3be11c3fdccb07b88ce1</Sha>
    </Dependency>
    <Dependency Name="System.CodeDom" Version="9.0.0-preview.6.24323.2">
      <Uri>https://github.com/dotnet/runtime</Uri>
      <Sha>d38e5593427f63e513ca3be11c3fdccb07b88ce1</Sha>
    </Dependency>
    <Dependency Name="System.ComponentModel.Composition" Version="9.0.0-preview.6.24323.2">
      <Uri>https://github.com/dotnet/runtime</Uri>
      <Sha>d38e5593427f63e513ca3be11c3fdccb07b88ce1</Sha>
    </Dependency>
    <Dependency Name="System.Configuration.ConfigurationManager" Version="9.0.0-preview.6.24323.2">
      <Uri>https://github.com/dotnet/runtime</Uri>
      <Sha>d38e5593427f63e513ca3be11c3fdccb07b88ce1</Sha>
    </Dependency>
    <Dependency Name="System.Data.Odbc" Version="9.0.0-preview.6.24323.2">
      <Uri>https://github.com/dotnet/runtime</Uri>
      <Sha>d38e5593427f63e513ca3be11c3fdccb07b88ce1</Sha>
    </Dependency>
    <Dependency Name="System.Data.OleDb" Version="9.0.0-preview.6.24323.2">
      <Uri>https://github.com/dotnet/runtime</Uri>
      <Sha>d38e5593427f63e513ca3be11c3fdccb07b88ce1</Sha>
    </Dependency>
    <Dependency Name="System.Diagnostics.EventLog" Version="9.0.0-preview.6.24323.2">
      <Uri>https://github.com/dotnet/runtime</Uri>
      <Sha>d38e5593427f63e513ca3be11c3fdccb07b88ce1</Sha>
    </Dependency>
    <Dependency Name="System.Diagnostics.PerformanceCounter" Version="9.0.0-preview.6.24323.2">
      <Uri>https://github.com/dotnet/runtime</Uri>
      <Sha>d38e5593427f63e513ca3be11c3fdccb07b88ce1</Sha>
    </Dependency>
    <Dependency Name="System.DirectoryServices.AccountManagement" Version="9.0.0-preview.6.24323.2">
      <Uri>https://github.com/dotnet/runtime</Uri>
      <Sha>d38e5593427f63e513ca3be11c3fdccb07b88ce1</Sha>
    </Dependency>
    <Dependency Name="System.DirectoryServices.Protocols" Version="9.0.0-preview.6.24323.2">
      <Uri>https://github.com/dotnet/runtime</Uri>
      <Sha>d38e5593427f63e513ca3be11c3fdccb07b88ce1</Sha>
    </Dependency>
    <Dependency Name="System.DirectoryServices" Version="9.0.0-preview.6.24323.2">
      <Uri>https://github.com/dotnet/runtime</Uri>
      <Sha>d38e5593427f63e513ca3be11c3fdccb07b88ce1</Sha>
    </Dependency>
    <Dependency Name="System.IO.Hashing" Version="9.0.0-preview.6.24323.2">
      <Uri>https://github.com/dotnet/runtime</Uri>
      <Sha>d38e5593427f63e513ca3be11c3fdccb07b88ce1</Sha>
    </Dependency>
    <Dependency Name="System.IO.Packaging" Version="9.0.0-preview.6.24323.2">
      <Uri>https://github.com/dotnet/runtime</Uri>
      <Sha>d38e5593427f63e513ca3be11c3fdccb07b88ce1</Sha>
    </Dependency>
    <Dependency Name="System.IO.Ports" Version="9.0.0-preview.6.24323.2">
      <Uri>https://github.com/dotnet/runtime</Uri>
      <Sha>d38e5593427f63e513ca3be11c3fdccb07b88ce1</Sha>
    </Dependency>
    <Dependency Name="System.Management" Version="9.0.0-preview.6.24323.2">
      <Uri>https://github.com/dotnet/runtime</Uri>
      <Sha>d38e5593427f63e513ca3be11c3fdccb07b88ce1</Sha>
    </Dependency>
    <Dependency Name="System.Reflection.Context" Version="9.0.0-preview.6.24323.2">
      <Uri>https://github.com/dotnet/runtime</Uri>
      <Sha>d38e5593427f63e513ca3be11c3fdccb07b88ce1</Sha>
    </Dependency>
    <Dependency Name="System.Runtime.Caching" Version="9.0.0-preview.6.24323.2">
      <Uri>https://github.com/dotnet/runtime</Uri>
      <Sha>d38e5593427f63e513ca3be11c3fdccb07b88ce1</Sha>
    </Dependency>
    <Dependency Name="System.Security.Cryptography.Pkcs" Version="9.0.0-preview.6.24323.2">
      <Uri>https://github.com/dotnet/runtime</Uri>
      <Sha>d38e5593427f63e513ca3be11c3fdccb07b88ce1</Sha>
    </Dependency>
    <Dependency Name="System.Security.Cryptography.ProtectedData" Version="9.0.0-preview.6.24323.2">
      <Uri>https://github.com/dotnet/runtime</Uri>
      <Sha>d38e5593427f63e513ca3be11c3fdccb07b88ce1</Sha>
    </Dependency>
    <Dependency Name="System.Security.Cryptography.Xml" Version="9.0.0-preview.6.24323.2">
      <Uri>https://github.com/dotnet/runtime</Uri>
      <Sha>d38e5593427f63e513ca3be11c3fdccb07b88ce1</Sha>
    </Dependency>
    <Dependency Name="System.Security.Permissions" Version="9.0.0-preview.6.24323.2">
      <Uri>https://github.com/dotnet/runtime</Uri>
      <Sha>d38e5593427f63e513ca3be11c3fdccb07b88ce1</Sha>
    </Dependency>
    <Dependency Name="System.ServiceModel.Syndication" Version="9.0.0-preview.6.24323.2">
      <Uri>https://github.com/dotnet/runtime</Uri>
      <Sha>d38e5593427f63e513ca3be11c3fdccb07b88ce1</Sha>
    </Dependency>
    <Dependency Name="System.ServiceProcess.ServiceController" Version="9.0.0-preview.6.24323.2">
      <Uri>https://github.com/dotnet/runtime</Uri>
      <Sha>d38e5593427f63e513ca3be11c3fdccb07b88ce1</Sha>
    </Dependency>
    <Dependency Name="System.Speech" Version="9.0.0-preview.6.24323.2">
      <Uri>https://github.com/dotnet/runtime</Uri>
      <Sha>d38e5593427f63e513ca3be11c3fdccb07b88ce1</Sha>
    </Dependency>
    <Dependency Name="System.Text.Encoding.CodePages" Version="9.0.0-preview.6.24323.2">
      <Uri>https://github.com/dotnet/runtime</Uri>
      <Sha>d38e5593427f63e513ca3be11c3fdccb07b88ce1</Sha>
    </Dependency>
    <Dependency Name="System.Threading.AccessControl" Version="9.0.0-preview.6.24323.2">
      <Uri>https://github.com/dotnet/runtime</Uri>
      <Sha>d38e5593427f63e513ca3be11c3fdccb07b88ce1</Sha>
    </Dependency>
    <Dependency Name="System.ComponentModel.Composition.Registration" Version="9.0.0-preview.6.24323.2">
      <Uri>https://github.com/dotnet/runtime</Uri>
      <Sha>d38e5593427f63e513ca3be11c3fdccb07b88ce1</Sha>
>>>>>>> 5ba64aeb
    </Dependency>
  </ProductDependencies>
  <ToolsetDependencies>
    <!-- Arcade -->
    <Dependency Name="Microsoft.DotNet.Arcade.Sdk" Version="9.0.0-beta.24321.4">
      <Uri>https://github.com/dotnet/arcade</Uri>
      <Sha>3aba80fecac252e1cdaffcebc0a37a24a960228b</Sha>
    </Dependency>
    <Dependency Name="Microsoft.DotNet.GenFacades" Version="9.0.0-beta.24321.4">
      <Uri>https://github.com/dotnet/arcade</Uri>
      <Sha>3aba80fecac252e1cdaffcebc0a37a24a960228b</Sha>
    </Dependency>
    <Dependency Name="Microsoft.DotNet.CMake.Sdk" Version="9.0.0-beta.24321.4">
      <Uri>https://github.com/dotnet/arcade</Uri>
      <Sha>3aba80fecac252e1cdaffcebc0a37a24a960228b</Sha>
    </Dependency>
    <Dependency Name="Microsoft.DotNet.Helix.Sdk" Version="9.0.0-beta.24321.4">
      <Uri>https://github.com/dotnet/arcade</Uri>
      <Sha>3aba80fecac252e1cdaffcebc0a37a24a960228b</Sha>
    </Dependency>
    <Dependency Name="Microsoft.DotNet.RemoteExecutor" Version="9.0.0-beta.24321.4">
      <Uri>https://github.com/dotnet/arcade</Uri>
      <Sha>3aba80fecac252e1cdaffcebc0a37a24a960228b</Sha>
    </Dependency>
    <Dependency Name="Microsoft.DotNet.XUnitExtensions" Version="9.0.0-beta.24321.4">
      <Uri>https://github.com/dotnet/arcade</Uri>
      <Sha>3aba80fecac252e1cdaffcebc0a37a24a960228b</Sha>
    </Dependency>
  </ToolsetDependencies>
</Dependencies><|MERGE_RESOLUTION|>--- conflicted
+++ resolved
@@ -7,184 +7,6 @@
 -->
 <Dependencies>
   <ProductDependencies>
-<<<<<<< HEAD
-    <Dependency Name="VS.Redist.Common.NetCore.SharedFramework.x64.9.0" Version="9.0.0-preview.6.24320.8">
-      <Uri>https://github.com/dotnet/runtime</Uri>
-      <Sha>7bc92926b36617f7a0646a8d936782bc4c3264ab</Sha>
-    </Dependency>
-    <Dependency Name="Microsoft.NETCore.Platforms" Version="9.0.0-preview.6.24320.8">
-      <Uri>https://github.com/dotnet/runtime</Uri>
-      <Sha>7bc92926b36617f7a0646a8d936782bc4c3264ab</Sha>
-    </Dependency>
-    <Dependency Name="System.Resources.Extensions" Version="9.0.0-preview.6.24320.8">
-      <Uri>https://github.com/dotnet/runtime</Uri>
-      <Sha>7bc92926b36617f7a0646a8d936782bc4c3264ab</Sha>
-    </Dependency>
-    <Dependency Name="System.Windows.Extensions" Version="9.0.0-preview.6.24320.8">
-      <Uri>https://github.com/dotnet/runtime</Uri>
-      <Sha>7bc92926b36617f7a0646a8d936782bc4c3264ab</Sha>
-    </Dependency>
-    <Dependency Name="Microsoft.NET.Sdk.IL" Version="9.0.0-preview.6.24320.8">
-      <Uri>https://github.com/dotnet/runtime</Uri>
-      <Sha>7bc92926b36617f7a0646a8d936782bc4c3264ab</Sha>
-    </Dependency>
-    <Dependency Name="Microsoft.NETCore.ILAsm" Version="9.0.0-preview.6.24320.8">
-      <Uri>https://github.com/dotnet/runtime</Uri>
-      <Sha>7bc92926b36617f7a0646a8d936782bc4c3264ab</Sha>
-    </Dependency>
-    <Dependency Name="runtime.win-x64.Microsoft.NETCore.ILAsm" Version="9.0.0-preview.6.24320.8">
-      <Uri>https://github.com/dotnet/runtime</Uri>
-      <Sha>7bc92926b36617f7a0646a8d936782bc4c3264ab</Sha>
-    </Dependency>
-    <Dependency Name="runtime.win-x86.Microsoft.NETCore.ILAsm" Version="9.0.0-preview.6.24320.8">
-      <Uri>https://github.com/dotnet/runtime</Uri>
-      <Sha>7bc92926b36617f7a0646a8d936782bc4c3264ab</Sha>
-    </Dependency>
-    <Dependency Name="System.Reflection.MetadataLoadContext" Version="9.0.0-preview.6.24320.8">
-      <Uri>https://github.com/dotnet/runtime</Uri>
-      <Sha>7bc92926b36617f7a0646a8d936782bc4c3264ab</Sha>
-    </Dependency>
-    <Dependency Name="Microsoft.NETCore.ILDAsm" Version="9.0.0-preview.6.24320.8">
-      <Uri>https://github.com/dotnet/runtime</Uri>
-      <Sha>7bc92926b36617f7a0646a8d936782bc4c3264ab</Sha>
-    </Dependency>
-    <Dependency Name="System.Text.Encodings.Web" Version="9.0.0-preview.6.24320.8">
-      <Uri>https://github.com/dotnet/runtime</Uri>
-      <Sha>7bc92926b36617f7a0646a8d936782bc4c3264ab</Sha>
-    </Dependency>
-    <Dependency Name="System.Text.Json" Version="9.0.0-preview.6.24320.8">
-      <Uri>https://github.com/dotnet/runtime</Uri>
-      <Sha>7bc92926b36617f7a0646a8d936782bc4c3264ab</Sha>
-    </Dependency>
-    <Dependency Name="Microsoft.NETCore.App.Ref" Version="9.0.0-preview.6.24320.8">
-      <Uri>https://github.com/dotnet/runtime</Uri>
-      <Sha>7bc92926b36617f7a0646a8d936782bc4c3264ab</Sha>
-    </Dependency>
-    <Dependency Name="Microsoft.NETCore.App.Runtime.win-x64" Version="9.0.0-preview.6.24320.8">
-      <Uri>https://github.com/dotnet/runtime</Uri>
-      <Sha>7bc92926b36617f7a0646a8d936782bc4c3264ab</Sha>
-    </Dependency>
-    <Dependency Name="Microsoft.Internal.Runtime.WindowsDesktop.Transport" Version="9.0.0-preview.6.24320.8">
-      <Uri>https://github.com/dotnet/runtime</Uri>
-      <Sha>7bc92926b36617f7a0646a8d936782bc4c3264ab</Sha>
-    </Dependency>
-    <Dependency Name="System.Runtime.Serialization.Formatters" Version="9.0.0-preview.6.24320.8">
-      <Uri>https://github.com/dotnet/runtime</Uri>
-      <Sha>7bc92926b36617f7a0646a8d936782bc4c3264ab</Sha>
-    </Dependency>
-    <!-- These dependencies are required by windowsdesktop for coherency. -->
-    <Dependency Name="Microsoft.Win32.Registry.AccessControl" Version="9.0.0-preview.6.24320.8">
-      <Uri>https://github.com/dotnet/runtime</Uri>
-      <Sha>7bc92926b36617f7a0646a8d936782bc4c3264ab</Sha>
-    </Dependency>
-    <Dependency Name="Microsoft.Win32.SystemEvents" Version="9.0.0-preview.6.24320.8">
-      <Uri>https://github.com/dotnet/runtime</Uri>
-      <Sha>7bc92926b36617f7a0646a8d936782bc4c3264ab</Sha>
-    </Dependency>
-    <Dependency Name="System.CodeDom" Version="9.0.0-preview.6.24320.8">
-      <Uri>https://github.com/dotnet/runtime</Uri>
-      <Sha>7bc92926b36617f7a0646a8d936782bc4c3264ab</Sha>
-    </Dependency>
-    <Dependency Name="System.ComponentModel.Composition" Version="9.0.0-preview.6.24320.8">
-      <Uri>https://github.com/dotnet/runtime</Uri>
-      <Sha>7bc92926b36617f7a0646a8d936782bc4c3264ab</Sha>
-    </Dependency>
-    <Dependency Name="System.Configuration.ConfigurationManager" Version="9.0.0-preview.6.24320.8">
-      <Uri>https://github.com/dotnet/runtime</Uri>
-      <Sha>7bc92926b36617f7a0646a8d936782bc4c3264ab</Sha>
-    </Dependency>
-    <Dependency Name="System.Data.Odbc" Version="9.0.0-preview.6.24320.8">
-      <Uri>https://github.com/dotnet/runtime</Uri>
-      <Sha>7bc92926b36617f7a0646a8d936782bc4c3264ab</Sha>
-    </Dependency>
-    <Dependency Name="System.Data.OleDb" Version="9.0.0-preview.6.24320.8">
-      <Uri>https://github.com/dotnet/runtime</Uri>
-      <Sha>7bc92926b36617f7a0646a8d936782bc4c3264ab</Sha>
-    </Dependency>
-    <Dependency Name="System.Diagnostics.EventLog" Version="9.0.0-preview.6.24320.8">
-      <Uri>https://github.com/dotnet/runtime</Uri>
-      <Sha>7bc92926b36617f7a0646a8d936782bc4c3264ab</Sha>
-    </Dependency>
-    <Dependency Name="System.Diagnostics.PerformanceCounter" Version="9.0.0-preview.6.24320.8">
-      <Uri>https://github.com/dotnet/runtime</Uri>
-      <Sha>7bc92926b36617f7a0646a8d936782bc4c3264ab</Sha>
-    </Dependency>
-    <Dependency Name="System.DirectoryServices.AccountManagement" Version="9.0.0-preview.6.24320.8">
-      <Uri>https://github.com/dotnet/runtime</Uri>
-      <Sha>7bc92926b36617f7a0646a8d936782bc4c3264ab</Sha>
-    </Dependency>
-    <Dependency Name="System.DirectoryServices.Protocols" Version="9.0.0-preview.6.24320.8">
-      <Uri>https://github.com/dotnet/runtime</Uri>
-      <Sha>7bc92926b36617f7a0646a8d936782bc4c3264ab</Sha>
-    </Dependency>
-    <Dependency Name="System.DirectoryServices" Version="9.0.0-preview.6.24320.8">
-      <Uri>https://github.com/dotnet/runtime</Uri>
-      <Sha>7bc92926b36617f7a0646a8d936782bc4c3264ab</Sha>
-    </Dependency>
-    <Dependency Name="System.IO.Hashing" Version="9.0.0-preview.6.24320.8">
-      <Uri>https://github.com/dotnet/runtime</Uri>
-      <Sha>7bc92926b36617f7a0646a8d936782bc4c3264ab</Sha>
-    </Dependency>
-    <Dependency Name="System.IO.Packaging" Version="9.0.0-preview.6.24320.8">
-      <Uri>https://github.com/dotnet/runtime</Uri>
-      <Sha>7bc92926b36617f7a0646a8d936782bc4c3264ab</Sha>
-    </Dependency>
-    <Dependency Name="System.IO.Ports" Version="9.0.0-preview.6.24320.8">
-      <Uri>https://github.com/dotnet/runtime</Uri>
-      <Sha>7bc92926b36617f7a0646a8d936782bc4c3264ab</Sha>
-    </Dependency>
-    <Dependency Name="System.Management" Version="9.0.0-preview.6.24320.8">
-      <Uri>https://github.com/dotnet/runtime</Uri>
-      <Sha>7bc92926b36617f7a0646a8d936782bc4c3264ab</Sha>
-    </Dependency>
-    <Dependency Name="System.Reflection.Context" Version="9.0.0-preview.6.24320.8">
-      <Uri>https://github.com/dotnet/runtime</Uri>
-      <Sha>7bc92926b36617f7a0646a8d936782bc4c3264ab</Sha>
-    </Dependency>
-    <Dependency Name="System.Runtime.Caching" Version="9.0.0-preview.6.24320.8">
-      <Uri>https://github.com/dotnet/runtime</Uri>
-      <Sha>7bc92926b36617f7a0646a8d936782bc4c3264ab</Sha>
-    </Dependency>
-    <Dependency Name="System.Security.Cryptography.Pkcs" Version="9.0.0-preview.6.24320.8">
-      <Uri>https://github.com/dotnet/runtime</Uri>
-      <Sha>7bc92926b36617f7a0646a8d936782bc4c3264ab</Sha>
-    </Dependency>
-    <Dependency Name="System.Security.Cryptography.ProtectedData" Version="9.0.0-preview.6.24320.8">
-      <Uri>https://github.com/dotnet/runtime</Uri>
-      <Sha>7bc92926b36617f7a0646a8d936782bc4c3264ab</Sha>
-    </Dependency>
-    <Dependency Name="System.Security.Cryptography.Xml" Version="9.0.0-preview.6.24320.8">
-      <Uri>https://github.com/dotnet/runtime</Uri>
-      <Sha>7bc92926b36617f7a0646a8d936782bc4c3264ab</Sha>
-    </Dependency>
-    <Dependency Name="System.Security.Permissions" Version="9.0.0-preview.6.24320.8">
-      <Uri>https://github.com/dotnet/runtime</Uri>
-      <Sha>7bc92926b36617f7a0646a8d936782bc4c3264ab</Sha>
-    </Dependency>
-    <Dependency Name="System.ServiceModel.Syndication" Version="9.0.0-preview.6.24320.8">
-      <Uri>https://github.com/dotnet/runtime</Uri>
-      <Sha>7bc92926b36617f7a0646a8d936782bc4c3264ab</Sha>
-    </Dependency>
-    <Dependency Name="System.ServiceProcess.ServiceController" Version="9.0.0-preview.6.24320.8">
-      <Uri>https://github.com/dotnet/runtime</Uri>
-      <Sha>7bc92926b36617f7a0646a8d936782bc4c3264ab</Sha>
-    </Dependency>
-    <Dependency Name="System.Speech" Version="9.0.0-preview.6.24320.8">
-      <Uri>https://github.com/dotnet/runtime</Uri>
-      <Sha>7bc92926b36617f7a0646a8d936782bc4c3264ab</Sha>
-    </Dependency>
-    <Dependency Name="System.Text.Encoding.CodePages" Version="9.0.0-preview.6.24320.8">
-      <Uri>https://github.com/dotnet/runtime</Uri>
-      <Sha>7bc92926b36617f7a0646a8d936782bc4c3264ab</Sha>
-    </Dependency>
-    <Dependency Name="System.Threading.AccessControl" Version="9.0.0-preview.6.24320.8">
-      <Uri>https://github.com/dotnet/runtime</Uri>
-      <Sha>7bc92926b36617f7a0646a8d936782bc4c3264ab</Sha>
-    </Dependency>
-    <Dependency Name="System.ComponentModel.Composition.Registration" Version="9.0.0-preview.6.24320.8">
-      <Uri>https://github.com/dotnet/runtime</Uri>
-      <Sha>7bc92926b36617f7a0646a8d936782bc4c3264ab</Sha>
-=======
     <Dependency Name="VS.Redist.Common.NetCore.SharedFramework.x64.9.0" Version="9.0.0-preview.6.24323.2">
       <Uri>https://github.com/dotnet/runtime</Uri>
       <Sha>d38e5593427f63e513ca3be11c3fdccb07b88ce1</Sha>
@@ -361,7 +183,6 @@
     <Dependency Name="System.ComponentModel.Composition.Registration" Version="9.0.0-preview.6.24323.2">
       <Uri>https://github.com/dotnet/runtime</Uri>
       <Sha>d38e5593427f63e513ca3be11c3fdccb07b88ce1</Sha>
->>>>>>> 5ba64aeb
     </Dependency>
   </ProductDependencies>
   <ToolsetDependencies>
