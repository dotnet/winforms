--- conflicted
+++ resolved
@@ -10,54 +10,6 @@
   </ProductDependencies>
   <ToolsetDependencies>
     <!-- Core Setup for coherency -->
-<<<<<<< HEAD
-    <Dependency Name="Microsoft.NETCore.App" Version="3.0.0-preview4-27622-07">
-      <Uri>https://github.com/dotnet/core-setup</Uri>
-      <Sha>66f7a8d8466b57cf313d27b4d97dde01bb369117</Sha>
-    </Dependency>
-    <!-- CoreFX via Core Setup -->
-    <Dependency Name="Microsoft.NETCore.Platforms" Version="3.0.0-preview5.19219.1" CoherentParentDependency="Microsoft.NETCore.App">
-      <Uri>https://github.com/dotnet/corefx</Uri>
-      <Sha>09e2417cd0505df4558535651efb1bbcffdf0c59</Sha>
-    </Dependency>
-    <Dependency Name="Microsoft.Win32.Registry" Version="4.6.0-preview5.19219.1" CoherentParentDependency="Microsoft.NETCore.App">
-      <Uri>https://github.com/dotnet/corefx</Uri>
-      <Sha>09e2417cd0505df4558535651efb1bbcffdf0c59</Sha>
-    </Dependency>
-    <Dependency Name="Microsoft.Win32.SystemEvents" Version="4.6.0-preview5.19219.1" CoherentParentDependency="Microsoft.NETCore.App">
-      <Uri>https://github.com/dotnet/corefx</Uri>
-      <Sha>09e2417cd0505df4558535651efb1bbcffdf0c59</Sha>
-    </Dependency>
-    <Dependency Name="System.CodeDom" Version="4.6.0-preview5.19219.1" CoherentParentDependency="Microsoft.NETCore.App">
-      <Uri>https://github.com/dotnet/corefx</Uri>
-      <Sha>09e2417cd0505df4558535651efb1bbcffdf0c59</Sha>
-    </Dependency>
-    <Dependency Name="System.Configuration.ConfigurationManager" Version="4.6.0-preview5.19219.1" CoherentParentDependency="Microsoft.NETCore.App">
-      <Uri>https://github.com/dotnet/corefx</Uri>
-      <Sha>09e2417cd0505df4558535651efb1bbcffdf0c59</Sha>
-    </Dependency>
-    <Dependency Name="System.Drawing.Common" Version="4.6.0-preview5.19219.1" CoherentParentDependency="Microsoft.NETCore.App">
-      <Uri>https://github.com/dotnet/corefx</Uri>
-      <Sha>09e2417cd0505df4558535651efb1bbcffdf0c59</Sha>
-    </Dependency>
-    <Dependency Name="System.Security.Cryptography.Cng" Version="4.6.0-preview5.19219.1" CoherentParentDependency="Microsoft.NETCore.App">
-      <Uri>https://github.com/dotnet/corefx</Uri>
-      <Sha>09e2417cd0505df4558535651efb1bbcffdf0c59</Sha>
-    </Dependency>
-    <Dependency Name="System.Security.Permissions" Version="4.6.0-preview5.19219.1" CoherentParentDependency="Microsoft.NETCore.App">
-      <Uri>https://github.com/dotnet/corefx</Uri>
-      <Sha>09e2417cd0505df4558535651efb1bbcffdf0c59</Sha>
-    </Dependency>
-    <Dependency Name="System.Windows.Extensions" Version="4.6.0-preview5.19219.1" CoherentParentDependency="Microsoft.NETCore.App">
-      <Uri>https://github.com/dotnet/corefx</Uri>
-      <Sha>09e2417cd0505df4558535651efb1bbcffdf0c59</Sha>
-    </Dependency>
-    <!-- CoreCLR via Core Setup -->
-    <Dependency Name="Microsoft.NET.Sdk.IL" Version="3.0.0-preview4-27619-72" CoherentParentDependency="Microsoft.NETCore.App">
-      <Uri>https://github.com/dotnet/coreclr</Uri>
-      <Sha>cc29bc4004f9e15959e9cc8fbd8b740088672ca3</Sha>
-      <SourceBuildId>5596</SourceBuildId>
-=======
     <Dependency Name="Microsoft.NETCore.App" Version="3.0.0-preview6-27730-01">
       <Uri>https://github.com/dotnet/core-setup</Uri>
       <Sha>63abc77da6d99470caa5bfa0465afe244105e595</Sha>
@@ -122,7 +74,6 @@
     <Dependency Name="Microsoft.DotNet.Helix.Sdk" Version="2.0.0-beta.19302.2">
       <Uri>https://github.com/dotnet/arcade</Uri>
       <Sha>e6a5d5f970bb872451c6310ae34eda31041fb552</Sha>
->>>>>>> 05087938
     </Dependency>
     <Dependency Name="Microsoft.DotNet.XUnitExtensions" Version="2.4.1-beta.19302.2">
       <Uri>https://github.com/dotnet/arcade</Uri>
