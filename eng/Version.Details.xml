<?xml version="1.0" encoding="utf-8"?>
<!-- 
Dependencies registered here by Name and Uri will be updated by Maestro via darc update-dependencies 
  They will be updated either in eng/Versions.props (most) or in global.json (for example: Microsoft.DotNet.Arcade.Sdk) 
Note: if the Uri is a new place, you will need to add a subscription from that place to us in the appropriate channel 
  And you can check these with "darc get-dependencies <dash dash>target-repo "winforms" 
-->
<Dependencies>
  <ProductDependencies>
<<<<<<< HEAD
    <Dependency Name="VS.Redist.Common.NetCore.SharedFramework.x64.8.0" Version="8.0.0-rc.2.23461.29">
      <Uri>https://github.com/dotnet/runtime</Uri>
      <Sha>267b39201599f6493b1d8f23874fbcca9e8f6c96</Sha>
    </Dependency>
    <Dependency Name="Microsoft.NETCore.Platforms" Version="8.0.0-rc.2.23461.29">
      <Uri>https://github.com/dotnet/runtime</Uri>
      <Sha>267b39201599f6493b1d8f23874fbcca9e8f6c96</Sha>
    </Dependency>
    <Dependency Name="System.Resources.Extensions" Version="8.0.0-rc.2.23461.29">
      <Uri>https://github.com/dotnet/runtime</Uri>
      <Sha>267b39201599f6493b1d8f23874fbcca9e8f6c96</Sha>
    </Dependency>
    <Dependency Name="System.Windows.Extensions" Version="8.0.0-rc.2.23461.29">
      <Uri>https://github.com/dotnet/runtime</Uri>
      <Sha>267b39201599f6493b1d8f23874fbcca9e8f6c96</Sha>
    </Dependency>
    <Dependency Name="Microsoft.NET.Sdk.IL" Version="8.0.0-rc.2.23461.29">
      <Uri>https://github.com/dotnet/runtime</Uri>
      <Sha>267b39201599f6493b1d8f23874fbcca9e8f6c96</Sha>
    </Dependency>
    <Dependency Name="Microsoft.NETCore.ILAsm" Version="8.0.0-rc.2.23461.29">
      <Uri>https://github.com/dotnet/runtime</Uri>
      <Sha>267b39201599f6493b1d8f23874fbcca9e8f6c96</Sha>
    </Dependency>
    <Dependency Name="runtime.win-x64.Microsoft.NETCore.ILAsm" Version="8.0.0-rc.2.23461.29">
      <Uri>https://github.com/dotnet/runtime</Uri>
      <Sha>267b39201599f6493b1d8f23874fbcca9e8f6c96</Sha>
    </Dependency>
    <Dependency Name="runtime.win-x86.Microsoft.NETCore.ILAsm" Version="8.0.0-rc.2.23461.29">
      <Uri>https://github.com/dotnet/runtime</Uri>
      <Sha>267b39201599f6493b1d8f23874fbcca9e8f6c96</Sha>
    </Dependency>
    <Dependency Name="System.Reflection.MetadataLoadContext" Version="8.0.0-rc.2.23461.29">
      <Uri>https://github.com/dotnet/runtime</Uri>
      <Sha>267b39201599f6493b1d8f23874fbcca9e8f6c96</Sha>
    </Dependency>
    <Dependency Name="Microsoft.NETCore.ILDAsm" Version="8.0.0-rc.2.23461.29">
      <Uri>https://github.com/dotnet/runtime</Uri>
      <Sha>267b39201599f6493b1d8f23874fbcca9e8f6c96</Sha>
    </Dependency>
    <Dependency Name="System.Text.Encodings.Web" Version="8.0.0-rc.2.23461.29">
      <Uri>https://github.com/dotnet/runtime</Uri>
      <Sha>267b39201599f6493b1d8f23874fbcca9e8f6c96</Sha>
    </Dependency>
    <Dependency Name="System.Text.Json" Version="8.0.0-rc.2.23461.29">
      <Uri>https://github.com/dotnet/runtime</Uri>
      <Sha>267b39201599f6493b1d8f23874fbcca9e8f6c96</Sha>
    </Dependency>
    <Dependency Name="Microsoft.NETCore.App.Ref" Version="8.0.0-rc.2.23461.29">
      <Uri>https://github.com/dotnet/runtime</Uri>
      <Sha>267b39201599f6493b1d8f23874fbcca9e8f6c96</Sha>
    </Dependency>
    <Dependency Name="Microsoft.NETCore.App.Runtime.win-x64" Version="8.0.0-rc.2.23461.29">
      <Uri>https://github.com/dotnet/runtime</Uri>
      <Sha>267b39201599f6493b1d8f23874fbcca9e8f6c96</Sha>
    </Dependency>
    <Dependency Name="Microsoft.Internal.Runtime.WindowsDesktop.Transport" Version="8.0.0-rc.2.23461.29">
      <Uri>https://github.com/dotnet/runtime</Uri>
      <Sha>267b39201599f6493b1d8f23874fbcca9e8f6c96</Sha>
    </Dependency>
    <!-- These dependencies are required by windowsdesktop for coherency. -->
    <Dependency Name="Microsoft.Win32.Registry.AccessControl" Version="8.0.0-rc.2.23461.29">
      <Uri>https://github.com/dotnet/runtime</Uri>
      <Sha>267b39201599f6493b1d8f23874fbcca9e8f6c96</Sha>
    </Dependency>
    <Dependency Name="Microsoft.Win32.SystemEvents" Version="8.0.0-rc.2.23461.29">
      <Uri>https://github.com/dotnet/runtime</Uri>
      <Sha>267b39201599f6493b1d8f23874fbcca9e8f6c96</Sha>
    </Dependency>
    <Dependency Name="System.CodeDom" Version="8.0.0-rc.2.23461.29">
      <Uri>https://github.com/dotnet/runtime</Uri>
      <Sha>267b39201599f6493b1d8f23874fbcca9e8f6c96</Sha>
    </Dependency>
    <Dependency Name="System.ComponentModel.Composition" Version="8.0.0-rc.2.23461.29">
      <Uri>https://github.com/dotnet/runtime</Uri>
      <Sha>267b39201599f6493b1d8f23874fbcca9e8f6c96</Sha>
    </Dependency>
    <Dependency Name="System.Configuration.ConfigurationManager" Version="8.0.0-rc.2.23461.29">
      <Uri>https://github.com/dotnet/runtime</Uri>
      <Sha>267b39201599f6493b1d8f23874fbcca9e8f6c96</Sha>
    </Dependency>
    <Dependency Name="System.Data.Odbc" Version="8.0.0-rc.2.23461.29">
      <Uri>https://github.com/dotnet/runtime</Uri>
      <Sha>267b39201599f6493b1d8f23874fbcca9e8f6c96</Sha>
    </Dependency>
    <Dependency Name="System.Data.OleDb" Version="8.0.0-rc.2.23461.29">
      <Uri>https://github.com/dotnet/runtime</Uri>
      <Sha>267b39201599f6493b1d8f23874fbcca9e8f6c96</Sha>
    </Dependency>
    <Dependency Name="System.Diagnostics.EventLog" Version="8.0.0-rc.2.23461.29">
      <Uri>https://github.com/dotnet/runtime</Uri>
      <Sha>267b39201599f6493b1d8f23874fbcca9e8f6c96</Sha>
    </Dependency>
    <Dependency Name="System.Diagnostics.PerformanceCounter" Version="8.0.0-rc.2.23461.29">
      <Uri>https://github.com/dotnet/runtime</Uri>
      <Sha>267b39201599f6493b1d8f23874fbcca9e8f6c96</Sha>
    </Dependency>
    <Dependency Name="System.DirectoryServices.AccountManagement" Version="8.0.0-rc.2.23461.29">
      <Uri>https://github.com/dotnet/runtime</Uri>
      <Sha>267b39201599f6493b1d8f23874fbcca9e8f6c96</Sha>
    </Dependency>
    <Dependency Name="System.DirectoryServices.Protocols" Version="8.0.0-rc.2.23461.29">
      <Uri>https://github.com/dotnet/runtime</Uri>
      <Sha>267b39201599f6493b1d8f23874fbcca9e8f6c96</Sha>
    </Dependency>
    <Dependency Name="System.DirectoryServices" Version="8.0.0-rc.2.23461.29">
      <Uri>https://github.com/dotnet/runtime</Uri>
      <Sha>267b39201599f6493b1d8f23874fbcca9e8f6c96</Sha>
    </Dependency>
    <Dependency Name="System.IO.Packaging" Version="8.0.0-rc.2.23461.29">
      <Uri>https://github.com/dotnet/runtime</Uri>
      <Sha>267b39201599f6493b1d8f23874fbcca9e8f6c96</Sha>
    </Dependency>
    <Dependency Name="System.IO.Ports" Version="8.0.0-rc.2.23461.29">
      <Uri>https://github.com/dotnet/runtime</Uri>
      <Sha>267b39201599f6493b1d8f23874fbcca9e8f6c96</Sha>
    </Dependency>
    <Dependency Name="System.Management" Version="8.0.0-rc.2.23461.29">
      <Uri>https://github.com/dotnet/runtime</Uri>
      <Sha>267b39201599f6493b1d8f23874fbcca9e8f6c96</Sha>
    </Dependency>
    <Dependency Name="System.Reflection.Context" Version="8.0.0-rc.2.23461.29">
      <Uri>https://github.com/dotnet/runtime</Uri>
      <Sha>267b39201599f6493b1d8f23874fbcca9e8f6c96</Sha>
    </Dependency>
    <Dependency Name="System.Runtime.Caching" Version="8.0.0-rc.2.23461.29">
      <Uri>https://github.com/dotnet/runtime</Uri>
      <Sha>267b39201599f6493b1d8f23874fbcca9e8f6c96</Sha>
    </Dependency>
    <Dependency Name="System.Security.Cryptography.Pkcs" Version="8.0.0-rc.2.23461.29">
      <Uri>https://github.com/dotnet/runtime</Uri>
      <Sha>267b39201599f6493b1d8f23874fbcca9e8f6c96</Sha>
    </Dependency>
    <Dependency Name="System.Security.Cryptography.ProtectedData" Version="8.0.0-rc.2.23461.29">
      <Uri>https://github.com/dotnet/runtime</Uri>
      <Sha>267b39201599f6493b1d8f23874fbcca9e8f6c96</Sha>
    </Dependency>
    <Dependency Name="System.Security.Cryptography.Xml" Version="8.0.0-rc.2.23461.29">
      <Uri>https://github.com/dotnet/runtime</Uri>
      <Sha>267b39201599f6493b1d8f23874fbcca9e8f6c96</Sha>
    </Dependency>
    <Dependency Name="System.Security.Permissions" Version="8.0.0-rc.2.23461.29">
      <Uri>https://github.com/dotnet/runtime</Uri>
      <Sha>267b39201599f6493b1d8f23874fbcca9e8f6c96</Sha>
    </Dependency>
    <Dependency Name="System.ServiceModel.Syndication" Version="8.0.0-rc.2.23461.29">
      <Uri>https://github.com/dotnet/runtime</Uri>
      <Sha>267b39201599f6493b1d8f23874fbcca9e8f6c96</Sha>
    </Dependency>
    <Dependency Name="System.ServiceProcess.ServiceController" Version="8.0.0-rc.2.23461.29">
      <Uri>https://github.com/dotnet/runtime</Uri>
      <Sha>267b39201599f6493b1d8f23874fbcca9e8f6c96</Sha>
    </Dependency>
    <Dependency Name="System.Speech" Version="8.0.0-rc.2.23461.29">
      <Uri>https://github.com/dotnet/runtime</Uri>
      <Sha>267b39201599f6493b1d8f23874fbcca9e8f6c96</Sha>
    </Dependency>
    <Dependency Name="System.Text.Encoding.CodePages" Version="8.0.0-rc.2.23461.29">
      <Uri>https://github.com/dotnet/runtime</Uri>
      <Sha>267b39201599f6493b1d8f23874fbcca9e8f6c96</Sha>
    </Dependency>
    <Dependency Name="System.Threading.AccessControl" Version="8.0.0-rc.2.23461.29">
      <Uri>https://github.com/dotnet/runtime</Uri>
      <Sha>267b39201599f6493b1d8f23874fbcca9e8f6c96</Sha>
    </Dependency>
    <Dependency Name="System.ComponentModel.Composition.Registration" Version="8.0.0-rc.2.23461.29">
      <Uri>https://github.com/dotnet/runtime</Uri>
      <Sha>267b39201599f6493b1d8f23874fbcca9e8f6c96</Sha>
=======
    <Dependency Name="VS.Redist.Common.NetCore.SharedFramework.x64.8.0" Version="8.0.0-rc.1.23419.4">
      <Uri>https://dev.azure.com/dnceng/internal/_git/dotnet-runtime</Uri>
      <Sha>92959931a32a37a19d8e1b1684edc6db0857d7de</Sha>
    </Dependency>
    <Dependency Name="Microsoft.NETCore.Platforms" Version="8.0.0-rc.1.23419.4">
      <Uri>https://dev.azure.com/dnceng/internal/_git/dotnet-runtime</Uri>
      <Sha>92959931a32a37a19d8e1b1684edc6db0857d7de</Sha>
    </Dependency>
    <Dependency Name="System.Resources.Extensions" Version="8.0.0-rc.1.23419.4">
      <Uri>https://dev.azure.com/dnceng/internal/_git/dotnet-runtime</Uri>
      <Sha>92959931a32a37a19d8e1b1684edc6db0857d7de</Sha>
    </Dependency>
    <Dependency Name="System.Windows.Extensions" Version="8.0.0-rc.1.23419.4">
      <Uri>https://dev.azure.com/dnceng/internal/_git/dotnet-runtime</Uri>
      <Sha>92959931a32a37a19d8e1b1684edc6db0857d7de</Sha>
    </Dependency>
    <Dependency Name="Microsoft.NET.Sdk.IL" Version="8.0.0-rc.1.23419.4">
      <Uri>https://dev.azure.com/dnceng/internal/_git/dotnet-runtime</Uri>
      <Sha>92959931a32a37a19d8e1b1684edc6db0857d7de</Sha>
    </Dependency>
    <Dependency Name="Microsoft.NETCore.ILAsm" Version="8.0.0-rc.1.23419.4">
      <Uri>https://dev.azure.com/dnceng/internal/_git/dotnet-runtime</Uri>
      <Sha>92959931a32a37a19d8e1b1684edc6db0857d7de</Sha>
    </Dependency>
    <Dependency Name="runtime.win-x64.Microsoft.NETCore.ILAsm" Version="8.0.0-rc.1.23419.4">
      <Uri>https://dev.azure.com/dnceng/internal/_git/dotnet-runtime</Uri>
      <Sha>92959931a32a37a19d8e1b1684edc6db0857d7de</Sha>
    </Dependency>
    <Dependency Name="runtime.win-x86.Microsoft.NETCore.ILAsm" Version="8.0.0-rc.1.23419.4">
      <Uri>https://dev.azure.com/dnceng/internal/_git/dotnet-runtime</Uri>
      <Sha>92959931a32a37a19d8e1b1684edc6db0857d7de</Sha>
    </Dependency>
    <Dependency Name="System.Reflection.MetadataLoadContext" Version="8.0.0-rc.1.23419.4">
      <Uri>https://dev.azure.com/dnceng/internal/_git/dotnet-runtime</Uri>
      <Sha>92959931a32a37a19d8e1b1684edc6db0857d7de</Sha>
    </Dependency>
    <Dependency Name="Microsoft.NETCore.ILDAsm" Version="8.0.0-rc.1.23419.4">
      <Uri>https://dev.azure.com/dnceng/internal/_git/dotnet-runtime</Uri>
      <Sha>92959931a32a37a19d8e1b1684edc6db0857d7de</Sha>
    </Dependency>
    <Dependency Name="System.Text.Encodings.Web" Version="8.0.0-rc.1.23419.4">
      <Uri>https://dev.azure.com/dnceng/internal/_git/dotnet-runtime</Uri>
      <Sha>92959931a32a37a19d8e1b1684edc6db0857d7de</Sha>
    </Dependency>
    <Dependency Name="System.Text.Json" Version="8.0.0-rc.1.23419.4">
      <Uri>https://dev.azure.com/dnceng/internal/_git/dotnet-runtime</Uri>
      <Sha>92959931a32a37a19d8e1b1684edc6db0857d7de</Sha>
    </Dependency>
    <Dependency Name="Microsoft.NETCore.App.Ref" Version="8.0.0-rc.1.23419.4">
      <Uri>https://dev.azure.com/dnceng/internal/_git/dotnet-runtime</Uri>
      <Sha>92959931a32a37a19d8e1b1684edc6db0857d7de</Sha>
    </Dependency>
    <Dependency Name="Microsoft.NETCore.App.Runtime.win-x64" Version="8.0.0-rc.1.23419.4">
      <Uri>https://dev.azure.com/dnceng/internal/_git/dotnet-runtime</Uri>
      <Sha>92959931a32a37a19d8e1b1684edc6db0857d7de</Sha>
    </Dependency>
    <Dependency Name="Microsoft.Internal.Runtime.WindowsDesktop.Transport" Version="8.0.0-rc.1.23419.4">
      <Uri>https://dev.azure.com/dnceng/internal/_git/dotnet-runtime</Uri>
      <Sha>92959931a32a37a19d8e1b1684edc6db0857d7de</Sha>
    </Dependency>
    <!-- These dependencies are required by windowsdesktop for coherency. -->
    <Dependency Name="Microsoft.Win32.Registry.AccessControl" Version="8.0.0-rc.1.23419.4">
      <Uri>https://dev.azure.com/dnceng/internal/_git/dotnet-runtime</Uri>
      <Sha>92959931a32a37a19d8e1b1684edc6db0857d7de</Sha>
    </Dependency>
    <Dependency Name="Microsoft.Win32.SystemEvents" Version="8.0.0-rc.1.23419.4">
      <Uri>https://dev.azure.com/dnceng/internal/_git/dotnet-runtime</Uri>
      <Sha>92959931a32a37a19d8e1b1684edc6db0857d7de</Sha>
    </Dependency>
    <Dependency Name="System.CodeDom" Version="8.0.0-rc.1.23419.4">
      <Uri>https://dev.azure.com/dnceng/internal/_git/dotnet-runtime</Uri>
      <Sha>92959931a32a37a19d8e1b1684edc6db0857d7de</Sha>
    </Dependency>
    <Dependency Name="System.ComponentModel.Composition" Version="8.0.0-rc.1.23419.4">
      <Uri>https://dev.azure.com/dnceng/internal/_git/dotnet-runtime</Uri>
      <Sha>92959931a32a37a19d8e1b1684edc6db0857d7de</Sha>
    </Dependency>
    <Dependency Name="System.Configuration.ConfigurationManager" Version="8.0.0-rc.1.23419.4">
      <Uri>https://dev.azure.com/dnceng/internal/_git/dotnet-runtime</Uri>
      <Sha>92959931a32a37a19d8e1b1684edc6db0857d7de</Sha>
    </Dependency>
    <Dependency Name="System.Data.Odbc" Version="8.0.0-rc.1.23419.4">
      <Uri>https://dev.azure.com/dnceng/internal/_git/dotnet-runtime</Uri>
      <Sha>92959931a32a37a19d8e1b1684edc6db0857d7de</Sha>
    </Dependency>
    <Dependency Name="System.Data.OleDb" Version="8.0.0-rc.1.23419.4">
      <Uri>https://dev.azure.com/dnceng/internal/_git/dotnet-runtime</Uri>
      <Sha>92959931a32a37a19d8e1b1684edc6db0857d7de</Sha>
    </Dependency>
    <Dependency Name="System.Diagnostics.EventLog" Version="8.0.0-rc.1.23419.4">
      <Uri>https://dev.azure.com/dnceng/internal/_git/dotnet-runtime</Uri>
      <Sha>92959931a32a37a19d8e1b1684edc6db0857d7de</Sha>
    </Dependency>
    <Dependency Name="System.Diagnostics.PerformanceCounter" Version="8.0.0-rc.1.23419.4">
      <Uri>https://dev.azure.com/dnceng/internal/_git/dotnet-runtime</Uri>
      <Sha>92959931a32a37a19d8e1b1684edc6db0857d7de</Sha>
    </Dependency>
    <Dependency Name="System.DirectoryServices.AccountManagement" Version="8.0.0-rc.1.23419.4">
      <Uri>https://dev.azure.com/dnceng/internal/_git/dotnet-runtime</Uri>
      <Sha>92959931a32a37a19d8e1b1684edc6db0857d7de</Sha>
    </Dependency>
    <Dependency Name="System.DirectoryServices.Protocols" Version="8.0.0-rc.1.23419.4">
      <Uri>https://dev.azure.com/dnceng/internal/_git/dotnet-runtime</Uri>
      <Sha>92959931a32a37a19d8e1b1684edc6db0857d7de</Sha>
    </Dependency>
    <Dependency Name="System.DirectoryServices" Version="8.0.0-rc.1.23419.4">
      <Uri>https://dev.azure.com/dnceng/internal/_git/dotnet-runtime</Uri>
      <Sha>92959931a32a37a19d8e1b1684edc6db0857d7de</Sha>
    </Dependency>
    <Dependency Name="System.IO.Packaging" Version="8.0.0-rc.1.23419.4">
      <Uri>https://dev.azure.com/dnceng/internal/_git/dotnet-runtime</Uri>
      <Sha>92959931a32a37a19d8e1b1684edc6db0857d7de</Sha>
    </Dependency>
    <Dependency Name="System.IO.Ports" Version="8.0.0-rc.1.23419.4">
      <Uri>https://dev.azure.com/dnceng/internal/_git/dotnet-runtime</Uri>
      <Sha>92959931a32a37a19d8e1b1684edc6db0857d7de</Sha>
    </Dependency>
    <Dependency Name="System.Management" Version="8.0.0-rc.1.23419.4">
      <Uri>https://dev.azure.com/dnceng/internal/_git/dotnet-runtime</Uri>
      <Sha>92959931a32a37a19d8e1b1684edc6db0857d7de</Sha>
    </Dependency>
    <Dependency Name="System.Reflection.Context" Version="8.0.0-rc.1.23419.4">
      <Uri>https://dev.azure.com/dnceng/internal/_git/dotnet-runtime</Uri>
      <Sha>92959931a32a37a19d8e1b1684edc6db0857d7de</Sha>
    </Dependency>
    <Dependency Name="System.Runtime.Caching" Version="8.0.0-rc.1.23419.4">
      <Uri>https://dev.azure.com/dnceng/internal/_git/dotnet-runtime</Uri>
      <Sha>92959931a32a37a19d8e1b1684edc6db0857d7de</Sha>
    </Dependency>
    <Dependency Name="System.Security.Cryptography.Pkcs" Version="8.0.0-rc.1.23419.4">
      <Uri>https://dev.azure.com/dnceng/internal/_git/dotnet-runtime</Uri>
      <Sha>92959931a32a37a19d8e1b1684edc6db0857d7de</Sha>
    </Dependency>
    <Dependency Name="System.Security.Cryptography.ProtectedData" Version="8.0.0-rc.1.23419.4">
      <Uri>https://dev.azure.com/dnceng/internal/_git/dotnet-runtime</Uri>
      <Sha>92959931a32a37a19d8e1b1684edc6db0857d7de</Sha>
    </Dependency>
    <Dependency Name="System.Security.Cryptography.Xml" Version="8.0.0-rc.1.23419.4">
      <Uri>https://dev.azure.com/dnceng/internal/_git/dotnet-runtime</Uri>
      <Sha>92959931a32a37a19d8e1b1684edc6db0857d7de</Sha>
    </Dependency>
    <Dependency Name="System.Security.Permissions" Version="8.0.0-rc.1.23419.4">
      <Uri>https://dev.azure.com/dnceng/internal/_git/dotnet-runtime</Uri>
      <Sha>92959931a32a37a19d8e1b1684edc6db0857d7de</Sha>
    </Dependency>
    <Dependency Name="System.ServiceModel.Syndication" Version="8.0.0-rc.1.23419.4">
      <Uri>https://dev.azure.com/dnceng/internal/_git/dotnet-runtime</Uri>
      <Sha>92959931a32a37a19d8e1b1684edc6db0857d7de</Sha>
    </Dependency>
    <Dependency Name="System.ServiceProcess.ServiceController" Version="8.0.0-rc.1.23419.4">
      <Uri>https://dev.azure.com/dnceng/internal/_git/dotnet-runtime</Uri>
      <Sha>92959931a32a37a19d8e1b1684edc6db0857d7de</Sha>
    </Dependency>
    <Dependency Name="System.Speech" Version="8.0.0-rc.1.23419.4">
      <Uri>https://dev.azure.com/dnceng/internal/_git/dotnet-runtime</Uri>
      <Sha>92959931a32a37a19d8e1b1684edc6db0857d7de</Sha>
    </Dependency>
    <Dependency Name="System.Text.Encoding.CodePages" Version="8.0.0-rc.1.23419.4">
      <Uri>https://dev.azure.com/dnceng/internal/_git/dotnet-runtime</Uri>
      <Sha>92959931a32a37a19d8e1b1684edc6db0857d7de</Sha>
    </Dependency>
    <Dependency Name="System.Threading.AccessControl" Version="8.0.0-rc.1.23419.4">
      <Uri>https://dev.azure.com/dnceng/internal/_git/dotnet-runtime</Uri>
      <Sha>92959931a32a37a19d8e1b1684edc6db0857d7de</Sha>
    </Dependency>
    <Dependency Name="System.ComponentModel.Composition.Registration" Version="8.0.0-rc.1.23419.4">
      <Uri>https://dev.azure.com/dnceng/internal/_git/dotnet-runtime</Uri>
      <Sha>92959931a32a37a19d8e1b1684edc6db0857d7de</Sha>
>>>>>>> 5b91bede
    </Dependency>
  </ProductDependencies>
  <ToolsetDependencies>
    <!-- Arcade -->
<<<<<<< HEAD
    <Dependency Name="Microsoft.DotNet.Arcade.Sdk" Version="8.0.0-beta.23461.2">
      <Uri>https://github.com/dotnet/arcade</Uri>
      <Sha>4a908c64757841121e67fda7adaf776c93893163</Sha>
    </Dependency>
    <Dependency Name="Microsoft.DotNet.GenFacades" Version="8.0.0-beta.23461.2">
      <Uri>https://github.com/dotnet/arcade</Uri>
      <Sha>4a908c64757841121e67fda7adaf776c93893163</Sha>
    </Dependency>
    <Dependency Name="Microsoft.DotNet.CMake.Sdk" Version="8.0.0-beta.23461.2">
      <Uri>https://github.com/dotnet/arcade</Uri>
      <Sha>4a908c64757841121e67fda7adaf776c93893163</Sha>
    </Dependency>
    <Dependency Name="Microsoft.DotNet.Helix.Sdk" Version="8.0.0-beta.23461.2">
      <Uri>https://github.com/dotnet/arcade</Uri>
      <Sha>4a908c64757841121e67fda7adaf776c93893163</Sha>
    </Dependency>
    <Dependency Name="Microsoft.DotNet.RemoteExecutor" Version="8.0.0-beta.23461.2">
      <Uri>https://github.com/dotnet/arcade</Uri>
      <Sha>4a908c64757841121e67fda7adaf776c93893163</Sha>
    </Dependency>
    <Dependency Name="Microsoft.DotNet.XUnitExtensions" Version="8.0.0-beta.23461.2">
      <Uri>https://github.com/dotnet/arcade</Uri>
      <Sha>4a908c64757841121e67fda7adaf776c93893163</Sha>
=======
    <Dependency Name="Microsoft.DotNet.Arcade.Sdk" Version="8.0.0-beta.23415.4">
      <Uri>https://github.com/dotnet/arcade</Uri>
      <Sha>46ff142f43e887d5f9a4d87ef39d72166f61db8d</Sha>
    </Dependency>
    <Dependency Name="Microsoft.DotNet.GenFacades" Version="8.0.0-beta.23415.4">
      <Uri>https://github.com/dotnet/arcade</Uri>
      <Sha>46ff142f43e887d5f9a4d87ef39d72166f61db8d</Sha>
    </Dependency>
    <Dependency Name="Microsoft.DotNet.CMake.Sdk" Version="8.0.0-beta.23415.4">
      <Uri>https://github.com/dotnet/arcade</Uri>
      <Sha>46ff142f43e887d5f9a4d87ef39d72166f61db8d</Sha>
    </Dependency>
    <Dependency Name="Microsoft.DotNet.Helix.Sdk" Version="8.0.0-beta.23415.4">
      <Uri>https://github.com/dotnet/arcade</Uri>
      <Sha>46ff142f43e887d5f9a4d87ef39d72166f61db8d</Sha>
    </Dependency>
    <Dependency Name="Microsoft.DotNet.RemoteExecutor" Version="8.0.0-beta.23415.4">
      <Uri>https://github.com/dotnet/arcade</Uri>
      <Sha>46ff142f43e887d5f9a4d87ef39d72166f61db8d</Sha>
    </Dependency>
    <Dependency Name="Microsoft.DotNet.XUnitExtensions" Version="8.0.0-beta.23415.4">
      <Uri>https://github.com/dotnet/arcade</Uri>
      <Sha>46ff142f43e887d5f9a4d87ef39d72166f61db8d</Sha>
>>>>>>> 5b91bede
    </Dependency>
  </ToolsetDependencies>
</Dependencies><|MERGE_RESOLUTION|>--- conflicted
+++ resolved
@@ -7,176 +7,6 @@
 -->
 <Dependencies>
   <ProductDependencies>
-<<<<<<< HEAD
-    <Dependency Name="VS.Redist.Common.NetCore.SharedFramework.x64.8.0" Version="8.0.0-rc.2.23461.29">
-      <Uri>https://github.com/dotnet/runtime</Uri>
-      <Sha>267b39201599f6493b1d8f23874fbcca9e8f6c96</Sha>
-    </Dependency>
-    <Dependency Name="Microsoft.NETCore.Platforms" Version="8.0.0-rc.2.23461.29">
-      <Uri>https://github.com/dotnet/runtime</Uri>
-      <Sha>267b39201599f6493b1d8f23874fbcca9e8f6c96</Sha>
-    </Dependency>
-    <Dependency Name="System.Resources.Extensions" Version="8.0.0-rc.2.23461.29">
-      <Uri>https://github.com/dotnet/runtime</Uri>
-      <Sha>267b39201599f6493b1d8f23874fbcca9e8f6c96</Sha>
-    </Dependency>
-    <Dependency Name="System.Windows.Extensions" Version="8.0.0-rc.2.23461.29">
-      <Uri>https://github.com/dotnet/runtime</Uri>
-      <Sha>267b39201599f6493b1d8f23874fbcca9e8f6c96</Sha>
-    </Dependency>
-    <Dependency Name="Microsoft.NET.Sdk.IL" Version="8.0.0-rc.2.23461.29">
-      <Uri>https://github.com/dotnet/runtime</Uri>
-      <Sha>267b39201599f6493b1d8f23874fbcca9e8f6c96</Sha>
-    </Dependency>
-    <Dependency Name="Microsoft.NETCore.ILAsm" Version="8.0.0-rc.2.23461.29">
-      <Uri>https://github.com/dotnet/runtime</Uri>
-      <Sha>267b39201599f6493b1d8f23874fbcca9e8f6c96</Sha>
-    </Dependency>
-    <Dependency Name="runtime.win-x64.Microsoft.NETCore.ILAsm" Version="8.0.0-rc.2.23461.29">
-      <Uri>https://github.com/dotnet/runtime</Uri>
-      <Sha>267b39201599f6493b1d8f23874fbcca9e8f6c96</Sha>
-    </Dependency>
-    <Dependency Name="runtime.win-x86.Microsoft.NETCore.ILAsm" Version="8.0.0-rc.2.23461.29">
-      <Uri>https://github.com/dotnet/runtime</Uri>
-      <Sha>267b39201599f6493b1d8f23874fbcca9e8f6c96</Sha>
-    </Dependency>
-    <Dependency Name="System.Reflection.MetadataLoadContext" Version="8.0.0-rc.2.23461.29">
-      <Uri>https://github.com/dotnet/runtime</Uri>
-      <Sha>267b39201599f6493b1d8f23874fbcca9e8f6c96</Sha>
-    </Dependency>
-    <Dependency Name="Microsoft.NETCore.ILDAsm" Version="8.0.0-rc.2.23461.29">
-      <Uri>https://github.com/dotnet/runtime</Uri>
-      <Sha>267b39201599f6493b1d8f23874fbcca9e8f6c96</Sha>
-    </Dependency>
-    <Dependency Name="System.Text.Encodings.Web" Version="8.0.0-rc.2.23461.29">
-      <Uri>https://github.com/dotnet/runtime</Uri>
-      <Sha>267b39201599f6493b1d8f23874fbcca9e8f6c96</Sha>
-    </Dependency>
-    <Dependency Name="System.Text.Json" Version="8.0.0-rc.2.23461.29">
-      <Uri>https://github.com/dotnet/runtime</Uri>
-      <Sha>267b39201599f6493b1d8f23874fbcca9e8f6c96</Sha>
-    </Dependency>
-    <Dependency Name="Microsoft.NETCore.App.Ref" Version="8.0.0-rc.2.23461.29">
-      <Uri>https://github.com/dotnet/runtime</Uri>
-      <Sha>267b39201599f6493b1d8f23874fbcca9e8f6c96</Sha>
-    </Dependency>
-    <Dependency Name="Microsoft.NETCore.App.Runtime.win-x64" Version="8.0.0-rc.2.23461.29">
-      <Uri>https://github.com/dotnet/runtime</Uri>
-      <Sha>267b39201599f6493b1d8f23874fbcca9e8f6c96</Sha>
-    </Dependency>
-    <Dependency Name="Microsoft.Internal.Runtime.WindowsDesktop.Transport" Version="8.0.0-rc.2.23461.29">
-      <Uri>https://github.com/dotnet/runtime</Uri>
-      <Sha>267b39201599f6493b1d8f23874fbcca9e8f6c96</Sha>
-    </Dependency>
-    <!-- These dependencies are required by windowsdesktop for coherency. -->
-    <Dependency Name="Microsoft.Win32.Registry.AccessControl" Version="8.0.0-rc.2.23461.29">
-      <Uri>https://github.com/dotnet/runtime</Uri>
-      <Sha>267b39201599f6493b1d8f23874fbcca9e8f6c96</Sha>
-    </Dependency>
-    <Dependency Name="Microsoft.Win32.SystemEvents" Version="8.0.0-rc.2.23461.29">
-      <Uri>https://github.com/dotnet/runtime</Uri>
-      <Sha>267b39201599f6493b1d8f23874fbcca9e8f6c96</Sha>
-    </Dependency>
-    <Dependency Name="System.CodeDom" Version="8.0.0-rc.2.23461.29">
-      <Uri>https://github.com/dotnet/runtime</Uri>
-      <Sha>267b39201599f6493b1d8f23874fbcca9e8f6c96</Sha>
-    </Dependency>
-    <Dependency Name="System.ComponentModel.Composition" Version="8.0.0-rc.2.23461.29">
-      <Uri>https://github.com/dotnet/runtime</Uri>
-      <Sha>267b39201599f6493b1d8f23874fbcca9e8f6c96</Sha>
-    </Dependency>
-    <Dependency Name="System.Configuration.ConfigurationManager" Version="8.0.0-rc.2.23461.29">
-      <Uri>https://github.com/dotnet/runtime</Uri>
-      <Sha>267b39201599f6493b1d8f23874fbcca9e8f6c96</Sha>
-    </Dependency>
-    <Dependency Name="System.Data.Odbc" Version="8.0.0-rc.2.23461.29">
-      <Uri>https://github.com/dotnet/runtime</Uri>
-      <Sha>267b39201599f6493b1d8f23874fbcca9e8f6c96</Sha>
-    </Dependency>
-    <Dependency Name="System.Data.OleDb" Version="8.0.0-rc.2.23461.29">
-      <Uri>https://github.com/dotnet/runtime</Uri>
-      <Sha>267b39201599f6493b1d8f23874fbcca9e8f6c96</Sha>
-    </Dependency>
-    <Dependency Name="System.Diagnostics.EventLog" Version="8.0.0-rc.2.23461.29">
-      <Uri>https://github.com/dotnet/runtime</Uri>
-      <Sha>267b39201599f6493b1d8f23874fbcca9e8f6c96</Sha>
-    </Dependency>
-    <Dependency Name="System.Diagnostics.PerformanceCounter" Version="8.0.0-rc.2.23461.29">
-      <Uri>https://github.com/dotnet/runtime</Uri>
-      <Sha>267b39201599f6493b1d8f23874fbcca9e8f6c96</Sha>
-    </Dependency>
-    <Dependency Name="System.DirectoryServices.AccountManagement" Version="8.0.0-rc.2.23461.29">
-      <Uri>https://github.com/dotnet/runtime</Uri>
-      <Sha>267b39201599f6493b1d8f23874fbcca9e8f6c96</Sha>
-    </Dependency>
-    <Dependency Name="System.DirectoryServices.Protocols" Version="8.0.0-rc.2.23461.29">
-      <Uri>https://github.com/dotnet/runtime</Uri>
-      <Sha>267b39201599f6493b1d8f23874fbcca9e8f6c96</Sha>
-    </Dependency>
-    <Dependency Name="System.DirectoryServices" Version="8.0.0-rc.2.23461.29">
-      <Uri>https://github.com/dotnet/runtime</Uri>
-      <Sha>267b39201599f6493b1d8f23874fbcca9e8f6c96</Sha>
-    </Dependency>
-    <Dependency Name="System.IO.Packaging" Version="8.0.0-rc.2.23461.29">
-      <Uri>https://github.com/dotnet/runtime</Uri>
-      <Sha>267b39201599f6493b1d8f23874fbcca9e8f6c96</Sha>
-    </Dependency>
-    <Dependency Name="System.IO.Ports" Version="8.0.0-rc.2.23461.29">
-      <Uri>https://github.com/dotnet/runtime</Uri>
-      <Sha>267b39201599f6493b1d8f23874fbcca9e8f6c96</Sha>
-    </Dependency>
-    <Dependency Name="System.Management" Version="8.0.0-rc.2.23461.29">
-      <Uri>https://github.com/dotnet/runtime</Uri>
-      <Sha>267b39201599f6493b1d8f23874fbcca9e8f6c96</Sha>
-    </Dependency>
-    <Dependency Name="System.Reflection.Context" Version="8.0.0-rc.2.23461.29">
-      <Uri>https://github.com/dotnet/runtime</Uri>
-      <Sha>267b39201599f6493b1d8f23874fbcca9e8f6c96</Sha>
-    </Dependency>
-    <Dependency Name="System.Runtime.Caching" Version="8.0.0-rc.2.23461.29">
-      <Uri>https://github.com/dotnet/runtime</Uri>
-      <Sha>267b39201599f6493b1d8f23874fbcca9e8f6c96</Sha>
-    </Dependency>
-    <Dependency Name="System.Security.Cryptography.Pkcs" Version="8.0.0-rc.2.23461.29">
-      <Uri>https://github.com/dotnet/runtime</Uri>
-      <Sha>267b39201599f6493b1d8f23874fbcca9e8f6c96</Sha>
-    </Dependency>
-    <Dependency Name="System.Security.Cryptography.ProtectedData" Version="8.0.0-rc.2.23461.29">
-      <Uri>https://github.com/dotnet/runtime</Uri>
-      <Sha>267b39201599f6493b1d8f23874fbcca9e8f6c96</Sha>
-    </Dependency>
-    <Dependency Name="System.Security.Cryptography.Xml" Version="8.0.0-rc.2.23461.29">
-      <Uri>https://github.com/dotnet/runtime</Uri>
-      <Sha>267b39201599f6493b1d8f23874fbcca9e8f6c96</Sha>
-    </Dependency>
-    <Dependency Name="System.Security.Permissions" Version="8.0.0-rc.2.23461.29">
-      <Uri>https://github.com/dotnet/runtime</Uri>
-      <Sha>267b39201599f6493b1d8f23874fbcca9e8f6c96</Sha>
-    </Dependency>
-    <Dependency Name="System.ServiceModel.Syndication" Version="8.0.0-rc.2.23461.29">
-      <Uri>https://github.com/dotnet/runtime</Uri>
-      <Sha>267b39201599f6493b1d8f23874fbcca9e8f6c96</Sha>
-    </Dependency>
-    <Dependency Name="System.ServiceProcess.ServiceController" Version="8.0.0-rc.2.23461.29">
-      <Uri>https://github.com/dotnet/runtime</Uri>
-      <Sha>267b39201599f6493b1d8f23874fbcca9e8f6c96</Sha>
-    </Dependency>
-    <Dependency Name="System.Speech" Version="8.0.0-rc.2.23461.29">
-      <Uri>https://github.com/dotnet/runtime</Uri>
-      <Sha>267b39201599f6493b1d8f23874fbcca9e8f6c96</Sha>
-    </Dependency>
-    <Dependency Name="System.Text.Encoding.CodePages" Version="8.0.0-rc.2.23461.29">
-      <Uri>https://github.com/dotnet/runtime</Uri>
-      <Sha>267b39201599f6493b1d8f23874fbcca9e8f6c96</Sha>
-    </Dependency>
-    <Dependency Name="System.Threading.AccessControl" Version="8.0.0-rc.2.23461.29">
-      <Uri>https://github.com/dotnet/runtime</Uri>
-      <Sha>267b39201599f6493b1d8f23874fbcca9e8f6c96</Sha>
-    </Dependency>
-    <Dependency Name="System.ComponentModel.Composition.Registration" Version="8.0.0-rc.2.23461.29">
-      <Uri>https://github.com/dotnet/runtime</Uri>
-      <Sha>267b39201599f6493b1d8f23874fbcca9e8f6c96</Sha>
-=======
     <Dependency Name="VS.Redist.Common.NetCore.SharedFramework.x64.8.0" Version="8.0.0-rc.1.23419.4">
       <Uri>https://dev.azure.com/dnceng/internal/_git/dotnet-runtime</Uri>
       <Sha>92959931a32a37a19d8e1b1684edc6db0857d7de</Sha>
@@ -345,36 +175,10 @@
     <Dependency Name="System.ComponentModel.Composition.Registration" Version="8.0.0-rc.1.23419.4">
       <Uri>https://dev.azure.com/dnceng/internal/_git/dotnet-runtime</Uri>
       <Sha>92959931a32a37a19d8e1b1684edc6db0857d7de</Sha>
->>>>>>> 5b91bede
     </Dependency>
   </ProductDependencies>
   <ToolsetDependencies>
     <!-- Arcade -->
-<<<<<<< HEAD
-    <Dependency Name="Microsoft.DotNet.Arcade.Sdk" Version="8.0.0-beta.23461.2">
-      <Uri>https://github.com/dotnet/arcade</Uri>
-      <Sha>4a908c64757841121e67fda7adaf776c93893163</Sha>
-    </Dependency>
-    <Dependency Name="Microsoft.DotNet.GenFacades" Version="8.0.0-beta.23461.2">
-      <Uri>https://github.com/dotnet/arcade</Uri>
-      <Sha>4a908c64757841121e67fda7adaf776c93893163</Sha>
-    </Dependency>
-    <Dependency Name="Microsoft.DotNet.CMake.Sdk" Version="8.0.0-beta.23461.2">
-      <Uri>https://github.com/dotnet/arcade</Uri>
-      <Sha>4a908c64757841121e67fda7adaf776c93893163</Sha>
-    </Dependency>
-    <Dependency Name="Microsoft.DotNet.Helix.Sdk" Version="8.0.0-beta.23461.2">
-      <Uri>https://github.com/dotnet/arcade</Uri>
-      <Sha>4a908c64757841121e67fda7adaf776c93893163</Sha>
-    </Dependency>
-    <Dependency Name="Microsoft.DotNet.RemoteExecutor" Version="8.0.0-beta.23461.2">
-      <Uri>https://github.com/dotnet/arcade</Uri>
-      <Sha>4a908c64757841121e67fda7adaf776c93893163</Sha>
-    </Dependency>
-    <Dependency Name="Microsoft.DotNet.XUnitExtensions" Version="8.0.0-beta.23461.2">
-      <Uri>https://github.com/dotnet/arcade</Uri>
-      <Sha>4a908c64757841121e67fda7adaf776c93893163</Sha>
-=======
     <Dependency Name="Microsoft.DotNet.Arcade.Sdk" Version="8.0.0-beta.23415.4">
       <Uri>https://github.com/dotnet/arcade</Uri>
       <Sha>46ff142f43e887d5f9a4d87ef39d72166f61db8d</Sha>
@@ -398,7 +202,6 @@
     <Dependency Name="Microsoft.DotNet.XUnitExtensions" Version="8.0.0-beta.23415.4">
       <Uri>https://github.com/dotnet/arcade</Uri>
       <Sha>46ff142f43e887d5f9a4d87ef39d72166f61db8d</Sha>
->>>>>>> 5b91bede
     </Dependency>
   </ToolsetDependencies>
 </Dependencies>