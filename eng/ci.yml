--- conflicted
+++ resolved
@@ -20,13 +20,8 @@
       parallel: 99
       matrix:
         Build_Debug:
-<<<<<<< HEAD
           _BuildConfig: Debug
           # hardcode some values when building debug
-=======
-          _BuildConfig: netcoreapp-Windows_NT-Debug
-          # overwrite some values when building debug
->>>>>>> 16443e4c
           _PublishType: none
           _SignType: test
           _DotNetPublishToBlobFeed : false
