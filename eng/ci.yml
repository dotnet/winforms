--- conflicted
+++ resolved
@@ -109,54 +109,6 @@
           -build
         displayName: Restore and Build
 
-<<<<<<< HEAD
-      # # Copy files for helix job
-      # - task: CopyFiles@2
-      #   inputs:
-      #     sourceFolder: $(_WinformsControlsTestBinDir)
-      #     contents: '**' 
-      #     targetFolder: $(_HelixStagingDir)
-      #     cleanTargetFolder: true
-      #     #overWrite: false # Optional
-      #   displayName: Copy winforms controls tests to helix staging dir
-      # - task: CopyFiles@2
-      #   inputs:
-      #     sourceFolder: $(_WinformsFuncTestBinDir)
-      #     contents: '**' 
-      #     targetFolder: $(_HelixStagingDir)
-      #     overWrite: true
-      #   displayName: Copy xUnit func tests to helix staging dir
-
-      # - template: /eng/common/templates/steps/helix-publish.yml
-      #   parameters:
-      #     HelixSource: $(_HelixSource)
-      #     HelixType: ̓'tests/functional'
-      #     HelixTargetQueues: $(_HelixAgentPool)
-      #     # secret variable set in Azure DevOps build definition
-      #     # todo: when we go public, get this value from the Helix Anonymous variable group
-      #     # for internal builds, get this value from the DotNet-HelixApi-Access variable group
-      #     HelixAccessToken: $(helix-token) 
-      #     #HelixPreCommands: ''
-      #     #HelixPostCommands: ''
-      #     WorkItemDirectory: $(_HelixStagingDir)
-      #     WorkItemCommand: 'dotnet.exe exec --depsfile System.Windows.Forms.Func.Tests.deps.json --runtimeconfig System.Windows.Forms.Func.Tests.runtimeconfig.json xunit.console.dll System.Windows.Forms.Func.Tests.dll -noautoreporters -xml System.Windows.Forms.Func.Tests_netcoreapp3.0_x64.xml -html System.Windows.Forms.Func.Tests_netcoreapp3.0_x64.html'
-      #     #CorrelationPayloadDirectory: ''
-      #     #XUnitProjects: ''
-      #     #XUnitTargetFramework: ''
-      #     #XUnitRunnerVersion: ''
-      #     IncludeDotNetCli: true
-      #     DotNetCliPackageType: 'sdk'
-      #     DotNetCliVersion: '3.0.100-preview-009764'
-      #     EnableXUnitReporter: true
-      #     WaitForWorkItemCompletion: true
-      #     condition: succeeded()
-      #     continueOnError: false
-
-      # Run component governance detection (only for release)
-      - task: ms.vss-governance-buildtask.governance-build-task-component-detection.ComponentGovernanceComponentDetection@0
-        displayName: Component Governance Detection
-        condition: and(succeeded(), eq(variables['_BuildConfig'], 'Release'))
-=======
       # Run unit tests
       - script: eng\cibuild.cmd
           -configuration $(_BuildConfig)
@@ -172,7 +124,6 @@
           -sign $(_SignArgs)
           -publish $(_PublishArgs)
         displayName: Pack, Sign, and Publish
->>>>>>> eb03c5ac
 
       # Perform some internal-build-only tasks
       - ${{ if eq(parameters.runAsPublic, 'false') }}:
