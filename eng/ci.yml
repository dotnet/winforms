--- conflicted
+++ resolved
@@ -139,14 +139,9 @@
           -configuration $(_BuildConfig)
           $(_OfficialBuildIdArgs)
           -test
-<<<<<<< HEAD
           /bl:$(BUILD.SOURCESDIRECTORY)\artifacts\log\$(_BuildConfig)\Test.binlog
           /p:Coverage=$(_Coverage)
           /m:1
-        displayName: Run Unit Tests     
-
-=======
-          /bl:$(BUILD.SOURCESDIRECTORY)\artifacts\log\$(_BuildConfig)\Test.binlog #SendToHelix.binlog for helix version        
         displayName: Run Unit Tests on Build Machine (Debug only)
         condition: and(succeeded(), eq(variables['_BuildConfig'], 'Debug')) # on build machine (with test signing)
 
@@ -161,7 +156,6 @@
           DisplayNamePrefix: 'Send Unit Tests (Windows.10) to Helix (Release only)'
           condition: and(succeeded(), eq(variables['_BuildConfig'], 'Release')) # on helix (with real signing on internal)
       
->>>>>>> 671d130e
       # Run integration tests and rename binlog
       # These are not ready to run on Helix because:
         # 1. Helix doesn't build projects (it only uses publish); we need .dotnet and also bin from build
@@ -175,10 +169,10 @@
 
       # Upload code coverage data
       - script: $(Build.SourcesDirectory)/.dotnet/dotnet msbuild
-            eng/CodeCoverage.proj
-            /p:Configuration=$(_BuildConfig)
-            /p:CodeCovToken=$(CODECOV_TOKEN)
-            /bl:$(BUILD.SOURCESDIRECTORY)\artifacts\log\$(_BuildConfig)\CodeCoverage.binlog
+          eng/CodeCoverage.proj
+          /p:Configuration=$(_BuildConfig)
+          /p:CodeCovToken=$(CODECOV_TOKEN)
+          /bl:$(BUILD.SOURCESDIRECTORY)\artifacts\log\$(_BuildConfig)\CodeCoverage.binlog
         displayName: Upload coverage to codecov.io
         condition: and(succeeded(), eq(variables._Coverage, 'true'))
 
