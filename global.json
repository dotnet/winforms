--- conflicted
+++ resolved
@@ -3,10 +3,6 @@
     "dotnet": "3.0.100-alpha1-009703"
   },
   "msbuild-sdks": {
-<<<<<<< HEAD
-    "Microsoft.DotNet.Arcade.Sdk": "1.0.0-beta.18529.8"
-=======
     "Microsoft.DotNet.Arcade.Sdk": "1.0.0-beta.18551.8"
->>>>>>> d56c69dc
   }
 }