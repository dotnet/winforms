--- conflicted
+++ resolved
@@ -18,11 +18,7 @@
     "Microsoft.DotNet.CMake.Sdk": "6.0.0-beta.23511.8",
     "Microsoft.DotNet.Helix.Sdk": "6.0.0-beta.23511.8",
     "FIX-85B6-MERGE-9C38-CONFLICT": "1.0.0",
-<<<<<<< HEAD
-    "Microsoft.NET.Sdk.IL": "6.0.23-servicing.23463.4"
-=======
     "Microsoft.NET.Sdk.IL": "6.0.23-servicing.23480.2"
->>>>>>> cdc18b71
   },
   "native-tools": {
     "cmake": "latest"
