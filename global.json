--- conflicted
+++ resolved
@@ -18,11 +18,7 @@
     "Microsoft.DotNet.CMake.Sdk": "8.0.0-beta.25515.1",
     "Microsoft.DotNet.Helix.Sdk": "8.0.0-beta.25515.1",
     "FIX-85B6-MERGE-9C38-CONFLICT": "1.0.0",
-<<<<<<< HEAD
     "Microsoft.NET.Sdk.IL": "8.0.22-servicing.25514.13"
-=======
-    "Microsoft.NET.Sdk.IL": "8.0.21-servicing.25475.13"
->>>>>>> f492703f
   },
   "native-tools": {
     "cmake": "latest"
