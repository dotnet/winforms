--- conflicted
+++ resolved
@@ -18,11 +18,7 @@
     "Microsoft.DotNet.CMake.Sdk": "5.0.0-beta.20256.5",
     "Microsoft.DotNet.Helix.Sdk": "5.0.0-beta.21552.7",
     "FIX-85B6-MERGE-9C38-CONFLICT": "1.0.0",
-<<<<<<< HEAD
     "Microsoft.NET.Sdk.IL": "5.0.13-servicing.21558.4"
-=======
-    "Microsoft.NET.Sdk.IL": "5.0.12-servicing.21522.7"
->>>>>>> c4069d75
   },
   "native-tools": {
     "cmake": "3.17.3",
