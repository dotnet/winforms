{
  "tools": {
    "dotnet": "8.0.113",
    "runtimes": {
      "dotnet/x64": [
        "$(VSRedistCommonNetCoreSharedFrameworkx6480PackageVersion)"
      ],
      "dotnet/x86": [
        "$(VSRedistCommonNetCoreSharedFrameworkx6480PackageVersion)"
      ]
    }
  },
  "sdk": {
    "version": "8.0.113"
  },
  "msbuild-sdks": {
    "Microsoft.DotNet.Arcade.Sdk": "8.0.0-beta.25111.4",
    "Microsoft.DotNet.CMake.Sdk": "8.0.0-beta.25111.4",
    "Microsoft.DotNet.Helix.Sdk": "8.0.0-beta.25111.4",
    "FIX-85B6-MERGE-9C38-CONFLICT": "1.0.0",
<<<<<<< HEAD
    "Microsoft.NET.Sdk.IL": "8.0.14-servicing.25111.18"
=======
    "Microsoft.NET.Sdk.IL": "8.0.13-servicing.25066.9"
>>>>>>> 6a5c4fc1
  },
  "native-tools": {
    "cmake": "latest"
  }
}<|MERGE_RESOLUTION|>--- conflicted
+++ resolved
@@ -18,11 +18,7 @@
     "Microsoft.DotNet.CMake.Sdk": "8.0.0-beta.25111.4",
     "Microsoft.DotNet.Helix.Sdk": "8.0.0-beta.25111.4",
     "FIX-85B6-MERGE-9C38-CONFLICT": "1.0.0",
-<<<<<<< HEAD
     "Microsoft.NET.Sdk.IL": "8.0.14-servicing.25111.18"
-=======
-    "Microsoft.NET.Sdk.IL": "8.0.13-servicing.25066.9"
->>>>>>> 6a5c4fc1
   },
   "native-tools": {
     "cmake": "latest"
