--- conflicted
+++ resolved
@@ -15,15 +15,9 @@
     "version": "3.0.100-preview9-013796"
   },
   "msbuild-sdks": {
-<<<<<<< HEAD
     "Microsoft.DotNet.Arcade.Sdk": "1.0.0-beta.19455.3",
     "Microsoft.DotNet.Helix.Sdk": "2.0.0-beta.19455.3",
-    "Microsoft.NET.Sdk.IL": "3.1.0-preview1.19455.8"
-=======
-    "Microsoft.DotNet.Arcade.Sdk": "1.0.0-beta.19455.21",
-    "Microsoft.DotNet.Helix.Sdk": "2.0.0-beta.19455.21",
     "Microsoft.NET.Sdk.IL": "3.0.0-rc1.19428.6"
->>>>>>> 4509447d
   },
   "native-tools": {
     "dotnet-api-docs_netcoreapp3.0": "0.0.0.1"
