--- conflicted
+++ resolved
@@ -1,15 +1,5 @@
 {
   "tools": {
-<<<<<<< HEAD
-    "dotnet": "3.0.100-preview-009764"
-  },
-  "sdk": {
-    "version": "3.0.100-preview-009764"
-  },
-  "msbuild-sdks": {
-    "Microsoft.DotNet.Arcade.Sdk": "1.0.0-beta.18608.1",
-    "Microsoft.DotNet.Helix.Sdk": "1.0.0-beta.18608.1"
-=======
     "dotnet": "3.0.100-preview-009820"
   },
   "sdk": {
@@ -17,6 +7,6 @@
   },
   "msbuild-sdks": {
     "Microsoft.DotNet.Arcade.Sdk": "1.0.0-beta.18610.4"
->>>>>>> f3ef0398
+    "Microsoft.DotNet.Helix.Sdk": "1.0.0-beta.18610.4"
   }
 }