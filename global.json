{
  "tools": {
    "dotnet": "3.0.100-preview5-011568",
    "vs": {
      "version": "16.0"
    },
    "xcopy-msbuild": "16.0.0-rc1-alpha",
    "runtimes": {
      "dotnet": ["$(MicrosoftNETCoreAppPackageVersion)"]
    }
  },
  "sdk": {
    "version": "3.0.100-preview5-011568"
  },
  "msbuild-sdks": {
<<<<<<< HEAD
    "Microsoft.DotNet.Arcade.Sdk": "1.0.0-beta.19312.21",
    "Microsoft.DotNet.Helix.Sdk": "2.0.0-beta.19312.21",
    "Microsoft.NET.Sdk.IL": "3.0.0-preview7.19313.1"
=======
    "Microsoft.DotNet.Arcade.Sdk": "1.0.0-beta.19315.2",
    "Microsoft.DotNet.Helix.Sdk": "2.0.0-beta.19315.2",
    "Microsoft.NET.Sdk.IL": "3.0.0-preview6.19280.1"
>>>>>>> ebeaa64f
  }
}<|MERGE_RESOLUTION|>--- conflicted
+++ resolved
@@ -13,14 +13,8 @@
     "version": "3.0.100-preview5-011568"
   },
   "msbuild-sdks": {
-<<<<<<< HEAD
-    "Microsoft.DotNet.Arcade.Sdk": "1.0.0-beta.19312.21",
-    "Microsoft.DotNet.Helix.Sdk": "2.0.0-beta.19312.21",
-    "Microsoft.NET.Sdk.IL": "3.0.0-preview7.19313.1"
-=======
     "Microsoft.DotNet.Arcade.Sdk": "1.0.0-beta.19315.2",
     "Microsoft.DotNet.Helix.Sdk": "2.0.0-beta.19315.2",
-    "Microsoft.NET.Sdk.IL": "3.0.0-preview6.19280.1"
->>>>>>> ebeaa64f
+    "Microsoft.NET.Sdk.IL": "3.0.0-preview7.19313.1"
   }
 }