--- conflicted
+++ resolved
@@ -6,11 +6,7 @@
     "version": "3.0.100-preview-009820"
   },
   "msbuild-sdks": {
-<<<<<<< HEAD
-    "Microsoft.DotNet.Arcade.Sdk": "1.0.0-beta.18610.4",
-    "Microsoft.DotNet.Helix.Sdk": "1.0.0-beta.18610.4"
-=======
-    "Microsoft.DotNet.Arcade.Sdk": "1.0.0-beta.18611.14"
->>>>>>> 6b721fe7
+    "Microsoft.DotNet.Arcade.Sdk": "1.0.0-beta.18611.4",
+    "Microsoft.DotNet.Helix.Sdk": "1.0.0-beta.18611.4"
   }
 }