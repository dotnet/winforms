{
  "tools": {
    "dotnet": "3.0.100-preview5-011568",
    "vs": {
      "version": "16.0"
    },
    "xcopy-msbuild": "16.0.0-rc1-alpha"
  },
  "sdk": {
    "version": "3.0.100-preview5-011568"
  },
  "msbuild-sdks": {
<<<<<<< HEAD
    "Microsoft.DotNet.Arcade.Sdk": "1.0.0-beta.19310.24",
    "Microsoft.DotNet.Helix.Sdk": "2.0.0-beta.19310.24",
    "Microsoft.NET.Sdk.IL": "3.0.0-preview7.19313.1"
=======
    "Microsoft.DotNet.Arcade.Sdk": "1.0.0-beta.19312.21",
    "Microsoft.DotNet.Helix.Sdk": "2.0.0-beta.19312.21",
    "Microsoft.NET.Sdk.IL": "3.0.0-preview6.19280.1"
>>>>>>> 71ad33c7
  }
}<|MERGE_RESOLUTION|>--- conflicted
+++ resolved
@@ -10,14 +10,8 @@
     "version": "3.0.100-preview5-011568"
   },
   "msbuild-sdks": {
-<<<<<<< HEAD
-    "Microsoft.DotNet.Arcade.Sdk": "1.0.0-beta.19310.24",
-    "Microsoft.DotNet.Helix.Sdk": "2.0.0-beta.19310.24",
-    "Microsoft.NET.Sdk.IL": "3.0.0-preview7.19313.1"
-=======
     "Microsoft.DotNet.Arcade.Sdk": "1.0.0-beta.19312.21",
     "Microsoft.DotNet.Helix.Sdk": "2.0.0-beta.19312.21",
     "Microsoft.NET.Sdk.IL": "3.0.0-preview6.19280.1"
->>>>>>> 71ad33c7
   }
 }