{
  "tools": {
    "dotnet": "6.0.121",
    "runtimes": {
      "dotnet/x64": [
        "$(VSRedistCommonNetCoreSharedFrameworkx6460PackageVersion)"
      ],
      "dotnet/x86": [
        "$(VSRedistCommonNetCoreSharedFrameworkx6460PackageVersion)"
      ]
    }
  },
  "sdk": {
    "version": "6.0.121"
  },
  "msbuild-sdks": {
    "Microsoft.DotNet.Arcade.Sdk": "6.0.0-beta.23408.5",
    "Microsoft.DotNet.CMake.Sdk": "6.0.0-beta.23408.5",
    "Microsoft.DotNet.Helix.Sdk": "6.0.0-beta.23408.5",
    "FIX-85B6-MERGE-9C38-CONFLICT": "1.0.0",
<<<<<<< HEAD
    "Microsoft.NET.Sdk.IL": "6.0.22-servicing.23424.25"
=======
    "Microsoft.NET.Sdk.IL": "6.0.23-servicing.23480.2"
>>>>>>> a8ba4b39
  },
  "native-tools": {
    "cmake": "latest"
  }
}<|MERGE_RESOLUTION|>--- conflicted
+++ resolved
@@ -18,11 +18,7 @@
     "Microsoft.DotNet.CMake.Sdk": "6.0.0-beta.23408.5",
     "Microsoft.DotNet.Helix.Sdk": "6.0.0-beta.23408.5",
     "FIX-85B6-MERGE-9C38-CONFLICT": "1.0.0",
-<<<<<<< HEAD
-    "Microsoft.NET.Sdk.IL": "6.0.22-servicing.23424.25"
-=======
     "Microsoft.NET.Sdk.IL": "6.0.23-servicing.23480.2"
->>>>>>> a8ba4b39
   },
   "native-tools": {
     "cmake": "latest"
