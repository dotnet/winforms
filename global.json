--- conflicted
+++ resolved
@@ -15,15 +15,9 @@
     "version": "3.0.100-preview9-013796"
   },
   "msbuild-sdks": {
-<<<<<<< HEAD
-    "Microsoft.DotNet.Arcade.Sdk": "1.0.0-beta.19428.9",
-    "Microsoft.DotNet.Helix.Sdk": "2.0.0-beta.19428.9",
-    "Microsoft.NET.Sdk.IL": "5.0.0-alpha1.19452.3"
-=======
     "Microsoft.DotNet.Arcade.Sdk": "1.0.0-beta.19430.3",
     "Microsoft.DotNet.Helix.Sdk": "2.0.0-beta.19430.3",
-    "Microsoft.NET.Sdk.IL": "3.0.0-preview9.19409.2"
->>>>>>> c8324cb3
+    "Microsoft.NET.Sdk.IL": "5.0.0-alpha1.19452.3"
   },
   "native-tools": {
     "dotnet-api-docs_netcoreapp3.0": "0.0.0.1"
