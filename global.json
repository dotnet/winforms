--- conflicted
+++ resolved
@@ -18,11 +18,7 @@
     "Microsoft.DotNet.CMake.Sdk": "7.0.0-beta.23511.9",
     "Microsoft.DotNet.Helix.Sdk": "7.0.0-beta.23511.9",
     "FIX-85B6-MERGE-9C38-CONFLICT": "1.0.0",
-<<<<<<< HEAD
-    "Microsoft.NET.Sdk.IL": "7.0.12-servicing.23463.5"
-=======
     "Microsoft.NET.Sdk.IL": "7.0.12-servicing.23477.20"
->>>>>>> 28189d75
   },
   "native-tools": {
     "cmake": "3"
