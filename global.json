--- conflicted
+++ resolved
@@ -10,14 +10,8 @@
     "version": "3.0.100-preview5-011162"
   },
   "msbuild-sdks": {
-<<<<<<< HEAD
-    "Microsoft.DotNet.Arcade.Sdk": "1.0.0-beta.19230.6",
-    "Microsoft.DotNet.Helix.Sdk": "2.0.0-beta.19230.6",
-    "Microsoft.NET.Sdk.IL": "3.0.0-preview6-27703-71"
-=======
     "Microsoft.DotNet.Arcade.Sdk": "1.0.0-beta.19252.2",
     "Microsoft.DotNet.Helix.Sdk": "2.0.0-beta.19252.2",
-    "Microsoft.NET.Sdk.IL": "3.0.0-preview6-27630-79"
->>>>>>> 60bf0d41
+    "Microsoft.NET.Sdk.IL": "3.0.0-preview6-27703-71"
   }
 }