{
  "tools": {
    "dotnet": "3.0.100-preview-010024",
    "vs": {
      "version": "16.0"
    }
  },
  "sdk": {
    "version": "3.0.100-preview-010024"
  },
  "msbuild-sdks": {
<<<<<<< HEAD
    "Microsoft.DotNet.Arcade.Sdk": "1.0.0-beta.19160.2",
    "Microsoft.DotNet.Helix.Sdk": "1.0.0-beta.19157.23"
=======
    "Microsoft.DotNet.Arcade.Sdk": "1.0.0-beta.19158.2",
    "Microsoft.DotNet.Helix.Sdk": "2.0.0-beta.19158.2"
>>>>>>> 64bc5367
  }
}<|MERGE_RESOLUTION|>--- conflicted
+++ resolved
@@ -9,12 +9,7 @@
     "version": "3.0.100-preview-010024"
   },
   "msbuild-sdks": {
-<<<<<<< HEAD
     "Microsoft.DotNet.Arcade.Sdk": "1.0.0-beta.19160.2",
-    "Microsoft.DotNet.Helix.Sdk": "1.0.0-beta.19157.23"
-=======
-    "Microsoft.DotNet.Arcade.Sdk": "1.0.0-beta.19158.2",
     "Microsoft.DotNet.Helix.Sdk": "2.0.0-beta.19158.2"
->>>>>>> 64bc5367
   }
 }