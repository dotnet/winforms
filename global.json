{
  "tools": {
    "dotnet": "3.0.100-preview-010024",
    "vs": {
      "version": "16.0"
    }
  },
  "sdk": {
    "version": "3.0.100-preview-010024"
  },
  "msbuild-sdks": {
<<<<<<< HEAD
    "Microsoft.DotNet.Arcade.Sdk": "1.0.0-beta.19127.5"
=======
    "Microsoft.DotNet.Arcade.Sdk": "1.0.0-beta.19127.8"
>>>>>>> a8a38bce
  }
}<|MERGE_RESOLUTION|>--- conflicted
+++ resolved
@@ -9,10 +9,6 @@
     "version": "3.0.100-preview-010024"
   },
   "msbuild-sdks": {
-<<<<<<< HEAD
-    "Microsoft.DotNet.Arcade.Sdk": "1.0.0-beta.19127.5"
-=======
     "Microsoft.DotNet.Arcade.Sdk": "1.0.0-beta.19127.8"
->>>>>>> a8a38bce
   }
 }