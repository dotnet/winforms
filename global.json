{
  "tools": {
    "dotnet": "3.0.101",
    "vs": {
      "version": "16.0"
    },
    "xcopy-msbuild": "16.0.0-rc1-alpha",
    "runtimes": {
      "dotnet": [
        "$(MicrosoftNETCoreAppPackageVersion)"
      ]
    }
  },
  "sdk": {
    "version": "3.0.101"
  },
  "msbuild-sdks": {
<<<<<<< HEAD
    "Microsoft.DotNet.Arcade.Sdk": "1.0.0-beta.19572.3",
    "Microsoft.DotNet.Helix.Sdk": "2.0.0-beta.19572.3",
    "Microsoft.NET.Sdk.IL": "3.0.1-servicing.19515.2"
=======
    "Microsoft.DotNet.Arcade.Sdk": "1.0.0-beta.19577.5",
    "Microsoft.DotNet.Helix.Sdk": "2.0.0-beta.19577.5",
    "Microsoft.NET.Sdk.IL": "3.0.0-rc2.19459.3"
>>>>>>> 076a69fb
  },
  "native-tools": {
    "dotnet-api-docs_netcoreapp3.0": "0.0.0.1"
  }
}<|MERGE_RESOLUTION|>--- conflicted
+++ resolved
@@ -4,7 +4,7 @@
     "vs": {
       "version": "16.0"
     },
-    "xcopy-msbuild": "16.0.0-rc1-alpha",
+    "xcopy-msbuild": "16.3.0-alpha",
     "runtimes": {
       "dotnet": [
         "$(MicrosoftNETCoreAppPackageVersion)"
@@ -15,15 +15,9 @@
     "version": "3.0.101"
   },
   "msbuild-sdks": {
-<<<<<<< HEAD
-    "Microsoft.DotNet.Arcade.Sdk": "1.0.0-beta.19572.3",
-    "Microsoft.DotNet.Helix.Sdk": "2.0.0-beta.19572.3",
-    "Microsoft.NET.Sdk.IL": "3.0.1-servicing.19515.2"
-=======
     "Microsoft.DotNet.Arcade.Sdk": "1.0.0-beta.19577.5",
     "Microsoft.DotNet.Helix.Sdk": "2.0.0-beta.19577.5",
-    "Microsoft.NET.Sdk.IL": "3.0.0-rc2.19459.3"
->>>>>>> 076a69fb
+    "Microsoft.NET.Sdk.IL": "3.0.1-servicing.19515.2"
   },
   "native-tools": {
     "dotnet-api-docs_netcoreapp3.0": "0.0.0.1"
