--- conflicted
+++ resolved
@@ -10,14 +10,8 @@
     "version": "3.0.100-preview4-010924"
   },
   "msbuild-sdks": {
-<<<<<<< HEAD
-    "Microsoft.DotNet.Arcade.Sdk": "1.0.0-beta.19177.11",
-    "Microsoft.DotNet.Helix.Sdk": "2.0.0-beta.19177.11",
-    "Microsoft.NET.Sdk.IL": "3.0.0-preview4-27602-72"
-=======
     "Microsoft.DotNet.Arcade.Sdk": "1.0.0-beta.19201.12",
     "Microsoft.DotNet.Helix.Sdk": "2.0.0-beta.19201.12",
-    "Microsoft.NET.Sdk.IL": "3.0.0-preview4-27525-72"
->>>>>>> 425a83b9
+    "Microsoft.NET.Sdk.IL": "3.0.0-preview4-27602-72"
   }
 }