{
  "tools": {
    "dotnet": "3.0.100-preview5-011162",
    "vs": {
      "version": "16.0"
    },
    "xcopy-msbuild": "16.0.0-rc1-alpha"
  },
  "sdk": {
    "version": "3.0.100-preview5-011162"
  },
  "msbuild-sdks": {
<<<<<<< HEAD
    "Microsoft.DotNet.Arcade.Sdk": "1.0.0-beta.19222.2",
    "Microsoft.DotNet.Helix.Sdk": "2.0.0-beta.19222.2",
    "Microsoft.NET.Sdk.IL": "3.0.0-preview5-27622-72"
=======
    "Microsoft.DotNet.Arcade.Sdk": "1.0.0-beta.19218.7",
    "Microsoft.DotNet.Helix.Sdk": "2.0.0-beta.19218.7",
    "Microsoft.NET.Sdk.IL": "3.0.0-preview6-27622-74"
>>>>>>> 318f9233
  }
}<|MERGE_RESOLUTION|>--- conflicted
+++ resolved
@@ -10,14 +10,8 @@
     "version": "3.0.100-preview5-011162"
   },
   "msbuild-sdks": {
-<<<<<<< HEAD
     "Microsoft.DotNet.Arcade.Sdk": "1.0.0-beta.19222.2",
     "Microsoft.DotNet.Helix.Sdk": "2.0.0-beta.19222.2",
-    "Microsoft.NET.Sdk.IL": "3.0.0-preview5-27622-72"
-=======
-    "Microsoft.DotNet.Arcade.Sdk": "1.0.0-beta.19218.7",
-    "Microsoft.DotNet.Helix.Sdk": "2.0.0-beta.19218.7",
     "Microsoft.NET.Sdk.IL": "3.0.0-preview6-27622-74"
->>>>>>> 318f9233
   }
 }