--- conflicted
+++ resolved
@@ -14,15 +14,9 @@
     "version": "9.0.100"
   },
   "msbuild-sdks": {
-<<<<<<< HEAD
-    "Microsoft.DotNet.Arcade.Sdk": "10.0.0-beta.24561.1",
-    "Microsoft.DotNet.CMake.Sdk": "10.0.0-beta.24561.1",
-    "Microsoft.DotNet.Helix.Sdk": "10.0.0-beta.24561.1",
-=======
     "Microsoft.DotNet.Arcade.Sdk": "10.0.0-beta.24570.4",
     "Microsoft.DotNet.CMake.Sdk": "10.0.0-beta.24570.4",
     "Microsoft.DotNet.Helix.Sdk": "10.0.0-beta.24570.4",
->>>>>>> 441fb2a0
     "FIX-85B6-MERGE-9C38-CONFLICT": "1.0.0",
     "Microsoft.NET.Sdk.IL": "10.0.0-alpha.1.24570.9"
   },
