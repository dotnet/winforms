--- conflicted
+++ resolved
@@ -1,6 +1,6 @@
 {
   "sdk": {
-    "version": "10.0.100-preview.6.25315.102",
+    "version": "10.0.100-preview.7.25322.101",
     "allowPrerelease": true,
     "rollForward": "latestFeature",
     "paths": [
@@ -20,12 +20,6 @@
       ]
     }
   },
-<<<<<<< HEAD
-=======
-  "sdk": {
-    "version": "10.0.100-preview.7.25322.101"
-  },
->>>>>>> e037b05b
   "msbuild-sdks": {
     "Microsoft.DotNet.Arcade.Sdk": "10.0.0-beta.25358.102",
     "Microsoft.DotNet.CMake.Sdk": "10.0.0-beta.25358.102",
