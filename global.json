{
  "tools": {
    "dotnet": "3.0.100-preview9-013796",
    "vs": {
      "version": "16.0"
    },
    "xcopy-msbuild": "16.0.0-rc1-alpha",
    "runtimes": {
      "dotnet": [
        "$(MicrosoftNETCoreAppPackageVersion)"
      ]
    }
  },
  "sdk": {
    "version": "3.0.100-preview9-013796"
  },
  "msbuild-sdks": {
<<<<<<< HEAD
    "Microsoft.DotNet.Arcade.Sdk": "1.0.0-beta.19453.5",
    "Microsoft.DotNet.Helix.Sdk": "2.0.0-beta.19453.5",
    "Microsoft.NET.Sdk.IL": "3.0.0-rc2.19455.12"
=======
    "Microsoft.DotNet.Arcade.Sdk": "1.0.0-beta.19458.2",
    "Microsoft.DotNet.Helix.Sdk": "2.0.0-beta.19458.2",
    "Microsoft.NET.Sdk.IL": "3.0.0-preview9.19421.2"
>>>>>>> 4381b4d1
  },
  "native-tools": {
    "dotnet-api-docs_netcoreapp3.0": "0.0.0.1"
  }
}<|MERGE_RESOLUTION|>--- conflicted
+++ resolved
@@ -15,15 +15,9 @@
     "version": "3.0.100-preview9-013796"
   },
   "msbuild-sdks": {
-<<<<<<< HEAD
-    "Microsoft.DotNet.Arcade.Sdk": "1.0.0-beta.19453.5",
-    "Microsoft.DotNet.Helix.Sdk": "2.0.0-beta.19453.5",
-    "Microsoft.NET.Sdk.IL": "3.0.0-rc2.19455.12"
-=======
     "Microsoft.DotNet.Arcade.Sdk": "1.0.0-beta.19458.2",
     "Microsoft.DotNet.Helix.Sdk": "2.0.0-beta.19458.2",
-    "Microsoft.NET.Sdk.IL": "3.0.0-preview9.19421.2"
->>>>>>> 4381b4d1
+    "Microsoft.NET.Sdk.IL": "3.0.0-rc2.19455.12"
   },
   "native-tools": {
     "dotnet-api-docs_netcoreapp3.0": "0.0.0.1"
