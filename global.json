--- conflicted
+++ resolved
@@ -9,11 +9,7 @@
     "version": "3.0.100-preview-010024"
   },
   "msbuild-sdks": {
-<<<<<<< HEAD
-    "Microsoft.DotNet.Arcade.Sdk": "1.0.0-beta.19156.1",
-    "Microsoft.DotNet.Helix.Sdk": "2.0.0-beta.19156.1"
-=======
-    "Microsoft.DotNet.Arcade.Sdk": "1.0.0-beta.19156.20"
->>>>>>> 66b3489a
+    "Microsoft.DotNet.Arcade.Sdk": "1.0.0-beta.19156.20",
+    "Microsoft.DotNet.Helix.Sdk": "2.0.0-beta.19156.20"
   }
 }