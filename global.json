--- conflicted
+++ resolved
@@ -10,14 +10,8 @@
     "version": "3.0.100-preview5-011162"
   },
   "msbuild-sdks": {
-<<<<<<< HEAD
-    "Microsoft.DotNet.Arcade.Sdk": "1.0.0-beta.19252.2",
-    "Microsoft.DotNet.Helix.Sdk": "2.0.0-beta.19252.2",
-    "Microsoft.NET.Sdk.IL": "3.0.0-preview6-27706-71"
-=======
     "Microsoft.DotNet.Arcade.Sdk": "1.0.0-beta.19255.2",
     "Microsoft.DotNet.Helix.Sdk": "2.0.0-beta.19255.2",
-    "Microsoft.NET.Sdk.IL": "3.0.0-preview6-27703-71"
->>>>>>> 2941295c
+    "Microsoft.NET.Sdk.IL": "3.0.0-preview6-27706-71"
   }
 }