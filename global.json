{
  "tools": {
    "dotnet": "9.0.100-preview.1.24101.2",
    "runtimes": {
      "dotnet/x64": [
        "$(VSRedistCommonNetCoreSharedFrameworkx6490PackageVersion)"
      ],
      "dotnet/x86": [
        "$(VSRedistCommonNetCoreSharedFrameworkx6490PackageVersion)"
      ]
    }
  },
  "sdk": {
    "version": "9.0.100-preview.1.24101.2"
  },
  "msbuild-sdks": {
    "Microsoft.DotNet.Arcade.Sdk": "9.0.0-beta.24177.2",
    "Microsoft.DotNet.CMake.Sdk": "9.0.0-beta.24177.2",
    "Microsoft.DotNet.Helix.Sdk": "9.0.0-beta.24177.2",
    "FIX-85B6-MERGE-9C38-CONFLICT": "1.0.0",
<<<<<<< HEAD
    "Microsoft.NET.Sdk.IL": "9.0.0-preview.4.24175.10"
=======
    "Microsoft.NET.Sdk.IL": "9.0.0-preview.4.24177.12"
>>>>>>> 9890da91
  },
  "native-tools": {
    "cmake": "latest"
  }
}<|MERGE_RESOLUTION|>--- conflicted
+++ resolved
@@ -18,11 +18,7 @@
     "Microsoft.DotNet.CMake.Sdk": "9.0.0-beta.24177.2",
     "Microsoft.DotNet.Helix.Sdk": "9.0.0-beta.24177.2",
     "FIX-85B6-MERGE-9C38-CONFLICT": "1.0.0",
-<<<<<<< HEAD
-    "Microsoft.NET.Sdk.IL": "9.0.0-preview.4.24175.10"
-=======
     "Microsoft.NET.Sdk.IL": "9.0.0-preview.4.24177.12"
->>>>>>> 9890da91
   },
   "native-tools": {
     "cmake": "latest"
