--- conflicted
+++ resolved
@@ -10,14 +10,8 @@
     "version": "3.0.100-preview5-011568"
   },
   "msbuild-sdks": {
-<<<<<<< HEAD
-    "Microsoft.DotNet.Arcade.Sdk": "1.0.0-beta.19302.2",
-    "Microsoft.DotNet.Helix.Sdk": "2.0.0-beta.19302.2",
-    "Microsoft.NET.Sdk.IL": "3.0.0-preview7.19302.1"
-=======
     "Microsoft.DotNet.Arcade.Sdk": "1.0.0-beta.19304.1",
     "Microsoft.DotNet.Helix.Sdk": "2.0.0-beta.19304.1",
-    "Microsoft.NET.Sdk.IL": "3.0.0-preview6.19280.1"
->>>>>>> f59e9a9d
+    "Microsoft.NET.Sdk.IL": "3.0.0-preview7.19302.1"
   }
 }