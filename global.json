--- conflicted
+++ resolved
@@ -15,15 +15,9 @@
     "version": "5.0.100-alpha1-013788"
   },
   "msbuild-sdks": {
-<<<<<<< HEAD
-    "Microsoft.DotNet.Arcade.Sdk": "5.0.0-beta.19564.2",
-    "Microsoft.DotNet.Helix.Sdk": "5.0.0-beta.19564.2",
-    "Microsoft.NET.Sdk.IL": "5.0.0-alpha1.19563.3"
-=======
     "Microsoft.DotNet.Arcade.Sdk": "5.0.0-beta.19565.1",
     "Microsoft.DotNet.Helix.Sdk": "5.0.0-beta.19565.1",
-    "Microsoft.NET.Sdk.IL": "5.0.0-alpha1.19562.1"
->>>>>>> 7d6fd9bf
+    "Microsoft.NET.Sdk.IL": "5.0.0-alpha1.19563.3"
   },
   "native-tools": {
     "dotnet-api-docs_netcoreapp3.0": "0.0.0.1"
