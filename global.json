--- conflicted
+++ resolved
@@ -18,11 +18,7 @@
     "Microsoft.DotNet.CMake.Sdk": "9.0.0-beta.24321.4",
     "Microsoft.DotNet.Helix.Sdk": "9.0.0-beta.24321.4",
     "FIX-85B6-MERGE-9C38-CONFLICT": "1.0.0",
-<<<<<<< HEAD
-    "Microsoft.NET.Sdk.IL": "9.0.0-preview.6.24320.8"
-=======
     "Microsoft.NET.Sdk.IL": "9.0.0-preview.6.24323.2"
->>>>>>> 5ba64aeb
   },
   "native-tools": {
     "cmake": "latest"
