{
  "tools": {
    "dotnet": "9.0.100-rc.2.24474.12",
    "runtimes": {
      "dotnet/x64": [
        "$(VSRedistCommonNetCoreSharedFrameworkx64100PackageVersion)"
      ],
      "dotnet/x86": [
        "$(VSRedistCommonNetCoreSharedFrameworkx64100PackageVersion)"
      ]
    }
  },
  "sdk": {
    "version": "9.0.100-rc.2.24474.12"
  },
  "msbuild-sdks": {
<<<<<<< HEAD
    "Microsoft.DotNet.Arcade.Sdk": "10.0.0-beta.24561.1",
    "Microsoft.DotNet.CMake.Sdk": "10.0.0-beta.24561.1",
    "Microsoft.DotNet.Helix.Sdk": "10.0.0-beta.24561.1",
=======
    "Microsoft.DotNet.Arcade.Sdk": "10.0.0-beta.24562.15",
    "Microsoft.DotNet.CMake.Sdk": "10.0.0-beta.24562.15",
    "Microsoft.DotNet.Helix.Sdk": "10.0.0-beta.24562.15",
>>>>>>> 1cd54bf2
    "FIX-85B6-MERGE-9C38-CONFLICT": "1.0.0",
    "Microsoft.NET.Sdk.IL": "10.0.0-alpha.1.24562.13"
  },
  "native-tools": {
    "cmake": "latest"
  }
}<|MERGE_RESOLUTION|>--- conflicted
+++ resolved
@@ -14,15 +14,9 @@
     "version": "9.0.100-rc.2.24474.12"
   },
   "msbuild-sdks": {
-<<<<<<< HEAD
-    "Microsoft.DotNet.Arcade.Sdk": "10.0.0-beta.24561.1",
-    "Microsoft.DotNet.CMake.Sdk": "10.0.0-beta.24561.1",
-    "Microsoft.DotNet.Helix.Sdk": "10.0.0-beta.24561.1",
-=======
     "Microsoft.DotNet.Arcade.Sdk": "10.0.0-beta.24562.15",
     "Microsoft.DotNet.CMake.Sdk": "10.0.0-beta.24562.15",
     "Microsoft.DotNet.Helix.Sdk": "10.0.0-beta.24562.15",
->>>>>>> 1cd54bf2
     "FIX-85B6-MERGE-9C38-CONFLICT": "1.0.0",
     "Microsoft.NET.Sdk.IL": "10.0.0-alpha.1.24562.13"
   },
