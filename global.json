--- conflicted
+++ resolved
@@ -9,11 +9,7 @@
     "version": "3.0.100-preview-010024"
   },
   "msbuild-sdks": {
-<<<<<<< HEAD
-    "Microsoft.DotNet.Arcade.Sdk": "1.0.0-beta.19154.3",
-    "Microsoft.DotNet.Helix.Sdk": "2.0.0-beta.19154.3"
-=======
-    "Microsoft.DotNet.Arcade.Sdk": "1.0.0-beta.19154.14"
->>>>>>> 7276127f
+    "Microsoft.DotNet.Arcade.Sdk": "1.0.0-beta.19154.14",
+    "Microsoft.DotNet.Helix.Sdk": "2.0.0-beta.19154.14"
   }
 }