--- conflicted
+++ resolved
@@ -18,11 +18,7 @@
     "Microsoft.DotNet.CMake.Sdk": "9.0.0-beta.24360.1",
     "Microsoft.DotNet.Helix.Sdk": "9.0.0-beta.24360.1",
     "FIX-85B6-MERGE-9C38-CONFLICT": "1.0.0",
-<<<<<<< HEAD
-    "Microsoft.NET.Sdk.IL": "9.0.0-preview.7.24355.1"
-=======
     "Microsoft.NET.Sdk.IL": "9.0.0-preview.7.24359.11"
->>>>>>> 3af597ee
   },
   "native-tools": {
     "cmake": "latest"
