{
  "tools": {
    "dotnet": "3.0.100-preview6-012264",
    "vs": {
      "version": "16.0"
    },
    "xcopy-msbuild": "16.0.0-rc1-alpha",
    "runtimes": {
      "dotnet": [
        "$(MicrosoftNETCoreAppPackageVersion)"
      ]
    }
  },
  "sdk": {
    "version": "3.0.100-preview6-012264"
  },
  "msbuild-sdks": {
<<<<<<< HEAD
    "Microsoft.DotNet.Arcade.Sdk": "1.0.0-beta.19406.7",
    "Microsoft.DotNet.Helix.Sdk": "2.0.0-beta.19406.7",
    "Microsoft.NET.Sdk.IL": "3.0.0-preview9.19409.2"
=======
    "Microsoft.DotNet.Arcade.Sdk": "1.0.0-beta.19411.1",
    "Microsoft.DotNet.Helix.Sdk": "2.0.0-beta.19411.1",
    "Microsoft.NET.Sdk.IL": "3.0.0-preview8.19379.2"
>>>>>>> 1c72026e
  },
  "native-tools": {
    "dotnet-api-docs_netcoreapp3.0": "0.0.0.1"
  }
}<|MERGE_RESOLUTION|>--- conflicted
+++ resolved
@@ -15,15 +15,9 @@
     "version": "3.0.100-preview6-012264"
   },
   "msbuild-sdks": {
-<<<<<<< HEAD
-    "Microsoft.DotNet.Arcade.Sdk": "1.0.0-beta.19406.7",
-    "Microsoft.DotNet.Helix.Sdk": "2.0.0-beta.19406.7",
-    "Microsoft.NET.Sdk.IL": "3.0.0-preview9.19409.2"
-=======
     "Microsoft.DotNet.Arcade.Sdk": "1.0.0-beta.19411.1",
     "Microsoft.DotNet.Helix.Sdk": "2.0.0-beta.19411.1",
-    "Microsoft.NET.Sdk.IL": "3.0.0-preview8.19379.2"
->>>>>>> 1c72026e
+    "Microsoft.NET.Sdk.IL": "3.0.0-preview9.19409.2"
   },
   "native-tools": {
     "dotnet-api-docs_netcoreapp3.0": "0.0.0.1"
