--- conflicted
+++ resolved
@@ -37,10 +37,7 @@
 
         /// <summary>
         /// Retrieves the editing style of the Edit method.
-<<<<<<< HEAD
-=======
         /// </summary>
->>>>>>> 05087938
         public override UITypeEditorEditStyle GetEditStyle(ITypeDescriptorContext context)
         {
             return UITypeEditorEditStyle.Modal;
@@ -85,7 +82,6 @@
                 get => _descriptionText;
                 set => _descriptionText = value ?? string.Empty;
             }
-<<<<<<< HEAD
 
             /// <summary>
             /// Shows the folder browser dialog.
@@ -95,29 +91,13 @@
             /// <summary>
             /// Shows the folder browser dialog with the specified owner.
             /// </summary>
-=======
-
-            /// <summary>
-            /// Shows the folder browser dialog.
-            /// </summary>
-            public DialogResult ShowDialog() => ShowDialog(null);
-
-            /// <summary>
-            /// Shows the folder browser dialog with the specified owner.
-            /// </summary>
->>>>>>> 05087938
             public unsafe DialogResult ShowDialog(IWin32Window owner)
             {
                 // Get/find an owner HWND for this dialog
                 IntPtr hWndOwner = owner == null ? owner.Handle : UnsafeNativeMethods.GetActiveWindow();
 
                 // Get the IDL for the specific startLocation
-<<<<<<< HEAD
-                CoTaskMemSafeHandle listHandle;
-                Interop.Shell32.SHGetSpecialFolderLocation(hWndOwner, (int)StartLocation, out listHandle);
-=======
                 Interop.Shell32.SHGetSpecialFolderLocation(hWndOwner, (int)StartLocation, out CoTaskMemSafeHandle listHandle);
->>>>>>> 05087938
                 if (listHandle.IsInvalid)
                 {
                     return DialogResult.Cancel;
@@ -134,19 +114,6 @@
                     char[] displayName = ArrayPool<char>.Shared.Rent(Interop.Kernel32.MAX_PATH + 1);
                     try
                     {
-<<<<<<< HEAD
-                        fixed (char *pDisplayName = displayName)
-                        {
-                            var bi = new Interop.Shell32.BROWSEINFO();
-                            bi.pidlRoot = listHandle;
-                            bi.hwndOwner = hWndOwner;
-                            bi.pszDisplayName = pDisplayName;
-                            bi.lpszTitle = _descriptionText;
-                            bi.ulFlags = mergedOptions;
-                            bi.lpfn = null;
-                            bi.lParam = IntPtr.Zero;
-                            bi.iImage = 0;
-=======
                         fixed (char* pDisplayName = displayName)
                         {
                             var bi = new Interop.Shell32.BROWSEINFO
@@ -160,7 +127,6 @@
                                 lParam = IntPtr.Zero,
                                 iImage = 0
                             };
->>>>>>> 05087938
 
                             // Show the dialog.
                             using (CoTaskMemSafeHandle browseHandle = Interop.Shell32.SHBrowseForFolderW(ref bi))
