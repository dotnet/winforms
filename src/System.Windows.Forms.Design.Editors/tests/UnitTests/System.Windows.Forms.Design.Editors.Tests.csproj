﻿<Project Sdk="Microsoft.NET.Sdk">

  <PropertyGroup>
    <TargetFramework>netcoreapp3.0</TargetFramework>    
    <AssemblyName>System.Windows.Forms.Design.Editors.Tests</AssemblyName>
  </PropertyGroup>

<<<<<<< HEAD
  <ItemGroup>
=======
  <ItemGroup>    
>>>>>>> 671d130e
    <PackageReference Include="Moq" Version="$(MoqPackageVersion)" />
    <PackageReference Include="xunit.stafact" Version="$(XUnitStaFactPackageVersion)" />
    <PackageReference Include="coverlet.msbuild" Version="$(CoverletMSBuildPackageVersion)" />
  </ItemGroup>

  <ItemGroup>
    <ProjectReference Include="..\..\src\System.Windows.Forms.Design.Editors.csproj" />
  </ItemGroup>

</Project><|MERGE_RESOLUTION|>--- conflicted
+++ resolved
@@ -5,11 +5,7 @@
     <AssemblyName>System.Windows.Forms.Design.Editors.Tests</AssemblyName>
   </PropertyGroup>
 
-<<<<<<< HEAD
-  <ItemGroup>
-=======
   <ItemGroup>    
->>>>>>> 671d130e
     <PackageReference Include="Moq" Version="$(MoqPackageVersion)" />
     <PackageReference Include="xunit.stafact" Version="$(XUnitStaFactPackageVersion)" />
     <PackageReference Include="coverlet.msbuild" Version="$(CoverletMSBuildPackageVersion)" />
