--- conflicted
+++ resolved
@@ -389,11 +389,7 @@
             }
         }
 
-<<<<<<< HEAD
-        hash = MD5.Create().ComputeHash(pixels);
-=======
         hash = SHA256.Create().ComputeHash(pixels);
->>>>>>> db743c12
         return ByteArrayToString(hash);
     }
 
