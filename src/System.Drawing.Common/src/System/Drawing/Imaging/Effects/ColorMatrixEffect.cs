﻿// Licensed to the .NET Foundation under one or more agreements.
// The .NET Foundation licenses this file to you under the MIT license.

#if NET9_0_OR_GREATER

namespace System.Drawing.Imaging.Effects;

/// <summary>
///  Color matrix adjustment effect.
/// </summary>
/// <remarks>
///  <para>
<<<<<<< HEAD
///   <see href="https://learn.microsoft.com/windows/win32/gdiplus/-gdiplus-recoloring-use">
///    Recoloring
///   </see>
=======
///   See <see href="https://learn.microsoft.com/windows/win32/gdiplus/-gdiplus-recoloring-use">Recoloring</see>
>>>>>>> 7d2b34fc
///   for examples of using a color matrix to adjust the colors of an image.
///  </para>
/// </remarks>
public unsafe class ColorMatrixEffect : Effect
{
    private readonly ColorMatrix _matrix;

    /// <summary>
    ///  Creates a new <see cref="ColorMatrixEffect"/> with the given <paramref name="matrix"/>.
    /// </summary>
    /// <param name="matrix">Color transform matrix.</param>
    public ColorMatrixEffect(ColorMatrix matrix) : base(PInvoke.ColorMatrixEffectGuid)
    {
        fixed (float* p = &matrix.GetPinnableReference())
        {
            PInvoke.GdipSetEffectParameters(NativeEffect, p, (uint)sizeof(GdiPlus.ColorMatrix)).ThrowIfFailed();
            GC.KeepAlive(this);
        }

        _matrix = matrix;
    }

    /// <summary>
    ///  The color transform matrix.
    /// </summary>
    /// <remarks>
    ///  <para>
    ///   <see cref="ColorMatrix"/> is mutable, but effects do not support changing the matrix after creation.
    ///  </para>
    /// </remarks>
    public ColorMatrix Matrix => _matrix;
}
#endif<|MERGE_RESOLUTION|>--- conflicted
+++ resolved
@@ -10,13 +10,7 @@
 /// </summary>
 /// <remarks>
 ///  <para>
-<<<<<<< HEAD
-///   <see href="https://learn.microsoft.com/windows/win32/gdiplus/-gdiplus-recoloring-use">
-///    Recoloring
-///   </see>
-=======
 ///   See <see href="https://learn.microsoft.com/windows/win32/gdiplus/-gdiplus-recoloring-use">Recoloring</see>
->>>>>>> 7d2b34fc
 ///   for examples of using a color matrix to adjust the colors of an image.
 ///  </para>
 /// </remarks>
