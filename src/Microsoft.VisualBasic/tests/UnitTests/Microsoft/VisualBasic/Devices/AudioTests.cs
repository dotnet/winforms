--- conflicted
+++ resolved
@@ -28,39 +28,6 @@
         Audio audio = new();
         Action testCode = () => audio.Play(location, mode);
         testCode.Should().Throw<FileNotFoundException>();
-    }
-
-    [Theory]
-    [InlineData(AudioPlayMode.Background)]
-    [InlineData(AudioPlayMode.BackgroundLoop)]
-    [InlineData(AudioPlayMode.WaitToComplete)]
-    public void PlayAllModes_Throws(AudioPlayMode mode)
-    {
-        string location = Path.Combine(Path.GetTempPath(), GetUniqueName());
-        Audio audio = new();
-        Action testCode = () => audio.Play(location, mode);
-        testCode.Should().Throw<FileNotFoundException>();
-    }
-
-    [Fact]
-    public void PlayBytes_Throws()
-    {
-        byte[] data = Array.Empty<byte>();
-        Audio audio = new();
-        Action testCode = () => audio.Play(data, AudioPlayMode.Background);
-        testCode.Should().Throw<InvalidOperationException>();
-
-        data = null;
-        testCode = () => audio.Play(data, AudioPlayMode.Background);
-        testCode.Should().Throw<ArgumentNullException>();
-    }
-
-    [Fact]
-    public void PlayEmptyFileName_Throws()
-    {
-        Audio audio = new();
-        Action testCode = () => audio.Play(string.Empty);
-        testCode.Should().Throw<ArgumentNullException>();
     }
 
     [Fact]
@@ -103,18 +70,6 @@
         testCode.Should().Throw<InvalidEnumArgumentException>();
     }
 
-<<<<<<< HEAD
-    [Fact]
-    public void PlayStream()
-    {
-        var data = new MemoryStream();
-        Audio audio = new();
-        Action testCode = () => audio.Play(data, AudioPlayMode.Background);
-        testCode.Should().Throw<InvalidOperationException>();
-
-        data = null;
-        testCode = () => audio.Play(data, AudioPlayMode.Background);
-=======
     [Theory]
     [EnumData<AudioPlayMode>]
     public void PlayModesAll_Throws(AudioPlayMode mode)
@@ -129,7 +84,6 @@
     {
         Audio audio = new();
         Action testCode = () => audio.Play((MemoryStream)null, AudioPlayMode.Background);
->>>>>>> 939a56a5
         testCode.Should().Throw<ArgumentNullException>();
     }
 
