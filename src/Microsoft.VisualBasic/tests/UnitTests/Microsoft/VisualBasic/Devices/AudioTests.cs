﻿// Licensed to the .NET Foundation under one or more agreements.
// The .NET Foundation licenses this file to you under the MIT license.

using System.ComponentModel;
using System.Media;

namespace Microsoft.VisualBasic.Devices.Tests;

public class AudioTests
{
    private static string GetUniqueName() => Guid.NewGuid().ToString("D");

    [Fact]
    public void Play()
    {
        Audio audio = new();
        Action testCode = () => audio.Play(null);
        testCode.Should().Throw<ArgumentNullException>();
    }

    [Theory]
    [InlineData(AudioPlayMode.Background)]
    [InlineData(AudioPlayMode.BackgroundLoop)]
    [InlineData(AudioPlayMode.WaitToComplete)]
    public void PlayAllModes_Throws(AudioPlayMode mode)
    {
        string location = Path.Combine(Path.GetTempPath(), GetUniqueName());
        Audio audio = new();
        Action testCode = () => audio.Play(location, mode);
        testCode.Should().Throw<FileNotFoundException>();
    }

    [Fact]
    public void PlayBytes_Throws()
    {
        byte[] data = Array.Empty<byte>();
        Audio audio = new();
        Action testCode = () => audio.Play(data, AudioPlayMode.Background);
        testCode.Should().Throw<InvalidOperationException>();

        data = null;
        testCode = () => audio.Play(data, AudioPlayMode.Background);
        testCode.Should().Throw<ArgumentNullException>();
    }

    [Fact]
    public void PlayEmptyFileName_Throws()
    {
        Audio audio = new();
        Action testCode = () => audio.Play(string.Empty);
        testCode.Should().Throw<ArgumentNullException>();
    }

    [Fact]
    public void PlayBytes_Throws()
    {
        Audio audio = new();
        Action testCode = () => audio.Play((byte[])null, AudioPlayMode.Background);
        testCode.Should().Throw<ArgumentNullException>();
    }

    [Theory]
    [NullAndEmptyStringData]
    public void PlayEmptyFileName_Throws(string fileName)
    {
        Audio audio = new();
        Action testCode = () => audio.Play(fileName);
        testCode.Should().Throw<ArgumentNullException>();
    }

    [Theory]
    [InvalidEnumData<AudioPlayMode>]
    public void PlayModeInvalid_Throws(AudioPlayMode audioPlayMode)
    {
        string location = Path.Combine(Path.GetTempPath(), GetUniqueName());
        Audio audio = new();
        Action testCode = () => audio.Play(location, audioPlayMode);
        testCode.Should().Throw<InvalidEnumArgumentException>();
    }

<<<<<<< HEAD
    [Fact]
    public void PlayStream()
    {
        var data = new MemoryStream();
        Audio audio = new();
        Action testCode = () => audio.Play(data, AudioPlayMode.Background);
        testCode.Should().Throw<InvalidOperationException>();

        data = null;
        testCode = () => audio.Play(data, AudioPlayMode.Background);
=======
    [Theory]
    [EnumData<AudioPlayMode>]
    public void PlayModesAll_Throws(AudioPlayMode mode)
    {
        Audio audio = new();
        Action testCode = () => audio.Play((string)null, mode);
        testCode.Should().Throw<ArgumentNullException>();
    }

    [Fact]
    public void PlayStream_Throws()
    {
        Audio audio = new();
        Action testCode = () => audio.Play((MemoryStream)null, AudioPlayMode.Background);
>>>>>>> 795c71aa
        testCode.Should().Throw<ArgumentNullException>();
    }

    [Fact]
    public void PlaySystemSound_Throws()
    {
        Audio audio = new();
        Action testCode = () => audio.PlaySystemSound((SystemSound)null);
        testCode.Should().Throw<ArgumentNullException>();
    }

    [Fact]
    public void Stop()
    {
        Audio audio = new();
        Action testCode = () => audio.Stop();
        testCode.Should().NotThrow();
    }
}<|MERGE_RESOLUTION|>--- conflicted
+++ resolved
@@ -44,14 +44,6 @@
     }
 
     [Fact]
-    public void PlayEmptyFileName_Throws()
-    {
-        Audio audio = new();
-        Action testCode = () => audio.Play(string.Empty);
-        testCode.Should().Throw<ArgumentNullException>();
-    }
-
-    [Fact]
     public void PlayBytes_Throws()
     {
         Audio audio = new();
@@ -78,18 +70,6 @@
         testCode.Should().Throw<InvalidEnumArgumentException>();
     }
 
-<<<<<<< HEAD
-    [Fact]
-    public void PlayStream()
-    {
-        var data = new MemoryStream();
-        Audio audio = new();
-        Action testCode = () => audio.Play(data, AudioPlayMode.Background);
-        testCode.Should().Throw<InvalidOperationException>();
-
-        data = null;
-        testCode = () => audio.Play(data, AudioPlayMode.Background);
-=======
     [Theory]
     [EnumData<AudioPlayMode>]
     public void PlayModesAll_Throws(AudioPlayMode mode)
@@ -104,7 +84,6 @@
     {
         Audio audio = new();
         Action testCode = () => audio.Play((MemoryStream)null, AudioPlayMode.Background);
->>>>>>> 795c71aa
         testCode.Should().Throw<ArgumentNullException>();
     }
 
