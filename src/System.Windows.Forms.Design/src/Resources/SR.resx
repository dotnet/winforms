﻿<?xml version="1.0" encoding="utf-8"?>
<root>
  <!-- 
    Microsoft ResX Schema 
    
    Version 2.0
    
    The primary goals of this format is to allow a simple XML format 
    that is mostly human readable. The generation and parsing of the 
    various data types are done through the TypeConverter classes 
    associated with the data types.
    
    Example:
    
    ... ado.net/XML headers & schema ...
    <resheader name="resmimetype">text/microsoft-resx</resheader>
    <resheader name="version">2.0</resheader>
    <resheader name="reader">System.Resources.ResXResourceReader, System.Windows.Forms, ...</resheader>
    <resheader name="writer">System.Resources.ResXResourceWriter, System.Windows.Forms, ...</resheader>
    <data name="Name1"><value>this is my long string</value><comment>this is a comment</comment></data>
    <data name="Color1" type="System.Drawing.Color, System.Drawing">Blue</data>
    <data name="Bitmap1" mimetype="application/x-microsoft.net.object.binary.base64">
        <value>[base64 mime encoded serialized .NET Framework object]</value>
    </data>
    <data name="Icon1" type="System.Drawing.Icon, System.Drawing" mimetype="application/x-microsoft.net.object.bytearray.base64">
        <value>[base64 mime encoded string representing a byte array form of the .NET Framework object]</value>
        <comment>This is a comment</comment>
    </data>
                
    There are any number of "resheader" rows that contain simple 
    name/value pairs.
    
    Each data row contains a name, and value. The row also contains a 
    type or mimetype. Type corresponds to a .NET class that support 
    text/value conversion through the TypeConverter architecture. 
    Classes that don't support this are serialized and stored with the 
    mimetype set.
    
    The mimetype is used for serialized objects, and tells the 
    ResXResourceReader how to depersist the object. This is currently not 
    extensible. For a given mimetype the value must be set accordingly:
    
    Note - application/x-microsoft.net.object.binary.base64 is the format 
    that the ResXResourceWriter will generate, however the reader can 
    read any of the formats listed below.
    
    mimetype: application/x-microsoft.net.object.binary.base64
    value   : The object must be serialized with 
            : System.Runtime.Serialization.Formatters.Binary.BinaryFormatter
            : and then encoded with base64 encoding.
    
    mimetype: application/x-microsoft.net.object.soap.base64
    value   : The object must be serialized with 
            : System.Runtime.Serialization.Formatters.Soap.SoapFormatter
            : and then encoded with base64 encoding.

    mimetype: application/x-microsoft.net.object.bytearray.base64
    value   : The object must be serialized into a byte array 
            : using a System.ComponentModel.TypeConverter
            : and then encoded with base64 encoding.
    -->
  <xsd:schema id="root" xmlns="" xmlns:xsd="http://www.w3.org/2001/XMLSchema" xmlns:msdata="urn:schemas-microsoft-com:xml-msdata">
    <xsd:import namespace="http://www.w3.org/XML/1998/namespace" />
    <xsd:element name="root" msdata:IsDataSet="true">
      <xsd:complexType>
        <xsd:choice maxOccurs="unbounded">
          <xsd:element name="metadata">
            <xsd:complexType>
              <xsd:sequence>
                <xsd:element name="value" type="xsd:string" minOccurs="0" />
              </xsd:sequence>
              <xsd:attribute name="name" use="required" type="xsd:string" />
              <xsd:attribute name="type" type="xsd:string" />
              <xsd:attribute name="mimetype" type="xsd:string" />
              <xsd:attribute ref="xml:space" />
            </xsd:complexType>
          </xsd:element>
          <xsd:element name="assembly">
            <xsd:complexType>
              <xsd:attribute name="alias" type="xsd:string" />
              <xsd:attribute name="name" type="xsd:string" />
            </xsd:complexType>
          </xsd:element>
          <xsd:element name="data">
            <xsd:complexType>
              <xsd:sequence>
                <xsd:element name="value" type="xsd:string" minOccurs="0" msdata:Ordinal="1" />
                <xsd:element name="comment" type="xsd:string" minOccurs="0" msdata:Ordinal="2" />
              </xsd:sequence>
              <xsd:attribute name="name" type="xsd:string" use="required" msdata:Ordinal="1" />
              <xsd:attribute name="type" type="xsd:string" msdata:Ordinal="3" />
              <xsd:attribute name="mimetype" type="xsd:string" msdata:Ordinal="4" />
              <xsd:attribute ref="xml:space" />
            </xsd:complexType>
          </xsd:element>
          <xsd:element name="resheader">
            <xsd:complexType>
              <xsd:sequence>
                <xsd:element name="value" type="xsd:string" minOccurs="0" msdata:Ordinal="1" />
              </xsd:sequence>
              <xsd:attribute name="name" type="xsd:string" use="required" />
            </xsd:complexType>
          </xsd:element>
        </xsd:choice>
      </xsd:complexType>
    </xsd:element>
  </xsd:schema>
  <resheader name="resmimetype">
    <value>text/microsoft-resx</value>
  </resheader>
  <resheader name="version">
    <value>2.0</value>
  </resheader>
  <resheader name="reader">
    <value>System.Resources.ResXResourceReader, System.Windows.Forms, Version=4.0.0.0, Culture=neutral, PublicKeyToken=b77a5c561934e089</value>
  </resheader>
  <resheader name="writer">
    <value>System.Resources.ResXResourceWriter, System.Windows.Forms, Version=4.0.0.0, Culture=neutral, PublicKeyToken=b77a5c561934e089</value>
  </resheader>
  <data name="PlatformNotSupported_WinformsDesigner" xml:space="preserve">
    <value>Winforms Designer is not supported on this platform.</value>
  </data>
  <data name="DesignerOptions_LayoutSettings" xml:space="preserve">
    <value>Layout Settings</value>
  </data>
  <data name="DesignerOptions_ObjectBoundSmartTagSettings" xml:space="preserve">
    <value>Object Bound Smart Tag Settings</value>
  </data>
  <data name="DesignerOptions_GridSizeDisplayName" xml:space="preserve">
    <value>Default Grid Cell Size</value>
  </data>
  <data name="DesignerOptions_ShowGridDisplayName" xml:space="preserve">
    <value>Show Grid</value>
  </data>
  <data name="DesignerOptions_SnapToGridDisplayName" xml:space="preserve">
    <value>Snap to Grid</value>
  </data>
  <data name="DesignerOptions_UseSnapLines" xml:space="preserve">
    <value>Controls whether designers should use snap lines.  If true, snap lines will be used as guides.  If false, grid lines will be used.</value>
  </data>
  <data name="DesignerOptions_UseSmartTags" xml:space="preserve">
    <value>Controls whether designers should show smart tag popup windows.</value>
  </data>
  <data name="DesignerOptions_ObjectBoundSmartTagAutoShow" xml:space="preserve">
    <value>Controls whether designer smart tag windows should be shown by default.</value>
  </data>
  <data name="DesignerOptions_ObjectBoundSmartTagAutoShowDisplayName" xml:space="preserve">
    <value>Automatically Open Smart Tags</value>
  </data>
  <data name="DesignerOptions_CodeGenSettings" xml:space="preserve">
    <value>Code Generation Settings</value>
  </data>
  <data name="DesignerOptions_OptimizedCodeGen" xml:space="preserve">
    <value>Enabled optimized code generation.  Some controls may not be compatible with this mode.  For this change to take effect, Visual Studio must be closed and re-opened.</value>
  </data>
  <data name="DesignerOptions_CodeGenDisplay" xml:space="preserve">
    <value>Optimized Code Generation</value>
  </data>
  <data name="DesignerOptions_EnableInSituEditingDisplay" xml:space="preserve">
    <value>Enable InSitu Editing</value>
  </data>
  <data name="DesignerOptions_EnableInSituEditingCat" xml:space="preserve">
    <value>InSitu Editing</value>
  </data>
  <data name="DesignerOptions_ShowGridDesc" xml:space="preserve">
    <value>Controls whether designers should display a sizing grid when LayoutMode = SnapToGrid.</value>
  </data>
  <data name="DesignerOptions_GridSizeDesc" xml:space="preserve">
    <value>Sets the default X and Y grid setting on designers when LayoutMode  = SnapToGrid.</value>
  </data>
  <data name="DesignerOptions_SnapToGridDesc" xml:space="preserve">
    <value>Controls whether designers should snap to grid dots when LayoutMode = SnapToGrid.</value>
  </data>
  <data name="NotImplementedByDesign" xml:space="preserve">
    <value>This method/object is not implemented by design.</value>
  </data>
  <data name="DesignerOptions_EnableInSituEditingDesc" xml:space="preserve">
    <value>Controls whether InSitu editing is enabled.</value>
  </data>
  <data name="DragDropSetDataError" xml:space="preserve">
    <value>This IDataObject doesn't support SetData.</value>
  </data>
  <data name="ComponentDesignerAddEvent" xml:space="preserve">
    <value>Adding event '{0}'</value>
  </data>
  <data name="InheritanceServiceReadOnlyCollection" xml:space="preserve">
    <value>Read-Only</value>
  </data>
  <data name="CannotConvertDoubleToDate" xml:space="preserve">
    <value>Double cannot be converted to a date.</value>
  </data>
  <data name="CannotConvertIntToFloat" xml:space="preserve">
    <value>Integer cannot be converted to a float.</value>
  </data>
  <data name="COM2UnhandledVT" xml:space="preserve">
    <value>Unhandled VT: {0}.</value>
  </data>
  <data name="DotNET_ComponentType" xml:space="preserve">
    <value>.NET Component</value>
  </data>
  <data name="ToolboxItemInvalidKey" xml:space="preserve">
    <value>Argument should be a non-empty string.</value>
  </data>
  <data name="ToolboxItemInvalidPropertyType" xml:space="preserve">
    <value>Property {0} requires an argument of type {1}.</value>
  </data>
  <data name="ToolboxItemLocked" xml:space="preserve">
    <value>Toolbox item cannot be modified.</value>
  </data>
  <data name="ToolboxItemValueNotSerializable" xml:space="preserve">
    <value>Data type {0} is not serializable. Items added to a property dictionary must be serializable.</value>
  </data>
  <data name="UnsafeNativeMethodsNotImplemented" xml:space="preserve">
    <value>Not implemented.</value>
  </data>
  <data name="DesignerActionPanel_CouldNotFindMethod" xml:space="preserve">
    <value>Could not find method '{0}'.</value>
  </data>
  <data name="CommandSetAlignByPrimary" xml:space="preserve">
    <value>Format {0} components (alignment)</value>
  </data>
  <data name="CommandSetAlignToGrid" xml:space="preserve">
    <value>Align {0} components to grid</value>
  </data>
  <data name="CommandSetCutMultiple" xml:space="preserve">
    <value>Cut {0} Components</value>
  </data>
  <data name="CommandSetDelete" xml:space="preserve">
    <value>Delete {0} components</value>
  </data>
  <data name="CommandSetError" xml:space="preserve">
    <value>An error occurred while processing this command.\r\n{0}</value>
  </data>
  <data name="CommandSetFormatSpacing" xml:space="preserve">
    <value>Format {0} components (spacing)</value>
  </data>
  <data name="CommandSetPaste" xml:space="preserve">
    <value>Paste components</value>
  </data>
  <data name="CommandSetSize" xml:space="preserve">
    <value>Size {0} components</value>
  </data>
  <data name="CommandSetSizeToGrid" xml:space="preserve">
    <value>Size {0} components to grid</value>
  </data>
  <data name="CommandSetUnknownSpacingCommand" xml:space="preserve">
    <value>Unknown spacing command</value>
  </data>
  <data name="DragDropMoveComponent" xml:space="preserve">
    <value>Move {0}</value>
  </data>
  <data name="DragDropMoveComponents" xml:space="preserve">
    <value>Move {0} components</value>
  </data>
  <data name="WindowsFormsCommandCenterX" xml:space="preserve">
    <value>Horizontal center of {0} component(s)</value>
  </data>
  <data name="WindowsFormsCommandCenterY" xml:space="preserve">
    <value>Vertical center of {0} component(s)</value>
  </data>
  <data name="DesignerActionPanel_CouldNotConvertValue" xml:space="preserve">
    <value>Could not convert value '{0}' to the type '{1}'.</value>
  </data>
  <data name="DesignerActionPanel_CouldNotFindProperty" xml:space="preserve">
    <value>Could not find property '{0}' on '{1}'.</value>
  </data>
  <data name="DesignerActionPanel_DefaultPanelTitle" xml:space="preserve">
    <value>{0} Tasks</value>
  </data>
  <data name="DesignerActionPanel_ErrorActivatingDropDown" xml:space="preserve">
    <value>Error using the dropdown: {0}</value>
  </data>
  <data name="DesignerActionPanel_ErrorInvokingAction" xml:space="preserve">
    <value>Error invoking '{0}'.  Details: {1}</value>
  </data>
  <data name="DesignerActionPanel_ErrorSettingValue" xml:space="preserve">
    <value>Error setting value '{0}' to property '{1}'.  Details: {2}</value>
  </data>
  <data name="DesignerInherited" xml:space="preserve">
    <value>Inherited control</value>
  </data>
  <data name="DesignerInheritedReadOnly" xml:space="preserve">
    <value>Inherited control (Private)</value>
  </data>
  <data name="RTL" xml:space="preserve">
    <value>RTL_False</value>
<<<<<<< HEAD
=======
    <comment>RTL_False in Left-to-right languages and anything else (RTL_True) for right to left.</comment>
>>>>>>> 28fc9302
  </data>
  <data name="TrayAutoArrange" xml:space="preserve">
    <value>Auto Arrange Tray Icons</value>
  </data>
  <data name="TrayLineUpIcons" xml:space="preserve">
    <value>Line Up Tray Icons</value>
  </data>
  <data name="TrayShowLargeIcons" xml:space="preserve">
    <value>Show Large or Small Icons</value>
  </data>
  <data name="UIServiceHelper_ErrorCaption" xml:space="preserve">
    <value>Error</value>
  </data>
  <data name="WindowsFormsAddEvent" xml:space="preserve">
    <value>&lt;couldn't find resource string "WindowsFormsAddEvent"&gt;</value>
  </data>
  <data name="BehaviorServiceCopyControl" xml:space="preserve">
    <value>Copy and move {0}</value>
  </data>
  <data name="BehaviorServiceCopyControls" xml:space="preserve">
    <value>Copy and move {0} Controls</value>
  </data>
  <data name="BehaviorServiceMoveControl" xml:space="preserve">
    <value>Move {0}</value>
  </data>
  <data name="BehaviorServiceMoveControls" xml:space="preserve">
    <value>Move {0} Controls</value>
  </data>
  <data name="DesignerBeginDragNotCalled" xml:space="preserve">
    <value>Call to BeginDrag must succeed before calling drag functions.</value>
  </data>
  <data name="DragDropDragComponents" xml:space="preserve">
    <value>Drag {0} components</value>
  </data>
  <data name="DragDropSizeComponent" xml:space="preserve">
    <value>Size {0}</value>
  </data>
  <data name="DragDropSizeComponents" xml:space="preserve">
    <value>Size {0} components</value>
  </data>
  <data name="UndoEngineComponentAdd0" xml:space="preserve">
    <value>Add Component</value>
  </data>
  <data name="UndoEngineComponentAdd1" xml:space="preserve">
    <value>Add {0}</value>
  </data>
  <data name="UndoEngineComponentChange0" xml:space="preserve">
    <value>Change Component</value>
  </data>
  <data name="UndoEngineComponentChange1" xml:space="preserve">
    <value>Change {0}</value>
  </data>
  <data name="UndoEngineComponentChange2" xml:space="preserve">
    <value>Change {0}.{1}</value>
  </data>
  <data name="UndoEngineComponentRemove0" xml:space="preserve">
    <value>Remove Component</value>
  </data>
  <data name="UndoEngineComponentRemove1" xml:space="preserve">
    <value>Remove {0}</value>
  </data>
  <data name="UndoEngineComponentRename" xml:space="preserve">
    <value>Rename {0} to {1}</value>
  </data>
  <data name="UndoEngineMissingService" xml:space="preserve">
    <value>The service {0} is required but could not be found.  If you have removed this service ensure that you provide a replacement.</value>
  </data>
  <data name="DesignerHostCantDestroyInheritedComponent" xml:space="preserve">
    <value>Cannot remove or destroy inherited component '{0}'.</value>
  </data>
  <data name="DesignerHostCyclicAdd" xml:space="preserve">
    <value>Cannot add an instance of {0} to the designer because it would create a circular dependency.  Make sure that the type does not have the same namespace and type name as the root component {1}.</value>
  </data>
  <data name="DesignerHostDesignerNeedsComponent" xml:space="preserve">
    <value>Failure initializing the designer.  It has no Component member.</value>
  </data>
  <data name="DesignerHostDestroyComponentTransaction" xml:space="preserve">
    <value>Deleting '{0}'.</value>
  </data>
  <data name="DesignerHostDuplicateName" xml:space="preserve">
    <value>The name {0} is already in use by another component.</value>
  </data>
  <data name="DesignerHostFailedComponentCreate" xml:space="preserve">
    <value>Component of type {0} could not be created.  Make sure the type implements IComponent and provides an appropriate public constructor.  Appropriate constructors either take no parameters or take a single IContainer parameter.</value>
  </data>
  <data name="DesignerHostGenericTransactionName" xml:space="preserve">
    <value>No Description Available</value>
  </data>
  <data name="DesignerHostLoaderSpecified" xml:space="preserve">
    <value>A designer loader has already been configured for this design surface.</value>
  </data>
  <data name="DesignerHostNestedTransaction" xml:space="preserve">
    <value>The designer transaction '{0}' cannot be committed or canceled because nested transaction '{1}' is still active.  Commit or cancel the nested transaction first.</value>
  </data>
  <data name="DesignerHostNoBaseClass" xml:space="preserve">
    <value>Cannot open a designer for the file because the class within it does not inherit from a class that can be visually designed.</value>
  </data>
  <data name="DesignerHostNoTopLevelDesigner" xml:space="preserve">
    <value>There is no designer for the class {0}.</value>
  </data>
  <data name="DesignerHostUnloading" xml:space="preserve">
    <value>New components cannot be added while a designer is unloading.</value>
  </data>
  <data name="DesignSurfaceContainerDispose" xml:space="preserve">
    <value>The container cannot be disposed at design time.</value>
  </data>
  <data name="DesignSurfaceDesignerNotLoaded" xml:space="preserve">
    <value>Cannot create a view for this design surface because the designer is not loaded.</value>
  </data>
  <data name="DesignSurfaceFatalError" xml:space="preserve">
    <value>An error occurred while loading the document.  Fix the error, and then try loading the document again.  The error message follows:\r\n\r\n{0}</value>
  </data>
  <data name="DesignSurfaceNoRootComponent" xml:space="preserve">
    <value>The designer loader did not provide a root component but has not indicated why.</value>
  </data>
  <data name="DesignSurfaceNoSupportedTechnology" xml:space="preserve">
    <value>The designer loaded, but it does not offer a view compatible with this design surface.</value>
  </data>
  <data name="DesignSurfaceServiceIsFixed" xml:space="preserve">
    <value>The service {0} cannot be removed from the service container.</value>
  </data>
  <data name="ExtenderProviderServiceDuplicateProvider" xml:space="preserve">
    <value>The extender provider {0} has already been added as an extender.  Adding another would result in duplicate properties.</value>
  </data>
  <data name="BehaviorServiceResizeControl" xml:space="preserve">
    <value>Resize {0}</value>
  </data>
  <data name="BehaviorServiceResizeControls" xml:space="preserve">
    <value>Resize {0} Controls</value>
  </data>
  <data name="DesignerShortcutDockInParent" xml:space="preserve">
    <value>Dock in Parent Container</value>
  </data>
  <data name="DesignerShortcutUndockInParent" xml:space="preserve">
    <value>Undock in Parent Container</value>
  </data>
  <data name="ControlDesigner_WndProcException" xml:space="preserve">
    <value>The control {0} has thrown an unhandled exception in the designer and has been disabled.  \r\n\r\nException:\r\n{1}\r\n\r\nStack trace:{2}</value>
  </data>
  <data name="lockedDescr" xml:space="preserve">
    <value>The Locked property determines if we can move or resize the control.</value>
  </data>
  <data name="InvalidArgument" xml:space="preserve">
    <value>'{1}' is not a valid value for '{0}'.</value>
  </data>
  <data name="InvalidBoundArgument" xml:space="preserve">
    <value>'{1}' is not a valid value for '{0}'. '{0}' should be between {2} and {3}.</value>
  </data>
  <data name="SerializerFieldTargetEvalFailed" xml:space="preserve">
    <value>The field '{0}' could not be found on the target object.  Make sure that the field is defined as an instance variable on the target object and has the correct scope.</value>
  </data>
  <data name="SerializerInvalidArrayRank" xml:space="preserve">
    <value>Array rank '{0}' is too high.  Visual Studio can only save and load arrays with a rank of 1.</value>
  </data>
  <data name="SerializerLostStatements" xml:space="preserve">
    <value>Code statements for the object '{0}' were lost during serialization.  This may have been a result of another object misbehaving during serialization.</value>
  </data>
  <data name="SerializerNoRootExpression" xml:space="preserve">
    <value>The source code contains a reference to the class definition, but the class definition cannot be found.</value>
  </data>
  <data name="SerializerNoSerializerForComponent" xml:space="preserve">
    <value>The object '{0}' failed to serialize itself.  It may not support code generation.</value>
  </data>
  <data name="SerializerNoSuchEvent" xml:space="preserve">
    <value>The type '{0}' has no event named '{1}'.</value>
  </data>
  <data name="SerializerNoSuchField" xml:space="preserve">
    <value>The type '{0}' has no field named '{1}'.</value>
  </data>
  <data name="SerializerNoSuchProperty" xml:space="preserve">
    <value>The type '{0}' has no property named '{1}'.</value>
  </data>
  <data name="SerializerTypeNotFound" xml:space="preserve">
    <value>Could not find type '{0}'.  Please make sure that the assembly that contains this type is referenced.  If this type is a part of your development project, make sure that the project has been successfully built using settings for your current platform or Any CPU.</value>
  </data>
  <data name="SerializerUndeclaredName" xml:space="preserve">
    <value>The variable '{0}' is either undeclared or was never assigned.</value>
  </data>
  <data name="StandardMenuAbout" xml:space="preserve">
    <value>&amp;About...</value>
  </data>
  <data name="StandardMenuContents" xml:space="preserve">
    <value>&amp;Contents</value>
  </data>
  <data name="StandardMenuCopy" xml:space="preserve">
    <value>&amp;Copy</value>
  </data>
  <data name="StandardMenuCreateDesc" xml:space="preserve">
    <value>Create Standard Menu</value>
  </data>
  <data name="StandardMenuCustomize" xml:space="preserve">
    <value>&amp;Customize</value>
  </data>
  <data name="StandardMenuCut" xml:space="preserve">
    <value>Cu&amp;t</value>
  </data>
  <data name="StandardMenuEdit" xml:space="preserve">
    <value>&amp;Edit</value>
  </data>
  <data name="StandardMenuExit" xml:space="preserve">
    <value>E&amp;xit</value>
  </data>
  <data name="StandardMenuFile" xml:space="preserve">
    <value>&amp;File</value>
  </data>
  <data name="StandardMenuHelp" xml:space="preserve">
    <value>&amp;Help</value>
  </data>
  <data name="StandardMenuIndex" xml:space="preserve">
    <value>&amp;Index</value>
  </data>
  <data name="StandardMenuNew" xml:space="preserve">
    <value>&amp;New</value>
  </data>
  <data name="StandardMenuOpen" xml:space="preserve">
    <value>&amp;Open</value>
  </data>
  <data name="StandardMenuOptions" xml:space="preserve">
    <value>&amp;Options</value>
  </data>
  <data name="StandardMenuPaste" xml:space="preserve">
    <value>&amp;Paste</value>
  </data>
  <data name="StandardMenuPrint" xml:space="preserve">
    <value>&amp;Print</value>
  </data>
  <data name="StandardMenuPrintPreview" xml:space="preserve">
    <value>Print Pre&amp;view</value>
  </data>
  <data name="StandardMenuRedo" xml:space="preserve">
    <value>&amp;Redo</value>
  </data>
  <data name="StandardMenuSave" xml:space="preserve">
    <value>&amp;Save</value>
  </data>
  <data name="StandardMenuSaveAs" xml:space="preserve">
    <value>Save &amp;As</value>
  </data>
  <data name="StandardMenuSearch" xml:space="preserve">
    <value>&amp;Search</value>
  </data>
  <data name="StandardMenuSelectAll" xml:space="preserve">
    <value>Select &amp;All</value>
  </data>
  <data name="StandardMenuTools" xml:space="preserve">
    <value>&amp;Tools</value>
  </data>
  <data name="StandardMenuUndo" xml:space="preserve">
    <value>&amp;Undo</value>
  </data>
  <data name="StandardToolCut" xml:space="preserve">
    <value>C&amp;ut</value>
  </data>
  <data name="ToolStripActionList_Dock" xml:space="preserve">
    <value>Dock:</value>
  </data>
  <data name="ToolStripActionList_DockDesc" xml:space="preserve">
    <value>Changes the Dock property</value>
  </data>
  <data name="ToolStripActionList_GripStyle" xml:space="preserve">
    <value>GripStyle:</value>
  </data>
  <data name="ToolStripActionList_GripStyleDesc" xml:space="preserve">
    <value>Changes the GripStyle property</value>
  </data>
  <data name="ToolStripActionList_Layout" xml:space="preserve">
    <value>Layout &amp;&amp; Appearance</value>
  </data>
  <data name="ToolStripActionList_RenderMode" xml:space="preserve">
    <value>RenderMode:</value>
  </data>
  <data name="ToolStripActionList_RenderModeDesc" xml:space="preserve">
    <value>Changes the RenderMode property</value>
  </data>
  <data name="ToolStripAddingItem" xml:space="preserve">
    <value>Adding {0} Item</value>
  </data>
  <data name="ToolStripAllowItemReorderAndAllowDropCannotBeSetToTrue" xml:space="preserve">
    <value>AllowItemReorder and AllowDrop cannot both be true.</value>
  </data>
  <data name="ToolStripCreatingNewItemTransaction" xml:space="preserve">
    <value>ToolStrip New Item create Transaction.</value>
  </data>
  <data name="ToolStripDesignerEmbedVerb" xml:space="preserve">
    <value>Embed in ToolStripContainer</value>
  </data>
  <data name="ToolStripDesignerEmbedVerbDesc" xml:space="preserve">
    <value>Embeds the current ToolStrip in ToolStripContainer</value>
  </data>
  <data name="ToolStripDesignerStandardItemsVerb" xml:space="preserve">
    <value>&amp;Insert Standard Items</value>
  </data>
  <data name="ToolStripDesignerStandardItemsVerbDesc" xml:space="preserve">
    <value>Inserts standard items in the current ToolStrip</value>
  </data>
  <data name="ToolStripDesignerTemplateNodeEnterText" xml:space="preserve">
    <value>Type Here</value>
  </data>
  <data name="ToolStripDesignerTemplateNodeLabelToolTip" xml:space="preserve">
    <value>Type Text for ToolStripMenuItem</value>
  </data>
  <data name="ToolStripDesignerTemplateNodeSplitButtonStatusStripAccessibleName" xml:space="preserve">
    <value>Add Menu Item</value>
  </data>
  <data name="ToolStripDesignerTemplateNodeSplitButtonStatusStripToolTip" xml:space="preserve">
    <value>Add ToolStripStatusLabel</value>
  </data>
  <data name="ToolStripDesignerTemplateNodeSplitButtonToolTip" xml:space="preserve">
    <value>Add ToolStripButton</value>
  </data>
  <data name="ToolStripDesignerToolStripAccessibleName" xml:space="preserve">
    <value>New item selection</value>
  </data>
  <data name="ToolStripDesignerTransactionRemovingItem" xml:space="preserve">
    <value>Removing Item</value>
  </data>
  <data name="ToolStripInsertingIntoDropDownTransaction" xml:space="preserve">
    <value>ToolStrip MenuItem Insert in DropDown Transaction.</value>
  </data>
  <data name="ToolStripItemCollectionEditorVerb" xml:space="preserve">
    <value>&amp;Edit Items...</value>
  </data>
  <data name="ToolStripItemContextMenuInsert" xml:space="preserve">
    <value>&amp;Insert</value>
  </data>
  <data name="ToolStripItemPropertyChangeTransaction" xml:space="preserve">
    <value>ToolStripItem Property Change Transaction.</value>
  </data>
  <data name="ToolStripMorphingItemTransaction" xml:space="preserve">
    <value>ToolStripItem Morphing Transaction.</value>
  </data>
  <data name="ToolStripSeparatorError" xml:space="preserve">
    <value>Cannot add ToolStripSeparator to MenuStrip.</value>
  </data>
  <data name="TypeNotFoundInTargetFramework" xml:space="preserve">
    <value>Type '{0}' is not available in the target framework.</value>
  </data>
  <data name="ContextMenuStripActionList_ShowCheckMargin" xml:space="preserve">
    <value>ShowCheckMargin</value>
  </data>
  <data name="ContextMenuStripActionList_ShowCheckMarginDesc" xml:space="preserve">
    <value>Toggles the ShowCheckMargin property</value>
  </data>
  <data name="ContextMenuStripActionList_ShowImageMargin" xml:space="preserve">
    <value>ShowImageMargin</value>
  </data>
  <data name="ContextMenuStripActionList_ShowImageMarginDesc" xml:space="preserve">
    <value>Toggles the ShowImageMargin property</value>
  </data>
  <data name="SerializationManagerDuplicateComponentDecl" xml:space="preserve">
    <value>Duplicate declaration of member '{0}'</value>
  </data>
  <data name="SerializationManagerNameInUse" xml:space="preserve">
    <value>The name '{0}' is already used by another object.</value>
  </data>
  <data name="SerializationManagerObjectHasName" xml:space="preserve">
    <value>Cannot name the object '{0}' because it is already named '{1}'.</value>
  </data>
  <data name="SerializerBadElementTypes" xml:space="preserve">
    <value>Elements of type {0} are not supported.  The serializer expects the element to be one of the following: {1}.</value>
  </data>
  <data name="SerializerResourceException" xml:space="preserve">
    <value>Error reading resources from the resource file for the culture {0}: {1}</value>
  </data>
  <data name="SerializerResourceExceptionInvariant" xml:space="preserve">
    <value>Error reading resources from the resource file for the default culture: {0}</value>
  </data>
  <data name="ToolStripDesignerTransactionAddingItem" xml:space="preserve">
    <value>Adding Item</value>
  </data>
  <data name="ToolStripDropDownItemCollectionEditorVerb" xml:space="preserve">
    <value>&amp;Edit DropDownItems...</value>
  </data>
  <data name="ToolStripItemContextMenuConvertTo" xml:space="preserve">
    <value>Con&amp;vert To</value>
  </data>
  <data name="CodeDomComponentSerializationServiceClosedStore" xml:space="preserve">
    <value>The serialization store is closed.  New objects cannot be added to a closed store.</value>
  </data>
  <data name="CodeDomComponentSerializationServiceDeserializationError" xml:space="preserve">
    <value>Complete deserialization of {0} failed.</value>
  </data>
  <data name="CodeDomComponentSerializationServiceUnknownStore" xml:space="preserve">
    <value>This type of serialization store is not supported.  Use a store returned by the CreateStore method.</value>
  </data>
  <data name="ContextMenuAlignToGrid" xml:space="preserve">
    <value>Align To &amp;Grid</value>
  </data>
  <data name="ContextMenuBringToFront" xml:space="preserve">
    <value>&amp;Bring To Front</value>
  </data>
  <data name="ContextMenuCopy" xml:space="preserve">
    <value>C&amp;opy</value>
  </data>
  <data name="ContextMenuCut" xml:space="preserve">
    <value>&amp;Cut</value>
  </data>
  <data name="ContextMenuDelete" xml:space="preserve">
    <value>&amp;Delete</value>
  </data>
  <data name="ContextMenuDocumentOutline" xml:space="preserve">
    <value>&amp;Document Outline</value>
  </data>
  <data name="ContextMenuLockControls" xml:space="preserve">
    <value>&amp;Lock Controls</value>
  </data>
  <data name="ContextMenuPaste" xml:space="preserve">
    <value>&amp;Paste</value>
  </data>
  <data name="ContextMenuProperties" xml:space="preserve">
    <value>&amp;Properties</value>
  </data>
  <data name="ContextMenuSelect" xml:space="preserve">
    <value>&amp;Select</value>
  </data>
  <data name="ContextMenuSendToBack" xml:space="preserve">
    <value>&amp;Send To Back</value>
  </data>
  <data name="ContextMenuViewCode" xml:space="preserve">
    <value>View &amp;Code</value>
  </data>
  <data name="SerializationManagerAreadyInSession" xml:space="preserve">
    <value>You cannot create a new session because this serialization manager already has an active serialization session.</value>
  </data>
  <data name="SerializationManagerNoMatchingCtor" xml:space="preserve">
    <value>Type '{0}' does not have a constructor with parameters of types {1}.</value>
  </data>
  <data name="SerializationManagerNoSession" xml:space="preserve">
    <value>This method cannot be invoked because the serialization manager does not have an active serialization session.</value>
  </data>
  <data name="SerializationManagerWithinSession" xml:space="preserve">
    <value>This method cannot be invoked because the serialization manager has an active serialization session.</value>
  </data>
  <data name="SerializerMemberTypeNotSerializable" xml:space="preserve">
    <value>Members of type '{0}' cannot be serialized.</value>
  </data>
  <data name="StandardToolHelp" xml:space="preserve">
    <value>He&amp;lp</value>
  </data>
  <data name="ToolStripItemContextMenuSetImage" xml:space="preserve">
    <value>Set I&amp;mage...</value>
  </data>
  <data name="ToolStripSelectMenuItem" xml:space="preserve">
    <value>'{0}'</value>
  </data>
</root><|MERGE_RESOLUTION|>--- conflicted
+++ resolved
@@ -284,10 +284,6 @@
   </data>
   <data name="RTL" xml:space="preserve">
     <value>RTL_False</value>
-<<<<<<< HEAD
-=======
-    <comment>RTL_False in Left-to-right languages and anything else (RTL_True) for right to left.</comment>
->>>>>>> 28fc9302
   </data>
   <data name="TrayAutoArrange" xml:space="preserve">
     <value>Auto Arrange Tray Icons</value>
