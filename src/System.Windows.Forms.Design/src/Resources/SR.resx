--- conflicted
+++ resolved
@@ -180,13 +180,12 @@
   <data name="DragDropSetDataError" xml:space="preserve">
     <value>This IDataObject doesn't support SetData.</value>
   </data>
-<<<<<<< HEAD
   <data name="ComponentDesignerAddEvent" xml:space="preserve">
     <value>Adding event '{0}'</value>
   </data>
   <data name="InheritanceServiceReadOnlyCollection" xml:space="preserve">
     <value>Read-Only</value>
-=======
+  </data>
   <data name="CannotConvertDoubleToDate" xml:space="preserve">
     <value>Double cannot be converted to a date.</value>
   </data>
@@ -213,6 +212,5 @@
   </data>
   <data name="UnsafeNativeMethodsNotImplemented" xml:space="preserve">
     <value>Not implemented.</value>
->>>>>>> 048f4282
   </data>
 </root>