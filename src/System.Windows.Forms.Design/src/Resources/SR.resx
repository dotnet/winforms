﻿<?xml version="1.0" encoding="utf-8"?>
<root>
  <!-- 
    Microsoft ResX Schema 
    
    Version 2.0
    
    The primary goals of this format is to allow a simple XML format 
    that is mostly human readable. The generation and parsing of the 
    various data types are done through the TypeConverter classes 
    associated with the data types.
    
    Example:
    
    ... ado.net/XML headers & schema ...
    <resheader name="resmimetype">text/microsoft-resx</resheader>
    <resheader name="version">2.0</resheader>
    <resheader name="reader">System.Resources.ResXResourceReader, System.Windows.Forms, ...</resheader>
    <resheader name="writer">System.Resources.ResXResourceWriter, System.Windows.Forms, ...</resheader>
    <data name="Name1"><value>this is my long string</value><comment>this is a comment</comment></data>
    <data name="Color1" type="System.Drawing.Color, System.Drawing">Blue</data>
    <data name="Bitmap1" mimetype="application/x-microsoft.net.object.binary.base64">
        <value>[base64 mime encoded serialized .NET Framework object]</value>
    </data>
    <data name="Icon1" type="System.Drawing.Icon, System.Drawing" mimetype="application/x-microsoft.net.object.bytearray.base64">
        <value>[base64 mime encoded string representing a byte array form of the .NET Framework object]</value>
        <comment>This is a comment</comment>
    </data>
                
    There are any number of "resheader" rows that contain simple 
    name/value pairs.
    
    Each data row contains a name, and value. The row also contains a 
    type or mimetype. Type corresponds to a .NET class that support 
    text/value conversion through the TypeConverter architecture. 
    Classes that don't support this are serialized and stored with the 
    mimetype set.
    
    The mimetype is used for serialized objects, and tells the 
    ResXResourceReader how to depersist the object. This is currently not 
    extensible. For a given mimetype the value must be set accordingly:
    
    Note - application/x-microsoft.net.object.binary.base64 is the format 
    that the ResXResourceWriter will generate, however the reader can 
    read any of the formats listed below.
    
    mimetype: application/x-microsoft.net.object.binary.base64
    value   : The object must be serialized with 
            : System.Runtime.Serialization.Formatters.Binary.BinaryFormatter
            : and then encoded with base64 encoding.
    
    mimetype: application/x-microsoft.net.object.soap.base64
    value   : The object must be serialized with 
            : System.Runtime.Serialization.Formatters.Soap.SoapFormatter
            : and then encoded with base64 encoding.

    mimetype: application/x-microsoft.net.object.bytearray.base64
    value   : The object must be serialized into a byte array 
            : using a System.ComponentModel.TypeConverter
            : and then encoded with base64 encoding.
    -->
  <xsd:schema id="root" xmlns="" xmlns:xsd="http://www.w3.org/2001/XMLSchema" xmlns:msdata="urn:schemas-microsoft-com:xml-msdata">
    <xsd:import namespace="http://www.w3.org/XML/1998/namespace" />
    <xsd:element name="root" msdata:IsDataSet="true">
      <xsd:complexType>
        <xsd:choice maxOccurs="unbounded">
          <xsd:element name="metadata">
            <xsd:complexType>
              <xsd:sequence>
                <xsd:element name="value" type="xsd:string" minOccurs="0" />
              </xsd:sequence>
              <xsd:attribute name="name" use="required" type="xsd:string" />
              <xsd:attribute name="type" type="xsd:string" />
              <xsd:attribute name="mimetype" type="xsd:string" />
              <xsd:attribute ref="xml:space" />
            </xsd:complexType>
          </xsd:element>
          <xsd:element name="assembly">
            <xsd:complexType>
              <xsd:attribute name="alias" type="xsd:string" />
              <xsd:attribute name="name" type="xsd:string" />
            </xsd:complexType>
          </xsd:element>
          <xsd:element name="data">
            <xsd:complexType>
              <xsd:sequence>
                <xsd:element name="value" type="xsd:string" minOccurs="0" msdata:Ordinal="1" />
                <xsd:element name="comment" type="xsd:string" minOccurs="0" msdata:Ordinal="2" />
              </xsd:sequence>
              <xsd:attribute name="name" type="xsd:string" use="required" msdata:Ordinal="1" />
              <xsd:attribute name="type" type="xsd:string" msdata:Ordinal="3" />
              <xsd:attribute name="mimetype" type="xsd:string" msdata:Ordinal="4" />
              <xsd:attribute ref="xml:space" />
            </xsd:complexType>
          </xsd:element>
          <xsd:element name="resheader">
            <xsd:complexType>
              <xsd:sequence>
                <xsd:element name="value" type="xsd:string" minOccurs="0" msdata:Ordinal="1" />
              </xsd:sequence>
              <xsd:attribute name="name" type="xsd:string" use="required" />
            </xsd:complexType>
          </xsd:element>
        </xsd:choice>
      </xsd:complexType>
    </xsd:element>
  </xsd:schema>
  <resheader name="resmimetype">
    <value>text/microsoft-resx</value>
  </resheader>
  <resheader name="version">
    <value>2.0</value>
  </resheader>
  <resheader name="reader">
    <value>System.Resources.ResXResourceReader, System.Windows.Forms, Version=4.0.0.0, Culture=neutral, PublicKeyToken=b77a5c561934e089</value>
  </resheader>
  <resheader name="writer">
    <value>System.Resources.ResXResourceWriter, System.Windows.Forms, Version=4.0.0.0, Culture=neutral, PublicKeyToken=b77a5c561934e089</value>
  </resheader>
  <data name="PlatformNotSupported_WinformsDesigner" xml:space="preserve">
    <value>Winforms Designer is not supported on this platform.</value>
  </data>
  <data name="DesignerOptions_LayoutSettings" xml:space="preserve">
    <value>Layout Settings</value>
  </data>
  <data name="DesignerOptions_ObjectBoundSmartTagSettings" xml:space="preserve">
    <value>Object Bound Smart Tag Settings</value>
  </data>
  <data name="DesignerOptions_GridSizeDisplayName" xml:space="preserve">
    <value>Default Grid Cell Size</value>
  </data>
  <data name="DesignerOptions_ShowGridDisplayName" xml:space="preserve">
    <value>Show Grid</value>
  </data>
  <data name="DesignerOptions_SnapToGridDisplayName" xml:space="preserve">
    <value>Snap to Grid</value>
  </data>
  <data name="DesignerOptions_UseSnapLines" xml:space="preserve">
    <value>Controls whether designers should use snap lines.  If true, snap lines will be used as guides.  If false, grid lines will be used.</value>
  </data>
  <data name="DesignerOptions_UseSmartTags" xml:space="preserve">
    <value>Controls whether designers should show smart tag popup windows.</value>
  </data>
  <data name="DesignerOptions_ObjectBoundSmartTagAutoShow" xml:space="preserve">
    <value>Controls whether designer smart tag windows should be shown by default.</value>
  </data>
  <data name="DesignerOptions_ObjectBoundSmartTagAutoShowDisplayName" xml:space="preserve">
    <value>Automatically Open Smart Tags</value>
  </data>
  <data name="DesignerOptions_CodeGenSettings" xml:space="preserve">
    <value>Code Generation Settings</value>
  </data>
  <data name="DesignerOptions_OptimizedCodeGen" xml:space="preserve">
    <value>Enabled optimized code generation.  Some controls may not be compatible with this mode.  For this change to take effect, Visual Studio must be closed and re-opened.</value>
  </data>
  <data name="DesignerOptions_CodeGenDisplay" xml:space="preserve">
    <value>Optimized Code Generation</value>
  </data>
  <data name="DesignerOptions_EnableInSituEditingDisplay" xml:space="preserve">
    <value>Enable InSitu Editing</value>
  </data>
  <data name="DesignerOptions_EnableInSituEditingCat" xml:space="preserve">
    <value>InSitu Editing</value>
  </data>
  <data name="DesignerOptions_ShowGridDesc" xml:space="preserve">
    <value>Controls whether designers should display a sizing grid when LayoutMode = SnapToGrid.</value>
  </data>
  <data name="DesignerOptions_GridSizeDesc" xml:space="preserve">
    <value>Sets the default X and Y grid setting on designers when LayoutMode  = SnapToGrid.</value>
  </data>
  <data name="DesignerOptions_SnapToGridDesc" xml:space="preserve">
    <value>Controls whether designers should snap to grid dots when LayoutMode = SnapToGrid.</value>
  </data>
  <data name="NotImplementedByDesign" xml:space="preserve">
    <value>This method/object is not implemented by design.</value>
  </data>
  <data name="DesignerOptions_EnableInSituEditingDesc" xml:space="preserve">
    <value>Controls whether InSitu editing is enabled.</value>
  </data>
  <data name="DragDropSetDataError" xml:space="preserve">
    <value>This IDataObject doesn't support SetData.</value>
  </data>
  <data name="ComponentDesignerAddEvent" xml:space="preserve">
    <value>Adding event '{0}'</value>
  </data>
  <data name="InheritanceServiceReadOnlyCollection" xml:space="preserve">
    <value>Read-Only</value>
  </data>
  <data name="CannotConvertDoubleToDate" xml:space="preserve">
    <value>Double cannot be converted to a date.</value>
  </data>
  <data name="CannotConvertIntToFloat" xml:space="preserve">
    <value>Integer cannot be converted to a float.</value>
  </data>
  <data name="COM2UnhandledVT" xml:space="preserve">
    <value>Unhandled VT: {0}.</value>
  </data>
  <data name="DotNET_ComponentType" xml:space="preserve">
    <value>.NET Component</value>
  </data>
  <data name="ToolboxItemInvalidKey" xml:space="preserve">
    <value>Argument should be a non-empty string.</value>
  </data>
  <data name="ToolboxItemInvalidPropertyType" xml:space="preserve">
    <value>Property {0} requires an argument of type {1}.</value>
  </data>
  <data name="ToolboxItemLocked" xml:space="preserve">
    <value>Toolbox item cannot be modified.</value>
  </data>
  <data name="ToolboxItemValueNotSerializable" xml:space="preserve">
    <value>Data type {0} is not serializable. Items added to a property dictionary must be serializable.</value>
  </data>
  <data name="UnsafeNativeMethodsNotImplemented" xml:space="preserve">
    <value>Not implemented.</value>
  </data>
  <data name="DesignerActionPanel_CouldNotFindMethod" xml:space="preserve">
<<<<<<< HEAD
    <value>Could not find method '{0}'.</value>
  </data>
  <data name="CommandSetAlignByPrimary" xml:space="preserve">
    <value>Format {0} components (alignment)</value>
  </data>
  <data name="CommandSetAlignToGrid" xml:space="preserve">
    <value>Align {0} components to grid</value>
  </data>
  <data name="CommandSetCutMultiple" xml:space="preserve">
    <value>Cut {0} Components</value>
  </data>
  <data name="CommandSetDelete" xml:space="preserve">
    <value>Delete {0} components</value>
  </data>
  <data name="CommandSetError" xml:space="preserve">
    <value>An error occurred while processing this command.\r\n{0}</value>
  </data>
  <data name="CommandSetFormatSpacing" xml:space="preserve">
    <value>Format {0} components (spacing)</value>
  </data>
  <data name="CommandSetPaste" xml:space="preserve">
    <value>Paste components</value>
  </data>
  <data name="CommandSetSize" xml:space="preserve">
    <value>Size {0} components</value>
  </data>
  <data name="CommandSetSizeToGrid" xml:space="preserve">
    <value>Size {0} components to grid</value>
  </data>
  <data name="CommandSetUnknownSpacingCommand" xml:space="preserve">
    <value>Unknown spacing command</value>
  </data>
  <data name="DragDropMoveComponent" xml:space="preserve">
    <value>Move {0}</value>
  </data>
  <data name="DragDropMoveComponents" xml:space="preserve">
    <value>Move {0} components</value>
  </data>
  <data name="WindowsFormsCommandCenterX" xml:space="preserve">
    <value>Horizontal center of {0} component(s)</value>
  </data>
  <data name="WindowsFormsCommandCenterY" xml:space="preserve">
    <value>Vertical center of {0} component(s)</value>
  </data>
  <data name="DesignerActionPanel_CouldNotConvertValue" xml:space="preserve">
    <value>Could not convert value '{0}' to the type '{1}'.</value>
  </data>
  <data name="DesignerActionPanel_CouldNotFindProperty" xml:space="preserve">
    <value>Could not find property '{0}' on '{1}'.</value>
  </data>
  <data name="DesignerActionPanel_DefaultPanelTitle" xml:space="preserve">
    <value>{0} Tasks</value>
  </data>
  <data name="DesignerActionPanel_ErrorActivatingDropDown" xml:space="preserve">
    <value>Error using the dropdown: {0}</value>
  </data>
  <data name="DesignerActionPanel_ErrorInvokingAction" xml:space="preserve">
    <value>Error invoking '{0}'.  Details: {1}</value>
  </data>
  <data name="DesignerActionPanel_ErrorSettingValue" xml:space="preserve">
    <value>Error setting value '{0}' to property '{1}'.  Details: {2}</value>
  </data>
  <data name="DesignerInherited" xml:space="preserve">
    <value>Inherited control</value>
  </data>
  <data name="DesignerInheritedReadOnly" xml:space="preserve">
    <value>Inherited control (Private)</value>
  </data>
  <data name="RTL" xml:space="preserve">
    <value>RTL_False</value>
  </data>
  <data name="TrayAutoArrange" xml:space="preserve">
    <value>Auto Arrange Tray Icons</value>
  </data>
  <data name="TrayLineUpIcons" xml:space="preserve">
    <value>Line Up Tray Icons</value>
  </data>
  <data name="TrayShowLargeIcons" xml:space="preserve">
    <value>Show Large or Small Icons</value>
  </data>
  <data name="UIServiceHelper_ErrorCaption" xml:space="preserve">
    <value>Error</value>
  </data>
  <data name="WindowsFormsAddEvent" xml:space="preserve">
    <value>&lt;couldn't find resource string "WindowsFormsAddEvent"&gt;</value>
  </data>
  <data name="BehaviorServiceCopyControl" xml:space="preserve">
    <value>Copy and move {0}</value>
  </data>
  <data name="BehaviorServiceCopyControls" xml:space="preserve">
    <value>Copy and move {0} Controls</value>
  </data>
  <data name="BehaviorServiceMoveControl" xml:space="preserve">
    <value>Move {0}</value>
  </data>
  <data name="BehaviorServiceMoveControls" xml:space="preserve">
    <value>Move {0} Controls</value>
  </data>
  <data name="DesignerBeginDragNotCalled" xml:space="preserve">
    <value>Call to BeginDrag must succeed before calling drag functions.</value>
  </data>
  <data name="DragDropDragComponents" xml:space="preserve">
    <value>Drag {0} components</value>
  </data>
  <data name="DragDropSizeComponent" xml:space="preserve">
    <value>Size {0}</value>
  </data>
  <data name="DragDropSizeComponents" xml:space="preserve">
    <value>Size {0} components</value>
=======
    <value>Could not find method '{0}'</value>
  </data>
  <data name="UndoEngineComponentAdd0" xml:space="preserve">
    <value>Add Component</value>
  </data>
  <data name="UndoEngineComponentAdd1" xml:space="preserve">
    <value>Add {0}</value>
  </data>
  <data name="UndoEngineComponentChange0" xml:space="preserve">
    <value>Change Component</value>
  </data>
  <data name="UndoEngineComponentChange1" xml:space="preserve">
    <value>Change {0}</value>
  </data>
  <data name="UndoEngineComponentChange2" xml:space="preserve">
    <value>Change {0}.{1}</value>
  </data>
  <data name="UndoEngineComponentRemove0" xml:space="preserve">
    <value>Remove Component</value>
  </data>
  <data name="UndoEngineComponentRemove1" xml:space="preserve">
    <value>Remove {0}</value>
  </data>
  <data name="UndoEngineComponentRename" xml:space="preserve">
    <value>Rename {0} to {1}</value>
  </data>
  <data name="UndoEngineMissingService" xml:space="preserve">
    <value>The service {0} is required but could not be found.  If you have removed this service ensure that you provide a replacement.</value>
  </data>
  <data name="DesignerHostCantDestroyInheritedComponent" xml:space="preserve">
    <value>Cannot remove or destroy inherited component '{0}'.</value>
  </data>
  <data name="DesignerHostCyclicAdd" xml:space="preserve">
    <value>Cannot add an instance of {0} to the designer because it would create a circular dependency.  Make sure that the type does not have the same namespace and type name as the root component {1}.</value>
  </data>
  <data name="DesignerHostDesignerNeedsComponent" xml:space="preserve">
    <value>Failure initializing the designer.  It has no Component member.</value>
  </data>
  <data name="DesignerHostDestroyComponentTransaction" xml:space="preserve">
    <value>Deleting '{0}'.</value>
  </data>
  <data name="DesignerHostDuplicateName" xml:space="preserve">
    <value>The name {0} is already in use by another component.</value>
  </data>
  <data name="DesignerHostFailedComponentCreate" xml:space="preserve">
    <value>Component of type {0} could not be created.  Make sure the type implements IComponent and provides an appropriate public constructor.  Appropriate constructors either take no parameters or take a single IContainer parameter.</value>
  </data>
  <data name="DesignerHostGenericTransactionName" xml:space="preserve">
    <value>No Description Available</value>
  </data>
  <data name="DesignerHostLoaderSpecified" xml:space="preserve">
    <value>A designer loader has already been configured for this design surface.</value>
  </data>
  <data name="DesignerHostNestedTransaction" xml:space="preserve">
    <value>The designer transaction '{0}' cannot be committed or canceled because nested transaction '{1}' is still active.  Commit or cancel the nested transaction first.</value>
  </data>
  <data name="DesignerHostNoBaseClass" xml:space="preserve">
    <value>Cannot open a designer for the file because the class within it does not inherit from a class that can be visually designed.</value>
  </data>
  <data name="DesignerHostNoTopLevelDesigner" xml:space="preserve">
    <value>There is no designer for the class {0}.</value>
  </data>
  <data name="DesignerHostUnloading" xml:space="preserve">
    <value>New components cannot be added while a designer is unloading.</value>
  </data>
  <data name="DesignSurfaceContainerDispose" xml:space="preserve">
    <value>The container cannot be disposed at design time.</value>
  </data>
  <data name="DesignSurfaceDesignerNotLoaded" xml:space="preserve">
    <value>Cannot create a view for this design surface because the designer is not loaded.</value>
  </data>
  <data name="DesignSurfaceFatalError" xml:space="preserve">
    <value>An error occurred while loading the document.  Fix the error, and then try loading the document again.  The error message follows:\r\n\r\n{0}</value>
  </data>
  <data name="DesignSurfaceNoRootComponent" xml:space="preserve">
    <value>The designer loader did not provide a root component but has not indicated why.</value>
  </data>
  <data name="DesignSurfaceNoSupportedTechnology" xml:space="preserve">
    <value>The designer loaded, but it does not offer a view compatible with this design surface.</value>
  </data>
  <data name="DesignSurfaceServiceIsFixed" xml:space="preserve">
    <value>The service {0} cannot be removed from the service container.</value>
  </data>
  <data name="ExtenderProviderServiceDuplicateProvider" xml:space="preserve">
    <value>The extender provider {0} has already been added as an extender.  Adding another would result in duplicate properties.</value>
>>>>>>> 0924da55
  </data>
</root><|MERGE_RESOLUTION|>--- conflicted
+++ resolved
@@ -214,7 +214,6 @@
     <value>Not implemented.</value>
   </data>
   <data name="DesignerActionPanel_CouldNotFindMethod" xml:space="preserve">
-<<<<<<< HEAD
     <value>Could not find method '{0}'.</value>
   </data>
   <data name="CommandSetAlignByPrimary" xml:space="preserve">
@@ -324,7 +323,8 @@
   </data>
   <data name="DragDropSizeComponents" xml:space="preserve">
     <value>Size {0} components</value>
-=======
+  </data>
+  <data name="DesignerActionPanel_CouldNotFindMethod" xml:space="preserve">
     <value>Could not find method '{0}'</value>
   </data>
   <data name="UndoEngineComponentAdd0" xml:space="preserve">
@@ -410,6 +410,5 @@
   </data>
   <data name="ExtenderProviderServiceDuplicateProvider" xml:space="preserve">
     <value>The extender provider {0} has already been added as an extender.  Adding another would result in duplicate properties.</value>
->>>>>>> 0924da55
   </data>
 </root>