--- conflicted
+++ resolved
@@ -187,14 +187,11 @@
         <target state="translated">서비스 컨테이너에서 {0} 서비스를 제거할 수 없습니다.</target>
         <note />
       </trans-unit>
-<<<<<<< HEAD
-=======
       <trans-unit id="DesignerActionPanel_CouldNotFindMethod">
         <source>Could not find method '{0}'</source>
         <target state="translated">'{0}' 메서드를 찾을 수 없습니다.</target>
         <note />
       </trans-unit>
->>>>>>> 88541173
       <trans-unit id="DesignerHostCantDestroyInheritedComponent">
         <source>Cannot remove or destroy inherited component '{0}'.</source>
         <target state="translated">상속된 구성 요소 '{0}'을(를) 제거하거나 소멸시킬 수 없습니다.</target>
