﻿<?xml version="1.0" encoding="utf-8"?>
<xliff xmlns="urn:oasis:names:tc:xliff:document:1.2" xmlns:xsi="http://www.w3.org/2001/XMLSchema-instance" version="1.2" xsi:schemaLocation="urn:oasis:names:tc:xliff:document:1.2 xliff-core-1.2-transitional.xsd">
  <file datatype="xml" source-language="en" target-language="de" original="../SR.resx">
    <body>
      <trans-unit id="CodeDomComponentSerializationServiceClosedStore">
        <source>The serialization store is closed.  New objects cannot be added to a closed store.</source>
        <target state="new">The serialization store is closed.  New objects cannot be added to a closed store.</target>
        <note />
      </trans-unit>
      <trans-unit id="CodeDomComponentSerializationServiceDeserializationError">
        <source>Complete deserialization of {0} failed.</source>
        <target state="new">Complete deserialization of {0} failed.</target>
        <note />
      </trans-unit>
      <trans-unit id="CodeDomComponentSerializationServiceUnknownStore">
        <source>This type of serialization store is not supported.  Use a store returned by the CreateStore method.</source>
        <target state="new">This type of serialization store is not supported.  Use a store returned by the CreateStore method.</target>
        <note />
      </trans-unit>
      <trans-unit id="ComponentDesignerAddEvent">
        <source>Adding event '{0}'</source>
        <target state="new">Adding event '{0}'</target>
        <note />
      </trans-unit>
      <trans-unit id="COM2UnhandledVT">
        <source>Unhandled VT: {0}.</source>
        <target state="new">Unhandled VT: {0}.</target>
        <note />
      </trans-unit>
      <trans-unit id="CannotConvertDoubleToDate">
        <source>Double cannot be converted to a date.</source>
        <target state="new">Double cannot be converted to a date.</target>
        <note />
      </trans-unit>
      <trans-unit id="CannotConvertIntToFloat">
        <source>Integer cannot be converted to a float.</source>
        <target state="new">Integer cannot be converted to a float.</target>
        <note />
      </trans-unit>
      <trans-unit id="DesignSurfaceContainerDispose">
        <source>The container cannot be disposed at design time.</source>
        <target state="new">The container cannot be disposed at design time.</target>
        <note />
      </trans-unit>
      <trans-unit id="DesignSurfaceDesignerNotLoaded">
        <source>Cannot create a view for this design surface because the designer is not loaded.</source>
        <target state="new">Cannot create a view for this design surface because the designer is not loaded.</target>
        <note />
      </trans-unit>
      <trans-unit id="DesignSurfaceFatalError">
        <source>An error occurred while loading the document.  Fix the error, and then try loading the document again.  The error message follows:\r\n\r\n{0}</source>
        <target state="new">An error occurred while loading the document.  Fix the error, and then try loading the document again.  The error message follows:\r\n\r\n{0}</target>
        <note />
      </trans-unit>
      <trans-unit id="DesignSurfaceNoRootComponent">
        <source>The designer loader did not provide a root component but has not indicated why.</source>
        <target state="new">The designer loader did not provide a root component but has not indicated why.</target>
        <note />
      </trans-unit>
      <trans-unit id="DesignSurfaceNoSupportedTechnology">
        <source>The designer loaded, but it does not offer a view compatible with this design surface.</source>
        <target state="new">The designer loaded, but it does not offer a view compatible with this design surface.</target>
        <note />
      </trans-unit>
      <trans-unit id="DesignSurfaceServiceIsFixed">
        <source>The service {0} cannot be removed from the service container.</source>
        <target state="new">The service {0} cannot be removed from the service container.</target>
        <note />
      </trans-unit>
      <trans-unit id="DesignerActionPanel_CouldNotFindMethod">
        <source>Could not find method '{0}'</source>
        <target state="new">Could not find method '{0}'</target>
        <note />
      </trans-unit>
      <trans-unit id="DesignerHostCantDestroyInheritedComponent">
        <source>Cannot remove or destroy inherited component '{0}'.</source>
        <target state="new">Cannot remove or destroy inherited component '{0}'.</target>
        <note />
      </trans-unit>
      <trans-unit id="DesignerHostCyclicAdd">
        <source>Cannot add an instance of {0} to the designer because it would create a circular dependency.  Make sure that the type does not have the same namespace and type name as the root component {1}.</source>
        <target state="new">Cannot add an instance of {0} to the designer because it would create a circular dependency.  Make sure that the type does not have the same namespace and type name as the root component {1}.</target>
        <note />
      </trans-unit>
      <trans-unit id="DesignerHostDesignerNeedsComponent">
        <source>Failure initializing the designer.  It has no Component member.</source>
        <target state="new">Failure initializing the designer.  It has no Component member.</target>
        <note />
      </trans-unit>
      <trans-unit id="DesignerHostDestroyComponentTransaction">
        <source>Deleting '{0}'.</source>
        <target state="new">Deleting '{0}'.</target>
        <note />
      </trans-unit>
      <trans-unit id="DesignerHostDuplicateName">
        <source>The name {0} is already in use by another component.</source>
        <target state="new">The name {0} is already in use by another component.</target>
        <note />
      </trans-unit>
      <trans-unit id="DesignerHostFailedComponentCreate">
        <source>Component of type {0} could not be created.  Make sure the type implements IComponent and provides an appropriate public constructor.  Appropriate constructors either take no parameters or take a single IContainer parameter.</source>
        <target state="new">Component of type {0} could not be created.  Make sure the type implements IComponent and provides an appropriate public constructor.  Appropriate constructors either take no parameters or take a single IContainer parameter.</target>
        <note />
      </trans-unit>
      <trans-unit id="DesignerHostGenericTransactionName">
        <source>No Description Available</source>
        <target state="new">No Description Available</target>
        <note />
      </trans-unit>
      <trans-unit id="DesignerHostLoaderSpecified">
        <source>A designer loader has already been configured for this design surface.</source>
        <target state="new">A designer loader has already been configured for this design surface.</target>
        <note />
      </trans-unit>
      <trans-unit id="DesignerHostNestedTransaction">
        <source>The designer transaction '{0}' cannot be committed or canceled because nested transaction '{1}' is still active.  Commit or cancel the nested transaction first.</source>
        <target state="new">The designer transaction '{0}' cannot be committed or canceled because nested transaction '{1}' is still active.  Commit or cancel the nested transaction first.</target>
        <note />
      </trans-unit>
      <trans-unit id="DesignerHostNoBaseClass">
        <source>Cannot open a designer for the file because the class within it does not inherit from a class that can be visually designed.</source>
        <target state="new">Cannot open a designer for the file because the class within it does not inherit from a class that can be visually designed.</target>
        <note />
      </trans-unit>
      <trans-unit id="DesignerHostNoTopLevelDesigner">
        <source>There is no designer for the class {0}.</source>
        <target state="new">There is no designer for the class {0}.</target>
        <note />
      </trans-unit>
      <trans-unit id="DesignerHostUnloading">
        <source>New components cannot be added while a designer is unloading.</source>
        <target state="new">New components cannot be added while a designer is unloading.</target>
        <note />
      </trans-unit>
      <trans-unit id="DesignerOptions_CodeGenDisplay">
        <source>Optimized Code Generation</source>
        <target state="translated">Optimierte Codegenerierung</target>
        <note />
      </trans-unit>
      <trans-unit id="DesignerOptions_CodeGenSettings">
        <source>Code Generation Settings</source>
        <target state="translated">Einstellungen für Codegenerierung</target>
        <note />
      </trans-unit>
      <trans-unit id="DesignerOptions_EnableInSituEditingCat">
        <source>InSitu Editing</source>
        <target state="translated">InSitu-Bearbeitung</target>
        <note />
      </trans-unit>
      <trans-unit id="DesignerOptions_EnableInSituEditingDesc">
        <source>Controls whether InSitu editing is enabled.</source>
        <target state="translated">Steuert, ob InSitu-Bearbeitung aktiviert ist.</target>
        <note />
      </trans-unit>
      <trans-unit id="DesignerOptions_EnableInSituEditingDisplay">
        <source>Enable InSitu Editing</source>
        <target state="translated">InSitu-Bearbeitung aktivieren</target>
        <note />
      </trans-unit>
      <trans-unit id="DesignerOptions_GridSizeDesc">
        <source>Sets the default X and Y grid setting on designers when LayoutMode  = SnapToGrid.</source>
        <target state="translated">Legt die standardmäßige x- und y-Rastereinstellung in Designern fest, wenn LayoutMode = SnapToGrid.</target>
        <note />
      </trans-unit>
      <trans-unit id="DesignerOptions_GridSizeDisplayName">
        <source>Default Grid Cell Size</source>
        <target state="translated">Rasterzellen-Standardgröße</target>
        <note />
      </trans-unit>
      <trans-unit id="DesignerOptions_LayoutSettings">
        <source>Layout Settings</source>
        <target state="translated">Layouteinstellungen</target>
        <note />
      </trans-unit>
      <trans-unit id="DesignerOptions_ObjectBoundSmartTagAutoShow">
        <source>Controls whether designer smart tag windows should be shown by default.</source>
        <target state="translated">Steuert, ob standardmäßig Designer-Smarttagfenster angezeigt werden sollen.</target>
        <note />
      </trans-unit>
      <trans-unit id="DesignerOptions_ObjectBoundSmartTagAutoShowDisplayName">
        <source>Automatically Open Smart Tags</source>
        <target state="translated">Smarttags automatisch öffnen</target>
        <note />
      </trans-unit>
      <trans-unit id="DesignerOptions_ObjectBoundSmartTagSettings">
        <source>Object Bound Smart Tag Settings</source>
        <target state="translated">Einstellungen für objektgebundene Smarttags</target>
        <note />
      </trans-unit>
      <trans-unit id="DesignerOptions_OptimizedCodeGen">
        <source>Enabled optimized code generation.  Some controls may not be compatible with this mode.  For this change to take effect, Visual Studio must be closed and re-opened.</source>
        <target state="translated">Optimierte Codegenerierung aktiviert. Einige Steuerelemente sind mit diesem Modus möglicherweise nicht kompatibel. Sie müssen Visual Studio schließen und erneut öffnen, um die Änderungen zu übernehmen.</target>
        <note />
      </trans-unit>
      <trans-unit id="DesignerOptions_ShowGridDesc">
        <source>Controls whether designers should display a sizing grid when LayoutMode = SnapToGrid.</source>
        <target state="translated">Steuert, ob Designer ein Größenraster anzeigen, wenn LayoutMode = SnapToGrid.</target>
        <note />
      </trans-unit>
      <trans-unit id="DesignerOptions_ShowGridDisplayName">
        <source>Show Grid</source>
        <target state="translated">Raster anzeigen</target>
        <note />
      </trans-unit>
      <trans-unit id="DesignerOptions_SnapToGridDesc">
        <source>Controls whether designers should snap to grid dots when LayoutMode = SnapToGrid.</source>
        <target state="translated">Steuert, ob Designer Punkte am Raster ausrichten, wenn LayoutMode = SnapToGrid.</target>
        <note />
      </trans-unit>
      <trans-unit id="DesignerOptions_SnapToGridDisplayName">
        <source>Snap to Grid</source>
        <target state="translated">Am Raster ausrichten</target>
        <note />
      </trans-unit>
      <trans-unit id="DesignerOptions_UseSmartTags">
        <source>Controls whether designers should show smart tag popup windows.</source>
        <target state="translated">Steuert, ob Designer Smarttag-Popupfenster anzeigen.</target>
        <note />
      </trans-unit>
      <trans-unit id="DesignerOptions_UseSnapLines">
        <source>Controls whether designers should use snap lines.  If true, snap lines will be used as guides.  If false, grid lines will be used.</source>
        <target state="translated">Steuert, ob Designer Ausrichtungslinien verwenden. Wenn "true", werden Ausrichtungslinien als Führungslinien verwendet. Wenn "false", werden Rasterlinien verwendet.</target>
        <note />
      </trans-unit>
      <trans-unit id="DotNET_ComponentType">
        <source>.NET Component</source>
        <target state="new">.NET Component</target>
        <note />
      </trans-unit>
      <trans-unit id="DragDropSetDataError">
        <source>This IDataObject doesn't support SetData.</source>
        <target state="translated">Dieses IDataObject unterstützt SetData nicht.</target>
        <note />
      </trans-unit>
      <trans-unit id="ExtenderProviderServiceDuplicateProvider">
        <source>The extender provider {0} has already been added as an extender.  Adding another would result in duplicate properties.</source>
        <target state="new">The extender provider {0} has already been added as an extender.  Adding another would result in duplicate properties.</target>
        <note />
      </trans-unit>
      <trans-unit id="InheritanceServiceReadOnlyCollection">
        <source>Read-Only</source>
        <target state="new">Read-Only</target>
        <note />
      </trans-unit>
      <trans-unit id="NotImplementedByDesign">
        <source>This method/object is not implemented by design.</source>
        <target state="translated">Diese Methode/dieses Objekt wird entwurfsbedingt nicht implementiert.</target>
        <note />
      </trans-unit>
      <trans-unit id="PlatformNotSupported_WinformsDesigner">
        <source>Winforms Designer is not supported on this platform.</source>
        <target state="translated">Der Windows Forms-Designer wird auf dieser Plattform nicht unterstützt.</target>
        <note />
      </trans-unit>
      <trans-unit id="SerializationManagerAreadyInSession">
        <source>You cannot create a new session because this serialization manager already has an active serialization session.</source>
        <target state="new">You cannot create a new session because this serialization manager already has an active serialization session.</target>
        <note />
      </trans-unit>
      <trans-unit id="SerializationManagerDuplicateComponentDecl">
        <source>Duplicate declaration of member '{0}'</source>
        <target state="new">Duplicate declaration of member '{0}'</target>
        <note />
      </trans-unit>
      <trans-unit id="SerializationManagerNameInUse">
        <source>The name '{0}' is already used by another object.</source>
        <target state="new">The name '{0}' is already used by another object.</target>
        <note />
      </trans-unit>
      <trans-unit id="SerializationManagerNoMatchingCtor">
        <source>Type '{0}' does not have a constructor with parameters of types {1}.</source>
        <target state="new">Type '{0}' does not have a constructor with parameters of types {1}.</target>
        <note />
      </trans-unit>
      <trans-unit id="SerializationManagerNoSession">
        <source>This method cannot be invoked because the serialization manager does not have an active serialization session.</source>
        <target state="new">This method cannot be invoked because the serialization manager does not have an active serialization session.</target>
        <note />
      </trans-unit>
      <trans-unit id="SerializationManagerObjectHasName">
        <source>Cannot name the object '{0}' because it is already named '{1}'.</source>
        <target state="new">Cannot name the object '{0}' because it is already named '{1}'.</target>
        <note />
      </trans-unit>
      <trans-unit id="SerializationManagerWithinSession">
        <source>This method cannot be invoked because the serialization manager has an active serialization session.</source>
        <target state="new">This method cannot be invoked because the serialization manager has an active serialization session.</target>
        <note />
      </trans-unit>
      <trans-unit id="SerializerBadElementTypes">
        <source>Elements of type {0} are not supported.  The serializer expects the element to be one of the following: {1}.</source>
        <target state="new">Elements of type {0} are not supported.  The serializer expects the element to be one of the following: {1}.</target>
        <note />
      </trans-unit>
      <trans-unit id="SerializerFieldTargetEvalFailed">
        <source>The field '{0}' could not be found on the target object.  Make sure that the field is defined as an instance variable on the target object and has the correct scope.</source>
        <target state="new">The field '{0}' could not be found on the target object.  Make sure that the field is defined as an instance variable on the target object and has the correct scope.</target>
        <note />
      </trans-unit>
      <trans-unit id="SerializerInvalidArrayRank">
        <source>Array rank '{0}' is too high.  Visual Studio can only save and load arrays with a rank of 1.</source>
        <target state="new">Array rank '{0}' is too high.  Visual Studio can only save and load arrays with a rank of 1.</target>
        <note />
      </trans-unit>
      <trans-unit id="SerializerLostStatements">
        <source>Code statements for the object '{0}' were lost during serialization.  This may have been a result of another object misbehaving during serialization.</source>
        <target state="new">Code statements for the object '{0}' were lost during serialization.  This may have been a result of another object misbehaving during serialization.</target>
        <note />
      </trans-unit>
      <trans-unit id="SerializerMemberTypeNotSerializable">
        <source>Members of type '{0}' cannot be serialized.</source>
        <target state="new">Members of type '{0}' cannot be serialized.</target>
        <note />
      </trans-unit>
      <trans-unit id="SerializerNoRootExpression">
        <source>The source code contains a reference to the class definition, but the class definition cannot be found.</source>
        <target state="new">The source code contains a reference to the class definition, but the class definition cannot be found.</target>
        <note />
      </trans-unit>
      <trans-unit id="SerializerNoSerializerForComponent">
        <source>The object '{0}' failed to serialize itself.  It may not support code generation.</source>
        <target state="new">The object '{0}' failed to serialize itself.  It may not support code generation.</target>
        <note />
      </trans-unit>
      <trans-unit id="SerializerNoSuchEvent">
        <source>The type '{0}' has no event named '{1}'.</source>
        <target state="new">The type '{0}' has no event named '{1}'.</target>
        <note />
      </trans-unit>
      <trans-unit id="SerializerNoSuchField">
        <source>The type '{0}' has no field named '{1}'.</source>
        <target state="new">The type '{0}' has no field named '{1}'.</target>
        <note />
      </trans-unit>
      <trans-unit id="SerializerNoSuchProperty">
        <source>The type '{0}' has no property named '{1}'.</source>
        <target state="new">The type '{0}' has no property named '{1}'.</target>
        <note />
      </trans-unit>
      <trans-unit id="SerializerResourceException">
        <source>Error reading resources from the resource file for the culture {0}: {1}</source>
        <target state="new">Error reading resources from the resource file for the culture {0}: {1}</target>
        <note />
      </trans-unit>
      <trans-unit id="SerializerResourceExceptionInvariant">
        <source>Error reading resources from the resource file for the default culture: {0}</source>
        <target state="new">Error reading resources from the resource file for the default culture: {0}</target>
        <note />
      </trans-unit>
      <trans-unit id="SerializerTypeNotFound">
        <source>Could not find type '{0}'.  Please make sure that the assembly that contains this type is referenced.  If this type is a part of your development project, make sure that the project has been successfully built using settings for your current platform or Any CPU.</source>
        <target state="new">Could not find type '{0}'.  Please make sure that the assembly that contains this type is referenced.  If this type is a part of your development project, make sure that the project has been successfully built using settings for your current platform or Any CPU.</target>
        <note />
      </trans-unit>
      <trans-unit id="SerializerUndeclaredName">
        <source>The variable '{0}' is either undeclared or was never assigned.</source>
        <target state="new">The variable '{0}' is either undeclared or was never assigned.</target>
        <note />
      </trans-unit>
      <trans-unit id="ToolboxItemInvalidKey">
        <source>Argument should be a non-empty string.</source>
        <target state="new">Argument should be a non-empty string.</target>
        <note />
      </trans-unit>
      <trans-unit id="ToolboxItemInvalidPropertyType">
        <source>Property {0} requires an argument of type {1}.</source>
        <target state="new">Property {0} requires an argument of type {1}.</target>
        <note />
      </trans-unit>
      <trans-unit id="ToolboxItemLocked">
        <source>Toolbox item cannot be modified.</source>
        <target state="new">Toolbox item cannot be modified.</target>
        <note />
      </trans-unit>
      <trans-unit id="ToolboxItemValueNotSerializable">
        <source>Data type {0} is not serializable. Items added to a property dictionary must be serializable.</source>
        <target state="new">Data type {0} is not serializable. Items added to a property dictionary must be serializable.</target>
        <note />
      </trans-unit>
<<<<<<< HEAD
      <trans-unit id="TypeNotFoundInTargetFramework">
        <source>Type '{0}' is not available in the target framework.</source>
        <target state="new">Type '{0}' is not available in the target framework.</target>
=======
      <trans-unit id="UndoEngineComponentAdd0">
        <source>Add Component</source>
        <target state="new">Add Component</target>
        <note />
      </trans-unit>
      <trans-unit id="UndoEngineComponentAdd1">
        <source>Add {0}</source>
        <target state="new">Add {0}</target>
        <note />
      </trans-unit>
      <trans-unit id="UndoEngineComponentChange0">
        <source>Change Component</source>
        <target state="new">Change Component</target>
        <note />
      </trans-unit>
      <trans-unit id="UndoEngineComponentChange1">
        <source>Change {0}</source>
        <target state="new">Change {0}</target>
        <note />
      </trans-unit>
      <trans-unit id="UndoEngineComponentChange2">
        <source>Change {0}.{1}</source>
        <target state="new">Change {0}.{1}</target>
        <note />
      </trans-unit>
      <trans-unit id="UndoEngineComponentRemove0">
        <source>Remove Component</source>
        <target state="new">Remove Component</target>
        <note />
      </trans-unit>
      <trans-unit id="UndoEngineComponentRemove1">
        <source>Remove {0}</source>
        <target state="new">Remove {0}</target>
        <note />
      </trans-unit>
      <trans-unit id="UndoEngineComponentRename">
        <source>Rename {0} to {1}</source>
        <target state="new">Rename {0} to {1}</target>
        <note />
      </trans-unit>
      <trans-unit id="UndoEngineMissingService">
        <source>The service {0} is required but could not be found.  If you have removed this service ensure that you provide a replacement.</source>
        <target state="new">The service {0} is required but could not be found.  If you have removed this service ensure that you provide a replacement.</target>
>>>>>>> b0cbfec5
        <note />
      </trans-unit>
      <trans-unit id="UnsafeNativeMethodsNotImplemented">
        <source>Not implemented.</source>
        <target state="new">Not implemented.</target>
        <note />
      </trans-unit>
    </body>
  </file>
</xliff><|MERGE_RESOLUTION|>--- conflicted
+++ resolved
@@ -377,11 +377,11 @@
         <target state="new">Data type {0} is not serializable. Items added to a property dictionary must be serializable.</target>
         <note />
       </trans-unit>
-<<<<<<< HEAD
       <trans-unit id="TypeNotFoundInTargetFramework">
         <source>Type '{0}' is not available in the target framework.</source>
         <target state="new">Type '{0}' is not available in the target framework.</target>
-=======
+        <note />
+      </trans-unit>
       <trans-unit id="UndoEngineComponentAdd0">
         <source>Add Component</source>
         <target state="new">Add Component</target>
@@ -425,7 +425,6 @@
       <trans-unit id="UndoEngineMissingService">
         <source>The service {0} is required but could not be found.  If you have removed this service ensure that you provide a replacement.</source>
         <target state="new">The service {0} is required but could not be found.  If you have removed this service ensure that you provide a replacement.</target>
->>>>>>> b0cbfec5
         <note />
       </trans-unit>
       <trans-unit id="UnsafeNativeMethodsNotImplemented">
