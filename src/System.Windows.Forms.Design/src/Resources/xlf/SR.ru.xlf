﻿<?xml version="1.0" encoding="utf-8"?>
<xliff xmlns="urn:oasis:names:tc:xliff:document:1.2" xmlns:xsi="http://www.w3.org/2001/XMLSchema-instance" version="1.2" xsi:schemaLocation="urn:oasis:names:tc:xliff:document:1.2 xliff-core-1.2-transitional.xsd">
  <file datatype="xml" source-language="en" target-language="ru" original="../SR.resx">
    <body>
<<<<<<< HEAD
      <trans-unit id="ComponentDesignerAddEvent">
        <source>Adding event '{0}'</source>
        <target state="new">Adding event '{0}'</target>
=======
      <trans-unit id="COM2UnhandledVT">
        <source>Unhandled VT: {0}.</source>
        <target state="new">Unhandled VT: {0}.</target>
        <note />
      </trans-unit>
      <trans-unit id="CannotConvertDoubleToDate">
        <source>Double cannot be converted to a date.</source>
        <target state="new">Double cannot be converted to a date.</target>
        <note />
      </trans-unit>
      <trans-unit id="CannotConvertIntToFloat">
        <source>Integer cannot be converted to a float.</source>
        <target state="new">Integer cannot be converted to a float.</target>
>>>>>>> 048f4282
        <note />
      </trans-unit>
      <trans-unit id="DesignerOptions_CodeGenDisplay">
        <source>Optimized Code Generation</source>
        <target state="translated">Создание оптимизированного кода</target>
        <note />
      </trans-unit>
      <trans-unit id="DesignerOptions_CodeGenSettings">
        <source>Code Generation Settings</source>
        <target state="translated">Настройки создания кода</target>
        <note />
      </trans-unit>
      <trans-unit id="DesignerOptions_EnableInSituEditingCat">
        <source>InSitu Editing</source>
        <target state="translated">Правка InSitu</target>
        <note />
      </trans-unit>
      <trans-unit id="DesignerOptions_EnableInSituEditingDesc">
        <source>Controls whether InSitu editing is enabled.</source>
        <target state="translated">Определяет, включена ли правка InSitu.</target>
        <note />
      </trans-unit>
      <trans-unit id="DesignerOptions_EnableInSituEditingDisplay">
        <source>Enable InSitu Editing</source>
        <target state="translated">Включить правку InSitu</target>
        <note />
      </trans-unit>
      <trans-unit id="DesignerOptions_GridSizeDesc">
        <source>Sets the default X and Y grid setting on designers when LayoutMode  = SnapToGrid.</source>
        <target state="translated">Задает настройки сетки X и Y по умолчанию для конструкторов, если LayoutMode = SnapToGrid.</target>
        <note />
      </trans-unit>
      <trans-unit id="DesignerOptions_GridSizeDisplayName">
        <source>Default Grid Cell Size</source>
        <target state="translated">Размер ячейки таблицы по умолчанию</target>
        <note />
      </trans-unit>
      <trans-unit id="DesignerOptions_LayoutSettings">
        <source>Layout Settings</source>
        <target state="translated">Параметры макета</target>
        <note />
      </trans-unit>
      <trans-unit id="DesignerOptions_ObjectBoundSmartTagAutoShow">
        <source>Controls whether designer smart tag windows should be shown by default.</source>
        <target state="translated">Определяет, будут ли по умолчанию отображаться окна смарт-тегов конструктора.</target>
        <note />
      </trans-unit>
      <trans-unit id="DesignerOptions_ObjectBoundSmartTagAutoShowDisplayName">
        <source>Automatically Open Smart Tags</source>
        <target state="translated">Автоматически открывать смарт-теги</target>
        <note />
      </trans-unit>
      <trans-unit id="DesignerOptions_ObjectBoundSmartTagSettings">
        <source>Object Bound Smart Tag Settings</source>
        <target state="translated">Настройки смарт-тегов, привязанных к объектам</target>
        <note />
      </trans-unit>
      <trans-unit id="DesignerOptions_OptimizedCodeGen">
        <source>Enabled optimized code generation.  Some controls may not be compatible with this mode.  For this change to take effect, Visual Studio must be closed and re-opened.</source>
        <target state="translated">Включено создание оптимизированного кода.  Некоторые элементы управления могут быть несовместимы с этим режимом.  Чтобы это изменение вступило в силу, необходимо закрыть и снова открыть Visual Studio.</target>
        <note />
      </trans-unit>
      <trans-unit id="DesignerOptions_ShowGridDesc">
        <source>Controls whether designers should display a sizing grid when LayoutMode = SnapToGrid.</source>
        <target state="translated">Определяет, будут ли конструкторы отображать сетку размера, если LayoutMode = SnapToGrid.</target>
        <note />
      </trans-unit>
      <trans-unit id="DesignerOptions_ShowGridDisplayName">
        <source>Show Grid</source>
        <target state="translated">Показать сетку</target>
        <note />
      </trans-unit>
      <trans-unit id="DesignerOptions_SnapToGridDesc">
        <source>Controls whether designers should snap to grid dots when LayoutMode = SnapToGrid.</source>
        <target state="translated">Определяет, будут ли конструкторы выполнять выравнивание по сетке, если LayoutMode = SnapToGrid.</target>
        <note />
      </trans-unit>
      <trans-unit id="DesignerOptions_SnapToGridDisplayName">
        <source>Snap to Grid</source>
        <target state="translated">Привязать к сетке</target>
        <note />
      </trans-unit>
      <trans-unit id="DesignerOptions_UseSmartTags">
        <source>Controls whether designers should show smart tag popup windows.</source>
        <target state="translated">Определяет, будут ли конструкторы отображать всплывающие окна смарт-тегов.</target>
        <note />
      </trans-unit>
      <trans-unit id="DesignerOptions_UseSnapLines">
        <source>Controls whether designers should use snap lines.  If true, snap lines will be used as guides.  If false, grid lines will be used.</source>
        <target state="translated">Определяет, будут ли конструкторы использовать линии выравнивания.  Если задано значение true, линии выравнивания используются в качестве направляющих.  В случае false используются линии сетки.</target>
        <note />
      </trans-unit>
      <trans-unit id="DotNET_ComponentType">
        <source>.NET Component</source>
        <target state="new">.NET Component</target>
        <note />
      </trans-unit>
      <trans-unit id="DragDropSetDataError">
        <source>This IDataObject doesn't support SetData.</source>
        <target state="translated">Этот объект IDataObject не поддерживает SetData.</target>
        <note />
      </trans-unit>
      <trans-unit id="InheritanceServiceReadOnlyCollection">
        <source>Read-Only</source>
        <target state="new">Read-Only</target>
        <note />
      </trans-unit>
      <trans-unit id="NotImplementedByDesign">
        <source>This method/object is not implemented by design.</source>
        <target state="translated">Этот метод или объект не реализован намеренно.</target>
        <note />
      </trans-unit>
      <trans-unit id="PlatformNotSupported_WinformsDesigner">
        <source>Winforms Designer is not supported on this platform.</source>
        <target state="translated">Конструктор Windows Forms не поддерживается на этой платформе.</target>
        <note />
      </trans-unit>
      <trans-unit id="ToolboxItemInvalidKey">
        <source>Argument should be a non-empty string.</source>
        <target state="new">Argument should be a non-empty string.</target>
        <note />
      </trans-unit>
      <trans-unit id="ToolboxItemInvalidPropertyType">
        <source>Property {0} requires an argument of type {1}.</source>
        <target state="new">Property {0} requires an argument of type {1}.</target>
        <note />
      </trans-unit>
      <trans-unit id="ToolboxItemLocked">
        <source>Toolbox item cannot be modified.</source>
        <target state="new">Toolbox item cannot be modified.</target>
        <note />
      </trans-unit>
      <trans-unit id="ToolboxItemValueNotSerializable">
        <source>Data type {0} is not serializable. Items added to a property dictionary must be serializable.</source>
        <target state="new">Data type {0} is not serializable. Items added to a property dictionary must be serializable.</target>
        <note />
      </trans-unit>
      <trans-unit id="UnsafeNativeMethodsNotImplemented">
        <source>Not implemented.</source>
        <target state="new">Not implemented.</target>
        <note />
      </trans-unit>
    </body>
  </file>
</xliff><|MERGE_RESOLUTION|>--- conflicted
+++ resolved
@@ -2,11 +2,11 @@
 <xliff xmlns="urn:oasis:names:tc:xliff:document:1.2" xmlns:xsi="http://www.w3.org/2001/XMLSchema-instance" version="1.2" xsi:schemaLocation="urn:oasis:names:tc:xliff:document:1.2 xliff-core-1.2-transitional.xsd">
   <file datatype="xml" source-language="en" target-language="ru" original="../SR.resx">
     <body>
-<<<<<<< HEAD
       <trans-unit id="ComponentDesignerAddEvent">
         <source>Adding event '{0}'</source>
         <target state="new">Adding event '{0}'</target>
-=======
+        <note />
+      </trans-unit>
       <trans-unit id="COM2UnhandledVT">
         <source>Unhandled VT: {0}.</source>
         <target state="new">Unhandled VT: {0}.</target>
@@ -20,7 +20,6 @@
       <trans-unit id="CannotConvertIntToFloat">
         <source>Integer cannot be converted to a float.</source>
         <target state="new">Integer cannot be converted to a float.</target>
->>>>>>> 048f4282
         <note />
       </trans-unit>
       <trans-unit id="DesignerOptions_CodeGenDisplay">
