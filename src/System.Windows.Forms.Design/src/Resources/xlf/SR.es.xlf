--- conflicted
+++ resolved
@@ -187,14 +187,11 @@
         <target state="translated">No se puede eliminar el servicio {0} del contenedor de servicios.</target>
         <note />
       </trans-unit>
-<<<<<<< HEAD
-=======
       <trans-unit id="DesignerActionPanel_CouldNotFindMethod">
         <source>Could not find method '{0}'</source>
         <target state="translated">No se encontró el método "{0}"</target>
         <note />
       </trans-unit>
->>>>>>> 88541173
       <trans-unit id="DesignerHostCantDestroyInheritedComponent">
         <source>Cannot remove or destroy inherited component '{0}'.</source>
         <target state="translated">No se puede quitar ni destruir un componente '{0}' heredado.</target>
