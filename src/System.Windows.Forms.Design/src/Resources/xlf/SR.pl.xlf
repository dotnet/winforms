﻿<?xml version="1.0" encoding="utf-8"?>
<xliff xmlns="urn:oasis:names:tc:xliff:document:1.2" xmlns:xsi="http://www.w3.org/2001/XMLSchema-instance" version="1.2" xsi:schemaLocation="urn:oasis:names:tc:xliff:document:1.2 xliff-core-1.2-transitional.xsd">
  <file datatype="xml" source-language="en" target-language="pl" original="../SR.resx">
    <body>
      <trans-unit id="BehaviorServiceCopyControl">
        <source>Copy and move {0}</source>
        <target state="new">Copy and move {0}</target>
        <note />
      </trans-unit>
      <trans-unit id="BehaviorServiceCopyControls">
        <source>Copy and move {0} Controls</source>
        <target state="new">Copy and move {0} Controls</target>
        <note />
      </trans-unit>
      <trans-unit id="BehaviorServiceMoveControl">
        <source>Move {0}</source>
        <target state="new">Move {0}</target>
        <note />
      </trans-unit>
      <trans-unit id="BehaviorServiceMoveControls">
        <source>Move {0} Controls</source>
        <target state="new">Move {0} Controls</target>
        <note />
      </trans-unit>
<<<<<<< HEAD
      <trans-unit id="BehaviorServiceResizeControl">
        <source>Resize {0}</source>
        <target state="new">Resize {0}</target>
        <note />
      </trans-unit>
      <trans-unit id="BehaviorServiceResizeControls">
        <source>Resize {0} Controls</source>
        <target state="new">Resize {0} Controls</target>
        <note />
      </trans-unit>
=======
>>>>>>> 28fc9302
      <trans-unit id="CodeDomComponentSerializationServiceClosedStore">
        <source>The serialization store is closed.  New objects cannot be added to a closed store.</source>
        <target state="translated">Magazyn serializacji jest zamknięty. Do zamkniętego magazynu nie można dodawać nowych obiektów.</target>
        <note />
      </trans-unit>
      <trans-unit id="CodeDomComponentSerializationServiceDeserializationError">
        <source>Complete deserialization of {0} failed.</source>
        <target state="translated">Pełna deserializacja obiektu {0} nie powiodła się.</target>
        <note />
      </trans-unit>
      <trans-unit id="CodeDomComponentSerializationServiceUnknownStore">
        <source>This type of serialization store is not supported.  Use a store returned by the CreateStore method.</source>
        <target state="translated">Ten typ magazynu serializacji nie jest obsługiwany. Użyj magazynu zwracanego przez metodę CreateStore.</target>
        <note />
      </trans-unit>
      <trans-unit id="CommandSetAlignByPrimary">
        <source>Format {0} components (alignment)</source>
        <target state="new">Format {0} components (alignment)</target>
        <note />
      </trans-unit>
      <trans-unit id="CommandSetAlignToGrid">
        <source>Align {0} components to grid</source>
        <target state="new">Align {0} components to grid</target>
        <note />
      </trans-unit>
      <trans-unit id="CommandSetCutMultiple">
        <source>Cut {0} Components</source>
        <target state="new">Cut {0} Components</target>
        <note />
      </trans-unit>
      <trans-unit id="CommandSetDelete">
        <source>Delete {0} components</source>
        <target state="new">Delete {0} components</target>
        <note />
      </trans-unit>
      <trans-unit id="CommandSetError">
        <source>An error occurred while processing this command.\r\n{0}</source>
        <target state="new">An error occurred while processing this command.\r\n{0}</target>
        <note />
      </trans-unit>
      <trans-unit id="CommandSetFormatSpacing">
        <source>Format {0} components (spacing)</source>
        <target state="new">Format {0} components (spacing)</target>
        <note />
      </trans-unit>
      <trans-unit id="CommandSetPaste">
        <source>Paste components</source>
        <target state="new">Paste components</target>
        <note />
      </trans-unit>
      <trans-unit id="CommandSetSize">
        <source>Size {0} components</source>
        <target state="new">Size {0} components</target>
        <note />
      </trans-unit>
      <trans-unit id="CommandSetSizeToGrid">
        <source>Size {0} components to grid</source>
        <target state="new">Size {0} components to grid</target>
        <note />
      </trans-unit>
      <trans-unit id="CommandSetUnknownSpacingCommand">
        <source>Unknown spacing command</source>
        <target state="new">Unknown spacing command</target>
        <note />
      </trans-unit>
      <trans-unit id="ComponentDesignerAddEvent">
        <source>Adding event '{0}'</source>
        <target state="translated">Dodawanie zdarzenia '{0}'</target>
        <note />
      </trans-unit>
      <trans-unit id="COM2UnhandledVT">
        <source>Unhandled VT: {0}.</source>
        <target state="translated">Nieobsługiwany VT: {0}.</target>
        <note />
      </trans-unit>
      <trans-unit id="CannotConvertDoubleToDate">
        <source>Double cannot be converted to a date.</source>
        <target state="translated">Nie można przekonwertować typu double na typ date.</target>
        <note />
      </trans-unit>
      <trans-unit id="CannotConvertIntToFloat">
        <source>Integer cannot be converted to a float.</source>
        <target state="translated">Nie można przekonwertować typu integer na typ float.</target>
        <note />
      </trans-unit>
<<<<<<< HEAD
      <trans-unit id="ContextMenuAlignToGrid">
        <source>Align To &amp;Grid</source>
        <target state="new">Align To &amp;Grid</target>
        <note />
      </trans-unit>
      <trans-unit id="ContextMenuBringToFront">
        <source>&amp;Bring To Front</source>
        <target state="new">&amp;Bring To Front</target>
        <note />
      </trans-unit>
      <trans-unit id="ContextMenuCopy">
        <source>C&amp;opy</source>
        <target state="new">C&amp;opy</target>
        <note />
      </trans-unit>
      <trans-unit id="ContextMenuCut">
        <source>&amp;Cut</source>
        <target state="new">&amp;Cut</target>
        <note />
      </trans-unit>
      <trans-unit id="ContextMenuDelete">
        <source>&amp;Delete</source>
        <target state="new">&amp;Delete</target>
        <note />
      </trans-unit>
      <trans-unit id="ContextMenuDocumentOutline">
        <source>&amp;Document Outline</source>
        <target state="new">&amp;Document Outline</target>
        <note />
      </trans-unit>
      <trans-unit id="ContextMenuLockControls">
        <source>&amp;Lock Controls</source>
        <target state="new">&amp;Lock Controls</target>
        <note />
      </trans-unit>
      <trans-unit id="ContextMenuPaste">
        <source>&amp;Paste</source>
        <target state="new">&amp;Paste</target>
        <note />
      </trans-unit>
      <trans-unit id="ContextMenuProperties">
        <source>&amp;Properties</source>
        <target state="new">&amp;Properties</target>
        <note />
      </trans-unit>
      <trans-unit id="ContextMenuSelect">
        <source>&amp;Select</source>
        <target state="new">&amp;Select</target>
        <note />
      </trans-unit>
      <trans-unit id="ContextMenuSendToBack">
        <source>&amp;Send To Back</source>
        <target state="new">&amp;Send To Back</target>
        <note />
      </trans-unit>
      <trans-unit id="ContextMenuStripActionList_ShowCheckMargin">
        <source>ShowCheckMargin</source>
        <target state="new">ShowCheckMargin</target>
        <note />
      </trans-unit>
      <trans-unit id="ContextMenuStripActionList_ShowCheckMarginDesc">
        <source>Toggles the ShowCheckMargin property</source>
        <target state="new">Toggles the ShowCheckMargin property</target>
        <note />
      </trans-unit>
      <trans-unit id="ContextMenuStripActionList_ShowImageMargin">
        <source>ShowImageMargin</source>
        <target state="new">ShowImageMargin</target>
        <note />
      </trans-unit>
      <trans-unit id="ContextMenuStripActionList_ShowImageMarginDesc">
        <source>Toggles the ShowImageMargin property</source>
        <target state="new">Toggles the ShowImageMargin property</target>
        <note />
      </trans-unit>
      <trans-unit id="ContextMenuViewCode">
        <source>View &amp;Code</source>
        <target state="new">View &amp;Code</target>
        <note />
      </trans-unit>
      <trans-unit id="ControlDesigner_WndProcException">
        <source>The control {0} has thrown an unhandled exception in the designer and has been disabled.  \r\n\r\nException:\r\n{1}\r\n\r\nStack trace:{2}</source>
        <target state="new">The control {0} has thrown an unhandled exception in the designer and has been disabled.  \r\n\r\nException:\r\n{1}\r\n\r\nStack trace:{2}</target>
=======
      <trans-unit id="CommandSetAlignByPrimary">
        <source>Format {0} components (alignment)</source>
        <target state="new">Format {0} components (alignment)</target>
        <note />
      </trans-unit>
      <trans-unit id="CommandSetAlignToGrid">
        <source>Align {0} components to grid</source>
        <target state="new">Align {0} components to grid</target>
        <note />
      </trans-unit>
      <trans-unit id="CommandSetCutMultiple">
        <source>Cut {0} Components</source>
        <target state="new">Cut {0} Components</target>
        <note />
      </trans-unit>
      <trans-unit id="CommandSetDelete">
        <source>Delete {0} components</source>
        <target state="new">Delete {0} components</target>
        <note />
      </trans-unit>
      <trans-unit id="CommandSetError">
        <source>An error occurred while processing this command.\r\n{0}</source>
        <target state="new">An error occurred while processing this command.\r\n{0}</target>
        <note />
      </trans-unit>
      <trans-unit id="CommandSetFormatSpacing">
        <source>Format {0} components (spacing)</source>
        <target state="new">Format {0} components (spacing)</target>
        <note />
      </trans-unit>
      <trans-unit id="CommandSetPaste">
        <source>Paste components</source>
        <target state="new">Paste components</target>
        <note />
      </trans-unit>
      <trans-unit id="CommandSetSize">
        <source>Size {0} components</source>
        <target state="new">Size {0} components</target>
        <note />
      </trans-unit>
      <trans-unit id="CommandSetSizeToGrid">
        <source>Size {0} components to grid</source>
        <target state="new">Size {0} components to grid</target>
        <note />
      </trans-unit>
      <trans-unit id="CommandSetUnknownSpacingCommand">
        <source>Unknown spacing command</source>
        <target state="new">Unknown spacing command</target>
        <note />
      </trans-unit>
      <trans-unit id="DesignerActionPanel_CouldNotConvertValue">
        <source>Could not convert value '{0}' to the type '{1}'.</source>
        <target state="new">Could not convert value '{0}' to the type '{1}'.</target>
        <note />
      </trans-unit>
      <trans-unit id="DesignerActionPanel_CouldNotFindMethod">
        <source>Could not find method '{0}'.</source>
        <target state="new">Could not find method '{0}'.</target>
        <note />
      </trans-unit>
      <trans-unit id="DesignerActionPanel_CouldNotFindProperty">
        <source>Could not find property '{0}' on '{1}'.</source>
        <target state="new">Could not find property '{0}' on '{1}'.</target>
        <note />
      </trans-unit>
      <trans-unit id="DesignerActionPanel_DefaultPanelTitle">
        <source>{0} Tasks</source>
        <target state="new">{0} Tasks</target>
        <note />
      </trans-unit>
      <trans-unit id="DesignerActionPanel_ErrorActivatingDropDown">
        <source>Error using the dropdown: {0}</source>
        <target state="new">Error using the dropdown: {0}</target>
        <note />
      </trans-unit>
      <trans-unit id="DesignerActionPanel_ErrorInvokingAction">
        <source>Error invoking '{0}'.  Details: {1}</source>
        <target state="new">Error invoking '{0}'.  Details: {1}</target>
        <note />
      </trans-unit>
      <trans-unit id="DesignerActionPanel_ErrorSettingValue">
        <source>Error setting value '{0}' to property '{1}'.  Details: {2}</source>
        <target state="new">Error setting value '{0}' to property '{1}'.  Details: {2}</target>
        <note />
      </trans-unit>
      <trans-unit id="DesignerBeginDragNotCalled">
        <source>Call to BeginDrag must succeed before calling drag functions.</source>
        <target state="new">Call to BeginDrag must succeed before calling drag functions.</target>
        <note />
      </trans-unit>
      <trans-unit id="DesignerInherited">
        <source>Inherited control</source>
        <target state="new">Inherited control</target>
        <note />
      </trans-unit>
      <trans-unit id="DesignerInheritedReadOnly">
        <source>Inherited control (Private)</source>
        <target state="new">Inherited control (Private)</target>
>>>>>>> 28fc9302
        <note />
      </trans-unit>
      <trans-unit id="DesignSurfaceContainerDispose">
        <source>The container cannot be disposed at design time.</source>
        <target state="translated">Kontenera nie można usunąć podczas projektowania.</target>
        <note />
      </trans-unit>
      <trans-unit id="DesignSurfaceDesignerNotLoaded">
        <source>Cannot create a view for this design surface because the designer is not loaded.</source>
        <target state="translated">Nie można utworzyć widoku dla tej warstwy projektowania, ponieważ nie załadowano projektanta.</target>
        <note />
      </trans-unit>
      <trans-unit id="DesignSurfaceFatalError">
        <source>An error occurred while loading the document.  Fix the error, and then try loading the document again.  The error message follows:\r\n\r\n{0}</source>
        <target state="translated">Wystąpił błąd podczas ładowania dokumentu. Usuń błąd, a następnie spróbuj załadować ponownie dokument. Oto treść komunikatu o błędzie:\r\n\r\n{0}</target>
        <note />
      </trans-unit>
      <trans-unit id="DesignSurfaceNoRootComponent">
        <source>The designer loader did not provide a root component but has not indicated why.</source>
        <target state="translated">Program ładujący projektanta nie zapewnił składnika głównego, ale nie określono, dlaczego.</target>
        <note />
      </trans-unit>
      <trans-unit id="DesignSurfaceNoSupportedTechnology">
        <source>The designer loaded, but it does not offer a view compatible with this design surface.</source>
        <target state="translated">Załadowano projektanta, ale nie ma w nim widoku zgodnego z tą warstwą projektowania.</target>
        <note />
      </trans-unit>
      <trans-unit id="DesignSurfaceServiceIsFixed">
        <source>The service {0} cannot be removed from the service container.</source>
        <target state="translated">Nie można usunąć usługi {0} z kontenera usług.</target>
        <note />
      </trans-unit>
<<<<<<< HEAD
      <trans-unit id="DesignerActionPanel_CouldNotConvertValue">
        <source>Could not convert value '{0}' to the type '{1}'.</source>
        <target state="new">Could not convert value '{0}' to the type '{1}'.</target>
        <note />
      </trans-unit>
      <trans-unit id="DesignerActionPanel_CouldNotFindMethod">
        <source>Could not find method '{0}'.</source>
        <target state="needs-review-translation">Nie można znaleźć metody „{0}”.</target>
        <note />
      </trans-unit>
      <trans-unit id="DesignerActionPanel_CouldNotFindProperty">
        <source>Could not find property '{0}' on '{1}'.</source>
        <target state="new">Could not find property '{0}' on '{1}'.</target>
        <note />
      </trans-unit>
      <trans-unit id="DesignerActionPanel_DefaultPanelTitle">
        <source>{0} Tasks</source>
        <target state="new">{0} Tasks</target>
        <note />
      </trans-unit>
      <trans-unit id="DesignerActionPanel_ErrorActivatingDropDown">
        <source>Error using the dropdown: {0}</source>
        <target state="new">Error using the dropdown: {0}</target>
        <note />
      </trans-unit>
      <trans-unit id="DesignerActionPanel_ErrorInvokingAction">
        <source>Error invoking '{0}'.  Details: {1}</source>
        <target state="new">Error invoking '{0}'.  Details: {1}</target>
        <note />
      </trans-unit>
      <trans-unit id="DesignerActionPanel_ErrorSettingValue">
        <source>Error setting value '{0}' to property '{1}'.  Details: {2}</source>
        <target state="new">Error setting value '{0}' to property '{1}'.  Details: {2}</target>
        <note />
      </trans-unit>
      <trans-unit id="DesignerBeginDragNotCalled">
        <source>Call to BeginDrag must succeed before calling drag functions.</source>
        <target state="new">Call to BeginDrag must succeed before calling drag functions.</target>
        <note />
      </trans-unit>
=======
>>>>>>> 28fc9302
      <trans-unit id="DesignerHostCantDestroyInheritedComponent">
        <source>Cannot remove or destroy inherited component '{0}'.</source>
        <target state="translated">Nie można usunąć ani zniszczyć składnika dziedziczonego '{0}'.</target>
        <note />
      </trans-unit>
      <trans-unit id="DesignerHostCyclicAdd">
        <source>Cannot add an instance of {0} to the designer because it would create a circular dependency.  Make sure that the type does not have the same namespace and type name as the root component {1}.</source>
        <target state="translated">Nie można dodać wystąpienia {0} do projektanta, ponieważ spowoduje to utworzenie zależności cyklicznej. Upewnij się, że typ nie ma tej samej przestrzeni nazw i wpisz nazwę jako składnik główny {1}.</target>
        <note />
      </trans-unit>
      <trans-unit id="DesignerHostDesignerNeedsComponent">
        <source>Failure initializing the designer.  It has no Component member.</source>
        <target state="translated">Inicjowanie projektanta nie powiodło się. Brak składowej Component.</target>
        <note />
      </trans-unit>
      <trans-unit id="DesignerHostDestroyComponentTransaction">
        <source>Deleting '{0}'.</source>
        <target state="translated">Usuwanie elementu „{0}”.</target>
        <note />
      </trans-unit>
      <trans-unit id="DesignerHostDuplicateName">
        <source>The name {0} is already in use by another component.</source>
        <target state="translated">Nazwa {0} jest już używana przez inny składnik.</target>
        <note />
      </trans-unit>
      <trans-unit id="DesignerHostFailedComponentCreate">
        <source>Component of type {0} could not be created.  Make sure the type implements IComponent and provides an appropriate public constructor.  Appropriate constructors either take no parameters or take a single IContainer parameter.</source>
        <target state="translated">Nie można utworzyć składnika typu {0}. Upewnij się, że dla typu zaimplementowano składnik IComponent i że dostępny jest odpowiedni konstruktor publiczny. Odpowiedni konstruktorzy nie mają żadnych parametrów lub mają jeden parametr IContainer.</target>
        <note />
      </trans-unit>
      <trans-unit id="DesignerHostGenericTransactionName">
        <source>No Description Available</source>
        <target state="translated">Opis nie jest dostępny</target>
        <note />
      </trans-unit>
      <trans-unit id="DesignerHostLoaderSpecified">
        <source>A designer loader has already been configured for this design surface.</source>
        <target state="translated">Program ładujący projektanta został już skonfigurowany dla tej warstwy projektowania.</target>
        <note />
      </trans-unit>
      <trans-unit id="DesignerHostNestedTransaction">
        <source>The designer transaction '{0}' cannot be committed or canceled because nested transaction '{1}' is still active.  Commit or cancel the nested transaction first.</source>
        <target state="translated">Nie można wykonać lub anulować operacji projektanta '{0}', ponieważ operacja zagnieżdżona '{1}' jest nadal aktywna. Najpierw wykonaj lub anuluj operację zagnieżdżoną.</target>
        <note />
      </trans-unit>
      <trans-unit id="DesignerHostNoBaseClass">
        <source>Cannot open a designer for the file because the class within it does not inherit from a class that can be visually designed.</source>
        <target state="translated">Nie można otworzyć projektanta dla pliku, ponieważ klasa w tym projektancie nie dziedziczy z klasy, którą można zaprojektować wizualnie.</target>
        <note />
      </trans-unit>
      <trans-unit id="DesignerHostNoTopLevelDesigner">
        <source>There is no designer for the class {0}.</source>
        <target state="translated">Brak projektanta dla klasy {0}.</target>
        <note />
      </trans-unit>
      <trans-unit id="DesignerHostUnloading">
        <source>New components cannot be added while a designer is unloading.</source>
        <target state="translated">Nie można dodawać nowych składników podczas wyładowywania projektanta.</target>
        <note />
      </trans-unit>
      <trans-unit id="DesignerInherited">
        <source>Inherited control</source>
        <target state="new">Inherited control</target>
        <note />
      </trans-unit>
      <trans-unit id="DesignerInheritedReadOnly">
        <source>Inherited control (Private)</source>
        <target state="new">Inherited control (Private)</target>
        <note />
      </trans-unit>
      <trans-unit id="DesignerOptions_CodeGenDisplay">
        <source>Optimized Code Generation</source>
        <target state="translated">Zoptymalizowane generowanie kodu</target>
        <note />
      </trans-unit>
      <trans-unit id="DesignerOptions_CodeGenSettings">
        <source>Code Generation Settings</source>
        <target state="translated">Ustawienia generowania kodu</target>
        <note />
      </trans-unit>
      <trans-unit id="DesignerOptions_EnableInSituEditingCat">
        <source>InSitu Editing</source>
        <target state="translated">Edytowanie InSitu</target>
        <note />
      </trans-unit>
      <trans-unit id="DesignerOptions_EnableInSituEditingDesc">
        <source>Controls whether InSitu editing is enabled.</source>
        <target state="translated">Określa, czy edytowanie InSitu jest włączone.</target>
        <note />
      </trans-unit>
      <trans-unit id="DesignerOptions_EnableInSituEditingDisplay">
        <source>Enable InSitu Editing</source>
        <target state="translated">Włącz edytowanie InSitu</target>
        <note />
      </trans-unit>
      <trans-unit id="DesignerOptions_GridSizeDesc">
        <source>Sets the default X and Y grid setting on designers when LayoutMode  = SnapToGrid.</source>
        <target state="translated">Konfiguruje ustawienia siatki X i Y w projektantach, jeśli LayoutMode = SnapToGrid.</target>
        <note />
      </trans-unit>
      <trans-unit id="DesignerOptions_GridSizeDisplayName">
        <source>Default Grid Cell Size</source>
        <target state="translated">Domyślny rozmiar komórki siatki</target>
        <note />
      </trans-unit>
      <trans-unit id="DesignerOptions_LayoutSettings">
        <source>Layout Settings</source>
        <target state="translated">Ustawienia układu</target>
        <note />
      </trans-unit>
      <trans-unit id="DesignerOptions_ObjectBoundSmartTagAutoShow">
        <source>Controls whether designer smart tag windows should be shown by default.</source>
        <target state="translated">Określa, czy okna tagów inteligentnych projektanta mają być domyślnie wyświetlane.</target>
        <note />
      </trans-unit>
      <trans-unit id="DesignerOptions_ObjectBoundSmartTagAutoShowDisplayName">
        <source>Automatically Open Smart Tags</source>
        <target state="translated">Automatycznie otwieraj tagi inteligentne</target>
        <note />
      </trans-unit>
      <trans-unit id="DesignerOptions_ObjectBoundSmartTagSettings">
        <source>Object Bound Smart Tag Settings</source>
        <target state="translated">Ustawienia tagów inteligentnych powiązanych z obiektem</target>
        <note />
      </trans-unit>
      <trans-unit id="DesignerOptions_OptimizedCodeGen">
        <source>Enabled optimized code generation.  Some controls may not be compatible with this mode.  For this change to take effect, Visual Studio must be closed and re-opened.</source>
        <target state="translated">Włączono zoptymalizowane generowanie kodu. Niektóre formanty mogą nie być zgodne z tym trybem. Aby ta zmiana została uwzględnione, należy zamknąć i ponownie uruchomić program Visual Studio.</target>
        <note />
      </trans-unit>
      <trans-unit id="DesignerOptions_ShowGridDesc">
        <source>Controls whether designers should display a sizing grid when LayoutMode = SnapToGrid.</source>
        <target state="translated">Określa, czy w projektantach ma być wyświetlana siatka wymiarowa, jeśli LayoutMode = SnapToGrid.</target>
        <note />
      </trans-unit>
      <trans-unit id="DesignerOptions_ShowGridDisplayName">
        <source>Show Grid</source>
        <target state="translated">Pokaż siatkę</target>
        <note />
      </trans-unit>
      <trans-unit id="DesignerOptions_SnapToGridDesc">
        <source>Controls whether designers should snap to grid dots when LayoutMode = SnapToGrid.</source>
        <target state="translated">Określa, czy projektanci mają przyciągać punkty do siatki, jeśli LayoutMode = SnapToGrid.</target>
        <note />
      </trans-unit>
      <trans-unit id="DesignerOptions_SnapToGridDisplayName">
        <source>Snap to Grid</source>
        <target state="translated">Przyciągaj do siatki</target>
        <note />
      </trans-unit>
      <trans-unit id="DesignerOptions_UseSmartTags">
        <source>Controls whether designers should show smart tag popup windows.</source>
        <target state="translated">Określa, czy w projektantach mają być wyświetlane okna podręczne tagów inteligentnych.</target>
        <note />
      </trans-unit>
      <trans-unit id="DesignerOptions_UseSnapLines">
        <source>Controls whether designers should use snap lines.  If true, snap lines will be used as guides.  If false, grid lines will be used.</source>
        <target state="translated">Określa, czy projektanci mają używać linii przyciągania. Jeśli tak, linie przyciągania będą używane jako prowadnice. Jeśli nie, będą używane linie siatki.</target>
        <note />
      </trans-unit>
      <trans-unit id="DesignerShortcutDockInParent">
        <source>Dock in Parent Container</source>
        <target state="new">Dock in Parent Container</target>
        <note />
      </trans-unit>
      <trans-unit id="DesignerShortcutUndockInParent">
        <source>Undock in Parent Container</source>
        <target state="new">Undock in Parent Container</target>
        <note />
      </trans-unit>
      <trans-unit id="DotNET_ComponentType">
        <source>.NET Component</source>
        <target state="translated">Składnik platformy .NET</target>
        <note />
      </trans-unit>
      <trans-unit id="DragDropDragComponents">
        <source>Drag {0} components</source>
        <target state="new">Drag {0} components</target>
        <note />
      </trans-unit>
      <trans-unit id="DragDropMoveComponent">
        <source>Move {0}</source>
        <target state="new">Move {0}</target>
        <note />
      </trans-unit>
      <trans-unit id="DragDropMoveComponents">
        <source>Move {0} components</source>
        <target state="new">Move {0} components</target>
        <note />
      </trans-unit>
      <trans-unit id="DragDropSetDataError">
        <source>This IDataObject doesn't support SetData.</source>
        <target state="translated">Ten element IDataObject nie obsługuje elementu SetData.</target>
        <note />
      </trans-unit>
      <trans-unit id="DragDropSizeComponent">
        <source>Size {0}</source>
        <target state="new">Size {0}</target>
        <note />
      </trans-unit>
      <trans-unit id="DragDropSizeComponents">
        <source>Size {0} components</source>
        <target state="new">Size {0} components</target>
        <note />
      </trans-unit>
      <trans-unit id="ExtenderProviderServiceDuplicateProvider">
        <source>The extender provider {0} has already been added as an extender.  Adding another would result in duplicate properties.</source>
        <target state="translated">Dostawca rozszerzony {0} został już dodany jako rozszerzenie. Dodanie kolejnego dostawcy spowodowałoby zduplikowanie właściwości.</target>
        <note />
      </trans-unit>
      <trans-unit id="InheritanceServiceReadOnlyCollection">
        <source>Read-Only</source>
        <target state="translated">Tylko do odczytu</target>
        <note />
      </trans-unit>
<<<<<<< HEAD
      <trans-unit id="InvalidArgument">
        <source>'{1}' is not a valid value for '{0}'.</source>
        <target state="new">'{1}' is not a valid value for '{0}'.</target>
        <note />
      </trans-unit>
      <trans-unit id="InvalidBoundArgument">
        <source>'{1}' is not a valid value for '{0}'. '{0}' should be between {2} and {3}.</source>
        <target state="new">'{1}' is not a valid value for '{0}'. '{0}' should be between {2} and {3}.</target>
=======
      <trans-unit id="DragDropSizeComponent">
        <source>Size {0}</source>
        <target state="new">Size {0}</target>
        <note />
      </trans-unit>
      <trans-unit id="DragDropSizeComponents">
        <source>Size {0} components</source>
        <target state="new">Size {0} components</target>
>>>>>>> 28fc9302
        <note />
      </trans-unit>
      <trans-unit id="NotImplementedByDesign">
        <source>This method/object is not implemented by design.</source>
        <target state="translated">Ta metoda/obiekt nie jest domyślnie implementowana.</target>
        <note />
      </trans-unit>
      <trans-unit id="PlatformNotSupported_WinformsDesigner">
        <source>Winforms Designer is not supported on this platform.</source>
        <target state="translated">Projektant formularzy systemu Windows nie jest obsługiwany na tej platformie.</target>
        <note />
      </trans-unit>
      <trans-unit id="RTL">
        <source>RTL_False</source>
        <target state="new">RTL_False</target>
<<<<<<< HEAD
        <note />
=======
        <note>RTL_False in Left-to-right languages and anything else (RTL_True) for right to left.</note>
>>>>>>> 28fc9302
      </trans-unit>
      <trans-unit id="SerializationManagerAreadyInSession">
        <source>You cannot create a new session because this serialization manager already has an active serialization session.</source>
        <target state="translated">Nie można utworzyć nowej sesji, ponieważ jest już aktywna sesja serializacji tego menedżera.</target>
        <note />
      </trans-unit>
      <trans-unit id="SerializationManagerDuplicateComponentDecl">
        <source>Duplicate declaration of member '{0}'</source>
        <target state="translated">Deklaracja składowej „{0}” już istnieje</target>
        <note />
      </trans-unit>
      <trans-unit id="SerializationManagerNameInUse">
        <source>The name '{0}' is already used by another object.</source>
        <target state="translated">Nazwa '{0}' jest już używana przez inny obiekt.</target>
        <note />
      </trans-unit>
      <trans-unit id="SerializationManagerNoMatchingCtor">
        <source>Type '{0}' does not have a constructor with parameters of types {1}.</source>
        <target state="translated">Typ '{0}' nie ma konstruktora z parametrami typów {1}.</target>
        <note />
      </trans-unit>
      <trans-unit id="SerializationManagerNoSession">
        <source>This method cannot be invoked because the serialization manager does not have an active serialization session.</source>
        <target state="translated">Tej metody nie można wywołać, ponieważ nie ma aktywnej sesji serializacji tego menedżera serializacji.</target>
        <note />
      </trans-unit>
      <trans-unit id="SerializationManagerObjectHasName">
        <source>Cannot name the object '{0}' because it is already named '{1}'.</source>
        <target state="translated">Obiekt nie może mieć nazwy '{0}', ponieważ ma już nazwę '{1}'.</target>
        <note />
      </trans-unit>
      <trans-unit id="SerializationManagerWithinSession">
        <source>This method cannot be invoked because the serialization manager has an active serialization session.</source>
        <target state="translated">Tej metody nie można wywołać, ponieważ jest już aktywna sesja serializacji tego menedżera serializacji.</target>
        <note />
      </trans-unit>
      <trans-unit id="SerializerBadElementTypes">
        <source>Elements of type {0} are not supported.  The serializer expects the element to be one of the following: {1}.</source>
        <target state="new">Elements of type {0} are not supported.  The serializer expects the element to be one of the following: {1}.</target>
        <note />
      </trans-unit>
      <trans-unit id="SerializerFieldTargetEvalFailed">
        <source>The field '{0}' could not be found on the target object.  Make sure that the field is defined as an instance variable on the target object and has the correct scope.</source>
        <target state="translated">Nie można znaleźć pola '{0}' w obiekcie docelowym. Upewnij się, że pole zostało zdefiniowane jako zmienna wystąpienia na obiekcie docelowym i że ma poprawny zakres.</target>
        <note />
      </trans-unit>
      <trans-unit id="SerializerInvalidArrayRank">
        <source>Array rank '{0}' is too high.  Visual Studio can only save and load arrays with a rank of 1.</source>
        <target state="translated">Ranga tablicy '{0}' jest zbyt wysoka. Pakiet Visual Studio umożliwia zapisywanie i ładowanie tylko tablic o randze 1.</target>
        <note />
      </trans-unit>
      <trans-unit id="SerializerLostStatements">
        <source>Code statements for the object '{0}' were lost during serialization.  This may have been a result of another object misbehaving during serialization.</source>
        <target state="translated">Instrukcje kodów obiektu '{0}' zostały utracone podczas serializacji. Może to być skutkiem nieodpowiedniego zachowania innego obiektu podczas serializacji.</target>
        <note />
      </trans-unit>
      <trans-unit id="SerializerMemberTypeNotSerializable">
        <source>Members of type '{0}' cannot be serialized.</source>
        <target state="translated">Składowe typu „{0}” nie mogą być serializowane.</target>
        <note />
      </trans-unit>
      <trans-unit id="SerializerNoRootExpression">
        <source>The source code contains a reference to the class definition, but the class definition cannot be found.</source>
        <target state="translated">Kod źródłowy zawiera odwołanie do definicji klasy, ale nie można znaleźć definicji klasy.</target>
        <note />
      </trans-unit>
      <trans-unit id="SerializerNoSerializerForComponent">
        <source>The object '{0}' failed to serialize itself.  It may not support code generation.</source>
        <target state="translated">Autoserializacja obiektu '{0}' nie powiodła się. Obiekt może nie obsługiwać generowania kodu.</target>
        <note />
      </trans-unit>
      <trans-unit id="SerializerNoSuchEvent">
        <source>The type '{0}' has no event named '{1}'.</source>
        <target state="translated">Typ '{0}' nie zawiera zdarzenia o nazwie '{1}'.</target>
        <note />
      </trans-unit>
      <trans-unit id="SerializerNoSuchField">
        <source>The type '{0}' has no field named '{1}'.</source>
        <target state="translated">Typ '{0}' nie zawiera pola o nazwie '{1}'.</target>
        <note />
      </trans-unit>
      <trans-unit id="SerializerNoSuchProperty">
        <source>The type '{0}' has no property named '{1}'.</source>
        <target state="translated">Typ '{0}' nie zawiera właściwości o nazwie '{1}'.</target>
        <note />
      </trans-unit>
      <trans-unit id="SerializerResourceException">
        <source>Error reading resources from the resource file for the culture {0}: {1}</source>
        <target state="translated">Błąd podczas odczytu zasobów z pliku zasobów dla kultury {0}: {1}</target>
        <note />
      </trans-unit>
      <trans-unit id="SerializerResourceExceptionInvariant">
        <source>Error reading resources from the resource file for the default culture: {0}</source>
        <target state="translated">Błąd podczas odczytu zasobów z pliku zasobów dla kultury domyślnej: {0}</target>
        <note />
      </trans-unit>
      <trans-unit id="SerializerTypeNotFound">
        <source>Could not find type '{0}'.  Please make sure that the assembly that contains this type is referenced.  If this type is a part of your development project, make sure that the project has been successfully built using settings for your current platform or Any CPU.</source>
        <target state="translated">Nie można odnaleźć typu „{0}”. Upewnij się, że występuje odwołanie do zestawu zawierającego ten typ. Jeśli ten typ jest częścią opracowywanego projektu, upewnij się, że projekt został pomyślnie utworzony przy użyciu ustawień bieżącej platformy lub dowolnego procesora.</target>
        <note />
      </trans-unit>
      <trans-unit id="SerializerUndeclaredName">
        <source>The variable '{0}' is either undeclared or was never assigned.</source>
        <target state="translated">Zmienna '{0}' nie została zadeklarowana albo nie została nigdy przypisana.</target>
        <note />
      </trans-unit>
      <trans-unit id="StandardMenuAbout">
        <source>&amp;About...</source>
        <target state="new">&amp;About...</target>
        <note />
      </trans-unit>
      <trans-unit id="StandardMenuContents">
        <source>&amp;Contents</source>
        <target state="new">&amp;Contents</target>
        <note />
      </trans-unit>
      <trans-unit id="StandardMenuCopy">
        <source>&amp;Copy</source>
        <target state="new">&amp;Copy</target>
        <note />
      </trans-unit>
      <trans-unit id="StandardMenuCreateDesc">
        <source>Create Standard Menu</source>
        <target state="new">Create Standard Menu</target>
        <note />
      </trans-unit>
      <trans-unit id="StandardMenuCustomize">
        <source>&amp;Customize</source>
        <target state="new">&amp;Customize</target>
        <note />
      </trans-unit>
      <trans-unit id="StandardMenuCut">
        <source>Cu&amp;t</source>
        <target state="new">Cu&amp;t</target>
        <note />
      </trans-unit>
      <trans-unit id="StandardMenuEdit">
        <source>&amp;Edit</source>
        <target state="new">&amp;Edit</target>
        <note />
      </trans-unit>
      <trans-unit id="StandardMenuExit">
        <source>E&amp;xit</source>
        <target state="new">E&amp;xit</target>
        <note />
      </trans-unit>
      <trans-unit id="StandardMenuFile">
        <source>&amp;File</source>
        <target state="new">&amp;File</target>
        <note />
      </trans-unit>
      <trans-unit id="StandardMenuHelp">
        <source>&amp;Help</source>
        <target state="new">&amp;Help</target>
        <note />
      </trans-unit>
      <trans-unit id="StandardMenuIndex">
        <source>&amp;Index</source>
        <target state="new">&amp;Index</target>
        <note />
      </trans-unit>
      <trans-unit id="StandardMenuNew">
        <source>&amp;New</source>
        <target state="new">&amp;New</target>
        <note />
      </trans-unit>
      <trans-unit id="StandardMenuOpen">
        <source>&amp;Open</source>
        <target state="new">&amp;Open</target>
        <note />
      </trans-unit>
      <trans-unit id="StandardMenuOptions">
        <source>&amp;Options</source>
        <target state="new">&amp;Options</target>
        <note />
      </trans-unit>
      <trans-unit id="StandardMenuPaste">
        <source>&amp;Paste</source>
        <target state="new">&amp;Paste</target>
        <note />
      </trans-unit>
      <trans-unit id="StandardMenuPrint">
        <source>&amp;Print</source>
        <target state="new">&amp;Print</target>
        <note />
      </trans-unit>
      <trans-unit id="StandardMenuPrintPreview">
        <source>Print Pre&amp;view</source>
        <target state="new">Print Pre&amp;view</target>
        <note />
      </trans-unit>
      <trans-unit id="StandardMenuRedo">
        <source>&amp;Redo</source>
        <target state="new">&amp;Redo</target>
        <note />
      </trans-unit>
      <trans-unit id="StandardMenuSave">
        <source>&amp;Save</source>
        <target state="new">&amp;Save</target>
        <note />
      </trans-unit>
      <trans-unit id="StandardMenuSaveAs">
        <source>Save &amp;As</source>
        <target state="new">Save &amp;As</target>
        <note />
      </trans-unit>
      <trans-unit id="StandardMenuSearch">
        <source>&amp;Search</source>
        <target state="new">&amp;Search</target>
        <note />
      </trans-unit>
      <trans-unit id="StandardMenuSelectAll">
        <source>Select &amp;All</source>
        <target state="new">Select &amp;All</target>
        <note />
      </trans-unit>
      <trans-unit id="StandardMenuTools">
        <source>&amp;Tools</source>
        <target state="new">&amp;Tools</target>
        <note />
      </trans-unit>
      <trans-unit id="StandardMenuUndo">
        <source>&amp;Undo</source>
        <target state="new">&amp;Undo</target>
        <note />
      </trans-unit>
      <trans-unit id="StandardToolCut">
        <source>C&amp;ut</source>
        <target state="new">C&amp;ut</target>
        <note />
      </trans-unit>
      <trans-unit id="StandardToolHelp">
        <source>He&amp;lp</source>
        <target state="new">He&amp;lp</target>
        <note />
      </trans-unit>
      <trans-unit id="ToolStripActionList_Dock">
        <source>Dock:</source>
        <target state="new">Dock:</target>
        <note />
      </trans-unit>
      <trans-unit id="ToolStripActionList_DockDesc">
        <source>Changes the Dock property</source>
        <target state="new">Changes the Dock property</target>
        <note />
      </trans-unit>
      <trans-unit id="ToolStripActionList_GripStyle">
        <source>GripStyle:</source>
        <target state="new">GripStyle:</target>
        <note />
      </trans-unit>
      <trans-unit id="ToolStripActionList_GripStyleDesc">
        <source>Changes the GripStyle property</source>
        <target state="new">Changes the GripStyle property</target>
        <note />
      </trans-unit>
      <trans-unit id="ToolStripActionList_Layout">
        <source>Layout &amp;&amp; Appearance</source>
        <target state="new">Layout &amp;&amp; Appearance</target>
        <note />
      </trans-unit>
      <trans-unit id="ToolStripActionList_RenderMode">
        <source>RenderMode:</source>
        <target state="new">RenderMode:</target>
        <note />
      </trans-unit>
      <trans-unit id="ToolStripActionList_RenderModeDesc">
        <source>Changes the RenderMode property</source>
        <target state="new">Changes the RenderMode property</target>
        <note />
      </trans-unit>
      <trans-unit id="ToolStripAddingItem">
        <source>Adding {0} Item</source>
        <target state="new">Adding {0} Item</target>
        <note />
      </trans-unit>
      <trans-unit id="ToolStripAllowItemReorderAndAllowDropCannotBeSetToTrue">
        <source>AllowItemReorder and AllowDrop cannot both be true.</source>
        <target state="new">AllowItemReorder and AllowDrop cannot both be true.</target>
        <note />
      </trans-unit>
      <trans-unit id="ToolStripCreatingNewItemTransaction">
        <source>ToolStrip New Item create Transaction.</source>
        <target state="new">ToolStrip New Item create Transaction.</target>
        <note />
      </trans-unit>
      <trans-unit id="ToolStripDesignerEmbedVerb">
        <source>Embed in ToolStripContainer</source>
        <target state="new">Embed in ToolStripContainer</target>
        <note />
      </trans-unit>
      <trans-unit id="ToolStripDesignerEmbedVerbDesc">
        <source>Embeds the current ToolStrip in ToolStripContainer</source>
        <target state="new">Embeds the current ToolStrip in ToolStripContainer</target>
        <note />
      </trans-unit>
      <trans-unit id="ToolStripDesignerStandardItemsVerb">
        <source>&amp;Insert Standard Items</source>
        <target state="new">&amp;Insert Standard Items</target>
        <note />
      </trans-unit>
      <trans-unit id="ToolStripDesignerStandardItemsVerbDesc">
        <source>Inserts standard items in the current ToolStrip</source>
        <target state="new">Inserts standard items in the current ToolStrip</target>
        <note />
      </trans-unit>
      <trans-unit id="ToolStripDesignerTemplateNodeEnterText">
        <source>Type Here</source>
        <target state="new">Type Here</target>
        <note />
      </trans-unit>
      <trans-unit id="ToolStripDesignerTemplateNodeLabelToolTip">
        <source>Type Text for ToolStripMenuItem</source>
        <target state="new">Type Text for ToolStripMenuItem</target>
        <note />
      </trans-unit>
      <trans-unit id="ToolStripDesignerTemplateNodeSplitButtonStatusStripAccessibleName">
        <source>Add Menu Item</source>
        <target state="new">Add Menu Item</target>
        <note />
      </trans-unit>
      <trans-unit id="ToolStripDesignerTemplateNodeSplitButtonStatusStripToolTip">
        <source>Add ToolStripStatusLabel</source>
        <target state="new">Add ToolStripStatusLabel</target>
        <note />
      </trans-unit>
      <trans-unit id="ToolStripDesignerTemplateNodeSplitButtonToolTip">
        <source>Add ToolStripButton</source>
        <target state="new">Add ToolStripButton</target>
        <note />
      </trans-unit>
      <trans-unit id="ToolStripDesignerToolStripAccessibleName">
        <source>New item selection</source>
        <target state="new">New item selection</target>
        <note />
      </trans-unit>
      <trans-unit id="ToolStripDesignerTransactionAddingItem">
        <source>Adding Item</source>
        <target state="new">Adding Item</target>
        <note />
      </trans-unit>
      <trans-unit id="ToolStripDesignerTransactionRemovingItem">
        <source>Removing Item</source>
        <target state="new">Removing Item</target>
        <note />
      </trans-unit>
      <trans-unit id="ToolStripDropDownItemCollectionEditorVerb">
        <source>&amp;Edit DropDownItems...</source>
        <target state="new">&amp;Edit DropDownItems...</target>
        <note />
      </trans-unit>
      <trans-unit id="ToolStripInsertingIntoDropDownTransaction">
        <source>ToolStrip MenuItem Insert in DropDown Transaction.</source>
        <target state="new">ToolStrip MenuItem Insert in DropDown Transaction.</target>
        <note />
      </trans-unit>
      <trans-unit id="ToolStripItemCollectionEditorVerb">
        <source>&amp;Edit Items...</source>
        <target state="new">&amp;Edit Items...</target>
        <note />
      </trans-unit>
      <trans-unit id="ToolStripItemContextMenuConvertTo">
        <source>Con&amp;vert To</source>
        <target state="new">Con&amp;vert To</target>
        <note />
      </trans-unit>
      <trans-unit id="ToolStripItemContextMenuInsert">
        <source>&amp;Insert</source>
        <target state="new">&amp;Insert</target>
        <note />
      </trans-unit>
      <trans-unit id="ToolStripItemContextMenuSetImage">
        <source>Set I&amp;mage...</source>
        <target state="new">Set I&amp;mage...</target>
        <note />
      </trans-unit>
      <trans-unit id="ToolStripItemPropertyChangeTransaction">
        <source>ToolStripItem Property Change Transaction.</source>
        <target state="new">ToolStripItem Property Change Transaction.</target>
        <note />
      </trans-unit>
      <trans-unit id="ToolStripMorphingItemTransaction">
        <source>ToolStripItem Morphing Transaction.</source>
        <target state="new">ToolStripItem Morphing Transaction.</target>
        <note />
      </trans-unit>
      <trans-unit id="ToolStripSelectMenuItem">
        <source>'{0}'</source>
        <target state="new">'{0}'</target>
        <note />
      </trans-unit>
      <trans-unit id="ToolStripSeparatorError">
        <source>Cannot add ToolStripSeparator to MenuStrip.</source>
        <target state="new">Cannot add ToolStripSeparator to MenuStrip.</target>
        <note />
      </trans-unit>
      <trans-unit id="ToolboxItemInvalidKey">
        <source>Argument should be a non-empty string.</source>
        <target state="translated">Argument powinien być niepustym ciągiem.</target>
        <note />
      </trans-unit>
      <trans-unit id="ToolboxItemInvalidPropertyType">
        <source>Property {0} requires an argument of type {1}.</source>
        <target state="translated">Właściwość {0} wymaga argumentu typu {1}.</target>
        <note />
      </trans-unit>
      <trans-unit id="ToolboxItemLocked">
        <source>Toolbox item cannot be modified.</source>
        <target state="translated">Element przybornika nie możne być modyfikowany.</target>
        <note />
      </trans-unit>
      <trans-unit id="ToolboxItemValueNotSerializable">
        <source>Data type {0} is not serializable. Items added to a property dictionary must be serializable.</source>
        <target state="translated">Typu danych {0} nie można serializować. Elementy dodane do słownika właściwości muszą mieć możliwość serializowania.</target>
        <note />
      </trans-unit>
      <trans-unit id="TrayAutoArrange">
        <source>Auto Arrange Tray Icons</source>
        <target state="new">Auto Arrange Tray Icons</target>
        <note />
      </trans-unit>
      <trans-unit id="TrayLineUpIcons">
        <source>Line Up Tray Icons</source>
        <target state="new">Line Up Tray Icons</target>
        <note />
      </trans-unit>
      <trans-unit id="TrayShowLargeIcons">
        <source>Show Large or Small Icons</source>
        <target state="new">Show Large or Small Icons</target>
        <note />
      </trans-unit>
      <trans-unit id="TypeNotFoundInTargetFramework">
        <source>Type '{0}' is not available in the target framework.</source>
        <target state="translated">Typ „{0}” jest niedostępny w strukturze docelowej.</target>
        <note />
      </trans-unit>
      <trans-unit id="UIServiceHelper_ErrorCaption">
        <source>Error</source>
        <target state="new">Error</target>
        <note />
      </trans-unit>
      <trans-unit id="UndoEngineComponentAdd0">
        <source>Add Component</source>
        <target state="translated">Dodaj składnik</target>
        <note />
      </trans-unit>
      <trans-unit id="UndoEngineComponentAdd1">
        <source>Add {0}</source>
        <target state="translated">Dodaj element {0}</target>
        <note />
      </trans-unit>
      <trans-unit id="UndoEngineComponentChange0">
        <source>Change Component</source>
        <target state="translated">Zmień składnik</target>
        <note />
      </trans-unit>
      <trans-unit id="UndoEngineComponentChange1">
        <source>Change {0}</source>
        <target state="translated">Zmień element {0}</target>
        <note />
      </trans-unit>
      <trans-unit id="UndoEngineComponentChange2">
        <source>Change {0}.{1}</source>
        <target state="translated">Zmień {0}.{1} </target>
        <note />
      </trans-unit>
      <trans-unit id="UndoEngineComponentRemove0">
        <source>Remove Component</source>
        <target state="translated">Usuń składnik</target>
        <note />
      </trans-unit>
      <trans-unit id="UndoEngineComponentRemove1">
        <source>Remove {0}</source>
        <target state="translated">Usuń {0}</target>
        <note />
      </trans-unit>
      <trans-unit id="UndoEngineComponentRename">
        <source>Rename {0} to {1}</source>
        <target state="translated">Zmień nazwę {0} na {1}</target>
        <note />
      </trans-unit>
      <trans-unit id="UndoEngineMissingService">
        <source>The service {0} is required but could not be found.  If you have removed this service ensure that you provide a replacement.</source>
        <target state="translated">Usługa {0} jest wymagana, ale nie można jej znaleźć. Jeśli została usunięta, pamiętaj o zapewnieniu jej zamiennika.</target>
        <note />
      </trans-unit>
      <trans-unit id="TrayAutoArrange">
        <source>Auto Arrange Tray Icons</source>
        <target state="new">Auto Arrange Tray Icons</target>
        <note />
      </trans-unit>
      <trans-unit id="TrayLineUpIcons">
        <source>Line Up Tray Icons</source>
        <target state="new">Line Up Tray Icons</target>
        <note />
      </trans-unit>
      <trans-unit id="TrayShowLargeIcons">
        <source>Show Large or Small Icons</source>
        <target state="new">Show Large or Small Icons</target>
        <note />
      </trans-unit>
      <trans-unit id="UIServiceHelper_ErrorCaption">
        <source>Error</source>
        <target state="new">Error</target>
        <note />
      </trans-unit>
      <trans-unit id="UnsafeNativeMethodsNotImplemented">
        <source>Not implemented.</source>
        <target state="translated">Nie zaimplementowano.</target>
        <note />
      </trans-unit>
      <trans-unit id="WindowsFormsAddEvent">
        <source>&lt;couldn't find resource string "WindowsFormsAddEvent"&gt;</source>
        <target state="new">&lt;couldn't find resource string "WindowsFormsAddEvent"&gt;</target>
        <note />
      </trans-unit>
      <trans-unit id="WindowsFormsCommandCenterX">
        <source>Horizontal center of {0} component(s)</source>
        <target state="new">Horizontal center of {0} component(s)</target>
        <note />
      </trans-unit>
      <trans-unit id="WindowsFormsCommandCenterY">
        <source>Vertical center of {0} component(s)</source>
        <target state="new">Vertical center of {0} component(s)</target>
        <note />
      </trans-unit>
<<<<<<< HEAD
      <trans-unit id="lockedDescr">
        <source>The Locked property determines if we can move or resize the control.</source>
        <target state="new">The Locked property determines if we can move or resize the control.</target>
        <note />
      </trans-unit>
=======
>>>>>>> 28fc9302
    </body>
  </file>
</xliff><|MERGE_RESOLUTION|>--- conflicted
+++ resolved
@@ -22,7 +22,6 @@
         <target state="new">Move {0} Controls</target>
         <note />
       </trans-unit>
-<<<<<<< HEAD
       <trans-unit id="BehaviorServiceResizeControl">
         <source>Resize {0}</source>
         <target state="new">Resize {0}</target>
@@ -33,8 +32,6 @@
         <target state="new">Resize {0} Controls</target>
         <note />
       </trans-unit>
-=======
->>>>>>> 28fc9302
       <trans-unit id="CodeDomComponentSerializationServiceClosedStore">
         <source>The serialization store is closed.  New objects cannot be added to a closed store.</source>
         <target state="translated">Magazyn serializacji jest zamknięty. Do zamkniętego magazynu nie można dodawać nowych obiektów.</target>
@@ -120,7 +117,6 @@
         <target state="translated">Nie można przekonwertować typu integer na typ float.</target>
         <note />
       </trans-unit>
-<<<<<<< HEAD
       <trans-unit id="ContextMenuAlignToGrid">
         <source>Align To &amp;Grid</source>
         <target state="new">Align To &amp;Grid</target>
@@ -204,55 +200,6 @@
       <trans-unit id="ControlDesigner_WndProcException">
         <source>The control {0} has thrown an unhandled exception in the designer and has been disabled.  \r\n\r\nException:\r\n{1}\r\n\r\nStack trace:{2}</source>
         <target state="new">The control {0} has thrown an unhandled exception in the designer and has been disabled.  \r\n\r\nException:\r\n{1}\r\n\r\nStack trace:{2}</target>
-=======
-      <trans-unit id="CommandSetAlignByPrimary">
-        <source>Format {0} components (alignment)</source>
-        <target state="new">Format {0} components (alignment)</target>
-        <note />
-      </trans-unit>
-      <trans-unit id="CommandSetAlignToGrid">
-        <source>Align {0} components to grid</source>
-        <target state="new">Align {0} components to grid</target>
-        <note />
-      </trans-unit>
-      <trans-unit id="CommandSetCutMultiple">
-        <source>Cut {0} Components</source>
-        <target state="new">Cut {0} Components</target>
-        <note />
-      </trans-unit>
-      <trans-unit id="CommandSetDelete">
-        <source>Delete {0} components</source>
-        <target state="new">Delete {0} components</target>
-        <note />
-      </trans-unit>
-      <trans-unit id="CommandSetError">
-        <source>An error occurred while processing this command.\r\n{0}</source>
-        <target state="new">An error occurred while processing this command.\r\n{0}</target>
-        <note />
-      </trans-unit>
-      <trans-unit id="CommandSetFormatSpacing">
-        <source>Format {0} components (spacing)</source>
-        <target state="new">Format {0} components (spacing)</target>
-        <note />
-      </trans-unit>
-      <trans-unit id="CommandSetPaste">
-        <source>Paste components</source>
-        <target state="new">Paste components</target>
-        <note />
-      </trans-unit>
-      <trans-unit id="CommandSetSize">
-        <source>Size {0} components</source>
-        <target state="new">Size {0} components</target>
-        <note />
-      </trans-unit>
-      <trans-unit id="CommandSetSizeToGrid">
-        <source>Size {0} components to grid</source>
-        <target state="new">Size {0} components to grid</target>
-        <note />
-      </trans-unit>
-      <trans-unit id="CommandSetUnknownSpacingCommand">
-        <source>Unknown spacing command</source>
-        <target state="new">Unknown spacing command</target>
         <note />
       </trans-unit>
       <trans-unit id="DesignerActionPanel_CouldNotConvertValue">
@@ -303,7 +250,6 @@
       <trans-unit id="DesignerInheritedReadOnly">
         <source>Inherited control (Private)</source>
         <target state="new">Inherited control (Private)</target>
->>>>>>> 28fc9302
         <note />
       </trans-unit>
       <trans-unit id="DesignSurfaceContainerDispose">
@@ -336,49 +282,6 @@
         <target state="translated">Nie można usunąć usługi {0} z kontenera usług.</target>
         <note />
       </trans-unit>
-<<<<<<< HEAD
-      <trans-unit id="DesignerActionPanel_CouldNotConvertValue">
-        <source>Could not convert value '{0}' to the type '{1}'.</source>
-        <target state="new">Could not convert value '{0}' to the type '{1}'.</target>
-        <note />
-      </trans-unit>
-      <trans-unit id="DesignerActionPanel_CouldNotFindMethod">
-        <source>Could not find method '{0}'.</source>
-        <target state="needs-review-translation">Nie można znaleźć metody „{0}”.</target>
-        <note />
-      </trans-unit>
-      <trans-unit id="DesignerActionPanel_CouldNotFindProperty">
-        <source>Could not find property '{0}' on '{1}'.</source>
-        <target state="new">Could not find property '{0}' on '{1}'.</target>
-        <note />
-      </trans-unit>
-      <trans-unit id="DesignerActionPanel_DefaultPanelTitle">
-        <source>{0} Tasks</source>
-        <target state="new">{0} Tasks</target>
-        <note />
-      </trans-unit>
-      <trans-unit id="DesignerActionPanel_ErrorActivatingDropDown">
-        <source>Error using the dropdown: {0}</source>
-        <target state="new">Error using the dropdown: {0}</target>
-        <note />
-      </trans-unit>
-      <trans-unit id="DesignerActionPanel_ErrorInvokingAction">
-        <source>Error invoking '{0}'.  Details: {1}</source>
-        <target state="new">Error invoking '{0}'.  Details: {1}</target>
-        <note />
-      </trans-unit>
-      <trans-unit id="DesignerActionPanel_ErrorSettingValue">
-        <source>Error setting value '{0}' to property '{1}'.  Details: {2}</source>
-        <target state="new">Error setting value '{0}' to property '{1}'.  Details: {2}</target>
-        <note />
-      </trans-unit>
-      <trans-unit id="DesignerBeginDragNotCalled">
-        <source>Call to BeginDrag must succeed before calling drag functions.</source>
-        <target state="new">Call to BeginDrag must succeed before calling drag functions.</target>
-        <note />
-      </trans-unit>
-=======
->>>>>>> 28fc9302
       <trans-unit id="DesignerHostCantDestroyInheritedComponent">
         <source>Cannot remove or destroy inherited component '{0}'.</source>
         <target state="translated">Nie można usunąć ani zniszczyć składnika dziedziczonego '{0}'.</target>
@@ -439,16 +342,6 @@
         <target state="translated">Nie można dodawać nowych składników podczas wyładowywania projektanta.</target>
         <note />
       </trans-unit>
-      <trans-unit id="DesignerInherited">
-        <source>Inherited control</source>
-        <target state="new">Inherited control</target>
-        <note />
-      </trans-unit>
-      <trans-unit id="DesignerInheritedReadOnly">
-        <source>Inherited control (Private)</source>
-        <target state="new">Inherited control (Private)</target>
-        <note />
-      </trans-unit>
       <trans-unit id="DesignerOptions_CodeGenDisplay">
         <source>Optimized Code Generation</source>
         <target state="translated">Zoptymalizowane generowanie kodu</target>
@@ -594,7 +487,6 @@
         <target state="translated">Tylko do odczytu</target>
         <note />
       </trans-unit>
-<<<<<<< HEAD
       <trans-unit id="InvalidArgument">
         <source>'{1}' is not a valid value for '{0}'.</source>
         <target state="new">'{1}' is not a valid value for '{0}'.</target>
@@ -603,16 +495,6 @@
       <trans-unit id="InvalidBoundArgument">
         <source>'{1}' is not a valid value for '{0}'. '{0}' should be between {2} and {3}.</source>
         <target state="new">'{1}' is not a valid value for '{0}'. '{0}' should be between {2} and {3}.</target>
-=======
-      <trans-unit id="DragDropSizeComponent">
-        <source>Size {0}</source>
-        <target state="new">Size {0}</target>
-        <note />
-      </trans-unit>
-      <trans-unit id="DragDropSizeComponents">
-        <source>Size {0} components</source>
-        <target state="new">Size {0} components</target>
->>>>>>> 28fc9302
         <note />
       </trans-unit>
       <trans-unit id="NotImplementedByDesign">
@@ -628,11 +510,7 @@
       <trans-unit id="RTL">
         <source>RTL_False</source>
         <target state="new">RTL_False</target>
-<<<<<<< HEAD
-        <note />
-=======
-        <note>RTL_False in Left-to-right languages and anything else (RTL_True) for right to left.</note>
->>>>>>> 28fc9302
+        <note />
       </trans-unit>
       <trans-unit id="SerializationManagerAreadyInSession">
         <source>You cannot create a new session because this serialization manager already has an active serialization session.</source>
@@ -1119,26 +997,6 @@
         <target state="translated">Usługa {0} jest wymagana, ale nie można jej znaleźć. Jeśli została usunięta, pamiętaj o zapewnieniu jej zamiennika.</target>
         <note />
       </trans-unit>
-      <trans-unit id="TrayAutoArrange">
-        <source>Auto Arrange Tray Icons</source>
-        <target state="new">Auto Arrange Tray Icons</target>
-        <note />
-      </trans-unit>
-      <trans-unit id="TrayLineUpIcons">
-        <source>Line Up Tray Icons</source>
-        <target state="new">Line Up Tray Icons</target>
-        <note />
-      </trans-unit>
-      <trans-unit id="TrayShowLargeIcons">
-        <source>Show Large or Small Icons</source>
-        <target state="new">Show Large or Small Icons</target>
-        <note />
-      </trans-unit>
-      <trans-unit id="UIServiceHelper_ErrorCaption">
-        <source>Error</source>
-        <target state="new">Error</target>
-        <note />
-      </trans-unit>
       <trans-unit id="UnsafeNativeMethodsNotImplemented">
         <source>Not implemented.</source>
         <target state="translated">Nie zaimplementowano.</target>
@@ -1159,14 +1017,11 @@
         <target state="new">Vertical center of {0} component(s)</target>
         <note />
       </trans-unit>
-<<<<<<< HEAD
       <trans-unit id="lockedDescr">
         <source>The Locked property determines if we can move or resize the control.</source>
         <target state="new">The Locked property determines if we can move or resize the control.</target>
         <note />
       </trans-unit>
-=======
->>>>>>> 28fc9302
     </body>
   </file>
 </xliff>