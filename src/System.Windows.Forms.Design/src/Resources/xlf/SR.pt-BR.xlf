--- conflicted
+++ resolved
@@ -187,14 +187,11 @@
         <target state="translated">O serviço {0} não pode ser removido do contêiner de serviços.</target>
         <note />
       </trans-unit>
-<<<<<<< HEAD
-=======
       <trans-unit id="DesignerActionPanel_CouldNotFindMethod">
         <source>Could not find method '{0}'</source>
         <target state="translated">Não foi possível encontrar o método '{0}'</target>
         <note />
       </trans-unit>
->>>>>>> 88541173
       <trans-unit id="DesignerHostCantDestroyInheritedComponent">
         <source>Cannot remove or destroy inherited component '{0}'.</source>
         <target state="translated">Não é possível remover ou destruir o componente herdado '{0}'.</target>
