--- conflicted
+++ resolved
@@ -3,12 +3,7 @@
   <PropertyGroup>
     <TargetFramework>netcoreapp3.0</TargetFramework>
     <AssemblyName>System.Windows.Forms.Design</AssemblyName>    
-<<<<<<< HEAD
-    <LangVersion>7.3</LangVersion>
-    <CLSCompliant>false</CLSCompliant>
-=======
     <CLSCompliant>true</CLSCompliant>
->>>>>>> 78ae9113
     <Deterministic>true</Deterministic>
     <ProduceReferenceAssembly>true</ProduceReferenceAssembly>
     <AllowUnsafeBlocks>true</AllowUnsafeBlocks>
