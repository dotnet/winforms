--- conflicted
+++ resolved
@@ -4,15 +4,11 @@
     <TargetFramework>netcoreapp3.0</TargetFramework>
     <AssemblyName>System.Windows.Forms.Design</AssemblyName>    
     <CLSCompliant>false</CLSCompliant>
-<<<<<<< HEAD
+    <Deterministic>true</Deterministic>
+    <ProduceReferenceAssembly>true</ProduceReferenceAssembly>
     <AllowUnsafeBlocks>true</AllowUnsafeBlocks>
     <NoWarn>$(NoWarn);618</NoWarn>
     <DefineConstants>$(DefineConstants);WINFORMS_DESIGN_NAMESPACE;</DefineConstants>
-
-=======
-    <Deterministic>true</Deterministic>
-    <ProduceReferenceAssembly>true</ProduceReferenceAssembly>
->>>>>>> 671d130e
   </PropertyGroup>
 
   <ItemGroup>
