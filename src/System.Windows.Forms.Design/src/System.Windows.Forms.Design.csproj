﻿<Project Sdk="Microsoft.NET.Sdk">

  <PropertyGroup>
    <AssemblyName>System.Windows.Forms.Design</AssemblyName>
    <CLSCompliant>true</CLSCompliant>
    <Deterministic>true</Deterministic>
    <AllowUnsafeBlocks>true</AllowUnsafeBlocks>
    <Nullable>enable</Nullable>
    <!--the obsolete usage in public surface can't be removed-->
    <NoWarn>$(NoWarn);618</NoWarn>
    <!-- 
      IL Trim warnings which should be removed in order to make WinForms trimmable
      See https://github.com/dotnet/winforms/issues/4649
    -->
    <NoWarn>$(NoWarn);IL2026;IL2046;IL2057;IL2067;IL2070;IL2072;IL2075;IL2094;IL2111</NoWarn>
    <ProduceReferenceAssembly>true</ProduceReferenceAssembly>
    <UsePublicApiAnalyzers>true</UsePublicApiAnalyzers>
  </PropertyGroup>

  <ItemGroup>
    <EmbeddedResource Update="Resources\SR.resx">
      <GenerateSource>true</GenerateSource>
      <Namespace>System</Namespace>
    </EmbeddedResource>
    <EmbeddedResource Update="Resources\MaskDesignerDialog.resx">
      <Namespace>System.Windows.Forms.Design</Namespace>
    </EmbeddedResource>
    <EmbeddedResource Update="Resources\CollectionEditor.resx">
      <!-- Unnecessary because CollectionEditor.resx only contains properties; not string constants -->
      <!--GenerateSource>true</GenerateSource-->
      <Namespace>System.ComponentModel.Design</Namespace>
    </EmbeddedResource>
    <EmbeddedResource Update="Resources\BorderSidesEditor.resx">
      <!-- Unnecessary because BorderSidesEditor.resx only contains properties; not string constants -->
      <!--GenerateSource>true</GenerateSource-->
      <Namespace>System.Windows.Forms.Design</Namespace>
    </EmbeddedResource>
    <EmbeddedResource Update="Resources\FormatControl.resx">
      <Namespace>System.Windows.Forms.Design</Namespace>
    </EmbeddedResource>
    <EmbeddedResource Update="Resources\ShortcutKeysEditor.resx">
      <!-- Unnecessary because ShortcutKeysEditor.resx only contains properties; not string constants -->
      <!--GenerateSource>true</GenerateSource-->
      <Namespace>System.Windows.Forms.Design</Namespace>
    </EmbeddedResource>
    <EmbeddedResource Update="Resources\StringCollectionEditor.resx">
      <Namespace>System.Windows.Forms.Design</Namespace>
    </EmbeddedResource>
    <EmbeddedResource Update="Resources\LinkAreaEditor.resx">
      <Namespace>System.Windows.Forms.Design</Namespace>
    </EmbeddedResource>
    <EmbeddedResource Update="Resources\System\ComponentModel\Design\BinaryEditor.resx">
      <Namespace>System.ComponentModel.Design</Namespace>
    </EmbeddedResource>
    <EmbeddedResource Include="Resources\colordlg.data">
      <Link>colordlg.data</Link>
    </EmbeddedResource>
  </ItemGroup>

  <ItemGroup>
    <ProjectReference Include="..\..\System.Windows.Forms.PrivateSourceGenerators\src\System.Windows.Forms.PrivateSourceGenerators.csproj" ReferenceOutputAssembly="false" OutputItemType="Analyzer" />
  </ItemGroup>

  <ItemGroup>
    <PackageReference Include="System.CodeDom" Version="$(SystemCodeDomPackageVersion)" />
  </ItemGroup>

  <ItemGroup>
    <ProjectReference Include="..\..\System.Windows.Forms.Primitives\src\System.Windows.Forms.Primitives.csproj" />
    <ProjectReference Include="..\..\System.Windows.Forms\src\System.Windows.Forms.csproj" />
  </ItemGroup>

  <ItemGroup>
    <Compile Include="..\..\Common\src\RTLAwareMessageBox.cs" Link="Common\RTLAwareMessageBox.cs" />
  </ItemGroup>
  
  <!-- Embedded Resources are globbed based on their location. -->
  <ItemGroup>
    <EmbeddedResource Include="Resources\System\ComponentModel\Design\*.ico">
      <LogicalName>System.ComponentModel.Design.%(FileName)</LogicalName>
    </EmbeddedResource>
    <EmbeddedResource Include="Resources\System\WinForms\Design\Behavior\*.ico">
      <LogicalName>System.Windows.Forms.Design.Behavior.%(FileName)</LogicalName>
    </EmbeddedResource>
    <EmbeddedResource Include="Resources\System\WinForms\Design\*.ico">
      <LogicalName>System.Windows.Forms.Design.%(FileName)</LogicalName>
    </EmbeddedResource>
<<<<<<< HEAD
    <EmbeddedResource Include="Resources\System\WinForms\Design\*.bmp">
      <LogicalName>System.Windows.Forms.Design.%(FileName).bmp</LogicalName>
=======
    <EmbeddedResource Include="Resources\System\WinForms\Design\Behavior\*.bmp">
      <LogicalName>System.Windows.Forms.Design.Behavior.%(FileName)</LogicalName>
>>>>>>> e2bfda0f
    </EmbeddedResource>
  </ItemGroup>
  
  <ItemGroup>
    <Compile Update="Resources\MaskDesignerDialog.Designer.cs">
      <DesignTime>True</DesignTime>
      <AutoGen>True</AutoGen>
      <DependentUpon>MaskDesignerDialog.resx</DependentUpon>
    </Compile>
    <Compile Update="System\Windows\Forms\Design\MaskedTextBoxTextEditorDropDown.cs" />
    <Compile Update="Resources\LinkAreaEditor.Designer.cs">
      <DesignTime>True</DesignTime>
      <AutoGen>True</AutoGen>
      <DependentUpon>LinkAreaEditor.resx</DependentUpon>
    </Compile>
    <Compile Update="System\Windows\Forms\Design\FormatControl.cs" />
    <Compile Update="System\Windows\Forms\Design\FormatStringDialog.cs" />
  </ItemGroup>
</Project><|MERGE_RESOLUTION|>--- conflicted
+++ resolved
@@ -85,13 +85,10 @@
     <EmbeddedResource Include="Resources\System\WinForms\Design\*.ico">
       <LogicalName>System.Windows.Forms.Design.%(FileName)</LogicalName>
     </EmbeddedResource>
-<<<<<<< HEAD
     <EmbeddedResource Include="Resources\System\WinForms\Design\*.bmp">
       <LogicalName>System.Windows.Forms.Design.%(FileName).bmp</LogicalName>
-=======
     <EmbeddedResource Include="Resources\System\WinForms\Design\Behavior\*.bmp">
       <LogicalName>System.Windows.Forms.Design.Behavior.%(FileName)</LogicalName>
->>>>>>> e2bfda0f
     </EmbeddedResource>
   </ItemGroup>
   
