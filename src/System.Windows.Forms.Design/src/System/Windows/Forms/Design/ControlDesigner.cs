﻿// Licensed to the .NET Foundation under one or more agreements.
// The .NET Foundation licenses this file to you under the MIT license.

using System.Collections;
using System.ComponentModel;
using System.ComponentModel.Design;
using System.ComponentModel.Design.Serialization;
using System.Drawing;
using System.Drawing.Design;
using System.Windows.Forms.Design.Behavior;
using Windows.Win32.System.SystemServices;

namespace System.Windows.Forms.Design;

/// <summary>
///  Provides a designer that can design components that extend Control.
/// </summary>
public partial class ControlDesigner : ComponentDesigner
{
    protected static readonly Point InvalidPoint = new(int.MinValue, int.MinValue);

    private static uint s_currentProcessId;
    private IDesignerHost? _host;                       // the host for our designer

    private bool _liveRegion;                           // is the mouse is over a live region of the control?
    private bool _inHitTest;                            // A popular way to implement GetHitTest is by WM_NCHITTEST
                                                        //  ...which would cause a cycle.
    private bool _hasLocation;                          // Do we have a location property?
    private bool _locationChecked;                      // And did we check it
    private bool _locked;                               // Signifies if this control is locked or not
    private bool _enabledchangerecursionguard;

    // Behavior work
    private BehaviorService? _behaviorService;          // we cache this 'cause we use it so often
    private ResizeBehavior? _resizeBehavior;            // the standard behavior for our selection glyphs - demand created
    private ContainerSelectorBehavior? _moveBehavior;   // the behavior for non-resize glyphs - demand created

    // Services that we use enough to cache
    private ISelectionUIService? _selectionUIService;
    private IEventHandlerService? _eventService;
    private IToolboxService? _toolboxService;
    private InheritanceUI? _inheritanceUI;
    private IOverlayService? _overlayService;

    // Transient values that are used during mouse drags
    private Point _mouseDragLast = InvalidPoint;        // the last position of the mouse during a drag.
    private bool _mouseDragMoved;                       // has the mouse been moved during this drag?
    private int _lastMoveScreenX;
    private int _lastMoveScreenY;

    // Values used to simulate double clicks for controls that don't support them.
    private uint _lastClickMessageTime;
    private int _lastClickMessagePositionX;
    private int _lastClickMessagePositionY;

    private event EventHandler? DisposingHandler;
    private CollectionChangeEventHandler? _dataBindingsCollectionChanged;
    private Exception? _thrownException;

    private bool _ctrlSelect;                           // if the CTRL key was down at the mouse down
    private bool _toolPassThrough;                      // a tool is selected, allow the parent to draw a rect for it.
    private bool _removalNotificationHooked;
    private bool _revokeDragDrop = true;
    private bool _hadDragDrop;

    private DesignerControlCollection? _controls;

    private static bool s_inContextMenu;

    private DockingActionList? _dockingAction;
    private Dictionary<IntPtr, bool>? _subclassedChildren;

    protected BehaviorService? BehaviorService => _behaviorService ??= GetService<BehaviorService>();

    internal bool ForceVisible { get; set; } = true;

    [DesignerSerializationVisibility(DesignerSerializationVisibility.Content)]
    private DesignerControlCollection Controls => _controls ??= new DesignerControlCollection(Control);

    private Point Location
    {
        get
        {
            Point loc = Control.Location;

            if (Control.Parent is ScrollableControl parent)
            {
                Point pt = parent.AutoScrollPosition;
                loc.Offset(-pt.X, -pt.Y);
            }

            return loc;
        }
        set
        {
            if (Control.Parent is ScrollableControl parent)
            {
                Point pt = parent.AutoScrollPosition;
                value.Offset(pt.X, pt.Y);
            }

            Control.Location = value;
        }
    }

    /// <summary>
    ///  Retrieves a list of associated components. These are components that should be included
    ///  in a cut or copy operation on this component.
    /// </summary>
    public override ICollection AssociatedComponents
    {
        get
        {
            List<IComponent>? sitedChildren = null;
            foreach (Control control in Control.Controls)
            {
                if (control.Site is not null)
                {
                    sitedChildren ??= [];
                    sitedChildren.Add(control);
                }
            }

            return sitedChildren ?? base.AssociatedComponents;
        }
    }

    protected AccessibleObject? accessibilityObj;

    public virtual AccessibleObject AccessibilityObject
        => accessibilityObj ??= new ControlDesignerAccessibleObject(this, Control);

    /// <summary>
    ///  Retrieves the control we're designing.
    /// </summary>
    public virtual Control Control => (Control)Component;

    /// <summary>
    ///  Determines whether drag rectangles can be drawn on this designer.
    /// </summary>
    protected virtual bool EnableDragRect => false;

    /// <summary>
    ///  Gets / Sets this controls locked property
    /// </summary>
    private bool Locked
    {
        get => _locked;
        set
        {
            if (_locked != value)
            {
                _locked = value;
            }
        }
    }

    private string? Name
    {
        get => Component.Site?.Name;
        set
        {
            // Don't do anything here during loading, if a refactor changed it we don't want to do anything.
            if ((!TryGetService(out IDesignerHost? host) || (host is not null && !host.Loading))
                && Component.Site is not null)
            {
                Component.Site.Name = value;
            }
        }
    }

    /// <summary>
    ///  Returns the parent component for this control designer. The default implementation just checks to see if
    ///  the component being designed is a control, and if it is it returns its parent. This property can return
    ///  null if there is no parent component.
    /// </summary>
    protected override IComponent? ParentComponent =>
        Component is Control c && c.Parent is not null ? c.Parent : base.ParentComponent;

    /// <summary>
    ///  Determines whether or not the ControlDesigner will allow SnapLine alignment during a drag operation when
    ///  the primary drag control is over this designer, or when a control is being dragged from the toolbox, or
    ///  when a control is being drawn through click-drag.
    /// </summary>
    public virtual bool ParticipatesWithSnapLines => true;

    public bool AutoResizeHandles { get; set; }

    private IDesignerTarget? DesignerTarget { get; set; }

    private Dictionary<IntPtr, bool> SubclassedChildWindows => _subclassedChildren ??= [];

    /// <summary>
    ///  Retrieves a set of rules concerning the movement capabilities of a component. This should be one or more
    ///  flags from the SelectionRules class. If no designer provides rules for a component, the component will
    ///  not get any UI services.
    /// </summary>
    public virtual SelectionRules SelectionRules
    {
        get
        {
            object component = Component;
            SelectionRules rules = SelectionRules.Visible;
            PropertyDescriptor? prop;
            PropertyDescriptorCollection props = TypeDescriptor.GetProperties(component);
            PropertyDescriptor? autoSizeProp = props["AutoSize"];
            PropertyDescriptor? autoSizeModeProp = props["AutoSizeMode"];

            if ((prop = props["Location"]) is not null && !prop.IsReadOnly)
            {
                rules |= SelectionRules.Moveable;
            }

            if ((prop = props["Size"]) is not null && !prop.IsReadOnly)
            {
                Debug.Assert(_host is not null);
                if (AutoResizeHandles && Component != _host?.RootComponent)
                {
                    rules = IsResizableConsiderAutoSize(autoSizeProp, autoSizeModeProp)
                        ? rules | SelectionRules.AllSizeable
                        : rules;
                }
                else
                {
                    rules |= SelectionRules.AllSizeable;
                }
            }

            if (props["Dock"] is PropertyDescriptor propDock)
            {
                DockStyle dock = (DockStyle)(int)propDock.GetValue(component)!;

                // gotta adjust if the control's parent is mirrored... this is just such that we add the right
                // resize handles. We need to do it this way, since resize glyphs are added in AdornerWindow
                // coords, and the AdornerWindow is never mirrored.
                if (Control.Parent is not null && Control.Parent.IsMirrored)
                {
                    if (dock == DockStyle.Left)
                    {
                        dock = DockStyle.Right;
                    }
                    else if (dock == DockStyle.Right)
                    {
                        dock = DockStyle.Left;
                    }
                }

                switch (dock)
                {
                    case DockStyle.Top:
                        rules &= ~(SelectionRules.Moveable | SelectionRules.TopSizeable | SelectionRules.LeftSizeable | SelectionRules.RightSizeable);
                        break;
                    case DockStyle.Left:
                        rules &= ~(SelectionRules.Moveable | SelectionRules.TopSizeable | SelectionRules.LeftSizeable | SelectionRules.BottomSizeable);
                        break;
                    case DockStyle.Right:
                        rules &= ~(SelectionRules.Moveable | SelectionRules.TopSizeable | SelectionRules.BottomSizeable | SelectionRules.RightSizeable);
                        break;
                    case DockStyle.Bottom:
                        rules &= ~(SelectionRules.Moveable | SelectionRules.LeftSizeable | SelectionRules.BottomSizeable | SelectionRules.RightSizeable);
                        break;
                    case DockStyle.Fill:
                        rules &= ~(SelectionRules.Moveable | SelectionRules.TopSizeable | SelectionRules.LeftSizeable | SelectionRules.RightSizeable | SelectionRules.BottomSizeable);
                        break;
                }
            }

            if (props["Locked"] is PropertyDescriptor pd)
            {
                object? value = pd.GetValue(component);

                // Make sure that value is a boolean, in case someone else added this property
                if (value is bool boolean && boolean)
                {
                    rules = SelectionRules.Locked | SelectionRules.Visible;
                }
            }

            return rules;
        }
    }

    internal virtual bool ControlSupportsSnaplines => true;

    internal Point GetOffsetToClientArea()
    {
        Point nativeOffset = default;
        if (Control.Parent is { } parent)
        {
            PInvoke.MapWindowPoints(Control, parent, ref nativeOffset);
        }

        Point offset = Control.Location;

        // If the 2 controls do not have the same orientation, then force one to make sure we calculate the correct offset
        if (Control.IsMirrored != Control.Parent?.IsMirrored)
        {
            offset.Offset(Control.Width, 0);
        }

        return new Point(Math.Abs(nativeOffset.X - offset.X), nativeOffset.Y - offset.Y);
    }

    /// <summary>
    ///  Per AutoSize spec, determines if a control is resizable.
    /// </summary>
    private bool IsResizableConsiderAutoSize(PropertyDescriptor? autoSizeProp, PropertyDescriptor? autoSizeModeProp)
    {
        object component = Component;
        bool resizable = true;
        bool autoSize = false;
        bool growOnly = false;

        if (autoSizeProp?.Attributes is AttributeCollection attributes
            && !(attributes.Contains(DesignerSerializationVisibilityAttribute.Hidden)
                || attributes.Contains(BrowsableAttribute.No)))
        {
            autoSize = (bool)autoSizeProp!.GetValue(component)!;
        }

        if (autoSizeModeProp is not null)
        {
            AutoSizeMode mode = (AutoSizeMode)autoSizeModeProp.GetValue(component)!;
            growOnly = mode == AutoSizeMode.GrowOnly;
        }

        if (autoSize)
        {
            resizable = growOnly;
        }

        return resizable;
    }

    /// <summary>
    ///  Returns a list of SnapLine objects representing interesting alignment points for this control.
    ///  These SnapLines are used to assist in the positioning of the control on a parent's surface.
    /// </summary>
    public virtual IList SnapLines => EdgeAndMarginSnapLines().Unwrap();

    internal IList<SnapLine> SnapLinesInternal => EdgeAndMarginSnapLines();

    internal IList<SnapLine> EdgeAndMarginSnapLines() => EdgeAndMarginSnapLines(Control.Margin);

    internal IList<SnapLine> EdgeAndMarginSnapLines(Padding margin)
    {
        List<SnapLine> snapLines = new(8);
        int width = Control.Width;
        int height = Control.Height;

        // the four edges of our control
        snapLines.Add(new SnapLine(SnapLineType.Top, 0, SnapLinePriority.Low));
        snapLines.Add(new SnapLine(SnapLineType.Bottom, height - 1, SnapLinePriority.Low));
        snapLines.Add(new SnapLine(SnapLineType.Left, 0, SnapLinePriority.Low));
        snapLines.Add(new SnapLine(SnapLineType.Right, width - 1, SnapLinePriority.Low));

        // the four margins of our control
        // Even if a control does not have margins, we still want to add Margin snaplines.
        // This is because we only try to match to matching snaplines. Makes the code a little easier...
        snapLines.Add(new SnapLine(SnapLineType.Horizontal, -margin.Top, SnapLine.MarginTop, SnapLinePriority.Always));
        snapLines.Add(new SnapLine(SnapLineType.Horizontal, margin.Bottom + height, SnapLine.MarginBottom, SnapLinePriority.Always));
        snapLines.Add(new SnapLine(SnapLineType.Vertical, -margin.Left, SnapLine.MarginLeft, SnapLinePriority.Always));
        snapLines.Add(new SnapLine(SnapLineType.Vertical, margin.Right + width, SnapLine.MarginRight, SnapLinePriority.Always));
        return snapLines;
    }

    protected override InheritanceAttribute? InheritanceAttribute
        => IsRootDesigner ? InheritanceAttribute.Inherited : base.InheritanceAttribute;

    internal new bool IsRootDesigner
    {
        get
        {
            Debug.Assert(Component is not null, "this.component needs to be set before this method is valid.");
            return TryGetService(out IDesignerHost? host) && Component == host.RootComponent;
        }
    }

    /// <summary>
    ///  Returns the number of internal control designers in the ControlDesigner. An internal control is a control
    ///  that is not in the IDesignerHost.Container.Components collection. SplitterPanel is an example of one such
    ///  control. We use this to get SnapLines for the internal control designers.
    /// </summary>
    public virtual int NumberOfInternalControlDesigners() => 0;

    /// <summary>
    ///  Returns the internal control designer with the specified index in the ControlDesigner. An internal control
    ///  is a control that is not in the IDesignerHost.Container.Components collection. SplitterPanel is an example
    ///  of one such control. internalControlIndex is zero-based.
    /// </summary>
    public virtual ControlDesigner? InternalControlDesigner(int internalControlIndex) => null;

    /// <summary>
    ///  Default processing for messages. This method causes the message to get processed by windows, skipping the
    ///  control. This is useful if you want to block this message from getting to the control, but you do not
    ///  want to block it from getting to Windows itself because it causes other messages to be generated.
    /// </summary>
    protected void BaseWndProc(ref Message m)
        => m.ResultInternal = PInvokeCore.DefWindowProc(m.HWND, (uint)m.MsgInternal, m.WParamInternal, m.LParamInternal);

    internal override bool CanBeAssociatedWith(IDesigner parentDesigner) => CanBeParentedTo(parentDesigner);

    /// <summary>
    ///  Determines if the this designer can be parented to the specified designer -- generally this means if the
    ///  control for this designer can be parented into the given ParentControlDesigner's designer.
    /// </summary>
    public virtual bool CanBeParentedTo(IDesigner parentDesigner)
        => parentDesigner is ParentControlDesigner p && !Control.Contains(p.Control);

    /// <summary>
    ///  Default processing for messages. This method causes the message to get processed by the control, rather
    ///  than the designer.
    /// </summary>
    protected void DefWndProc(ref Message m) => DesignerTarget?.DefWndProc(ref m);

    /// <summary>
    ///  Displays the given exception to the user.
    /// </summary>
    protected void DisplayError(Exception e)
    {
        if (TryGetService(out IUIService? uis))
        {
            uis.ShowError(e);
        }
        else
        {
            string message = e.Message;
            if (string.IsNullOrEmpty(message))
            {
                message = e.ToString();
            }

            RTLAwareMessageBox.Show(
                Control,
                message,
                null,
                MessageBoxButtons.OK,
                MessageBoxIcon.Exclamation,
                MessageBoxDefaultButton.Button1,
                0);
        }
    }

    /// <summary>
    ///  Disposes of this object.
    /// </summary>
    protected override void Dispose(bool disposing)
    {
        if (disposing)
        {
            if (HasComponent)
            {
                if (_dataBindingsCollectionChanged is not null)
                {
                    Control.DataBindings.CollectionChanged -= _dataBindingsCollectionChanged;
                }

                if (Inherited && _inheritanceUI is not null)
                {
                    _inheritanceUI.RemoveInheritedControl(Control);
                }

                if (_removalNotificationHooked)
                {
                    if (TryGetService(out IComponentChangeService? componentChangeService))
                    {
                        componentChangeService.ComponentRemoved -= DataSource_ComponentRemoved;
                    }

                    _removalNotificationHooked = false;
                }

                DisposingHandler?.Invoke(this, EventArgs.Empty);
                UnhookChildControls(Control);
            }

            DesignerTarget?.Dispose();

            if (HasComponent)
            {
                Control.ControlAdded -= OnControlAdded;
                Control.ControlRemoved -= OnControlRemoved;
                Control.ParentChanged -= OnParentChanged;
                Control.SizeChanged -= OnSizeChanged;
                Control.LocationChanged -= OnLocationChanged;
                Control.EnabledChanged -= OnEnabledChanged;
            }
        }

        base.Dispose(disposing);
    }

    private void OnControlAdded(object? sender, ControlEventArgs e)
    {
        if (e.Control is null || _host is null || _host.GetDesigner(e.Control) is ControlDesigner)
        {
            return;
        }

        // No designer means we must replace the window target in this control.
        IWindowTarget oldTarget = e.Control.WindowTarget;
        if (oldTarget is not ChildWindowTarget)
        {
            e.Control.WindowTarget = new ChildWindowTarget(this, e.Control, oldTarget);

            // Controls added in UserControl.OnLoad() do not setup sniffing WndProc properly.
            e.Control.ControlAdded += OnControlAdded;
        }

        // Some controls (primarily RichEdit) will register themselves as drag-drop source/targets when
        // they are instantiated. We have to RevokeDragDrop() for them so that the ParentControlDesigner()'s
        // drag-drop support can work correctly. Normally, the hwnd for the child control is not created at
        // this time, and we will use the WM_CREATE message in ChildWindowTarget's WndProc() to revoke
        // drag-drop. But, if the handle was already created for some reason, we will need to revoke
        // drag-drop right away.
        if (e.Control.IsHandleCreated)
        {
            Application.OleRequired();
            PInvoke.RevokeDragDrop(e.Control);

            // We only hook the control's children if there was no designer. We leave it up to the designer
            // to hook its own children.
            HookChildControls(e.Control);
        }
    }

    private void DataSource_ComponentRemoved(object? sender, ComponentEventArgs e)
    {
        // It is possible to use the control designer with NON CONTROl types.
        if (Component is not Control ctl)
        {
            return;
        }

        Debug.Assert(ctl.DataBindings.Count > 0, "we should not be notified if the control has no dataBindings");
        ctl.DataBindings.CollectionChanged -= _dataBindingsCollectionChanged;
        for (int i = 0; i < ctl.DataBindings.Count; i++)
        {
            Binding binding = ctl.DataBindings[i];
            if (binding.DataSource == e.Component)
            {
                // remove the binding from the control's collection. this will also remove the binding from
                // the bindingManagerBase's bindingscollection
                // NOTE: we can't remove the bindingManager from the bindingContext, cause there may be some
                // complex bound controls ( such as the dataGrid, or the ComboBox, or the ListBox ) that still
                // use that bindingManager
                ctl.DataBindings.Remove(binding);
            }
        }

        // if after removing those bindings the collection is empty, then unhook the changeNotificationService
        if (ctl.DataBindings.Count == 0)
        {
            if (TryGetService(out IComponentChangeService? componentChangeService))
            {
                componentChangeService.ComponentRemoved -= DataSource_ComponentRemoved;
            }

            _removalNotificationHooked = false;
        }

        ctl.DataBindings.CollectionChanged += _dataBindingsCollectionChanged;
    }

    /// <summary>
    ///  Enables design time functionality for a child control. The child control is a child of this control
    ///  designer's control. The child does not directly participate in persistence, but it will if it is exposed
    ///  as a property of the main control. Consider a control like the SplitContainer:  it has two panels,
    ///  Panel1 and Panel2. These panels are exposed through read only Panel1 and Panel2 properties on the
    ///  SplitContainer class. SplitContainer's designer calls EnableDesignTime for each panel, which allows other
    ///  components to be dropped on them. But, in order for the contents of Panel1 and Panel2 to be saved,
    ///  SplitContainer itself needed to expose the panels as public properties. The child parameter is the control
    ///  to enable. The name parameter is the name of this control as exposed to the end user. Names need to be
    ///  unique within a control designer, but do not have to be unique to other control designer's children. This
    ///  method returns true if the child control could be enabled for design time, or false if the hosting
    ///  infrastructure does not support it. To support this feature, the hosting infrastructure must expose the
    ///  INestedContainer class as a service off of the site.
    /// </summary>
    protected bool EnableDesignMode(Control child, string name)
    {
        ArgumentNullException.ThrowIfNull(child);
        ArgumentNullException.ThrowIfNull(name);

        if (!TryGetService(out INestedContainer? nc))
        {
            return false;
        }

        // Only add the child if it doesn't already exist. VSWhidbey #408041.
        for (int i = 0; i < nc.Components.Count; i++)
        {
            if (child.Equals(nc.Components[i]))
            {
                return true;
            }
        }

        nc.Add(child, name);
        return true;
    }

    /// <summary>
    ///  Enables or disables drag/drop support. This hooks drag event handlers to the control.
    /// </summary>
    protected void EnableDragDrop(bool value)
    {
        Control rc = Control;
        if (rc is null)
        {
            return;
        }

        if (value)
        {
            rc.DragDrop += OnDragDrop;
            rc.DragOver += OnDragOver;
            rc.DragEnter += OnDragEnter;
            rc.DragLeave += OnDragLeave;
            rc.GiveFeedback += OnGiveFeedback;
            _hadDragDrop = rc.AllowDrop;

            if (!_hadDragDrop)
            {
                rc.AllowDrop = true;
            }

            _revokeDragDrop = false;
        }
        else
        {
            rc.DragDrop -= OnDragDrop;
            rc.DragOver -= OnDragOver;
            rc.DragEnter -= OnDragEnter;
            rc.DragLeave -= OnDragLeave;
            rc.GiveFeedback -= OnGiveFeedback;

            if (!_hadDragDrop)
            {
                rc.AllowDrop = false;
            }

            _revokeDragDrop = true;
        }
    }

    private void OnGiveFeedback(object? s, GiveFeedbackEventArgs e) => OnGiveFeedback(e);

    private void OnDragLeave(object? s, EventArgs e) => OnDragLeave(e);

    private void OnDragEnter(object? s, DragEventArgs e)
    {
        // Tell the BehaviorService to monitor mouse messages so it can send appropriate drag notifications.
        BehaviorService?.StartDragNotification();

        OnDragEnter(e);
    }

    private void OnDragOver(object? s, DragEventArgs e) => OnDragOver(e);

    private void OnDragDrop(object? s, DragEventArgs e)
    {
        // This will cause the Behavior Service to return from 'drag mode'
        BehaviorService?.EndDragNotification();

        OnDragDrop(e);
    }

    internal Behavior.Behavior MoveBehavior
        => _moveBehavior ??= new ContainerSelectorBehavior(Control, Component.Site);

    /// <summary>
    ///  Returns a 'BodyGlyph' representing the bounds of this control. The BodyGlyph is responsible for hit
    ///  testing the related CtrlDes and forwarding messages directly to the designer.
    /// </summary>
    protected virtual ControlBodyGlyph GetControlGlyph(GlyphSelectionType selectionType)
    {
        // get the right cursor for this component
        OnSetCursor();
        Cursor? cursor = Cursor.Current;

        // get the correctly translated bounds
        Rectangle translatedBounds = BehaviorService?.ControlRectInAdornerWindow(Control) ?? Rectangle.Empty;

        // create our glyph, and set its cursor appropriately
        ControlBodyGlyph? g = null;
        Control? parent = Control.Parent;

        if (parent is not null && _host is not null && _host.RootComponent != Component)
        {
            Rectangle parentRect = parent.RectangleToScreen(parent.ClientRectangle);
            Rectangle controlRect = Control.RectangleToScreen(Control.ClientRectangle);
            if (!parentRect.Contains(controlRect) && !parentRect.IntersectsWith(controlRect))
            {
                // Since the parent is completely clipping the control, the control cannot be a drop target, and
                // it will not get mouse messages. So we don't have to give the glyph a transparentbehavior
                // (default for ControlBodyGlyph). But we still would like to be able to move the control, so push
                // a MoveBehavior. If we didn't we wouldn't be able to move the control, since it won't get any
                // mouse messages.

                if (TryGetService(out ISelectionService? sel) && sel.GetComponentSelected(Control))
                {
                    g = new ControlBodyGlyph(translatedBounds, cursor, Control, MoveBehavior);
                }
                else if (cursor == Cursors.SizeAll)
                {
                    // If we get here, OnSetCursor could have set the cursor to SizeAll. But if we fall into this
                    // category, we don't have a MoveBehavior, so we don't want to show the SizeAll cursor. Let's
                    // make sure the cursor is set to the default cursor.
                    cursor = Cursors.Default;
                }
            }
        }

        // If null, we are not totally clipped by the parent
        g ??= new ControlBodyGlyph(translatedBounds, cursor, Control, this);

        return g;
    }

    internal ControlBodyGlyph GetControlGlyphInternal(GlyphSelectionType selectionType) => GetControlGlyph(selectionType);

    /// <summary>
    ///  Returns a collection of Glyph objects representing the selection borders and grab handles for a standard
    ///  control. Note that based on 'selectionType' the Glyphs returned will either: represent a fully resizeable
    ///  selection border with grab handles, a locked selection border, or a single 'hidden' selection Glyph.
    /// </summary>
    public virtual GlyphCollection GetGlyphs(GlyphSelectionType selectionType)
    {
        GlyphCollection glyphs = [];

        if (selectionType == GlyphSelectionType.NotSelected)
        {
            return glyphs;
        }

        if (BehaviorService is null)
        {
            throw new InvalidOperationException();
        }

        Rectangle translatedBounds = BehaviorService.ControlRectInAdornerWindow(Control);
        bool primarySelection = (selectionType == GlyphSelectionType.SelectedPrimary);
        SelectionRules rules = SelectionRules;

        if (Locked || (InheritanceAttribute == InheritanceAttribute.InheritedReadOnly))
        {
            // the lock glyph
            glyphs.Add(new LockedHandleGlyph(translatedBounds, primarySelection));

            // the four locked border glyphs
            glyphs.Add(new LockedBorderGlyph(translatedBounds, SelectionBorderGlyphType.Top));
            glyphs.Add(new LockedBorderGlyph(translatedBounds, SelectionBorderGlyphType.Bottom));
            glyphs.Add(new LockedBorderGlyph(translatedBounds, SelectionBorderGlyphType.Left));
            glyphs.Add(new LockedBorderGlyph(translatedBounds, SelectionBorderGlyphType.Right));
        }
        else if ((rules & SelectionRules.AllSizeable) == SelectionRules.None)
        {
            // the non-resizeable grab handle
            glyphs.Add(new NoResizeHandleGlyph(translatedBounds, rules, primarySelection, MoveBehavior));

            // the four resizeable border glyphs
            glyphs.Add(new NoResizeSelectionBorderGlyph(translatedBounds, rules, SelectionBorderGlyphType.Top, MoveBehavior));
            glyphs.Add(new NoResizeSelectionBorderGlyph(translatedBounds, rules, SelectionBorderGlyphType.Bottom, MoveBehavior));
            glyphs.Add(new NoResizeSelectionBorderGlyph(translatedBounds, rules, SelectionBorderGlyphType.Left, MoveBehavior));
            glyphs.Add(new NoResizeSelectionBorderGlyph(translatedBounds, rules, SelectionBorderGlyphType.Right, MoveBehavior));

            // enable the designeractionpanel for this control if it needs one
            if (TypeDescriptor.GetAttributes(Component).Contains(DesignTimeVisibleAttribute.Yes)
                && _behaviorService?.DesignerActionUI is { } designerActionUI)
            {
                Glyph? dapGlyph = designerActionUI.GetDesignerActionGlyph(Component);
                if (dapGlyph is not null)
                {
                    glyphs.Insert(0, dapGlyph); // we WANT to be in front of the other UI
                }
            }
        }
        else
        {
            // Grab handles
            if ((rules & SelectionRules.TopSizeable) != 0)
            {
                glyphs.Add(new GrabHandleGlyph(translatedBounds, GrabHandleGlyphType.MiddleTop, StandardBehavior, primarySelection));
                if ((rules & SelectionRules.LeftSizeable) != 0)
                {
                    glyphs.Add(new GrabHandleGlyph(translatedBounds, GrabHandleGlyphType.UpperLeft, StandardBehavior, primarySelection));
                }

                if ((rules & SelectionRules.RightSizeable) != 0)
                {
                    glyphs.Add(new GrabHandleGlyph(translatedBounds, GrabHandleGlyphType.UpperRight, StandardBehavior, primarySelection));
                }
            }

            if ((rules & SelectionRules.BottomSizeable) != 0)
            {
                glyphs.Add(new GrabHandleGlyph(translatedBounds, GrabHandleGlyphType.MiddleBottom, StandardBehavior, primarySelection));
                if ((rules & SelectionRules.LeftSizeable) != 0)
                {
                    glyphs.Add(new GrabHandleGlyph(translatedBounds, GrabHandleGlyphType.LowerLeft, StandardBehavior, primarySelection));
                }

                if ((rules & SelectionRules.RightSizeable) != 0)
                {
                    glyphs.Add(new GrabHandleGlyph(translatedBounds, GrabHandleGlyphType.LowerRight, StandardBehavior, primarySelection));
                }
            }

            if ((rules & SelectionRules.LeftSizeable) != 0)
            {
                glyphs.Add(new GrabHandleGlyph(translatedBounds, GrabHandleGlyphType.MiddleLeft, StandardBehavior, primarySelection));
            }

            if ((rules & SelectionRules.RightSizeable) != 0)
            {
                glyphs.Add(new GrabHandleGlyph(translatedBounds, GrabHandleGlyphType.MiddleRight, StandardBehavior, primarySelection));
            }

            // the four resizeable border glyphs
            glyphs.Add(new SelectionBorderGlyph(translatedBounds, rules, SelectionBorderGlyphType.Top, StandardBehavior));
            glyphs.Add(new SelectionBorderGlyph(translatedBounds, rules, SelectionBorderGlyphType.Bottom, StandardBehavior));
            glyphs.Add(new SelectionBorderGlyph(translatedBounds, rules, SelectionBorderGlyphType.Left, StandardBehavior));
            glyphs.Add(new SelectionBorderGlyph(translatedBounds, rules, SelectionBorderGlyphType.Right, StandardBehavior));

            // enable the designeractionpanel for this control if it needs one
            if (TypeDescriptor.GetAttributes(Component).Contains(DesignTimeVisibleAttribute.Yes)
                && _behaviorService?.DesignerActionUI is { } designerActionUI)
            {
                Glyph? dapGlyph = designerActionUI.GetDesignerActionGlyph(Component);
                if (dapGlyph is not null)
                {
                    glyphs.Insert(0, dapGlyph); // we WANT to be in front of the other UI
                }
            }
        }

        return glyphs;
    }

    /// <summary>
    ///  Demand creates the StandardBehavior related to this
    ///  ControlDesigner. This is used to associate the designer's
    ///  selection glyphs to a common Behavior (resize in this case).
    /// </summary>
    internal virtual Behavior.Behavior StandardBehavior => _resizeBehavior ??= new ResizeBehavior(Component.Site);

    internal virtual bool SerializePerformLayout => false;

    /// <summary>
    ///  Allows your component to support a design time user interface. A TabStrip control, for example, has a
    ///  design time user interface that allows the user to click the tabs to change tabs. To implement this,
    ///  TabStrip returns true whenever the given point is within its tabs.
    /// </summary>
    protected virtual bool GetHitTest(Point point) => false;

    /// <summary>
    ///  Hooks the children of the given control. We need to do this for child controls that are not in design
    ///  mode, which is the case for composite controls.
    /// </summary>
    protected void HookChildControls(Control firstChild)
    {
        foreach (Control child in firstChild.Controls)
        {
            if (child is null || _host is null || _host.GetDesigner(child) is ControlDesigner)
            {
                continue;
            }

            // No designer means we must replace the window target in this control.
            IWindowTarget oldTarget = child.WindowTarget;
            if (oldTarget is not ChildWindowTarget)
            {
                child.WindowTarget = new ChildWindowTarget(this, child, oldTarget);
                child.ControlAdded += OnControlAdded;
            }

            if (child.IsHandleCreated)
            {
                Application.OleRequired();
                PInvoke.RevokeDragDrop(child);
                HookChildHandles((HWND)child.Handle);
            }
            else
            {
                child.HandleCreated += OnChildHandleCreated;
            }

            // We only hook the children's children if there was no designer. We leave it up to the
            // designer to hook its own children.
            HookChildControls(child);
        }
    }

    private void OnChildHandleCreated(object? sender, EventArgs e)
    {
        Control? child = sender as Control;

        Debug.Assert(child is not null);

        if (child is not null)
        {
            Debug.Assert(child.IsHandleCreated);
            HookChildHandles((HWND)child.Handle);
        }
    }

    /// <summary>
    ///  Called by the host when we're first initialized.
    /// </summary>
    public override void Initialize(IComponent component)
    {
        // Visibility works as follows:  If the control's property is not actually set, then set our shadow to true.
        // Otherwise, grab the shadow value from the control directly and then set the control to be visible if it
        // is not the root component. Root components will be set to visible = true in their own time by the view.
        PropertyDescriptorCollection props = TypeDescriptor.GetProperties(component.GetType());
        PropertyDescriptor? visibleProp = props["Visible"];
        Visible = visibleProp is null
            || visibleProp.PropertyType != typeof(bool)
            || !visibleProp.ShouldSerializeValue(component)
            || (bool)visibleProp.GetValue(component)!;

        PropertyDescriptor? enabledProp = props["Enabled"];
        Enabled = enabledProp is null
            || enabledProp.PropertyType != typeof(bool)
            || !enabledProp.ShouldSerializeValue(component)
            || (bool)enabledProp.GetValue(component)!;

        base.Initialize(component);

        // And get other commonly used services.
        _host = GetService<IDesignerHost>();

        // This is to create the action in the DAP for this component if it requires docking/undocking logic
        AttributeCollection attributes = TypeDescriptor.GetAttributes(Component);
        DockingAttribute? dockingAttribute = (DockingAttribute?)attributes[typeof(DockingAttribute)];
        if (dockingAttribute is not null && dockingAttribute.DockingBehavior != DockingBehavior.Never)
        {
            // Create the action for this control
            _dockingAction = new DockingActionList(this);

            // Add our 'dock in parent' or 'undock in parent' action
            if (TryGetService(out DesignerActionService? designerActionService))
            {
                designerActionService.Add(Component, _dockingAction);
            }
        }

        // Hook up the property change notifications we need to track. One for data binding.
        // More for control add / remove notifications
        _dataBindingsCollectionChanged = DataBindingsCollectionChanged;
        Control.DataBindings.CollectionChanged += _dataBindingsCollectionChanged;

        Control.ControlAdded += OnControlAdded;
        Control.ControlRemoved += OnControlRemoved;
        Control.ParentChanged += OnParentChanged;

        Control.SizeChanged += OnSizeChanged;
        Control.LocationChanged += OnLocationChanged;

        // Replace the control's window target with our own. This allows us to hook messages.
        DesignerTarget = new DesignerWindowTarget(this);

        // If the handle has already been created for this control, invoke OnCreateHandle so we can hookup our
        // child control subclass.
        if (Control.IsHandleCreated)
        {
            OnCreateHandle();
        }

        // If we are an inherited control, notify our inheritance UI
        if (Inherited && _host is not null
            && _host.RootComponent != component
            && InheritanceAttribute is not null)
        {
            _inheritanceUI = GetService<InheritanceUI>();
            _inheritanceUI?.AddInheritedControl(Control, InheritanceAttribute.InheritanceLevel);
        }

        // When we drag one control from one form to another, we will end up here. In this case we do not want to
        // set the control to visible, so check ForceVisible.
        if ((_host is null || _host.RootComponent != component) && ForceVisible)
        {
            Control.Visible = true;
        }

        // Always make controls enabled, event inherited ones. Otherwise we won't be able to select them.
        Control.Enabled = true;

        // we move enabledchanged below the set to avoid any possible stack overflows. this can occur if the parent
        // is not enabled when we set enabled to true.
        Control.EnabledChanged += OnEnabledChanged;

        // And force some shadow properties that we change in the course of initializing the form.
        AllowDrop = Control.AllowDrop;
    }

    // This is a workaround to some problems with the ComponentCache that we should fix. When this is removed
    // remember to change ComponentCache's RemoveEntry method back to private (from internal).
    private void OnSizeChanged(object? sender, EventArgs e)
    {
        object component = Component;
        if (TryGetService(out ComponentCache? cache) && component is not null)
        {
            cache.RemoveEntry(component);
        }
    }

    private void OnLocationChanged(object? sender, EventArgs e)
    {
        object component = Component;
        if (TryGetService(out ComponentCache? cache) && component is not null)
        {
            cache.RemoveEntry(component);
        }
    }

    private void OnParentChanged(object? sender, EventArgs e)
    {
        if (Control.IsHandleCreated)
        {
            OnHandleChange();
        }
    }

    private void OnControlRemoved(object? sender, ControlEventArgs e)
    {
        if (e.Control is not null)
        {
            // No designer means we must replace the window target in this control.
            if (e.Control.WindowTarget is ChildWindowTarget oldTarget)
            {
                e.Control.WindowTarget = oldTarget.OldWindowTarget;
            }

            UnhookChildControls(e.Control);
        }
    }

    private void DataBindingsCollectionChanged(object? sender, CollectionChangeEventArgs e)
    {
        // It is possible to use the control designer with NON CONTROl types.
        if (Component is Control ctl)
        {
            if (ctl.DataBindings.Count == 0 && _removalNotificationHooked)
            {
                // Remove the notification for the ComponentRemoved event
                if (TryGetService(out IComponentChangeService? componentChangeService))
                {
                    componentChangeService.ComponentRemoved -= DataSource_ComponentRemoved;
                }

                _removalNotificationHooked = false;
            }
            else if (ctl.DataBindings.Count > 0 && !_removalNotificationHooked)
            {
                // Add the notification for the ComponentRemoved event
                if (TryGetService(out IComponentChangeService? componentChangeService))
                {
                    componentChangeService.ComponentRemoved += DataSource_ComponentRemoved;
                }

                _removalNotificationHooked = true;
            }
        }
    }

    private void OnEnabledChanged(object? sender, EventArgs e)
    {
        if (!_enabledchangerecursionguard)
        {
            _enabledchangerecursionguard = true;

            try
            {
                Control.Enabled = true;
            }
            finally
            {
                _enabledchangerecursionguard = false;
            }
        }
    }

    /// <summary>
    ///  Accessor for AllowDrop. Since we often turn this on, we shadow it so it doesn't show up to the user.
    /// </summary>
    private bool AllowDrop
    {
        get => (bool)ShadowProperties[nameof(AllowDrop)]!;
        set => ShadowProperties[nameof(AllowDrop)] = value;
    }

    /// <summary>
    ///  Accessor method for the enabled property on control. We shadow this property at design time.
    /// </summary>
    private bool Enabled
    {
        get => (bool)ShadowProperties[nameof(Enabled)]!;
        set => ShadowProperties[nameof(Enabled)] = value;
    }

    private bool Visible
    {
        get => (bool)ShadowProperties[nameof(Visible)]!;
        set => ShadowProperties[nameof(Visible)] = value;
    }

    /// <summary>
    ///  ControlDesigner overrides this method to handle after-drop cases.
    /// </summary>
    public override void InitializeExistingComponent(IDictionary? defaultValues)
    {
        base.InitializeExistingComponent(defaultValues);

        // unhook any sited children that got ChildWindowTargets
        foreach (Control control in Control.Controls)
        {
            if (control is not null)
            {
                ISite? site = control.Site;
                if (site is not null && control.WindowTarget is ChildWindowTarget target)
                {
                    control.WindowTarget = target.OldWindowTarget;
                }
            }
        }
    }

    /// <summary>
    ///  ControlDesigner overrides this method. It will look at the default property for the control and,
    ///  if it is of type string, it will set this property's value to the name of the component. It only does
    ///  this if the designer has been configured with this option in the options service. This method also
    ///  connects the control to its parent and positions it. If you override this method, you should always
    ///  call base.
    /// </summary>
    public override void InitializeNewComponent(IDictionary? defaultValues)
    {
        ISite? site = Component.Site;
        if (site is not null)
        {
            PropertyDescriptor? textProp = TypeDescriptor.GetProperties(Component)["Text"];
            if (textProp is not null && textProp.PropertyType == typeof(string) && !textProp.IsReadOnly && textProp.IsBrowsable)
            {
                textProp.SetValue(Component, site.Name);
            }
        }

        if (defaultValues is not null && defaultValues["Parent"] is IComponent parent
            && TryGetService(out IDesignerHost? host))
        {
            if (host.GetDesigner(parent) is ParentControlDesigner parentDesigner)
            {
                parentDesigner.AddControl(Control, defaultValues);
            }

            if (parent is Control parentControl)
            {
                // Some containers are docked differently (instead of DockStyle.None) when they are added through the designer
                AttributeCollection attributes = TypeDescriptor.GetAttributes(Component);
                DockingAttribute? dockingAttribute = (DockingAttribute?)attributes[typeof(DockingAttribute)];

                if (dockingAttribute is not null && dockingAttribute.DockingBehavior != DockingBehavior.Never
                    && dockingAttribute.DockingBehavior == DockingBehavior.AutoDock)
                {
                    bool onlyNonDockedChild = true;
                    foreach (Control c in parentControl.Controls)
                    {
                        if (c != Control && c.Dock == DockStyle.None)
                        {
                            onlyNonDockedChild = false;
                            break;
                        }
                    }

                    if (onlyNonDockedChild)
                    {
                        PropertyDescriptor? dockProp = TypeDescriptor.GetProperties(Component)["Dock"];
                        if (dockProp is not null && dockProp.IsBrowsable)
                        {
                            dockProp.SetValue(Component, DockStyle.Fill);
                        }
                    }
                }
            }
        }

        base.InitializeNewComponent(defaultValues);
    }

    /// <summary>
    ///  Called when the designer is initialized. This allows the designer to provide some meaningful default
    ///  values in the component. The default implementation of this sets the components default property to
    ///  it's name, if that property is a string.
    /// </summary>
    [Obsolete("This method has been deprecated. Use InitializeNewComponent instead.  https://go.microsoft.com/fwlink/?linkid=14202")]
    public override void OnSetComponentDefaults()
    {
        ISite? site = Component.Site;
        if (site is not null)
        {
            PropertyDescriptor? textProp = TypeDescriptor.GetProperties(Component)["Text"];
            if (textProp is not null && textProp.IsBrowsable)
            {
                textProp.SetValue(Component, site.Name);
            }
        }
    }

    /// <summary>
    ///  Called when the context menu should be displayed
    /// </summary>
    protected virtual void OnContextMenu(int x, int y) => ShowContextMenu(x, y);

    /// <summary>
    ///  This is called immediately after the control handle has been created.
    /// </summary>
    protected virtual void OnCreateHandle()
    {
        OnHandleChange();
        if (_revokeDragDrop)
        {
            PInvoke.RevokeDragDrop(Control);
        }
    }

    /// <summary>
    ///  Called when a drag-drop operation enters the control designer view
    /// </summary>
    protected virtual void OnDragEnter(DragEventArgs de)
    {
        // unhook our events - we don't want to create an infinite loop.
        Control control = Control;
        DragEventHandler handler = new(OnDragEnter);
        control.DragEnter -= handler;
        ((IDropTarget)Control).OnDragEnter(de);
        control.DragEnter += handler;
    }

    /// <summary>
    ///  Called to cleanup a drag and drop operation.
    /// </summary>
    protected virtual void OnDragComplete(DragEventArgs de)
    {
        // default implementation - does nothing.
    }

    /// <summary>
    ///  Called when a drag drop object is dropped onto the control designer view
    /// </summary>
    protected virtual void OnDragDrop(DragEventArgs de)
    {
        // unhook our events - we don't want to create an infinite loop.
        Control control = Control;
        DragEventHandler handler = new(OnDragDrop);
        control.DragDrop -= handler;
        ((IDropTarget)Control).OnDragDrop(de);
        control.DragDrop += handler;
        OnDragComplete(de);
    }

    /// <summary>
    ///  Called when a drag-drop operation leaves the control designer view
    /// </summary>
    protected virtual void OnDragLeave(EventArgs e)
    {
        // unhook our events - we don't want to create an infinite loop.
        Control control = Control;
        EventHandler handler = new(OnDragLeave);
        control.DragLeave -= handler;
        ((IDropTarget)Control).OnDragLeave(e);
        control.DragLeave += handler;
    }

    /// <summary>
    ///  Called when a drag drop object is dragged over the control designer view
    /// </summary>
    protected virtual void OnDragOver(DragEventArgs de)
    {
        // unhook our events - we don't want to create an infinite loop.
        Control control = Control;
        DragEventHandler handler = new(OnDragOver);
        control.DragOver -= handler;
        ((IDropTarget)Control).OnDragOver(de);
        control.DragOver += handler;
    }

    /// <summary>
    ///  Event handler for our GiveFeedback event, which is called when a drag operation is in progress.
    ///  The host will call us with this when an OLE drag event happens.
    /// </summary>
    protected virtual void OnGiveFeedback(GiveFeedbackEventArgs e)
    {
    }

    /// <summary>
    ///  Called in response to the left mouse button being pressed on a component.
    ///  It ensures that the component is selected.
    /// </summary>
    protected virtual void OnMouseDragBegin(int x, int y)
    {
        // Ignore another mouse down if we are already in a drag.
        if (BehaviorService is null && _mouseDragLast != InvalidPoint)
        {
            return;
        }

        _mouseDragLast = new Point(x, y);
        _ctrlSelect = (Control.ModifierKeys & Keys.Control) != 0;

<<<<<<< HEAD
        // If the CTRL key isn't down, select this component, otherwise, we wait until the mouse up.
        // Make sure the component is selected.
        if (!_ctrlSelect && TryGetService<ISelectionService>(out ISelectionService? selectionService))
=======
        // If the CTRL key isn't down, select this component, otherwise, we wait until the mouse up. Make sure the component is selected
        if (!_ctrlSelect && TryGetService(out ISelectionService? selectionService))
>>>>>>> 939a56a5
        {
            selectionService.SetSelectedComponents(new object[] { Component }, SelectionTypes.Primary);
        }

        Control.Capture = true;
    }

    /// <summary>
    ///  Called at the end of a drag operation. This either commits or rolls back the drag.
    /// </summary>
    protected virtual void OnMouseDragEnd(bool cancel)
    {
        _mouseDragLast = InvalidPoint;
        Control.Capture = false;

        if (!_mouseDragMoved)
        {
            // ParentControlDesigner.Dispose depends on cancel having this behavior.
            if (!cancel)
            {
                ISelectionService? selectionService = GetService<ISelectionService>();
                bool shiftSelect = (Control.ModifierKeys & Keys.Shift) != 0;
                if (!shiftSelect &&
                    (_ctrlSelect
                        || (selectionService is not null && !selectionService.GetComponentSelected(Component))))
                {
                    selectionService?.SetSelectedComponents(new object[] { Component }, SelectionTypes.Primary);
                    _ctrlSelect = false;
                }
            }

            return;
        }

        _mouseDragMoved = false;
        _ctrlSelect = false;

        // And now finish the drag.
        if (BehaviorService is not null && BehaviorService.Dragging && cancel)
        {
            BehaviorService.CancelDrag = true;
        }

        // Leave this here in case we are doing a ComponentTray drag
        _selectionUIService ??= GetService<ISelectionUIService>();

        if (_selectionUIService is null)
        {
            return;
        }

        // We must check to ensure that UI service is still in drag mode. It is possible that the user hit escape,
        // which will cancel drag mode.
        if (_selectionUIService.Dragging)
        {
            _selectionUIService.EndDrag(cancel);
        }
    }

    /// <summary>
    ///  Called for each movement of the mouse. This will check to see if a drag operation is in progress. If so,
    ///  it will pass the updated drag dimensions on to the selection UI service.
    /// </summary>
    protected virtual void OnMouseDragMove(int x, int y)
    {
        if (!_mouseDragMoved)
        {
            Size minDrag = SystemInformation.DragSize;
            Size minDblClick = SystemInformation.DoubleClickSize;
            minDrag.Width = Math.Max(minDrag.Width, minDblClick.Width);
            minDrag.Height = Math.Max(minDrag.Height, minDblClick.Height);

            // we have to make sure the mouse moved farther than the minimum drag distance before we actually start the drag
            if (_mouseDragLast == InvalidPoint ||
                (Math.Abs(_mouseDragLast.X - x) < minDrag.Width &&
                 Math.Abs(_mouseDragLast.Y - y) < minDrag.Height))
            {
                return;
            }
            else
            {
                _mouseDragMoved = true;

                // we're on the move, so we're not in a ctrlSelect
                _ctrlSelect = false;
            }
        }

        // Make sure the component is selected
        // But only select it if it is not already the primary selection, and we want to toggle the current primary selection.
        if (TryGetService(out ISelectionService? selectionService) && !Component.Equals(selectionService.PrimarySelection))
        {
            selectionService.SetSelectedComponents(new object[] { Component }, SelectionTypes.Primary | SelectionTypes.Toggle);
        }

        if (BehaviorService is not null && selectionService is not null)
        {
            // create our list of controls-to-drag
            List<IComponent> dragControls = [];
            ICollection selComps = selectionService.GetSelectedComponents();

            // must identify a required parent to avoid dragging mixes of children
            Control? requiredParent = null;
            foreach (IComponent comp in selComps)
            {
                if (comp is Control control)
                {
                    if (requiredParent is null)
                    {
                        requiredParent = control.Parent;
                    }
                    else if (!requiredParent.Equals(control.Parent))
                    {
                        continue; // mixed selection of different parents - don't add this
                    }

                    if (_host?.GetDesigner(comp) is ControlDesigner des && (des.SelectionRules & SelectionRules.Moveable) != 0)
                    {
                        dragControls.Add(comp);
                    }
                }
            }

            // if we have controls-to-drag, create our new behavior and start the drag/drop operation
            if (dragControls.Count > 0)
            {
                using Graphics adornerGraphics = BehaviorService.AdornerWindowGraphics;
                DropSourceBehavior dsb = new(dragControls, Control.Parent, _mouseDragLast);
                BehaviorService.DoDragDrop(dsb);
            }
        }

        _mouseDragLast = InvalidPoint;
        _mouseDragMoved = false;
    }

    /// <summary>
    ///  Called when the mouse first enters the control. This is forwarded to the parent designer to enable the
    ///  container selector.
    /// </summary>
    protected virtual void OnMouseEnter()
    {
        Control ctl = Control;
        Control? parent = ctl;
        object? parentDesigner = null;

        while (parentDesigner is null && parent is not null)
        {
            parent = parent.Parent;
            if (parent is not null)
            {
                object? designer = _host?.GetDesigner(parent);
                if (designer != this)
                {
                    parentDesigner = designer;
                }
            }
        }

        if (parentDesigner is ControlDesigner cd)
        {
            cd.OnMouseEnter();
        }
    }

    /// <summary>
    ///  Called after the mouse hovers over the control. This is forwarded to the parent designer to enable the
    ///  container selector.
    /// </summary>
    protected virtual void OnMouseHover()
    {
        Control ctl = Control;
        Control? parent = ctl;
        object? parentDesigner = null;

        while (parentDesigner is null && parent is not null)
        {
            parent = parent.Parent;
            if (parent is not null)
            {
                object? designer = _host?.GetDesigner(parent);
                if (designer != this)
                {
                    parentDesigner = designer;
                }
            }
        }

        if (parentDesigner is ControlDesigner cd)
        {
            cd.OnMouseHover();
        }
    }

    /// <summary>
    ///  Called when the mouse first enters the control. This is forwarded to the parent designer to enable the
    ///  container selector.
    /// </summary>
    protected virtual void OnMouseLeave()
    {
        Control ctl = Control;
        Control? parent = ctl;
        object? parentDesigner = null;

        while (parentDesigner is null && parent is not null)
        {
            parent = parent.Parent;
            if (parent is not null)
            {
                object? designer = _host?.GetDesigner(parent);
                if (designer != this)
                {
                    parentDesigner = designer;
                }
            }
        }

        if (parentDesigner is ControlDesigner cd)
        {
            cd.OnMouseLeave();
        }
    }

    /// <summary>
    ///  Called when the control we're designing has finished painting. This method gives the designer a chance
    ///  to paint any additional adornments on top of the control.
    /// </summary>
    protected virtual void OnPaintAdornments(PaintEventArgs pe)
    {
        // If this control is being inherited, paint it
        if (_inheritanceUI is not null && pe.ClipRectangle.IntersectsWith(InheritanceUI.InheritanceGlyphRectangle))
        {
            pe.Graphics.DrawImage(InheritanceUI.InheritanceGlyph, 0, 0);
        }
    }

    /// <summary>
    ///  Called each time the cursor needs to be set.
    /// </summary>
    /// <remarks>
    ///  <para>
    ///   The ControlDesigner behavior here will set the cursor to one of three things:
    ///  </para>
    ///  <list type="number">
    ///   <item>
    ///    <description>
    ///     If the toolbox service has a tool selected, it will allow the toolbox service to set the cursor.
    ///    </description>
    ///   </item>
    ///   <item>
    ///    <description>
    ///     If the selection UI service shows a locked selection, or if there is no location property on the
    ///     control, then the default arrow will be set. Otherwise, the four headed arrow will be set to indicate that
    ///     the component can be clicked and moved.
    ///    </description>
    ///   </item>
    ///   <item>
    ///    <description>
    ///     If the user is currently dragging a component, the crosshair cursor will be used instead of the four
    ///     headed arrow.
    ///    </description>
    ///   </item>
    ///  </list>
    /// </remarks>
    protected virtual void OnSetCursor()
    {
        if (Control.Dock != DockStyle.None)
        {
            Cursor.Current = Cursors.Default;
            return;
        }

        _toolboxService ??= GetService<IToolboxService>();

        if (_toolboxService is not null && _toolboxService.SetCursor())
        {
            return;
        }

        if (!_locationChecked)
        {
            _locationChecked = true;
            try
            {
                _hasLocation = TypeDescriptor.GetProperties(Component)["Location"] is not null;
            }
            catch
            {
            }
        }

        if (!_hasLocation)
        {
            Cursor.Current = Cursors.Default;
            return;
        }

        if (Locked)
        {
            Cursor.Current = Cursors.Default;
            return;
        }

        Cursor.Current = Cursors.SizeAll;
    }

    /// <summary>
    ///  Allows a designer to filter the set of properties the component it is designing will expose through the
    ///  TypeDescriptor object. This method is called immediately before its corresponding "Post" method. If you
    ///  are overriding this method you should call the base implementation before you perform your own filtering.
    /// </summary>
    protected override void PreFilterProperties(IDictionary properties)
    {
        base.PreFilterProperties(properties);

        // Handle shadowed properties
        string[] shadowProps = ["Visible", "Enabled", "AllowDrop", "Location", "Name"];

        for (int i = 0; i < shadowProps.Length; i++)
        {
            if (properties[shadowProps[i]] is PropertyDescriptor prop)
            {
                properties[shadowProps[i]] = TypeDescriptor.CreateProperty(typeof(ControlDesigner), prop, []);
            }
        }

        // replace this one separately because it is of a different type (DesignerControlCollection) than the
        // original property (ControlCollection)
        if (properties["Controls"] is PropertyDescriptor controlsProp)
        {
            Attribute[] attrs = new Attribute[controlsProp.Attributes.Count];
            controlsProp.Attributes.CopyTo(attrs, 0);
            properties["Controls"] = TypeDescriptor.CreateProperty(
                typeof(ControlDesigner),
                "Controls",
                typeof(DesignerControlCollection),
                attrs);
        }

        if (properties["Size"] is PropertyDescriptor sizeProp)
        {
            properties["Size"] = new CanResetSizePropertyDescriptor(sizeProp);
        }

        // Now we add our own design time properties.
        properties["Locked"] = TypeDescriptor.CreateProperty(
            typeof(ControlDesigner),
            "Locked",
            typeof(bool),
            new DefaultValueAttribute(false),
            BrowsableAttribute.Yes,
            CategoryAttribute.Design,
            DesignOnlyAttribute.Yes,
            new SRDescriptionAttribute(SR.lockedDescr));
    }

    /// <summary>
    ///  Hooks the children of the given control. We need to do this for child controls that are not in design
    ///  mode, which is the case for composite controls.
    /// </summary>
    protected void UnhookChildControls(Control firstChild)
    {
        _host ??= GetService<IDesignerHost>();

        foreach (Control child in firstChild.Controls)
        {
            IWindowTarget? oldTarget = null;
            if (child is not null)
            {
                // No, no designer means we must replace the window target in this control.
                oldTarget = child.WindowTarget;
                if (oldTarget is ChildWindowTarget target)
                {
                    child.WindowTarget = target.OldWindowTarget;
                }

                if (oldTarget is not DesignerWindowTarget)
                {
                    UnhookChildControls(child);
                }
            }
        }
    }

    /// <summary>
    ///  This method should be called by the extending designer for each message the control would normally
    ///  receive. This allows the designer to pre-process messages before allowing them to be routed to the control.
    /// </summary>
    protected virtual unsafe void WndProc(ref Message m)
    {
        IMouseHandler? mouseHandler = null;

        // We look at WM_NCHITTEST to determine if the mouse is in a live region of the control
        if (m.MsgInternal == PInvokeCore.WM_NCHITTEST && !_inHitTest)
        {
            _inHitTest = true;
            Point pt = PARAM.ToPoint(m.LParamInternal);
            try
            {
                _liveRegion = GetHitTest(pt);
            }
            catch (Exception e)
            {
                _liveRegion = false;
                if (e.IsCriticalException())
                {
                    throw;
                }
            }

            _inHitTest = false;
        }

        // Check to see if the mouse is in a live region of the control and that the context key is not being fired
        bool isContextKey = m.MsgInternal == PInvokeCore.WM_CONTEXTMENU;
        if (_liveRegion && (IsMouseMessage(m.MsgInternal) || isContextKey))
        {
            // The ActiveX DataGrid control brings up a context menu on right mouse down when it is in edit mode.
            // And, when we generate a WM_CONTEXTMENU message later, it calls DefWndProc() which by default calls
            // the parent (formdesigner). The FormDesigner then brings up the AxHost context menu. This code
            // causes recursive WM_CONTEXTMENU messages to be ignored till we return from the live region message.
            if (m.MsgInternal == PInvokeCore.WM_CONTEXTMENU)
            {
                Debug.Assert(!s_inContextMenu, "Recursively hitting live region for context menu!!!");
                s_inContextMenu = true;
            }

            try
            {
                DefWndProc(ref m);
            }
            finally
            {
                if (m.MsgInternal == PInvokeCore.WM_CONTEXTMENU)
                {
                    s_inContextMenu = false;
                }

                if (m.MsgInternal == PInvokeCore.WM_LBUTTONUP)
                {
                    // terminate the drag. TabControl loses shortcut menu options after adding ActiveX control.
                    OnMouseDragEnd(true);
                }
            }

            return;
        }

        // Get the x and y coordinates of the mouse message
        Point location = default;

        // Look for a mouse handler.
        // CONSIDER - I really don't like this one bit. We need a
        //          : centralized handler so we can do a global override for the tab order
        //          : UI, but the designer is a natural fit for an object oriented UI.
        if ((m.MsgInternal >= PInvokeCore.WM_MOUSEFIRST && m.MsgInternal <= PInvokeCore.WM_MOUSELAST)
            || (m.MsgInternal >= PInvokeCore.WM_NCMOUSEMOVE && m.MsgInternal <= PInvokeCore.WM_NCMBUTTONDBLCLK)
            || m.MsgInternal == PInvokeCore.WM_SETCURSOR)
        {
            _eventService ??= GetService<IEventHandlerService>();

            if (_eventService is not null)
            {
                mouseHandler = (IMouseHandler?)_eventService.GetHandler(typeof(IMouseHandler));
            }
        }

        if (m.MsgInternal >= PInvokeCore.WM_MOUSEFIRST && m.MsgInternal <= PInvokeCore.WM_MOUSELAST)
        {
            location = PARAM.ToPoint(m.LParamInternal);
            PInvoke.MapWindowPoints(m, (HWND)default, ref location);
        }
        else if (m.MsgInternal >= PInvokeCore.WM_NCMOUSEMOVE && m.MsgInternal <= PInvokeCore.WM_NCMBUTTONDBLCLK)
        {
            location = PARAM.ToPoint(m.LParamInternal);
        }

        // This is implemented on the base designer for UI activation support. We call it so that we can support
        // UI activation.
        MouseButtons button = MouseButtons.None;
        switch (m.MsgInternal)
        {
            case PInvokeCore.WM_CREATE:
                DefWndProc(ref m);

                // Only call OnCreateHandle if this is our OWN window handle -- the designer window procs are
                // re-entered for child controls.
                if (m.HWnd == Control.Handle)
                {
                    OnCreateHandle();
                }

                break;

            case PInvokeCore.WM_GETOBJECT:
                if (m.LParamInternal == (int)OBJECT_IDENTIFIER.OBJID_CLIENT)
                {
                    m.ResultInternal = AccessibilityObject?.GetLRESULT(m.WParamInternal) ?? default;
                }
                else
                {
                    // m.lparam != OBJID_CLIENT, so do default message processing.
                    DefWndProc(ref m);
                }

                break;

            case PInvokeCore.WM_MBUTTONDOWN:
            case PInvokeCore.WM_MBUTTONUP:
            case PInvokeCore.WM_MBUTTONDBLCLK:
            case PInvokeCore.WM_NCMOUSEHOVER:
            case PInvokeCore.WM_NCMOUSELEAVE:
            case PInvokeCore.WM_MOUSEWHEEL:
            case PInvokeCore.WM_NCMBUTTONDOWN:
            case PInvokeCore.WM_NCMBUTTONUP:
            case PInvokeCore.WM_NCMBUTTONDBLCLK:
                // We intentionally eat these messages.
                break;
            case PInvokeCore.WM_MOUSEHOVER:
                if (mouseHandler is not null)
                {
                    mouseHandler.OnMouseHover(Component);
                }
                else
                {
                    OnMouseHover();
                }

                break;
            case PInvokeCore.WM_MOUSELEAVE:
                OnMouseLeave();
                BaseWndProc(ref m);
                break;
            case PInvokeCore.WM_NCLBUTTONDBLCLK:
            case PInvokeCore.WM_LBUTTONDBLCLK:
            case PInvokeCore.WM_NCRBUTTONDBLCLK:
            case PInvokeCore.WM_RBUTTONDBLCLK:
                button = m.MsgInternal == PInvokeCore.WM_NCRBUTTONDBLCLK || m.MsgInternal == PInvokeCore.WM_RBUTTONDBLCLK
                    ? MouseButtons.Right
                    : MouseButtons.Left;

                if (button == MouseButtons.Left)
                {
                    // We handle doubleclick messages, and we also process our own simulated double clicks for
                    // controls that don't specify CS_WANTDBLCLKS.
                    if (mouseHandler is not null)
                    {
                        mouseHandler.OnMouseDoubleClick(Component);
                    }
                    else
                    {
                        OnMouseDoubleClick();
                    }
                }

                break;
            case PInvokeCore.WM_NCLBUTTONDOWN:
            case PInvokeCore.WM_LBUTTONDOWN:
            case PInvokeCore.WM_NCRBUTTONDOWN:
            case PInvokeCore.WM_RBUTTONDOWN:
                button = m.MsgInternal == PInvokeCore.WM_NCRBUTTONDOWN || m.MsgInternal == PInvokeCore.WM_RBUTTONDOWN
                    ? MouseButtons.Right
                    : MouseButtons.Left;

                // We don't really want the focus, but we want to focus the designer. Below we handle WM_SETFOCUS
                // and do the right thing.
                PInvokeCore.SendMessage(Control, PInvokeCore.WM_SETFOCUS);

                // We simulate doubleclick for things that don't...
                if (button == MouseButtons.Left && IsDoubleClick(location.X, location.Y))
                {
                    if (mouseHandler is not null)
                    {
                        mouseHandler.OnMouseDoubleClick(Component);
                    }
                    else
                    {
                        OnMouseDoubleClick();
                    }
                }
                else
                {
                    _toolPassThrough = false;
                    if (!EnableDragRect && button == MouseButtons.Left)
                    {
                        _toolboxService ??= GetService<IToolboxService>();

                        if (_toolboxService?.GetSelectedToolboxItem(GetService<IDesignerHost>()) is not null)
                        {
                            // There is a tool to be dragged, so set passthrough and pass to the parent.
                            _toolPassThrough = true;
                        }
                    }
                    else
                    {
                        _toolPassThrough = false;
                    }

                    if (_toolPassThrough && Control.Parent is not null)
                    {
                        PInvokeCore.SendMessage(
                            Control.Parent,
                            m.MsgInternal,
                            m.WParamInternal,
                            GetParentPointFromLparam(m.LParamInternal));
                        return;
                    }

                    if (mouseHandler is not null)
                    {
                        mouseHandler.OnMouseDown(Component, button, location.X, location.Y);
                    }
                    else if (button == MouseButtons.Left)
                    {
                        OnMouseDragBegin(location.X, location.Y);
                    }
                    else if (button == MouseButtons.Right)
                    {
                        GetService<ISelectionService>()?.SetSelectedComponents(
                            new object[] { Component },
                            SelectionTypes.Primary);
                    }

                    _lastMoveScreenX = location.X;
                    _lastMoveScreenY = location.Y;
                }

                break;

            case PInvokeCore.WM_NCMOUSEMOVE:
            case PInvokeCore.WM_MOUSEMOVE:
                if (((MODIFIERKEYS_FLAGS)(nint)m.WParamInternal).HasFlag(MODIFIERKEYS_FLAGS.MK_LBUTTON))
                {
                    button = MouseButtons.Left;
                }
                else if (((MODIFIERKEYS_FLAGS)(nint)m.WParamInternal).HasFlag(MODIFIERKEYS_FLAGS.MK_RBUTTON))
                {
                    button = MouseButtons.Right;
                    _toolPassThrough = false;
                }
                else
                {
                    _toolPassThrough = false;
                }

                if (_lastMoveScreenX != location.X || _lastMoveScreenY != location.Y)
                {
                    if (_toolPassThrough && Control.Parent is not null)
                    {
                        PInvokeCore.SendMessage(
                            Control.Parent,
                            m.MsgInternal,
                            m.WParamInternal,
                            GetParentPointFromLparam(m.LParamInternal));
                        return;
                    }

                    if (mouseHandler is not null)
                    {
                        mouseHandler.OnMouseMove(Component, location.X, location.Y);
                    }
                    else if (button == MouseButtons.Left)
                    {
                        OnMouseDragMove(location.X, location.Y);
                    }
                }

                _lastMoveScreenX = location.X;
                _lastMoveScreenY = location.Y;

                // We eat WM_NCMOUSEMOVE messages, since we don't want the non-client area/ of design time
                // controls to repaint on mouse move.
                if (m.MsgInternal == PInvokeCore.WM_MOUSEMOVE)
                {
                    BaseWndProc(ref m);
                }

                break;
            case PInvokeCore.WM_NCLBUTTONUP:
            case PInvokeCore.WM_LBUTTONUP:
            case PInvokeCore.WM_NCRBUTTONUP:
            case PInvokeCore.WM_RBUTTONUP:
                // This is implemented on the base designer for UI activation support.
                button = m.MsgInternal == PInvokeCore.WM_NCRBUTTONUP || m.MsgInternal == PInvokeCore.WM_RBUTTONUP
                    ? MouseButtons.Right
                    : MouseButtons.Left;

                // And terminate the drag.
                if (mouseHandler is not null)
                {
                    mouseHandler.OnMouseUp(Component, button);
                }
                else
                {
                    if (_toolPassThrough && Control.Parent is not null)
                    {
                        PInvokeCore.SendMessage(
                            Control.Parent,
                            m.MsgInternal,
                            m.WParamInternal,
                            GetParentPointFromLparam(m.LParamInternal));
                        _toolPassThrough = false;
                        return;
                    }

                    if (button == MouseButtons.Left)
                    {
                        OnMouseDragEnd(false);
                    }
                }

                // clear any pass through.
                _toolPassThrough = false;
                BaseWndProc(ref m);
                break;
            case PInvokeCore.WM_PRINTCLIENT:
                {
                    using Graphics g = Graphics.FromHdc((HDC)m.WParamInternal);
                    using PaintEventArgs e = new(g, Control.ClientRectangle);
                    DefWndProc(ref m);
                    OnPaintAdornments(e);
                }

                break;
            case PInvokeCore.WM_PAINT:
                {
#if FEATURE_OLEDRAGDROPHANDLER
                    if (OleDragDropHandler.FreezePainting)
                    {
                        User32.ValidateRect(m.HWnd, null);
                        break;
                    }
#endif

                    if (Control is null)
                    {
                        break;
                    }

                    // First, save off the update region and call our base class.

                    RECT clip = default;
                    using var hrgn = new RegionScope(0, 0, 0, 0);
                    PInvoke.GetUpdateRgn(m.HWND, hrgn, false);
                    PInvoke.GetUpdateRect(m.HWND, &clip, false);
                    using Region region = hrgn.ToRegion();

                    // Call the base class to do its own painting.
                    if (_thrownException is null)
                    {
                        DefWndProc(ref m);
                    }

                    // Now do our own painting.
                    using Graphics graphics = Graphics.FromHwnd(m.HWnd);

                    if (m.HWnd != Control.Handle)
                    {
                        // Re-map the clip rect we pass to the paint event args to our child coordinates.
                        Point point = default;
                        PInvoke.MapWindowPoints(m.HWND, Control, ref point);
                        graphics.TranslateTransform(-point.X, -point.Y);
                        PInvoke.MapWindowPoints(m.HWND, Control, ref clip);
                    }

                    Rectangle paintRect = clip;
                    using PaintEventArgs pevent = new(graphics, paintRect);

                    graphics.Clip = region;
                    if (_thrownException is null)
                    {
                        OnPaintAdornments(pevent);
                    }
                    else
                    {
                        using BeginPaintScope scope = new(m.HWND);
                        PaintException(pevent, _thrownException);
                    }

                    if (OverlayService is not null)
                    {
                        // This will allow any Glyphs to re-paint after this control and its designer has painted
                        paintRect.Location = Control.PointToScreen(paintRect.Location);
                        OverlayService.InvalidateOverlays(paintRect);
                    }

                    break;
                }

            case PInvokeCore.WM_NCPAINT:
            case PInvokeCore.WM_NCACTIVATE:
                if (m.Msg == (int)PInvokeCore.WM_NCACTIVATE)
                {
                    DefWndProc(ref m);
                }
                else if (_thrownException is null)
                {
                    DefWndProc(ref m);
                }

                // For some reason we don't always get an NCPAINT with the WM_NCACTIVATE usually this repros with
                // themes on.... this can happen when someone calls RedrawWindow without the flags to send an
                // NCPAINT. So that we don't double process this event, our calls to redraw window should not have
                // RDW_ERASENOW | RDW_UPDATENOW.
                if (OverlayService is not null)
                {
                    if (Control is not null && Control.Size != Control.ClientSize && Control.Parent is { } parent)
                    {
                        // we have a non-client region to invalidate
                        Rectangle controlScreenBounds = new(parent.PointToScreen(Control.Location), Control.Size);
                        Rectangle clientAreaScreenBounds = new(Control.PointToScreen(Point.Empty), Control.ClientSize);

                        using Region nonClient = new(controlScreenBounds);
                        nonClient.Exclude(clientAreaScreenBounds);
                        OverlayService.InvalidateOverlays(nonClient);
                    }
                }

                break;

            case PInvokeCore.WM_SETCURSOR:
                // We always handle setting the cursor ourselves.

                if (_liveRegion)
                {
                    DefWndProc(ref m);
                    break;
                }

                if (mouseHandler is not null)
                {
                    mouseHandler.OnSetCursor(Component);
                }
                else
                {
                    OnSetCursor();
                }

                break;
            case PInvokeCore.WM_SIZE:
                if (_thrownException is not null)
                {
                    Control.Invalidate();
                }

                DefWndProc(ref m);
                break;
            case PInvokeCore.WM_CANCELMODE:
                // When we get cancelmode (i.e. you tabbed away to another window) then we want to cancel any
                // pending drag operation!
                OnMouseDragEnd(true);
                DefWndProc(ref m);
                break;
            case PInvokeCore.WM_SETFOCUS:
                // We eat the focus unless the target is a ToolStrip edit node (TransparentToolStrip). If we eat
                // the focus in that case, the Windows Narrator won't follow navigation via the keyboard.
                // NB:  "ToolStrip" is a bit of a misnomer here, because the ToolStripTemplateNode is also used
                // for MenuStrip, StatusStrip, etc...
                // if (Control.FromHandle(m.HWnd) is ToolStripTemplateNode.TransparentToolStrip)
                // {
                //    DefWndProc(ref m);
                // }
                // else
                if (_host is not null && _host.RootComponent is not null && _host.GetDesigner(_host.RootComponent) is IRootDesigner rd)
                {
                    ViewTechnology[] techs = rd.SupportedTechnologies;
                    if (techs.Length > 0)
                    {
                        if (rd.GetView(techs[0]) is Control view)
                        {
                            view.Focus();
                        }
                    }
                }

                break;
            case PInvokeCore.WM_CONTEXTMENU:
                if (s_inContextMenu)
                {
                    break;
                }

                // We handle this in addition to a right mouse button. Why?  Because we often eat the right mouse
                // button, so it may never generate a WM_CONTEXTMENU. However, the system may generate one in
                // response to an F-10.
                location = PARAM.ToPoint(m.LParamInternal);

                bool handled = GetService<ToolStripKeyboardHandlingService>()?.OnContextMenu(location.X, location.Y) ?? false;

                if (!handled)
                {
                    if (location.X == -1 && location.Y == -1)
                    {
                        // For shift-F10.
                        location = Cursor.Position;
                    }

                    OnContextMenu(location.X, location.Y);
                }

                break;
            default:
                if (m.MsgInternal == RegisteredMessage.WM_MOUSEENTER)
                {
                    OnMouseEnter();
                    BaseWndProc(ref m);
                }
                else if (m.MsgInternal < PInvokeCore.WM_KEYFIRST || m.MsgInternal > PInvokeCore.WM_KEYLAST)
                {
                    // We eat all key handling to the control. Controls generally should not be getting focus
                    // anyway, so this shouldn't happen. However, we want to prevent this as much as possible.
                    DefWndProc(ref m);
                }

                break;
        }
    }

    private void PaintException(PaintEventArgs e, Exception ex)
    {
        StringFormat stringFormat = new StringFormat
        {
            Alignment = StringAlignment.Near,
            LineAlignment = StringAlignment.Near
        };

        string exceptionText = ex.ToString();
        stringFormat.SetMeasurableCharacterRanges([new(0, exceptionText.Length)]);

        // rendering calculations...
        int penThickness = 2;
        Size glyphSize = SystemInformation.IconSize;
        int marginX = penThickness * 2;
        int marginY = penThickness * 2;

        Rectangle clientRectangle = Control.ClientRectangle;
        Rectangle borderRectangle = clientRectangle;
        borderRectangle.X++;
        borderRectangle.Y++;
        borderRectangle.Width -= 2;
        borderRectangle.Height -= 2;

        Rectangle imageRect = new(marginX, marginY, glyphSize.Width, glyphSize.Height);
        Rectangle textRect = clientRectangle;
        textRect.X = imageRect.X + imageRect.Width + 2 * marginX;
        textRect.Y = imageRect.Y;
        textRect.Width -= (textRect.X + marginX + penThickness);
        textRect.Height -= (textRect.Y + marginY + penThickness);

        using (Font errorFont = new(
            Control.Font.FontFamily,
            Math.Max(SystemInformation.ToolWindowCaptionHeight - SystemInformation.BorderSize.Height - 2, Control.Font.Height),
            GraphicsUnit.Pixel))
        {
            using Region textRegion = e.Graphics.MeasureCharacterRanges(exceptionText, errorFont, textRect, stringFormat)[0];

            // Paint contents... clipping optimizations for less flicker...
            Region originalClip = e.Graphics.Clip;
            e.Graphics.ExcludeClip(textRegion);
            e.Graphics.ExcludeClip(imageRect);
            try
            {
                e.Graphics.FillRectangle(Brushes.White, clientRectangle);
            }
            finally
            {
                e.Graphics.Clip = originalClip;
            }

            using (Pen pen = new(Color.Red, penThickness))
            {
                e.Graphics.DrawRectangle(pen, borderRectangle);
            }

            using Icon err = SystemIcons.GetStockIcon(StockIconId.Error);
            e.Graphics.FillRectangle(Brushes.White, imageRect);
            e.Graphics.DrawIcon(err, imageRect.X, imageRect.Y);
            textRect.X++;
            e.Graphics.IntersectClip(textRegion);

            try
            {
                e.Graphics.FillRectangle(Brushes.White, textRect);
                e.Graphics.DrawString(exceptionText, errorFont, new SolidBrush(Control.ForeColor), textRect, stringFormat);
            }
            finally
            {
                e.Graphics.Clip = originalClip;
            }
        }

        stringFormat.Dispose();
    }

    private IOverlayService? OverlayService => _overlayService ??= GetService<IOverlayService>();

    private static bool IsMouseMessage(MessageId msg) =>
        (msg >= PInvokeCore.WM_MOUSEFIRST && msg <= PInvokeCore.WM_MOUSELAST)
            || (uint)msg switch
            {
                // WM messages not covered by the above block
                PInvokeCore.WM_MOUSEHOVER
                    or PInvokeCore.WM_MOUSELEAVE
                    or PInvokeCore.WM_NCMOUSEMOVE
                    or PInvokeCore.WM_NCLBUTTONDOWN
                    or PInvokeCore.WM_NCLBUTTONUP
                    or PInvokeCore.WM_NCLBUTTONDBLCLK
                    or PInvokeCore.WM_NCRBUTTONDOWN
                    or PInvokeCore.WM_NCRBUTTONUP
                    or PInvokeCore.WM_NCRBUTTONDBLCLK
                    or PInvokeCore.WM_NCMBUTTONDOWN
                    or PInvokeCore.WM_NCMBUTTONUP
                    or PInvokeCore.WM_NCMBUTTONDBLCLK
                    or PInvokeCore.WM_NCMOUSEHOVER
                    or PInvokeCore.WM_NCMOUSELEAVE
                    or PInvokeCore.WM_NCXBUTTONDOWN
                    or PInvokeCore.WM_NCXBUTTONUP
                    or PInvokeCore.WM_NCXBUTTONDBLCLK => true,
                _ => false,
            };

    private bool IsDoubleClick(int x, int y)
    {
        bool doubleClick = false;
        int wait = SystemInformation.DoubleClickTime;
        uint elapsed = PInvoke.GetTickCount() - _lastClickMessageTime;
        if (elapsed <= wait)
        {
            Size dblClick = SystemInformation.DoubleClickSize;
            if (x >= _lastClickMessagePositionX - dblClick.Width
                && x <= _lastClickMessagePositionX + dblClick.Width
                && y >= _lastClickMessagePositionY - dblClick.Height
                && y <= _lastClickMessagePositionY + dblClick.Height)
            {
                doubleClick = true;
            }
        }

        if (!doubleClick)
        {
            _lastClickMessagePositionX = x;
            _lastClickMessagePositionY = y;
            _lastClickMessageTime = PInvoke.GetTickCount();
        }
        else
        {
            _lastClickMessagePositionX = _lastClickMessagePositionY = 0;
            _lastClickMessageTime = 0;
        }

        return doubleClick;
    }

    private void OnMouseDoubleClick()
    {
        try
        {
            DoDefaultAction();
        }
        catch (Exception e)
        {
            DisplayError(e);
            if (e.IsCriticalException())
            {
                throw;
            }
        }
    }

    private nint GetParentPointFromLparam(nint lParam)
    {
        Point pt = PARAM.ToPoint(lParam);
        pt = Control.PointToScreen(pt);

        // We have already checked if Parent is null before calling the method.
        pt = Control.Parent!.PointToClient(pt);
        return PARAM.ToInt(pt.X, pt.Y);
    }

    internal void HookChildHandles(HWND firstChild)
    {
        HWND hwndChild = firstChild;
        while (!hwndChild.IsNull)
        {
            if (!IsWindowInCurrentProcess(hwndChild))
            {
                break;
            }

            // Is it a control?
            Control? child = Control.FromHandle(hwndChild);
            if (child is null)
            {
                // No control. We must subclass this control.
                if (!SubclassedChildWindows.ContainsKey(hwndChild))
                {
                    // Some controls (primarily RichEdit) will register themselves as
                    // drag-drop source/targets when they are instantiated. Since these hwnds do not
                    // have a Windows Forms control associated with them, we have to RevokeDragDrop()
                    // for them so that the ParentControlDesigner()'s drag-drop support can work
                    // correctly.
                    PInvoke.RevokeDragDrop(hwndChild);
                    new ChildSubClass(this, hwndChild);
                    SubclassedChildWindows[hwndChild] = true;
                }
            }

            // UserControl is a special ContainerControl which should "hook to all the WindowHandles"
            // Since it doesn't allow the Mouse to pass through any of its contained controls.
            // Please refer to VsWhidbey : 293117
            if (child is null || Control is UserControl)
            {
                // Now do the children of this window.
                HookChildHandles(PInvoke.GetWindow(hwndChild, GET_WINDOW_CMD.GW_CHILD));
            }

            hwndChild = PInvoke.GetWindow(hwndChild, GET_WINDOW_CMD.GW_HWNDNEXT);
        }
    }

    private static bool IsWindowInCurrentProcess(HWND hwnd)
    {
        PInvoke.GetWindowThreadProcessId(hwnd, out uint pid);
        return pid == CurrentProcessId;
    }

    private static uint CurrentProcessId
    {
        get
        {
            if (s_currentProcessId == 0)
            {
                s_currentProcessId = PInvoke.GetCurrentProcessId();
            }

            return s_currentProcessId;
        }
    }

    private void OnHandleChange()
    {
        // We must now traverse child handles for this control.
        //
        // There are three types of child handles and we are interested in two of them:
        //
        //  1. Child handles that do not have a Control associated with them. We must subclass these and prevent
        //      them from getting design-time events.
        //  2. Child handles that do have a Control associated with them, but the control does not have a designer.
        //      We must hook the WindowTarget on these controls and prevent them from getting design-time events.
        //  3. Child handles that do have a Control associated with them, and the control has a designer. We ignore
        //      these and let the designer handle their messages.
        HookChildHandles(PInvoke.GetWindow(Control, GET_WINDOW_CMD.GW_CHILD));
        HookChildControls(Control);
    }

    internal void RemoveSubclassedWindow(IntPtr hwnd) =>
        SubclassedChildWindows.Remove(hwnd);

    internal void SetUnhandledException(Control? owner, Exception exception)
    {
        if (_thrownException is not null)
        {
            return;
        }

        _thrownException = exception;
        owner ??= Control;

        string? typeName = null;
        string? stack = null;
        if (exception.StackTrace is not null)
        {
            string[] exceptionLines = exception.StackTrace.Split('\r', '\n');
            typeName = owner.GetType().FullName;
            if (typeName is not null)
            {
                stack = string.Join(Environment.NewLine, exceptionLines.Where(l => l.Contains(typeName)));
            }
        }

        InvalidOperationException wrapper = new(
            string.Format(SR.ControlDesigner_WndProcException, typeName, exception.Message, stack),
            exception);
        DisplayError(wrapper);

        // hide all the child controls.
        foreach (Control c in Control.Controls)
        {
            c.Visible = false;
        }

        Control.Invalidate(true);
    }
}<|MERGE_RESOLUTION|>--- conflicted
+++ resolved
@@ -1307,14 +1307,9 @@
         _mouseDragLast = new Point(x, y);
         _ctrlSelect = (Control.ModifierKeys & Keys.Control) != 0;
 
-<<<<<<< HEAD
         // If the CTRL key isn't down, select this component, otherwise, we wait until the mouse up.
         // Make sure the component is selected.
-        if (!_ctrlSelect && TryGetService<ISelectionService>(out ISelectionService? selectionService))
-=======
-        // If the CTRL key isn't down, select this component, otherwise, we wait until the mouse up. Make sure the component is selected
         if (!_ctrlSelect && TryGetService(out ISelectionService? selectionService))
->>>>>>> 939a56a5
         {
             selectionService.SetSelectedComponents(new object[] { Component }, SelectionTypes.Primary);
         }
