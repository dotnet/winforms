﻿// Licensed to the .NET Foundation under one or more agreements.
// The .NET Foundation licenses this file to you under the MIT license.

#nullable disable

using System.ComponentModel;
using System.ComponentModel.Design;
using System.Drawing;
using System.Drawing.Drawing2D;
using System.Windows.Forms.Design.Behavior;

namespace System.Windows.Forms.Design;

/// <summary>
///  This internal class wraps the InSitu Editor. The editor is a runtime ToolStrip control which contains a leftButton
///  (for image), centerLabel (for text) which gets swapped by a centerTextBox (when InSitu is ON).
///  The ToolStripTemplateNode is also responsible for intercepting the Escape and Enter keys and implements
///  the IMenuStatusHandler so that it can commit and rollback as required. Finally this ToolStripTemplateNode
///  has a private class ItemTypeToolStripMenuItem for adding ToolStripItem types to the Dropdown for addItemButton.
/// </summary>
internal class ToolStripTemplateNode : IMenuStatusHandler
{
    private const int GLYPHBORDER = 1;
    private const int GLYPHINSET = 2;

    private const int TOOLSTRIP_TEMPLATE_HEIGHT_ORIGINAL = 22;
    private const int TEMPLATE_HEIGHT_ORIGINAL = 19;
    private const int TOOLSTRIP_TEMPLATE_WIDTH_ORIGINAL = 120;
    private const int TEMPLATE_WIDTH_ORIGINAL = 31;
    private const int MINITOOLSTRIP_DROPDOWN_BUTTON_WIDTH_ORIGINAL = 11;
    private const int TEMPLATE_HOTREGION_WIDTH_ORIGINAL = 9;
    private const int MINITOOLSTRIP_TEXTBOX_WIDTH_ORIGINAL = 90;

    private static int s_toolStripTempateHeight = TOOLSTRIP_TEMPLATE_HEIGHT_ORIGINAL;
    private static int s_templateHeight = TEMPLATE_HEIGHT_ORIGINAL;
    private static int s_toolStripTemplateWidth = TOOLSTRIP_TEMPLATE_WIDTH_ORIGINAL;
    private static int s_templateWidth = TEMPLATE_WIDTH_ORIGINAL;
    private static int s_miniToolStripDropDownButtonWidth = MINITOOLSTRIP_DROPDOWN_BUTTON_WIDTH_ORIGINAL;
    private static int s_templateHotRegionWidth = TEMPLATE_HOTREGION_WIDTH_ORIGINAL;
    private static int s_miniToolStripTextBoxWidth = MINITOOLSTRIP_TEXTBOX_WIDTH_ORIGINAL;

    private static bool s_isScalingInitialized;
    internal const string CenterLabelName = "centerLabel";

    // Component for this InSitu Editor... (this is a ToolStripItem) that wants to go into InSitu
    private readonly IComponent _component;
    // Current Designer for the component that in InSitu mode
    private IDesigner _designer;
    // Get DesignerHost.
    private readonly IDesignerHost _designerHost;
    // Menu Commands to override
    private readonly MenuCommand[] _commands;
    // MenuCommands to Add
    private readonly MenuCommand[] _addCommands;
    // Actual InSitu Editor and its components...
    private TransparentToolStrip _miniToolStrip;
    // Center Label for MenuStrip TemplateNode
    private ToolStripLabel _centerLabel;
    // SplitButton reAdded for ToolStrip specific TemplateNode
    private ToolStripSplitButton _addItemButton;
    // swapped in text...
    private ToolStripControlHost _centerTextBox;

    // reqd as rtb does accept Enter..
    internal bool _ignoreFirstKeyUp;

    // This is the Bounding Rectangle for the ToolStripTemplateNode.
    // This is set by the itemDesigner in terms of the "AdornerWindow" bounds.
    // The ToolStripEditorManager uses this Bounds to actually activate the editor on the AdornerWindow.
    private Rectangle _boundingRect;
    // Keeps track of InSitu Mode.
    private bool _inSituMode;
    // Tells whether the editorNode is listening to Menu commands.
    private bool _active;

    // Need to keep a track of Last Selection to uncheck it. This is the Checked property on ToolStripItems on the Menu.
    // We check this cached in value to the current Selection on the addItemButton and if different then
    // uncheck the Checked for this lastSelection.. Check for the currentSelection and finally save the currentSelection
    // as the lastSelection for future check.
    private ItemTypeToolStripMenuItem _lastSelection;

    // This is the renderer used to Draw the Strips.....
    private MiniToolStripRenderer _renderer;
    // This is the Type that the user has selected for the new Item
    private Type _itemType;
    // Get the ToolStripKeyBoardService to notify that the TemplateNode is Active and so it shouldn't process the KeyMessages.
    private ToolStripKeyboardHandlingService _toolStripKeyBoardService;

    // Cached ISelectionService
    private ISelectionService _selectionService;
    // Cached BehaviorService
    private BehaviorService _behaviorService;
    // ControlHost for selection on mouseclicks
    private DesignerToolStripControlHost _controlHost;
    // On DropDowns the component passed in is the parent (ownerItem) and hence we need the reference for actual item
    private ToolStripItem _activeItem;

    private EventHandler _onActivated;
    private EventHandler _onClosed;
    private EventHandler _onDeactivated;
    private MenuCommand _oldUndoCommand;
    private MenuCommand _oldRedoCommand;
    // The DropDown for the TemplateNode
    private NewItemsContextMenuStrip _contextMenu;
    // the Hot Region within the templateNode ... this is used for the menustrips
    private Rectangle _hotRegion;

    private bool _imeModeSet;
    // DesignSurface to hook up to the Flushed event
    private DesignSurface _designSurface;
    // Is system context menu displayed for the InSitu text box?
    private bool _isSystemContextMenuDisplayed;
    // delay population of custom menu items until ready to open the drop down
    private bool _isPopulated;

    public ToolStripTemplateNode(IComponent component, string text)
    {
        _component = component;

        // In most of the cases this is true; except for ToolStripItems on DropDowns. the toolstripMenuItemDesigners
        // sets the public property in those cases.
        _activeItem = component as ToolStripItem;
        _designerHost = component.Site.GetService<IDesignerHost>();
        _designer = _designerHost.GetDesigner(component);
        _designSurface = component.Site.GetService<DesignSurface>();
        if (_designSurface is not null)
        {
            _designSurface.Flushed += OnLoaderFlushed;
        }

        if (!s_isScalingInitialized)
        {
            // Dimensions of the "Type Here" text box.
            s_toolStripTempateHeight = ScaleHelper.ScaleToInitialSystemDpi(TOOLSTRIP_TEMPLATE_HEIGHT_ORIGINAL);
            s_templateHeight = ScaleHelper.ScaleToInitialSystemDpi(TEMPLATE_HEIGHT_ORIGINAL);
            s_toolStripTemplateWidth = ScaleHelper.ScaleToInitialSystemDpi(TOOLSTRIP_TEMPLATE_WIDTH_ORIGINAL);
            s_templateWidth = ScaleHelper.ScaleToInitialSystemDpi(TEMPLATE_WIDTH_ORIGINAL);
            // The hot region is the arrow button next to "Type Here" box.
            s_templateHotRegionWidth = ScaleHelper.ScaleToInitialSystemDpi(TEMPLATE_HOTREGION_WIDTH_ORIGINAL);
            s_miniToolStripDropDownButtonWidth = ScaleHelper.ScaleToInitialSystemDpi(MINITOOLSTRIP_DROPDOWN_BUTTON_WIDTH_ORIGINAL);
            s_miniToolStripTextBoxWidth = ScaleHelper.ScaleToInitialSystemDpi(MINITOOLSTRIP_TEXTBOX_WIDTH_ORIGINAL);

            s_isScalingInitialized = true;
        }

        SetupNewEditNode(this, text, component);
        _commands = [];
        _addCommands = [];
    }

    /// <summary>
    ///  This property enables / disables Menu Command Handler.
    /// </summary>
    public bool Active
    {
        get => _active;
        set
        {
            if (_active != value)
            {
                _active = value;

                if (KeyboardService is not null)
                {
                    KeyboardService.TemplateNodeActive = value;
                }

                if (_active)
                {
                    // Active.. Fire Activated
                    OnActivated(new EventArgs());
                    if (KeyboardService is not null)
                    {
                        KeyboardService.ActiveTemplateNode = this;
                    }

                    IMenuCommandService menuService = (IMenuCommandService)_component.Site.GetService(typeof(IMenuCommandService));
                    if (menuService is not null)
                    {
                        _oldUndoCommand = menuService.FindCommand(StandardCommands.Undo);
                        if (_oldUndoCommand is not null)
                        {
                            menuService.RemoveCommand(_oldUndoCommand);
                        }

                        _oldRedoCommand = menuService.FindCommand(StandardCommands.Redo);
                        if (_oldRedoCommand is not null)
                        {
                            menuService.RemoveCommand(_oldRedoCommand);
                        }

                        // Disable the Commands
                        for (int i = 0; i < _addCommands.Length; i++)
                        {
                            _addCommands[i].Enabled = false;
                            menuService.AddCommand(_addCommands[i]);
                        }
                    }

                    // Listen to command and key events
                    IEventHandlerService ehs = (IEventHandlerService)_component.Site.GetService(typeof(IEventHandlerService));
                    ehs?.PushHandler(this);
                }
                else
                {
                    OnDeactivated(new EventArgs());
                    if (KeyboardService is not null)
                    {
                        KeyboardService.ActiveTemplateNode = null;
                    }

                    IMenuCommandService menuService = (IMenuCommandService)_component.Site.GetService(typeof(IMenuCommandService));
                    if (menuService is not null)
                    {
                        for (int i = 0; i < _addCommands.Length; i++)
                        {
                            menuService.RemoveCommand(_addCommands[i]);
                        }
                    }

                    if (_oldUndoCommand is not null)
                    {
                        menuService.AddCommand(_oldUndoCommand);
                    }

                    if (_oldRedoCommand is not null)
                    {
                        menuService.AddCommand(_oldRedoCommand);
                    }

                    // Stop listening to command and key events
                    IEventHandlerService ehs = (IEventHandlerService)_component.Site.GetService(typeof(IEventHandlerService));
                    ehs?.PopHandler(this);
                }
            }
        }
    }

    // Need to have a reference of the actual item that is edited.
    public ToolStripItem ActiveItem
    {
        get => _activeItem;
        set => _activeItem = value;
    }

    public event EventHandler Activated
    {
        add => _onActivated += value;
        remove => _onActivated -= value;
    }

    /// <summary>
    ///  Returns the Bounds of this ToolStripTemplateNode.
    /// </summary>
    public Rectangle Bounds
    {
        get => _boundingRect;
        set => _boundingRect = value;
    }

    public DesignerToolStripControlHost ControlHost
    {
        get => _controlHost;
        set => _controlHost = value;
    }

    /// <summary>
    ///  This is the designer contextMenu that pops when rightclicked on the TemplateNode.
    /// </summary>
    private ContextMenuStrip DesignerContextMenu
    {
        get
        {
            BaseContextMenuStrip templateNodeContextMenu = new(_component.Site)
            {
                Populated = false
            };
            templateNodeContextMenu.GroupOrdering.Clear();
            templateNodeContextMenu.GroupOrdering.AddRange([StandardGroups.Code, StandardGroups.Custom, StandardGroups.Selection, StandardGroups.Edit]);
            templateNodeContextMenu.Text = "CustomContextMenu";

            TemplateNodeCustomMenuItemCollection templateNodeCustomMenuItemCollection = new(_component.Site, _controlHost);
            foreach (ToolStripItem item in templateNodeCustomMenuItemCollection)
            {
                templateNodeContextMenu.Groups[StandardGroups.Custom].Items.Add(item);
            }

            return templateNodeContextMenu;
        }
    }

    public event EventHandler Deactivated
    {
        add => _onDeactivated += value;
        remove => _onDeactivated -= value;
    }

    public event EventHandler Closed
    {
        add => _onClosed += value;
        remove => _onClosed -= value;
    }

    /// <summary>
    ///  This property returns the actual editor ToolStrip.
    /// </summary>
    public ToolStrip EditorToolStrip
    {
        get => _miniToolStrip;
    }

    /// <summary>
    ///  This property returns the actual editor ToolStrip.
    /// </summary>
    internal TextBox EditBox
    {
        get => (_centerTextBox is not null) ? (TextBox)_centerTextBox.Control : null;
    }

    /// <summary>
    ///  HotRegion within the templateNode. this is the region which responds to the mouse.
    /// </summary>
    public Rectangle HotRegion
    {
        get => _hotRegion;
        set => _hotRegion = value;
    }

    /// <summary>
    ///  value to suggest if IME mode is set.
    /// </summary>
    public bool IMEModeSet
    {
        get => _imeModeSet;
        set => _imeModeSet = value;
    }

    /// <summary>
    ///  KeyBoardHandling service.
    /// </summary>
    private ToolStripKeyboardHandlingService KeyboardService
    {
        get
        {
            _toolStripKeyBoardService ??= (ToolStripKeyboardHandlingService)_component.Site.GetService(typeof(ToolStripKeyboardHandlingService));

            return _toolStripKeyBoardService;
        }
    }

    /// <summary>
    ///  SelectionService.
    /// </summary>
    private ISelectionService SelectionService
    {
        get
        {
            _selectionService ??= (ISelectionService)_component.Site.GetService(typeof(ISelectionService));

            return _selectionService;
        }
    }

    private BehaviorService BehaviorService
    {
        get
        {
            _behaviorService ??= (BehaviorService)_component.Site.GetService(typeof(BehaviorService));

            return _behaviorService;
        }
    }

    /// <summary>
    ///  Type of the new Item to be added.
    /// </summary>
    public Type ToolStripItemType
    {
        get => _itemType;
        set => _itemType = value;
    }

    /// <summary>
    ///  Is system context menu for the InSitu edit box displayed?.
    /// </summary>
    internal bool IsSystemContextMenuDisplayed
    {
        get => _isSystemContextMenuDisplayed;
        set => _isSystemContextMenuDisplayed = value;
    }

    /// <summary>
    ///  Helper function to add new Item when the DropDownItem (in the ToolStripTemplateNode) is clicked
    /// </summary>
    private void AddNewItemClick(object sender, EventArgs e)
    {
        // Close the DropDown.. Important for Morphing ....
        if (_addItemButton is not null)
        {
            _addItemButton.DropDown.Visible = false;
        }

        if (_component is ToolStrip && SelectionService is not null)
        {
            // Stop the Designer from closing the Overflow if its open
            ToolStripDesigner designer = _designerHost.GetDesigner(_component) as ToolStripDesigner;
            try
            {
                if (designer is not null)
                {
                    designer.DontCloseOverflow = true;
                }

                SelectionService.SetSelectedComponents(new object[] { _component });
            }
            finally
            {
                if (designer is not null)
                {
                    designer.DontCloseOverflow = false;
                }
            }
        }

        ItemTypeToolStripMenuItem senderItem = (ItemTypeToolStripMenuItem)sender;
        if (_lastSelection is not null)
        {
            _lastSelection.Checked = false;
        }

        // set the appropriate Checked state
        senderItem.Checked = true;
        _lastSelection = senderItem;
        // Set the property used in the CommitEditor (.. ) to add the correct Type.
        ToolStripItemType = senderItem.ItemType;
        // Select the parent before adding
        ToolStrip parent = _controlHost.GetCurrentParent();
        // this will add the item to the ToolStrip..
        if (parent is MenuStrip)
        {
            CommitEditor(true, true, false);
        }
        else
        {
            // In case of toolStrips/StatusStrip we want the currently added item to be selected instead of selecting the next item
            CommitEditor(true, false, false);
        }

        if (KeyboardService is not null)
        {
            KeyboardService.TemplateNodeActive = false;
        }
    }

    /// <summary>
    ///  Called when the user clicks the CenterLabel of the ToolStripTemplateNode.
    /// </summary>
    private void CenterLabelClick(object sender, MouseEventArgs e)
    {
        // For Right Button we show the DesignerContextMenu...
        if (e.Button == MouseButtons.Right)
        {
            // Don't show the DesignerContextMenu if there is any active templateNode.
            if (KeyboardService is not null && KeyboardService.TemplateNodeActive)
            {
                return;
            }

            if (KeyboardService is not null)
            {
                KeyboardService.SelectedDesignerControl = _controlHost;
            }

            SelectionService.SetSelectedComponents(null, SelectionTypes.Replace);
            if (BehaviorService is not null)
            {
                Point loc = BehaviorService.ControlToAdornerWindow(_miniToolStrip);
                loc = BehaviorService.AdornerWindowPointToScreen(loc);
                loc.Offset(e.Location);
                DesignerContextMenu.Show(loc);
            }
        }
        else
        {
            if (_hotRegion.Contains(e.Location) && !KeyboardService.TemplateNodeActive)
            {
                if (KeyboardService is not null)
                {
                    KeyboardService.SelectedDesignerControl = _controlHost;
                }

                SelectionService.SetSelectedComponents(null, SelectionTypes.Replace);
                ToolStripDropDown oldContextMenu = _contextMenu;

                // PERF: Consider refresh mechanism for the derived items.
                if (oldContextMenu is not null)
                {
                    oldContextMenu.Closed -= OnContextMenuClosed;
                    oldContextMenu.Closing -= OnContextMenuClosing;
                    oldContextMenu.Opened -= OnContextMenuOpened;
                    oldContextMenu.Dispose();
                }

                _contextMenu = null;
                ShowDropDownMenu();
            }
            else
            {
                // Remember the click position.
                ToolStripDesigner.s_lastCursorPosition = Cursor.Position;

                if (_designer is ToolStripDesigner designer)
                {
                    if (KeyboardService.TemplateNodeActive)
                    {
                        KeyboardService.ActiveTemplateNode.Commit(false, false);
                    }

                    // cause a selectionChange...
                    if (SelectionService.PrimarySelection is null)
                    {
                        SelectionService.SetSelectedComponents(new object[] { _component }, SelectionTypes.Replace);
                    }

                    KeyboardService.SelectedDesignerControl = _controlHost;
                    SelectionService.SetSelectedComponents(null, SelectionTypes.Replace);
                    designer.ShowEditNode(true);
                }

                if (_designer is ToolStripMenuItemDesigner itemDesigner)
                {
                    // cache the serviceProvider (Site) since the component can potential get disposed after the call to CommitAndSelect();
                    IServiceProvider svcProvider = _component.Site;
                    // Commit any InsituEdit Node.
                    if (KeyboardService.TemplateNodeActive)
                    {
                        if (_component is ToolStripItem currentItem)
                        {
                            // We have clicked the TemplateNode of a visible Item .. so just commit the current InSitu...
                            if (currentItem.Visible)
                            {
                                // If templateNode Active .. commit
                                KeyboardService.ActiveTemplateNode.Commit(false, false);
                            }
                            else // we have clicked the templateNode of a Invisible Item ...
                                 // so a dummyItem. In this case select the item.
                            {
                                // If templateNode Active .. commit and Select
                                KeyboardService.ActiveTemplateNode.Commit(false, true);
                            }
                        }
                        else // If Component is not a ToolStripItem
                        {
                            KeyboardService.ActiveTemplateNode.Commit(false, false);
                        }
                    }

                    if (_designer is not null)
                    {
                        itemDesigner.EditTemplateNode(true);
                    }
                    else
                    {
                        ISelectionService cachedSelSvc = (ISelectionService)svcProvider.GetService(typeof(ISelectionService));
                        if (cachedSelSvc.PrimarySelection is ToolStripItem selectedItem && _designerHost is not null)
                        {
                            if (_designerHost.GetDesigner(selectedItem) is ToolStripMenuItemDesigner menuItemDesigner)
                            {
                                // Invalidate the item only if its toplevel.
                                if (!selectedItem.IsOnDropDown)
                                {
                                    Rectangle bounds = menuItemDesigner.GetGlyphBounds();
                                    ToolStripDesignerUtils.GetAdjustedBounds(selectedItem, ref bounds);
                                    if (svcProvider.GetService(typeof(BehaviorService)) is BehaviorService bSvc)
                                    {
                                        bSvc.Invalidate(bounds);
                                    }
                                }

                                menuItemDesigner.EditTemplateNode(true);
                            }
                        }
                    }
                }
            }
        }
    }

    /// <summary>
    ///  Painting of the templateNode on MouseEnter.
    /// </summary>
    private void CenterLabelMouseEnter(object sender, EventArgs e)
    {
        if (_renderer is not null && !KeyboardService.TemplateNodeActive)
        {
            if (_renderer.State != (int)TemplateNodeSelectionState.HotRegionSelected)
            {
                _renderer.State = (int)TemplateNodeSelectionState.MouseOverLabel;
                _miniToolStrip.Invalidate();
            }
        }
    }

    /// <summary>
    ///  Painting of the templateNode on MouseMove
    /// </summary>
    private void CenterLabelMouseMove(object sender, MouseEventArgs e)
    {
        if (_renderer is not null && !KeyboardService.TemplateNodeActive)
        {
            if (_renderer.State != (int)TemplateNodeSelectionState.HotRegionSelected)
            {
                if (_hotRegion.Contains(e.Location))
                {
                    _renderer.State = (int)TemplateNodeSelectionState.MouseOverHotRegion;
                }
                else
                {
                    _renderer.State = (int)TemplateNodeSelectionState.MouseOverLabel;
                }

                _miniToolStrip.Invalidate();
            }
        }
    }

    /// <summary>
    ///  Painting of the templateNode on MouseLeave
    /// </summary>
    private void CenterLabelMouseLeave(object sender, EventArgs e)
    {
        if (_renderer is not null && !KeyboardService.TemplateNodeActive)
        {
            if (_renderer.State != (int)TemplateNodeSelectionState.HotRegionSelected)
            {
                _renderer.State = (int)TemplateNodeSelectionState.None;
            }

            if (KeyboardService is not null && KeyboardService.SelectedDesignerControl == _controlHost)
            {
                _renderer.State = (int)TemplateNodeSelectionState.TemplateNodeSelected;
            }

            _miniToolStrip.Invalidate();
        }
    }

    /// <summary>
    ///  Painting of the templateNode on MouseEnter
    /// </summary>
    private void CenterTextBoxMouseEnter(object sender, EventArgs e)
    {
        if (_renderer is not null)
        {
            _renderer.State = (int)TemplateNodeSelectionState.TemplateNodeSelected;
            _miniToolStrip.Invalidate();
        }
    }

    /// <summary>
    ///  Painting of the templateNode on TextBox mouseLeave (in case of MenuStrip)
    /// </summary>
    private void CenterTextBoxMouseLeave(object sender, EventArgs e)
    {
        if (_renderer is not null && !Active)
        {
            _renderer.State = (int)TemplateNodeSelectionState.None;
            _miniToolStrip.Invalidate();
        }
    }

    /// <summary>
    ///  This Internal function is called from the ToolStripItemDesigner to relinquish the resources used
    ///  by the EditorToolStrip. This Function disposes the ToolStrip and its components and also
    ///  clears the event handlers associated.
    /// </summary>
    internal void CloseEditor()
    {
        if (_miniToolStrip is not null)
        {
            Active = false;
            if (_lastSelection is not null)
            {
                _lastSelection.Dispose();
                _lastSelection = null;
            }

            if (_component is ToolStrip strip)
            {
                strip.RightToLeftChanged -= OnRightToLeftChanged;
            }
            else
            {
                if (_component is ToolStripDropDownItem stripItem)
                {
                    stripItem.RightToLeftChanged -= OnRightToLeftChanged;
                }
            }

            if (_centerLabel is not null)
            {
                _centerLabel.MouseUp -= CenterLabelClick;
                _centerLabel.MouseEnter -= CenterLabelMouseEnter;
                _centerLabel.MouseMove -= CenterLabelMouseMove;
                _centerLabel.MouseLeave -= CenterLabelMouseLeave;
                _centerLabel.Dispose();
                _centerLabel = null;
            }

            if (_addItemButton is not null)
            {
                _addItemButton.MouseMove -= OnMouseMove;
                _addItemButton.MouseUp -= OnMouseUp;
                _addItemButton.MouseDown -= OnMouseDown;
                _addItemButton.DropDownOpened -= OnAddItemButtonDropDownOpened;
                _addItemButton.DropDown.Dispose();
                _addItemButton.Dispose();
                _addItemButton = null;
            }

            if (_contextMenu is not null)
            {
                _contextMenu.Closed -= OnContextMenuClosed;
                _contextMenu.Closing -= OnContextMenuClosing;
                _contextMenu.Opened -= OnContextMenuOpened;
                _contextMenu = null;
            }

            _miniToolStrip.MouseLeave -= OnMouseLeave;
            _miniToolStrip.Dispose();
            _miniToolStrip = null;

            // Surface can be null. VS Whidbey #572862
            if (_designSurface is not null)
            {
                _designSurface.Flushed -= OnLoaderFlushed;
                _designSurface = null;
            }

            _designer = null;
            OnClosed(new EventArgs());
        }
    }

    /// <summary>
    ///  This internal Function is called by item designers to ROLLBACK the current InSitu editing mode.
    /// </summary>
    internal void Commit(bool enterKeyPressed, bool tabKeyPressed)
    {
        // Commit only if we are still available !!
        if (_miniToolStrip is not null && _inSituMode)
        {
            string text = ((TextBox)(_centerTextBox.Control)).Text;
            if (string.IsNullOrEmpty(text))
            {
                RollBack();
            }
            else
            {
                CommitEditor(true, enterKeyPressed, tabKeyPressed);
            }
        }
    }

    /// <summary>
    ///  Internal function that would commit the TemplateNode
    /// </summary>
    internal void CommitAndSelect()
    {
        Commit(false, false);
    }

    private void CommitTextToDesigner(string text, bool commit, bool enterKeyPressed, bool tabKeyPressed)
    {
        if (commit && (_designer is ToolStripDesigner || _designer is ToolStripMenuItemDesigner))
        {
            Type selectedType;
            // If user has typed in "-" then Add a Separator only on DropDowns.
            if (text == "-" && _designer is ToolStripMenuItemDesigner)
            {
                ToolStripItemType = typeof(ToolStripSeparator);
            }

            if (ToolStripItemType is not null)
            {
                selectedType = ToolStripItemType;
                ToolStripItemType = null;
            }
            else
            {
                Type[] supportedTypes = ToolStripDesignerUtils.GetStandardItemTypes(_component);
                selectedType = supportedTypes[0];
            }

            if (_designer is ToolStripDesigner designer)
            {
                designer.AddNewItem(selectedType, text, enterKeyPressed, tabKeyPressed);
            }
            else
            {
                ((ToolStripItemDesigner)_designer).CommitEdit(selectedType, text, commit, enterKeyPressed, tabKeyPressed);
            }
        }
        else if (_designer is ToolStripItemDesigner designer)
        {
            designer.CommitEdit(_designer.Component.GetType(), text, commit, enterKeyPressed, tabKeyPressed);
        }
    }

    /// <summary>
    ///  This private function performs the job of committing the current InSitu Editor.
    ///  This will call the CommitEdit(...) function for the appropriate designers so that they can actually do
    ///  their own Specific things for committing (or ROLLING BACK) the InSitu Edit mode.
    ///  The commit flag is used for commit or rollback. BE SURE TO ALWAYS call ExitInSituEdit
    ///  from this function to put the EditorToolStrip in a sane "NON EDIT" mode.
    /// </summary>
    private void CommitEditor(bool commit, bool enterKeyPressed, bool tabKeyPressed)
    {
        // After the node is committed the templateNode gets the selection.
        // But the original selection is not invalidated. consider following case FOO -> BAR -> TEMPLATENODE node
        // When the TemplateNode is committed "FOO" is selected but after the commit is complete.
        // The TemplateNode gets the selection but "FOO" is never invalidated and hence retains selection.
        // So we get the selection and then invalidate it at the end of this function.
        // Get the currentSelection to invalidate.
        string text = (_centerTextBox is not null) ? ((TextBox)(_centerTextBox.Control)).Text : string.Empty;
        ExitInSituEdit();
        FocusForm();
        CommitTextToDesigner(text, commit, enterKeyPressed, tabKeyPressed);
        // finally Invalidate the selection rect ...
        if (SelectionService.PrimarySelection is ToolStripItem curSel)
        {
            if (_designerHost is not null)
            {
                if (_designerHost.GetDesigner(curSel) is ToolStripItemDesigner designer)
                {
                    Rectangle invalidateBounds = designer.GetGlyphBounds();
                    ToolStripDesignerUtils.GetAdjustedBounds(curSel, ref invalidateBounds);
                    invalidateBounds.Inflate(GLYPHBORDER, GLYPHBORDER);
                    Region rgn = new(invalidateBounds);
                    invalidateBounds.Inflate(-GLYPHINSET, -GLYPHINSET);
                    rgn.Exclude(invalidateBounds);
                    BehaviorService?.Invalidate(rgn);

                    rgn.Dispose();
                }
            }
        }
    }

    /// <summary>
    ///  The ToolStripTemplateNode enters into InSitu Edit Mode through this Function.
    ///  This Function is called by FocusEditor( ) which starts the InSitu.
    ///  The centerLabel is SWAPPED by centerTextBox and the ToolStripTemplateNode is Ready for Text.
    ///  Setting "Active = true" pushes the IEventHandler which now intercepts the Escape and Enter keys to ROLLBACK or
    ///  COMMIT the InSitu Editing respectively.
    /// </summary>
    private void EnterInSituEdit()
    {
        if (!_inSituMode)
        {
            // Listen For Commands....
            _miniToolStrip.Parent?.SuspendLayout();

            try
            {
                Active = true;
                _inSituMode = true;
                // set the renderer state to Selected...
                if (_renderer is not null)
                {
                    _renderer.State = (int)TemplateNodeSelectionState.TemplateNodeSelected;
                }

                // Set UP textBox for InSitu
                TextBox tb = new TemplateTextBox(_miniToolStrip, this)
                {
                    BorderStyle = BorderStyle.FixedSingle,
                    Text = _centerLabel.Text,
                    ForeColor = SystemColors.WindowText
                };
                _centerTextBox = new ToolStripControlHost(tb)
                {
                    Dock = DockStyle.None,
                    AutoSize = false,
                    Width = s_miniToolStripTextBoxWidth
                };

                if (_activeItem is ToolStripDropDownItem item && !item.IsOnDropDown)
                {
                    _centerTextBox.Margin = new Padding(1, 2, 1, 3);
                }
                else
                {
                    _centerTextBox.Margin = new Padding(1);
                }

                _centerTextBox.Size = _miniToolStrip.DisplayRectangle.Size - _centerTextBox.Margin.Size;
                _centerTextBox.Name = "centerTextBox";
                _centerTextBox.MouseEnter += CenterTextBoxMouseEnter;
                _centerTextBox.MouseLeave += CenterTextBoxMouseLeave;
                int index = _miniToolStrip.Items.IndexOf(_centerLabel);
                // swap in our InSitu textbox
                if (index != -1)
                {
                    _miniToolStrip.Items.Insert(index, _centerTextBox);
                    _miniToolStrip.Items.Remove(_centerLabel);
                }

                tb.KeyUp += OnKeyUp;
                tb.KeyDown += OnKeyDown;
                tb.SelectAll();
                Control baseComponent = null;
                if (_designerHost is not null)
                {
                    baseComponent = (Control)_designerHost.RootComponent;
                    PInvoke.SendMessage(baseComponent, PInvoke.WM_SETREDRAW, (WPARAM)(BOOL)false);
                    tb.Focus();
                    PInvoke.SendMessage(baseComponent, PInvoke.WM_SETREDRAW, (WPARAM)(BOOL)true);
                }
            }
            finally
            {
                _miniToolStrip.Parent?.ResumeLayout();
            }
        }
    }

    /// <summary>
    ///  The ToolStripTemplateNode exits from InSitu Edit Mode through this Function.
    ///  This Function is called by CommitEditor( ) which stops the InSitu.
    ///  The centerTextBox is SWAPPED by centerLabel and the ToolStripTemplateNode is exits the InSitu Mode.
    ///  Setting "Active = false" pops the IEventHandler.
    /// </summary>
    private void ExitInSituEdit()
    {
        // put the ToolStripTemplateNode back into "non edit state"
        if (_centerTextBox is not null && _inSituMode)
        {
            _miniToolStrip.Parent?.SuspendLayout();

            try
            {
                // if going InSitu with a real item, set & select all the text
                int index = _miniToolStrip.Items.IndexOf(_centerTextBox);
                // validate index
                if (index != -1)
                {
                    _centerLabel.Text = SR.ToolStripDesignerTemplateNodeEnterText;
                    // swap in our InSitu textbox
                    _miniToolStrip.Items.Insert(index, _centerLabel);
                    _miniToolStrip.Items.Remove(_centerTextBox);
                    ((TextBox)(_centerTextBox.Control)).KeyUp -= OnKeyUp;
                    ((TextBox)(_centerTextBox.Control)).KeyDown -= OnKeyDown;
                }

                _centerTextBox.MouseEnter -= CenterTextBoxMouseEnter;
                _centerTextBox.MouseLeave -= CenterTextBoxMouseLeave;
                _centerTextBox.Dispose();
                _centerTextBox = null;
                _inSituMode = false;
                // reset the Size....
                SetWidth(null);
            }
            finally
            {
                _miniToolStrip.Parent?.ResumeLayout();

                // POP of the Handler !!!
                Active = false;
            }
        }
    }

    /// <summary>
    ///  This internal function is called from ToolStripItemDesigner to put the current item into InSitu Edit Mode.
    /// </summary>
    internal void FocusEditor(ToolStripItem currentItem)
    {
        if (currentItem is not null)
        {
            _centerLabel.Text = currentItem.Text;
        }

        EnterInSituEdit();
    }

    /// <summary>
    ///  Called when the user enters into the InSitu edit mode.This keeps the fdesigner Form Active.....
    /// </summary>
    private void FocusForm()
    {
        if (_component.Site.GetService(typeof(ISplitWindowService)) is DesignerFrame designerFrame
            && _designerHost is not null)
        {
            Control baseComponent = (Control)_designerHost.RootComponent;
            PInvoke.SendMessage(baseComponent, PInvoke.WM_SETREDRAW, (WPARAM)(BOOL)false);
            designerFrame.Focus();
            PInvoke.SendMessage(baseComponent, PInvoke.WM_SETREDRAW, (WPARAM)(BOOL)true);
        }
    }

    protected void OnActivated(EventArgs e)
    {
        _onActivated?.Invoke(this, e);
    }

    private void OnAddItemButtonDropDownOpened(object sender, EventArgs e)
    {
        _addItemButton.DropDown.Focus();
    }

    protected void OnClosed(EventArgs e)
    {
        _onClosed?.Invoke(this, e);
    }

    /// <summary>
    ///  Painting of the templateNode on when the contextMenu is closed
    /// </summary>
    private void OnContextMenuClosed(object sender, ToolStripDropDownClosedEventArgs e)
    {
        if (_renderer is not null)
        {
            _renderer.State = (int)TemplateNodeSelectionState.TemplateNodeSelected;
            _miniToolStrip.Invalidate();
        }
    }

    private void OnContextMenuClosing(object sender, ToolStripDropDownClosingEventArgs e)
    {
        if (_addItemButton is null)
        {
            _miniToolStrip.RaiseStateChangeEvent();
        }
    }

    /// <summary>
    ///  Set the KeyBoardService member, so the designer knows that the "ContextMenu" is opened.
    /// </summary>
    private void OnContextMenuOpened(object sender, EventArgs e)
    {
        // Disable All Commands .. the Commands would be reenabled by AddNewItemClick call.
        if (KeyboardService is not null)
        {
            KeyboardService.TemplateNodeContextMenuOpen = true;
        }
    }

    protected void OnDeactivated(EventArgs e)
    {
        _onDeactivated?.Invoke(this, e);
    }

    /// <summary>
    ///  Called by the design surface when it is being flushed. This will save any changes made to TemplateNode.
    /// </summary>
    private void OnLoaderFlushed(object sender, EventArgs e)
    {
        Commit(false, false);
    }

    /// <summary>
    ///  This is small HACK. For some reason if the InSituEditor's textbox has focus the escape key is lost and
    ///  the menu service doesn't get it.... but the textbox gets it. So need to check for the escape key here and
    ///  call CommitEditor(false) which will ROLLBACK the edit.
    /// </summary>
    private void OnKeyUp(object sender, KeyEventArgs e)
    {
        if (IMEModeSet)
        {
            return;
        }

        switch (e.KeyCode)
        {
            case Keys.Up:
                Commit(false, true);
                KeyboardService?.ProcessUpDown(false);

                break;
            case Keys.Down:
                Commit(true, false);
                break;
            case Keys.Escape:
                CommitEditor(false, false, false);
                break;
            case Keys.Return:
                if (_ignoreFirstKeyUp)
                {
                    _ignoreFirstKeyUp = false;
                    return;
                }

                OnKeyDefaultAction(sender, e);
                break;
        }
    }

    /// <summary>
    ///  Select text on KeyDown.
    /// </summary>
    private void OnKeyDown(object sender, KeyEventArgs e)
    {
        if (IMEModeSet)
        {
            return;
        }

        if (e.KeyCode == Keys.A && (e.KeyData & Keys.Control) != 0)
        {
            if (sender is TextBox t)
            {
                t.SelectAll();
            }
        }
    }

    /// <summary>
    ///  Check for the Enter key here and call CommitEditor(true) which will COMMIT the edit.
    /// </summary>
    private void OnKeyDefaultAction(object sender, EventArgs e)
    {
        // exit InSitu with committing....
        Active = false;
        Debug.Assert(_centerTextBox.Control is not null, "The TextBox is null");
        if (_centerTextBox.Control is not null)
        {
            string text = ((TextBox)(_centerTextBox.Control)).Text;
            if (string.IsNullOrEmpty(text))
            {
                CommitEditor(false, false, false);
            }
            else
            {
                CommitEditor(true, true, false);
            }
        }
    }

    /// <summary>
    ///  Called when the delete menu item is selected.
    /// </summary>
    private void OnMenuCut(object sender, EventArgs e)
    {
    }

    /// <summary>
    ///  Show ContextMenu if the Right Mouse button was pressed and we have received the following MouseUp
    /// </summary>
    private void OnMouseUp(object sender, MouseEventArgs e)
    {
        if (e.Button == MouseButtons.Right)
        {
            if (BehaviorService is not null)
            {
                Point loc = BehaviorService.ControlToAdornerWindow(_miniToolStrip);
                loc = BehaviorService.AdornerWindowPointToScreen(loc);
                loc.Offset(e.Location);
                DesignerContextMenu.Show(loc);
            }
        }
    }

    /// <summary>
    ///  Set the selection to the component.
    /// </summary>
    private void OnMouseDown(object sender, MouseEventArgs e)
    {
        if (KeyboardService is not null)
        {
            KeyboardService.SelectedDesignerControl = _controlHost;
        }

        SelectionService.SetSelectedComponents(null, SelectionTypes.Replace);
    }

    /// <summary>
    ///  Painting on the button for mouse Move.
    /// </summary>
    private void OnMouseMove(object sender, MouseEventArgs e)
    {
        _renderer.State = (int)TemplateNodeSelectionState.None;
        if (_renderer is not null)
        {
            if (_addItemButton is not null)
            {
                if (_addItemButton.ButtonBounds.Contains(e.Location))
                {
                    _renderer.State = (int)TemplateNodeSelectionState.SplitButtonSelected;
                }
                else if (_addItemButton.DropDownButtonBounds.Contains(e.Location))
                {
                    _renderer.State = (int)TemplateNodeSelectionState.DropDownSelected;
                }
            }

            _miniToolStrip.Invalidate();
        }
    }

    /// <summary>
    ///  Painting on the button for mouse Leave.
    /// </summary>
    private void OnMouseLeave(object sender, EventArgs e)
    {
        if (SelectionService is not null)
        {
            if (SelectionService.PrimarySelection is ToolStripItem && _renderer is not null && _renderer.State != (int)TemplateNodeSelectionState.HotRegionSelected)
            {
                _renderer.State = (int)TemplateNodeSelectionState.None;
            }

            if (KeyboardService is not null && KeyboardService.SelectedDesignerControl == _controlHost)
            {
                _renderer.State = (int)TemplateNodeSelectionState.TemplateNodeSelected;
            }

            _miniToolStrip.Invalidate();
        }
    }

    private void OnRightToLeftChanged(object sender, EventArgs e)
    {
        if (sender is ToolStrip strip)
        {
            _miniToolStrip.RightToLeft = strip.RightToLeft;
        }
        else
        {
            ToolStripDropDownItem stripItem = sender as ToolStripDropDownItem;
            _miniToolStrip.RightToLeft = stripItem.RightToLeft;
        }
    }

    /// <summary>
    ///  Intercept invocation of specific commands and keys
    /// </summary>
    public bool OverrideInvoke(MenuCommand cmd)
    {
        for (int i = 0; i < _commands.Length; i++)
        {
            if (_commands[i].CommandID.Equals(cmd.CommandID))
            {
                if (cmd.CommandID == StandardCommands.Delete || cmd.CommandID == StandardCommands.Cut || cmd.CommandID == StandardCommands.Copy)
                {
                    _commands[i].Invoke();
                    return true;
                }
            }
        }

        return false;
    }

    /// <summary>
    ///  Intercept invocation of specific commands and keys
    /// </summary>
    public bool OverrideStatus(MenuCommand cmd)
    {
        for (int i = 0; i < _commands.Length; i++)
        {
            if (_commands[i].CommandID.Equals(cmd.CommandID))
            {
                cmd.Enabled = false;
                return true;
            }
        }

        return false;
    }

    /// <summary>
    ///  This internal Function is called by item designers to ROLLBACK the current InSitu editing mode.
    /// </summary>
    internal void RollBack()
    {
        // RollBack only iff we are still available !!
        if (_miniToolStrip is not null && _inSituMode)
        {
            CommitEditor(false, false, false);
        }
    }

    internal void ShowContextMenu(Point pt)
    {
        DesignerContextMenu.Show(pt);
    }

    internal void ShowDropDownMenu()
    {
        if (_addItemButton is not null)
        {
            if (!_isPopulated)
            {
                _isPopulated = true;
                ToolStripDesignerUtils.GetCustomNewItemDropDown(_contextMenu, _component, null, new EventHandler(AddNewItemClick), false, _component.Site);
            }

            _addItemButton.ShowDropDown();
        }
        else
        {
            if (BehaviorService is not null)
            {
                Point loc = BehaviorService.ControlToAdornerWindow(_miniToolStrip);
                loc = BehaviorService.AdornerWindowPointToScreen(loc);
                Rectangle translatedBounds = new(loc, _miniToolStrip.Size);
                _miniToolStrip.RaiseStateChangeEvent();

                if (_contextMenu is null)
                {
                    _isPopulated = true;
                    _contextMenu = ToolStripDesignerUtils.GetNewItemDropDown(
                        _component,
                        currentItem: null,
                        AddNewItemClick,
                        convertTo: false,
                        _component.Site,
                        populateCustom: true);

                    _contextMenu.Closed += OnContextMenuClosed;
                    _contextMenu.Closing += OnContextMenuClosing;
                    _contextMenu.Opened += OnContextMenuOpened;
                    _contextMenu.Text = "ItemSelectionMenu";
                }
                else if (!_isPopulated)
                {
                    _isPopulated = true;
                    ToolStripDesignerUtils.GetCustomNewItemDropDown(
                        _contextMenu,
                        _component,
                        currentItem: null,
                        AddNewItemClick,
                        convertTo: false,
                        _component.Site);
                }

                if (_component is ToolStrip strip)
                {
                    _contextMenu.RightToLeft = strip.RightToLeft;
                }
                else
                {
                    if (_component is ToolStripDropDownItem stripItem)
                    {
                        _contextMenu.RightToLeft = stripItem.RightToLeft;
                    }
                }

                _contextMenu.Show(translatedBounds.X, translatedBounds.Y + translatedBounds.Height);
                _contextMenu.Focus();
                if (_renderer is not null)
                {
                    _renderer.State = (int)TemplateNodeSelectionState.HotRegionSelected;
                    _miniToolStrip.Invalidate();
                }
            }
        }
    }

    /// <summary>
    ///  This function sets up the MenuStrip specific TemplateNode.
    /// </summary>
    private void SetUpMenuTemplateNode(string text, IComponent currentItem)
    {
        _centerLabel = new ToolStripLabel
        {
            Text = text,
            AutoSize = false,
            IsLink = false,
            AccessibleDescription = SR.ToolStripDesignerTemplateNodeLabelToolTip,
            AccessibleRole = AccessibleRole.Text,

            Margin = new Padding(1)
        };

        if (currentItem is ToolStripDropDownItem)
        {
            _centerLabel.Margin = new Padding(1, 2, 1, 3);
        }

        _centerLabel.Padding = new Padding(0, 1, 0, 0);
        _centerLabel.Name = CenterLabelName;
        _centerLabel.Size = _miniToolStrip.DisplayRectangle.Size - _centerLabel.Margin.Size;
        _centerLabel.ToolTipText = SR.ToolStripDesignerTemplateNodeLabelToolTip;
        _centerLabel.MouseUp += CenterLabelClick;
        _centerLabel.MouseEnter += CenterLabelMouseEnter;
        _centerLabel.MouseMove += CenterLabelMouseMove;
        _centerLabel.MouseLeave += CenterLabelMouseLeave;

        _miniToolStrip.Items.AddRange((ToolStripItem[])[_centerLabel]);
    }

    /// <summary>
    ///  This function sets up TemplateNode for ToolStrip, StatusStrip, ContextMenuStrip.
    /// </summary>
    private void SetUpToolTemplateNode(IComponent component)
    {
        _addItemButton = new ToolStripSplitButton
        {
            AutoSize = false,
            Margin = new Padding(1)
        };
        _addItemButton.Size = _miniToolStrip.DisplayRectangle.Size - _addItemButton.Margin.Size;
        _addItemButton.DropDownButtonWidth = s_miniToolStripDropDownButtonWidth;
        _addItemButton.DisplayStyle = ToolStripItemDisplayStyle.Image;
        if (component is StatusStrip)
        {
            _addItemButton.ToolTipText = SR.ToolStripDesignerTemplateNodeSplitButtonStatusStripToolTip;
        }
        else
        {
            _addItemButton.ToolTipText = SR.ToolStripDesignerTemplateNodeSplitButtonToolTip;
        }

        _addItemButton.MouseDown += OnMouseDown;
        _addItemButton.MouseMove += OnMouseMove;
        _addItemButton.MouseUp += OnMouseUp;
        _addItemButton.DropDownOpened += OnAddItemButtonDropDownOpened;
        _contextMenu = ToolStripDesignerUtils.GetNewItemDropDown(
            component,
            currentItem: null,
            AddNewItemClick,
            convertTo: false,
            component.Site,
            populateCustom: false);

        _contextMenu.Text = "ItemSelectionMenu";
        _contextMenu.Closed += OnContextMenuClosed;
        _contextMenu.Closing += OnContextMenuClosing;
        _contextMenu.Opened += OnContextMenuOpened;
        _addItemButton.DropDown = _contextMenu;
        _addItemButton.AccessibleName = SR.ToolStripDesignerTemplateNodeSplitButtonStatusStripAccessibleName;
        _addItemButton.AccessibleRole = AccessibleRole.ButtonDropDown;

        // Set up default item and image.
        try
        {
            if (_addItemButton.DropDownItems.Count > 0)
            {
                ItemTypeToolStripMenuItem firstItem = (ItemTypeToolStripMenuItem)_addItemButton.DropDownItems[0];
                _addItemButton.ImageTransparentColor = Color.Lime;
                _addItemButton.Image = ScaleHelper.GetSmallIconResourceAsBitmap(
                    typeof(ToolStripTemplateNode),
                    "ToolStripTemplateNode",
                    ScaleHelper.InitialSystemDpi);

                _addItemButton.DefaultItem = firstItem;
            }

            Debug.Assert(_addItemButton.DropDownItems.Count > 0);
        }
        catch (Exception ex) when (!ex.IsCriticalException())
        {
        }

        _miniToolStrip.Items.AddRange((ToolStripItem[])
        [
            _addItemButton
        ]);
    }

    /// <summary>
    ///  This method does actual edit node creation.
    /// </summary>
    private void SetupNewEditNode(ToolStripTemplateNode owner, string text, IComponent currentItem)
    {
        // setup the MINIToolStrip host...
        _renderer = new MiniToolStripRenderer(owner);
        _miniToolStrip = new TransparentToolStrip(owner);
        if (currentItem is ToolStrip strip)
        {
            _miniToolStrip.RightToLeft = strip.RightToLeft;
            strip.RightToLeftChanged += OnRightToLeftChanged;

            // Make TransparentToolStrip has the same "Site" as ToolStrip. This could make sure TransparentToolStrip
            // has the same design time behavior as ToolStrip.
            _miniToolStrip.Site = strip.Site;
        }

        if (currentItem is ToolStripDropDownItem stripItem)
        {
            _miniToolStrip.RightToLeft = stripItem.RightToLeft;
            stripItem.RightToLeftChanged += OnRightToLeftChanged;
        }

        _miniToolStrip.SuspendLayout();
        _miniToolStrip.CanOverflow = false;
        _miniToolStrip.Cursor = Cursors.Default;
        _miniToolStrip.Dock = DockStyle.None;
        _miniToolStrip.GripStyle = ToolStripGripStyle.Hidden;
        _miniToolStrip.Name = "miniToolStrip";
        _miniToolStrip.TabIndex = 0;
        _miniToolStrip.Visible = true;
        _miniToolStrip.Renderer = _renderer;

        // Add items to the Template ToolStrip depending upon the Parent Type...
        if (currentItem is MenuStrip or ToolStripDropDownItem)
        {
            SetUpMenuTemplateNode(text, currentItem);
            _miniToolStrip.AccessibleRole = AccessibleRole.ComboBox;
            _miniToolStrip.Text = text;
        }
        else
        {
            SetUpToolTemplateNode(currentItem);
            _miniToolStrip.AccessibleRole = AccessibleRole.ButtonDropDown;
        }

        _miniToolStrip.MouseLeave += OnMouseLeave;
        _miniToolStrip.ResumeLayout();
    }

    /// <summary>
    ///  This method does sets the width of the Editor (_miniToolStrip) based on the text passed in.
    /// </summary>
    internal void SetWidth(string text)
    {
        // REVIEW: is this function necessary anymore?
        if (string.IsNullOrEmpty(text))
        {
            _miniToolStrip.Width = _centerLabel.Width + 2;
        }
        else
        {
            _centerLabel.Text = text;
        }
    }

    /// <summary>
    ///  Private class that implements the textBox for the InSitu Editor.
    /// </summary>
    private class TemplateTextBox : TextBox
    {
        private readonly TransparentToolStrip _parent;
        private readonly ToolStripTemplateNode _owner;
        private const int IMEMODE = 229;

        public TemplateTextBox(TransparentToolStrip parent, ToolStripTemplateNode owner) : base()
        {
            _parent = parent;
            _owner = owner;
            AutoSize = false;
            Multiline = false;
        }

        /// <summary>
        ///  Get Parent Handle.
        /// </summary>
        private bool IsParentWindow(IntPtr hWnd)
        {
            if (hWnd == _parent.Handle)
            {
                return true;
            }

            return false;
        }

        protected override bool IsInputKey(Keys keyData)
        {
            switch (keyData & Keys.KeyCode)
            {
                case Keys.Return:
                    _owner.Commit(true, false);
                    return true;
            }

            return base.IsInputKey(keyData);
        }

        /// <summary>
        ///  Process the IMEMode message..
        /// </summary>
        protected override bool ProcessDialogKey(Keys keyData)
        {
            if ((int)keyData == IMEMODE)
            {
                _owner.IMEModeSet = true;
            }
            else
            {
                _owner.IMEModeSet = false;
                _owner._ignoreFirstKeyUp = false;
            }

            return base.ProcessDialogKey(keyData);
        }

        /// <summary>
        ///  Process the WNDPROC for WM_KILLFOCUS to commit the InSitu Editor..
        /// </summary>
        protected override void WndProc(ref Message m)
        {
            switch (m.MsgInternal)
            {
                case PInvoke.WM_KILLFOCUS:
                    base.WndProc(ref m);
                    HWND focusedWindow = (HWND)m.WParamInternal;
                    if (!IsParentWindow(focusedWindow))
                    {
                        _owner.Commit(enterKeyPressed: false, tabKeyPressed: false);
                    }

                    break;

                // 1.Slowly click on a menu strip item twice to make it editable, while the item's dropdown menu is visible
                // 2.Select the text of the item and right click on it
                // 3.Left click 'Copy' or 'Cut' in the context menu IDE crashed because left click in step3 invoked glyph
                //   behavior, which committed and destroyed the InSitu edit box and thus the 'copy' or 'cut' action has no
                //   text to work with. Thus need to block glyph behaviors while the context menu is displayed.
                case PInvoke.WM_CONTEXTMENU:
                    _owner.IsSystemContextMenuDisplayed = true;
                    base.WndProc(ref m);
                    _owner.IsSystemContextMenuDisplayed = false;
                    break;
                default:
                    base.WndProc(ref m);
                    break;
            }
        }
    }

    /// <summary>
    ///  Private class to Change the ToolStrip to a TransparentToolStrip. Our EditorToolStrip is a TransparentToolStrip
    ///  so that it picks up the itemColor.
    /// </summary>
    public class TransparentToolStrip : ToolStrip
    {
        private readonly ToolStripTemplateNode _owner;
        private readonly IComponent _currentItem;

        public TransparentToolStrip(ToolStripTemplateNode owner)
        {
            _owner = owner;
            _currentItem = owner._component;
            TabStop = true;
            SetStyle(ControlStyles.Selectable, true);
            AutoSize = false;
            AccessibleName = SR.ToolStripDesignerToolStripAccessibleName;
            AccessibleRole = AccessibleRole.ComboBox;
        }

        /// <summary>
        ///  Owner TemplateNode..
        /// </summary>
        public ToolStripTemplateNode TemplateNode
        {
            get => _owner;
        }

        /// <summary>
        ///  Commit the node and move to next selection.
        /// </summary>
        private void CommitAndSelectNext(bool forward)
        {
            _owner.Commit(enterKeyPressed: false, tabKeyPressed: true);
            _owner.KeyboardService?.ProcessKeySelect(reverse: !forward);
        }

        /// <summary>
        ///  get current selection.
        /// </summary>
        private ToolStripItem GetSelectedItem()
        {
            ToolStripItem selectedItem = null;
            for (int i = 0; i < Items.Count; i++)
            {
                if (Items[i].Selected)
                {
                    selectedItem = Items[i];
                }
            }

            return selectedItem;
        }

        [EditorBrowsable(EditorBrowsableState.Advanced)]
        public override Size GetPreferredSize(Size proposedSize)
        {
            if (_currentItem is ToolStripDropDownItem)
            {
                return new Size(Width, s_toolStripTempateHeight);
            }
            else
            {
                return new Size(Width, s_templateHeight);
            }
        }

        /// <summary>
        ///  Process the Tab Key..
        /// </summary>
        private bool ProcessTabKey(bool forward)
        {
            // Give the ToolStripItem first dibs
            ToolStripItem item = GetSelectedItem();
            if (item is ToolStripControlHost)
            {
                CommitAndSelectNext(forward);
                return true;
            }

            return false;
        }

        /// <summary>
        ///  Process the Dialog Keys for the Templatenode ToolStrip..
        /// </summary>
        protected override bool ProcessDialogKey(Keys keyData)
        {
            bool retVal = false;
            if (_owner.Active)
            {
                if ((keyData & (Keys.Alt | Keys.Control)) == Keys.None)
                {
                    Keys keyCode = keyData & Keys.KeyCode;
                    switch (keyCode)
                    {
                        case Keys.Tab:
                            retVal = ProcessTabKey((keyData & Keys.Shift) == Keys.None);
                            break;
                    }
                }

                if (retVal)
                {
                    return retVal;
                }
            }

            return base.ProcessDialogKey(keyData);
        }

        [EditorBrowsable(EditorBrowsableState.Advanced)]
        protected override void SetBoundsCore(int x, int y, int width, int height, BoundsSpecified specified)
        {
            if (_currentItem is ToolStripDropDownItem)
            {
                base.SetBoundsCore(x, y, s_toolStripTemplateWidth, s_toolStripTempateHeight, specified);
            }
            else if (_currentItem is MenuStrip)
            {
                base.SetBoundsCore(x, y, s_toolStripTemplateWidth, s_templateHeight, specified);
            }
            else
            {
                base.SetBoundsCore(x, y, s_templateWidth, s_templateHeight, specified);
            }
        }

        internal void RaiseStateChangeEvent()
        {
            AccessibilityNotifyClients(AccessibleEvents.StateChange, -1);
        }

        protected override void WndProc(ref Message m)
        {
            switch (m.MsgInternal)
            {
                case PInvoke.WM_GETOBJECT:
                    if (_owner._addItemButton is null)
                    {
                        // only adding patterns to _miniToolStrip associated with MenuStrip or ContextMenu
<<<<<<< HEAD
                        // m.Result = AutomationInteropProvider.ReturnRawElementProvider(
                        //     Handle,
                        //     m.WParam,
                        //     m.LParam,
                        //     (IRawElementProviderSimple)(new TransparentToolStripUiaProvider(this)));
=======
>>>>>>> 0bc90b87
                        return;
                    }

                    break;
            }

            base.WndProc(ref m);
        }
    }

    /// <summary>
    ///  Private class that implements the custom Renderer for the TemplateNode ToolStrip.
    /// </summary>
    public class MiniToolStripRenderer : ToolStripSystemRenderer
    {
        private int _state = (int)TemplateNodeSelectionState.None;
        private readonly Color _selectedBorderColor;
        private readonly Color _defaultBorderColor;
        private readonly Color _dropDownMouseOverColor;
        private readonly Color _dropDownMouseDownColor;
        private readonly Color _toolStripBorderColor;
        private readonly ToolStripTemplateNode _owner;
        private Rectangle _hotRegion = Rectangle.Empty;

        public MiniToolStripRenderer(ToolStripTemplateNode owner) : base()
        {
            // Add Colors
            _owner = owner;
            _selectedBorderColor = Color.FromArgb(46, 106, 197);
            _defaultBorderColor = Color.FromArgb(171, 171, 171);
            _dropDownMouseOverColor = Color.FromArgb(193, 210, 238);
            _dropDownMouseDownColor = Color.FromArgb(152, 181, 226);
            _toolStripBorderColor = Color.White;
        }

        /// <summary>
        ///  Current state of the TemplateNode UI..
        /// </summary>
        public int State
        {
            get => _state;
            set => _state = value;
        }

        /// <summary>
        ///  Custom method to draw DOWN arrow on the DropDown.
        /// </summary>
        private void DrawArrow(Graphics g, Rectangle bounds)
        {
            bounds.Width--;
            DrawArrow(new ToolStripArrowRenderEventArgs(g, null, bounds, SystemInformation.HighContrast ? Color.Black : SystemColors.ControlText, ArrowDirection.Down));
        }

        /// <summary>
        ///  Drawing different DropDown states.
        /// </summary>
        private void DrawDropDown(Graphics g, Rectangle bounds, int state)
        {
            switch (state)
            {
                case 1: // TemplateNodeSelected
                case 4: // MouseOver
                    using (LinearGradientBrush brush = new(bounds, Color.White, _defaultBorderColor, LinearGradientMode.Vertical))
                    {
                        g.FillRectangle(brush, bounds);
                    }

                    break;
                case 5: // MouseOverHotRegion
                    using (SolidBrush b = new(_dropDownMouseOverColor))
                    {
                        g.FillRectangle(b, _hotRegion);
                    }

                    break;
                case 6: // HotRegionSelected
                    using (SolidBrush b = new(_dropDownMouseDownColor))
                    {
                        g.FillRectangle(b, _hotRegion);
                    }

                    break;
            }

            DrawArrow(g, bounds);
        }

        protected override void OnRenderToolStripBackground(ToolStripRenderEventArgs e)
        {
            if (_owner._component is MenuStrip or ToolStripDropDownItem)
            {
                Graphics g = e.Graphics;
                g.Clear(_toolStripBorderColor);
            }
            else
            {
                base.OnRenderToolStripBackground(e);
            }
        }

        /// <summary>
        ///  Render ToolStrip Border
        /// </summary>
        protected override void OnRenderToolStripBorder(ToolStripRenderEventArgs e)
        {
            Graphics g = e.Graphics;
            Rectangle bounds = new(Point.Empty, e.ToolStrip.Size);
            Pen selectborderPen = new(_toolStripBorderColor);
            Rectangle drawRect = new(bounds.X, bounds.Y, bounds.Width - 1, bounds.Height - 1);
            g.DrawRectangle(selectborderPen, drawRect);
            selectborderPen.Dispose();
        }

        /// <summary>
        ///  Render the Center Label on the TemplateNode ToolStrip.
        /// </summary>
        protected override void OnRenderLabelBackground(ToolStripItemRenderEventArgs e)
        {
            base.OnRenderLabelBackground(e);
            ToolStripItem item = e.Item;
            Graphics g = e.Graphics;
            Rectangle bounds = new(Point.Empty, item.Size);
            Rectangle drawRect = new(bounds.X, bounds.Y, bounds.Width - 1, bounds.Height - 1);
            Pen borderPen = new(_defaultBorderColor);
            if (_state == (int)TemplateNodeSelectionState.TemplateNodeSelected) // state Template node is selected.
            {
                using (SolidBrush brush = new(_toolStripBorderColor))
                {
                    g.FillRectangle(brush, drawRect);
                }

                if (_owner.EditorToolStrip.RightToLeft == RightToLeft.Yes)
                {
                    _hotRegion = new Rectangle(bounds.Left + 2, bounds.Top + 2, s_templateHotRegionWidth, bounds.Bottom - 4);
                }
                else
                {
                    _hotRegion = new Rectangle(bounds.Right - s_templateHotRegionWidth - 2, bounds.Top + 2, s_templateHotRegionWidth, bounds.Bottom - 4);
                }

                _owner.HotRegion = _hotRegion;

                // do the Actual Drawing
                DrawDropDown(g, _hotRegion, _state);

                borderPen.Color = Color.Black;
                item.ForeColor = _defaultBorderColor;
                g.DrawRectangle(borderPen, drawRect);
            }

            if (_state == (int)TemplateNodeSelectionState.MouseOverLabel) // state Template node is selected.
            {
                if (_owner.EditorToolStrip.RightToLeft == RightToLeft.Yes)
                {
                    _hotRegion = new Rectangle(bounds.Left + 2, bounds.Top + 2, s_templateHotRegionWidth, bounds.Bottom - 4);
                }
                else
                {
                    _hotRegion = new Rectangle(bounds.Right - s_templateHotRegionWidth - 2, bounds.Top + 2, s_templateHotRegionWidth, bounds.Bottom - 4);
                }

                _owner.HotRegion = _hotRegion;

                g.Clear(_toolStripBorderColor);
                DrawDropDown(g, _hotRegion, _state);
                borderPen.Color = Color.Black;
                borderPen.DashStyle = DashStyle.Dot;
                g.DrawRectangle(borderPen, drawRect);
            }

            if (_state == (int)TemplateNodeSelectionState.MouseOverHotRegion)
            {
                g.Clear(_toolStripBorderColor);
                DrawDropDown(g, _hotRegion, _state);
                borderPen.Color = Color.Black;
                borderPen.DashStyle = DashStyle.Dot;
                item.ForeColor = _defaultBorderColor;
                g.DrawRectangle(borderPen, drawRect);
            }

            if (_state == (int)TemplateNodeSelectionState.HotRegionSelected)
            {
                g.Clear(_toolStripBorderColor);
                DrawDropDown(g, _hotRegion, _state);
                borderPen.Color = Color.Black;
                item.ForeColor = _defaultBorderColor;
                g.DrawRectangle(borderPen, drawRect);
            }

            if (_state == (int)TemplateNodeSelectionState.None) // state Template node is not selected.
            {
                g.Clear(_toolStripBorderColor);
                g.DrawRectangle(borderPen, drawRect);
                item.ForeColor = _defaultBorderColor;
            }

            borderPen.Dispose();
        }

        /// <summary>
        ///  Render the splitButton on the TemplateNode ToolStrip..
        /// </summary>
        protected override void OnRenderSplitButtonBackground(ToolStripItemRenderEventArgs e)
        {
            // DON'T CALL THE BASE AS IT DOESNT ALLOW US TO RENDER THE DROPDOWN BUTTON ....
            // base.OnRenderSplitButtonBackground(e);
            Graphics g = e.Graphics;
            if (e.Item is ToolStripSplitButton splitButton)
            {
                // Get the DropDownButton Bounds
                Rectangle buttonBounds = splitButton.DropDownButtonBounds;
                // Draw the White Divider Line...
                using (Pen p = new(_toolStripBorderColor))
                {
                    g.DrawLine(p, buttonBounds.Left, buttonBounds.Top + 1, buttonBounds.Left, buttonBounds.Bottom - 1);
                }

                Rectangle bounds = new(Point.Empty, splitButton.Size);
                bool splitButtonSelected = false;
                if (splitButton.DropDownButtonPressed)
                {
                    // Button is pressed
                    _state = 0;
                    Rectangle fillRect = new(buttonBounds.Left + 1, buttonBounds.Top, buttonBounds.Right, buttonBounds.Bottom);
                    using (SolidBrush brush = new(_dropDownMouseDownColor))
                    {
                        g.FillRectangle(brush, fillRect);
                    }

                    splitButtonSelected = true;
                }
                else if (_state == (int)TemplateNodeSelectionState.SplitButtonSelected)
                {
                    using (SolidBrush brush = new(_dropDownMouseOverColor))
                    {
                        g.FillRectangle(brush, splitButton.ButtonBounds);
                    }

                    splitButtonSelected = true;
                }
                else if (_state == (int)TemplateNodeSelectionState.DropDownSelected)
                {
                    Rectangle fillRect = new(buttonBounds.Left + 1, buttonBounds.Top, buttonBounds.Right, buttonBounds.Bottom);
                    using (SolidBrush brush = new(_dropDownMouseOverColor))
                    {
                        g.FillRectangle(brush, fillRect);
                    }

                    splitButtonSelected = true;
                }
                else if (_state == (int)TemplateNodeSelectionState.TemplateNodeSelected)
                {
                    splitButtonSelected = true;
                }

                Pen selectborderPen;
                if (splitButtonSelected)
                {
                    // DrawSelected Boder
                    selectborderPen = new Pen(_selectedBorderColor);
                }
                else
                {
                    // Draw Gray Border
                    selectborderPen = new Pen(_defaultBorderColor);
                }

                Rectangle drawRect = new(bounds.X, bounds.Y, bounds.Width - 1, bounds.Height - 1);
                g.DrawRectangle(selectborderPen, drawRect);
                selectborderPen.Dispose();

                // Draw the Arrow
                DrawArrow(new ToolStripArrowRenderEventArgs(g, splitButton, splitButton.DropDownButtonBounds, SystemColors.ControlText, ArrowDirection.Down));
            }
        }

        protected override void OnRenderItemText(ToolStripItemTextRenderEventArgs e)
        {
            ToolStripItem item = e.Item as ToolStripLabel;
            if (item is not null && string.Equals(item.Name, CenterLabelName, StringComparison.InvariantCulture) && SystemInformation.HighContrast)
            {
                // "Type Here" node always has white background, text should be painted in black
                e.TextColor = Color.Black;
            }

            base.OnRenderItemText(e);
        }
    }
}<|MERGE_RESOLUTION|>--- conflicted
+++ resolved
@@ -1762,14 +1762,6 @@
                     if (_owner._addItemButton is null)
                     {
                         // only adding patterns to _miniToolStrip associated with MenuStrip or ContextMenu
-<<<<<<< HEAD
-                        // m.Result = AutomationInteropProvider.ReturnRawElementProvider(
-                        //     Handle,
-                        //     m.WParam,
-                        //     m.LParam,
-                        //     (IRawElementProviderSimple)(new TransparentToolStripUiaProvider(this)));
-=======
->>>>>>> 0bc90b87
                         return;
                     }
 
