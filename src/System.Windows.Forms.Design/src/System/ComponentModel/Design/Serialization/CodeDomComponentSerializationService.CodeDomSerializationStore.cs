--- conflicted
+++ resolved
@@ -231,16 +231,8 @@
             {
                 _resourceStream.Seek(0, SeekOrigin.Begin);
 #pragma warning disable SYSLIB0011 // Type or member is obsolete
-<<<<<<< HEAD
-                // CodeQL[SM03722, SM04191] : The operation is essential for
-                // the design experience when users are running their own designers they have created.
-                // This cannot be achieved without BinaryFormatter.
-                Hashtable? resources = new BinaryFormatter().Deserialize(_resourceStream) as Hashtable;
-#pragma warning restore SYSLIB0011 // Type or member is obsolete
-=======
                 Hashtable? resources = new BinaryFormatter().Deserialize(_resourceStream) as Hashtable; // CodeQL[SM03722, SM04191] : The operation is essential for the design experience when users are running their own designers they have created. This cannot be achieved without BinaryFormatter
 #pragma warning restore SYSLIB0011
->>>>>>> b1bad7da
                 _resources = new LocalResourceManager(resources);
             }
 
