--- conflicted
+++ resolved
@@ -134,21 +134,12 @@
         object? result = null;
 
         // We serialize collections as follows:
-<<<<<<< HEAD
-        //      If the collection is an array, we write out the array.
-        //      If the collection has a method called AddRange, we will call that, providing an array.
-        //      If the collection has an Add method, we will call it repeatedly.
-        //      If the collection is an IList, we will cast to IList and add to it.
-        //      If the collection has no add method, but is marked with PersistContents,
-        //      we will enumerate the collection and serialize each element.
-=======
         // If the collection is an array, we write out the array.
         // If the collection has a method called AddRange, we will call that, providing an array.
         // If the collection has an Add method, we will call it repeatedly.
         // If the collection is an IList, we will cast to IList and add to it.
         // If the collection has no add method, but is marked with PersistContents,
         // we will enumerate the collection and serialize each element.
->>>>>>> 5057c77f
         // Check to see if there is a CodePropertyReferenceExpression on the stack.
         // If there is, we can use it as a guide for serialization.
         CodeExpression? target;
