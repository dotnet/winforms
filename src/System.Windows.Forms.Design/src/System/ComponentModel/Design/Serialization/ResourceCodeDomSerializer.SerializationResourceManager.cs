--- conflicted
+++ resolved
@@ -446,11 +446,7 @@
 
         /// <summary>
         ///  Event handler that gets called when serialization or deserialization is complete.
-<<<<<<< HEAD
-        ///  Here we need to write any resources to disk. Sine we open resources for write on demand,
-=======
         ///  Here we need to write any resources to disk. Since we open resources for write on demand,
->>>>>>> 5057c77f
         ///  this code handles the case of reading resources as well.
         /// </summary>
         private void OnSerializationComplete(object? sender, EventArgs e)
