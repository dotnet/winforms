--- conflicted
+++ resolved
@@ -27,11 +27,7 @@
         /// Initializes a new instance of the <see cref='System.ComponentModel.Design.InheritedPropertyDescriptor'/> class.
         /// </summary>
         [SuppressMessage("Microsoft.Usage", "CA2214:DoNotCallOverridableMethodsInConstructors")]
-<<<<<<< HEAD
         public InheritedPropertyDescriptor( PropertyDescriptor propertyDescriptor, object component) : base(propertyDescriptor, new Attribute[] { })
-=======
-        public InheritedPropertyDescriptor(PropertyDescriptor propertyDescriptor, object component, bool rootComponent) : base(propertyDescriptor, new Attribute[] { })
->>>>>>> 41788822
         {
             Debug.Assert(!(propertyDescriptor is InheritedPropertyDescriptor), "Recursive inheritance propertyDescriptor " + propertyDescriptor.ToString());
             this.propertyDescriptor = propertyDescriptor;
