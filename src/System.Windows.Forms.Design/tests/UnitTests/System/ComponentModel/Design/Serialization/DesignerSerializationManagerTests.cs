﻿// Licensed to the .NET Foundation under one or more agreements.
// The .NET Foundation licenses this file to you under the MIT license.
// See the LICENSE file in the project root for more information.

using System.Collections;
using Moq;
using Moq.Protected;
using System.Windows.Forms.TestUtilities;

namespace System.ComponentModel.Design.Serialization.Tests;

public class DesignerSerializationManagerTests
{
    [Fact]
    public void DesignerSerializationManager_Ctor_Default()
    {
        DesignerSerializationManager manager = new();
        IDesignerSerializationManager iManager = manager;
        Assert.Null(manager.Container);
        Assert.True(manager.PreserveNames);
        Assert.Empty(iManager.Properties);
        Assert.Same(iManager.Properties, iManager.Properties);
        Assert.Null(manager.PropertyProvider);
        Assert.False(manager.RecycleInstances);
        Assert.True(manager.ValidateRecycledTypes);
        ;
    }

    public static IEnumerable<object[]> Ctor_IServiceProvider_TestData()
    {
        Mock<IServiceProvider> nullMockServiceProvider = new(MockBehavior.Strict);
        nullMockServiceProvider
            .Setup(p => p.GetService(typeof(IDesignerHost)))
            .Returns((IDesignerHost)null);
        yield return new object[] { nullMockServiceProvider.Object, null };

        Mock<IServiceProvider> invalidMockServiceProvider = new(MockBehavior.Strict);
        invalidMockServiceProvider
            .Setup(p => p.GetService(typeof(IDesignerHost)))
            .Returns(new object());
        yield return new object[] { invalidMockServiceProvider.Object, null };

        Container container = new();
        Mock<IDesignerHost> mockDesignerHost = new(MockBehavior.Strict);
        mockDesignerHost
            .Setup(h => h.Container)
            .Returns(container);
        Mock<IServiceProvider> mockServiceProvider = new(MockBehavior.Strict);
        mockServiceProvider
            .Setup(p => p.GetService(typeof(IDesignerHost)))
            .Returns(mockDesignerHost.Object);
        yield return new object[] { mockServiceProvider.Object, container };
    }

    [Theory]
    [MemberData(nameof(Ctor_IServiceProvider_TestData))]
    public void DesignerSerializationManager_Ctor_IServiceProvider(IServiceProvider provider, IContainer expectedContainer)
    {
        DesignerSerializationManager manager = new(provider);
        IDesignerSerializationManager iManager = manager;
        Assert.Same(expectedContainer, manager.Container);
        Assert.Same(manager.Container, manager.Container);
        Assert.True(manager.PreserveNames);
        Assert.Empty(iManager.Properties);
        Assert.Same(iManager.Properties, iManager.Properties);
        Assert.Null(manager.PropertyProvider);
        Assert.False(manager.RecycleInstances);
        Assert.True(manager.ValidateRecycledTypes);
        ;
    }

    [Fact]
    public void DesignerSerializationManager_Ctor_NullProvider_ThrowsArgumentNullException()
    {
        Assert.Throws<ArgumentNullException>("provider", () => new DesignerSerializationManager(null));
    }

    public static IEnumerable<object[]> Container_Set_TestData()
    {
        yield return new object[] { null };
        yield return new object[] { new Container() };
    }

    [Theory]
    [MemberData(nameof(Container_Set_TestData))]
    public void DesignerSerializationManager_Container_Set_GetReturnsExpected(IContainer value)
    {
        SubDesignerSerializationManager manager = new()
        {
            Container = value
        };
        Assert.Same(value, manager.Container);
        Assert.Same(value, manager.GetService(typeof(IContainer)));

        // Set same.
        manager.Container = value;
        Assert.Same(value, manager.Container);
        Assert.Same(value, manager.GetService(typeof(IContainer)));
    }

    [Fact]
    public void DesignerSerializationManager_Container_SetWithSession_ThrowsInvalidOperationException()
    {
        DesignerSerializationManager manager = new();
        manager.CreateSession();
        Assert.Throws<InvalidOperationException>(() => manager.Container = null);
    }

    [Fact]
    public void DesignerSerializationManager_Context_GetWithSession_ReturnsExpected()
    {
        DesignerSerializationManager manager = new();
        IDesignerSerializationManager iManager = manager;
        IDisposable session = manager.CreateSession();
        ContextStack context = iManager.Context;
        Assert.Null(context.Current);
        Assert.Same(context, iManager.Context);
    }

    [Fact]
    public void DesignerSerializationManager_Context_GetNoSessionAfterGetting_ThrowsInvalidOperationException()
    {
        DesignerSerializationManager manager = new();
        IDesignerSerializationManager iManager = manager;
        IDisposable session = manager.CreateSession();
        ContextStack context = iManager.Context;
        Assert.NotNull(context);
        Assert.Same(context, iManager.Context);
        session.Dispose();
        Assert.Throws<InvalidOperationException>(() => iManager.Context);
    }

    [Fact]
    public void DesignerSerializationManager_Context_GetNoSession_ThrowsInvalidOperationException()
    {
        DesignerSerializationManager manager = new();
        IDesignerSerializationManager iManager = manager;
        Assert.Throws<InvalidOperationException>(() => iManager.Context);
    }

    [Fact]
    public void DesignerSerializationManager_Errors_GetWithSession_ReturnsExpected()
    {
        DesignerSerializationManager manager = new();
        IDisposable session = manager.CreateSession();
        IList errors = manager.Errors;
        Assert.Empty(errors);
        Assert.Same(errors, manager.Errors);
        Assert.IsAssignableFrom<IList>(errors);
    }

    [Fact]
    public void DesignerSerializationManager_Errors_NoSessionWithPreviousSession_ThrowsInvalidOperationException()
    {
        DesignerSerializationManager manager = new();
        IDisposable session = manager.CreateSession();
        Assert.Empty(manager.Errors);
        session.Dispose();
        Assert.Throws<InvalidOperationException>(() => manager.Errors);
    }

    [Fact]
    public void DesignerSerializationManager_Errors_NoSession_ThrowsInvalidOperationException()
    {
        DesignerSerializationManager manager = new();
        Assert.Throws<InvalidOperationException>(() => manager.Errors);
    }

    [Theory]
    [BoolData]
    public void DesignerSerializationManager_PreserveNames_Set_GetReturnsExpected(bool value)
    {
        DesignerSerializationManager manager = new()
        {
            PreserveNames = value
        };
        Assert.Equal(value, manager.PreserveNames);

        // Set same
        manager.PreserveNames = value;
        Assert.Equal(value, manager.PreserveNames);

        // Set different
        manager.PreserveNames = !value;
        Assert.Equal(!value, manager.PreserveNames);
    }

    [Theory]
    [BoolData]
    public void DesignerSerializationManager_PreserveNames_SetWithSession_ThrowsInvalidOperationException(bool value)
    {
        DesignerSerializationManager manager = new();
        manager.CreateSession();
        Assert.Throws<InvalidOperationException>(() => manager.PreserveNames = value);
        Assert.True(manager.PreserveNames);
    }

    [Fact]
    public void DesignerSerializationManager_Properties_GetWithPropertyProvider_ReturnExpected()
    {
        PropertyProvider provider = new();
        DesignerSerializationManager manager = new()
        {
            PropertyProvider = provider
        };
        IDesignerSerializationManager iManager = manager;
        PropertyDescriptorCollection properties = iManager.Properties;
        Assert.Same(properties, iManager.Properties);
        PropertyDescriptor property = Assert.IsAssignableFrom<PropertyDescriptor>(Assert.Single(properties));
        Assert.NotEmpty(property.Attributes);
        Assert.Equal("Category", property.Category);
        Assert.IsType<Int64Converter>(property.Converter);
        Assert.Equal(typeof(PropertyProvider), property.ComponentType);
        Assert.Equal("Description", property.Description);
        Assert.True(property.DesignTimeOnly);
        Assert.Equal("DisplayName", property.DisplayName);
        Assert.True(property.IsBrowsable);
        Assert.True(property.IsLocalizable);
        Assert.False(property.IsReadOnly);
        Assert.Equal("Value", property.Name);
        Assert.Equal(typeof(int), property.PropertyType);
        Assert.Equal(DesignerSerializationVisibility.Content, property.SerializationVisibility);
        Assert.False(property.SupportsChangeEvents);

        // Should be wrapped.
        Assert.False(property.CanResetValue(new Component()));
        Assert.Equal(0, property.GetValue(new Component()));
        property.SetValue(new Component(), 1);
        Assert.Equal(1, property.GetValue(new Component()));
        property.ResetValue(new Component());
        Assert.Equal(1, property.GetValue(new Component()));
        Assert.True(property.ShouldSerializeValue(new Component()));
    }

    [Fact]
    public void DesignerSerializationManager_Properties_GetWithNullPropertyInPropertyProvider_ThrowsArgumentNullException()
    {
        object provider = new();
        DesignerSerializationManager manager = new()
        {
            PropertyProvider = provider
        };
        IDesignerSerializationManager iManager = manager;
        Mock<CustomTypeDescriptor> mockCustomTypeDescriptor = new(MockBehavior.Strict);
        mockCustomTypeDescriptor
            .Setup(d => d.GetProperties())
            .Returns(new PropertyDescriptorCollection(new PropertyDescriptor[] { null }));
        Mock<TypeDescriptionProvider> mockProvider = new(MockBehavior.Strict);
        mockProvider
            .Setup(p => p.GetCache(provider))
            .CallBase();
        mockProvider
            .Setup(p => p.GetExtendedTypeDescriptor(provider))
            .CallBase();
        mockProvider
            .Setup(p => p.GetTypeDescriptor(typeof(object), provider))
            .Returns(mockCustomTypeDescriptor.Object);
        TypeDescriptor.AddProvider(mockProvider.Object, provider);

        Assert.Same(provider, manager.PropertyProvider);
        Assert.Throws<ArgumentNullException>("property", () => iManager.Properties);

        // Call again.
        Assert.Throws<ArgumentNullException>("property", () => iManager.Properties);
    }

    [Theory]
    [StringWithNullData]
    public void DesignerSerializationManager_PropertyProvider_Set_GetReturnsExpected(string value)
    {
        DesignerSerializationManager manager = new()
        {
            PropertyProvider = value
        };
        Assert.Same(value, manager.PropertyProvider);

        // Set same
        manager.PropertyProvider = value;
        Assert.Same(value, manager.PropertyProvider);
    }

    [Theory]
    [StringWithNullData]
    public void DesignerSerializationManager_PropertyProvider_SetWithSession_GetReturnsExpected(string value)
    {
        DesignerSerializationManager manager = new();
        manager.CreateSession();

        manager.PropertyProvider = value;
        Assert.Same(value, manager.PropertyProvider);

        // Set same
        manager.PropertyProvider = value;
        Assert.Same(value, manager.PropertyProvider);
    }

    [Fact]
    public void DesignerSerializationManager_Properties_SetWithExistingProperties_Resets()
    {
        DesignerSerializationManager manager = new()
        {
            PropertyProvider = new PropertyProvider()
        };
        IDesignerSerializationManager iManager = manager;
        PropertyDescriptorCollection properties = iManager.Properties;
        PropertyDescriptor property = Assert.IsAssignableFrom<PropertyDescriptor>(Assert.Single(properties));
        Assert.Equal(nameof(PropertyProvider.Value), property.Name);
        Assert.Same(properties, iManager.Properties);

        OtherPropertyProvider provider = new();
        manager.PropertyProvider = provider;
        Assert.Same(provider, manager.PropertyProvider);
        PropertyDescriptorCollection otherProperties = iManager.Properties;
        PropertyDescriptor otherProperty = Assert.IsAssignableFrom<PropertyDescriptor>(Assert.Single(otherProperties));
        Assert.Equal(nameof(OtherPropertyProvider.OtherValue), otherProperty.Name);
        Assert.Same(otherProperties, iManager.Properties);

        // Set same.
        manager.PropertyProvider = provider;
        Assert.Same(provider, manager.PropertyProvider);
        Assert.Same(otherProperties, iManager.Properties);
    }

    [Theory]
    [BoolData]
    public void DesignerSerializationManager_RecycleInstances_Set_GetReturnsExpected(bool value)
    {
        DesignerSerializationManager manager = new()
        {
            RecycleInstances = value
        };
        Assert.Equal(value, manager.RecycleInstances);

        // Set same
        manager.RecycleInstances = value;
        Assert.Equal(value, manager.RecycleInstances);

        // Set different
        manager.RecycleInstances = !value;
        Assert.Equal(!value, manager.RecycleInstances);
    }

    [Theory]
    [BoolData]
    public void DesignerSerializationManager_RecycleInstances_SetWithSession_ThrowsInvalidOperationException(bool value)
    {
        DesignerSerializationManager manager = new();
        manager.CreateSession();
        Assert.Throws<InvalidOperationException>(() => manager.RecycleInstances = value);
        Assert.False(manager.RecycleInstances);
    }

    [Theory]
    [BoolData]
    public void DesignerSerializationManager_ValidateRecycledTypes_Set_GetReturnsExpected(bool value)
    {
        DesignerSerializationManager manager = new()
        {
            ValidateRecycledTypes = value
        };
        Assert.Equal(value, manager.ValidateRecycledTypes);

        // Set same
        manager.ValidateRecycledTypes = value;
        Assert.Equal(value, manager.ValidateRecycledTypes);

        // Set different
        manager.ValidateRecycledTypes = !value;
        Assert.Equal(!value, manager.ValidateRecycledTypes);
    }

    [Theory]
    [BoolData]
    public void DesignerSerializationManager_ValidateRecycledTypes_SetWithSession_ThrowsInvalidOperationException(bool value)
    {
        DesignerSerializationManager manager = new();
        manager.CreateSession();
        Assert.Throws<InvalidOperationException>(() => manager.ValidateRecycledTypes = value);
        Assert.True(manager.ValidateRecycledTypes);
    }

    [Fact]
    public void DesignerSerializationManager_ResolveName_AddNoSession_ThrowsInvalidOperationException()
    {
        DesignerSerializationManager manager = new();
        IDesignerSerializationManager iManager = manager;
        int callCount = 0;
        ResolveNameEventHandler handler = (sender, e) => callCount++;
        Assert.Throws<InvalidOperationException>(() => iManager.ResolveName += handler);
        iManager.ResolveName -= handler;
        Assert.Equal(0, callCount);
    }

    [Fact]
    public void DesignerSerializationManager_SerializationComplete_AddNoSession_ThrowsInvalidOperationException()
    {
        DesignerSerializationManager manager = new();
        IDesignerSerializationManager iManager = manager;
        int callCount = 0;
        EventHandler handler = (sender, e) => callCount++;
        Assert.Throws<InvalidOperationException>(() => iManager.SerializationComplete += handler);
        iManager.SerializationComplete -= handler;
        Assert.Equal(0, callCount);
    }

    public static IEnumerable<object[]> AddSerializationProvider_TestData()
    {
        yield return new object[] { null, null };
        yield return new object[] { null, new object() };
        yield return new object[] { typeof(int), null };
        yield return new object[] { typeof(int), new object() };
    }

    [Theory]
    [MemberData(nameof(AddSerializationProvider_TestData))]
    public void DesignerSerializationManager_AddSerializationProvider_NonNullProvider_GetSerializerReturnsExpected(Type objectType, object expected)
    {
        DesignerSerializationManager manager = new();
        IDesignerSerializationManager iManager = manager;
        Mock<IDesignerSerializationProvider> mockDesignerSerializationProvider = new(MockBehavior.Strict);
        mockDesignerSerializationProvider
            .Setup(p => p.GetSerializer(manager, null, objectType, mockDesignerSerializationProvider.Object.GetType()))
            .Returns(expected)
            .Verifiable();
        iManager.AddSerializationProvider(mockDesignerSerializationProvider.Object);
        Assert.Same(expected, iManager.GetSerializer(objectType, mockDesignerSerializationProvider.Object.GetType()));
        mockDesignerSerializationProvider.Verify(p => p.GetSerializer(manager, null, objectType, mockDesignerSerializationProvider.Object.GetType()), Times.Once());

        // Call again.
        Assert.Same(expected, iManager.GetSerializer(objectType, mockDesignerSerializationProvider.Object.GetType()));
        mockDesignerSerializationProvider.Verify(p => p.GetSerializer(manager, null, objectType, mockDesignerSerializationProvider.Object.GetType()), Times.Exactly(2));
    }

    [Fact]
    public void DesignerSerializationManager_AddSerializationProvider_NullProvider_Nop()
    {
        DesignerSerializationManager manager = new();
        IDesignerSerializationManager iManager = manager;
        iManager.AddSerializationProvider(null);
    }

    [Fact]
    public void DesignerSerializationManager_CreateSession_Invoke_Success()
    {
        DesignerSerializationManager manager = new();
        IDisposable session = manager.CreateSession();
        Assert.NotNull(session);
        session.Dispose();

        // Get another.
        IDisposable session2 = manager.CreateSession();
        Assert.NotNull(session2);
        Assert.NotSame(session, session2);
        session2.Dispose();
    }

    [Fact]
    public void DesignerSerializationManager_CreateSession_DisposeMultipleTimes_Success()
    {
        DesignerSerializationManager manager = new();
        IDesignerSerializationManager iManager = manager;
        IDisposable session1 = manager.CreateSession();
        session1.Dispose();
        Assert.Throws<InvalidOperationException>(() => iManager.Context);

        // Dispose again without session.
        session1.Dispose();
        Assert.Throws<InvalidOperationException>(() => iManager.Context);

        // Dispose with session.
        IDisposable session2 = manager.CreateSession();
        session1.Dispose();
        Assert.Throws<InvalidOperationException>(() => iManager.Context);
    }

    [Fact]
    public void DesignerSerializationManager_CreateSession_Invoke_CallsOnSessionCreated()
    {
        Mock<DesignerSerializationManager> mockManager = new(MockBehavior.Strict);
        mockManager
            .Protected()
            .Setup("OnSessionCreated", EventArgs.Empty)
            .Verifiable();
        IDisposable session = mockManager.Object.CreateSession();
        mockManager.Protected().Verify("OnSessionCreated", Times.Once(), EventArgs.Empty);
    }

    [Fact]
    public void DesignerSerializationManager_CreateSession_InvokeWithSessionCreated_CallsHandler()
    {
        DesignerSerializationManager manager = new();
        int callCount = 0;
        EventHandler handler = (sender, e) =>
        {
            Assert.Same(manager, sender);
            Assert.Equal(EventArgs.Empty, e);
            callCount++;
        };
        manager.SessionCreated += handler;

        IDisposable session = manager.CreateSession();
        Assert.NotNull(session);
        Assert.Equal(1, callCount);
        session.Dispose();

        // Remove handler.
        manager.SessionCreated -= handler;
        session = manager.CreateSession();
        Assert.NotNull(session);
        Assert.Equal(1, callCount);
    }

    [Fact]
    public void DesignerSerializationManager_CreateSession_Dispose_CallsOnSessionDisposed()
    {
        Mock<DesignerSerializationManager> mockManager = new(MockBehavior.Strict);
        mockManager
            .Protected()
            .Setup("OnSessionCreated", EventArgs.Empty);
        mockManager
            .Protected()
            .Setup("OnSessionDisposed", EventArgs.Empty)
            .Verifiable();
        IDisposable session = mockManager.Object.CreateSession();
        session.Dispose();
        mockManager.Protected().Verify("OnSessionDisposed", Times.Once(), EventArgs.Empty);

        // Dispose again.
        session.Dispose();
        mockManager.Protected().Verify("OnSessionDisposed", Times.Exactly(2), EventArgs.Empty);
    }

    [Fact]
    public void DesignerSerializationManager_CreateSession_Dispose_ClearsErrors()
    {
        DesignerSerializationManager manager = new();
        IDesignerSerializationManager iManager = manager;

        IDisposable session1 = manager.CreateSession();
        IList errors1 = manager.Errors;
        Assert.Empty(errors1);
        Assert.Same(errors1, manager.Errors);
        object errorInformation = new();
        iManager.ReportError(errorInformation);
        Assert.Same(errorInformation, Assert.Single(errors1));

        // Dispose, get another and ensure cleared.
        session1.Dispose();
        IDisposable session2 = manager.CreateSession();
        IList errors2 = manager.Errors;
        Assert.Empty(errors2);
        Assert.Same(errors2, manager.Errors);
        Assert.NotSame(errors1, errors2);
    }

    [Fact]
    public void DesignerSerializationManager_CreateSession_Dispose_ClearsContext()
    {
        DesignerSerializationManager manager = new();
        IDesignerSerializationManager iManager = manager;

        IDisposable session1 = manager.CreateSession();
        ContextStack stack1 = iManager.Context;
        Assert.NotNull(stack1);
        Assert.Same(stack1, iManager.Context);

        // Dispose, get another and ensure cleared.
        session1.Dispose();
        IDisposable session2 = manager.CreateSession();
        ContextStack stack2 = iManager.Context;
        Assert.NotNull(stack2);
        Assert.Same(stack2, iManager.Context);
        Assert.NotSame(stack1, stack2);
    }

    [Fact]
    public void DesignerSerializationManager_CreateSession_Dispose_ClearsSerializers()
    {
        DesignerSerializationManager manager = new();

        IDisposable session1 = manager.CreateSession();
        object serializer1 = manager.GetSerializer(typeof(ClassWithPublicDesignerSerializer), typeof(BaseClass));
        Assert.IsType<PublicDesignerSerializationProvider>(serializer1);
        Assert.Same(serializer1, manager.GetSerializer(typeof(ClassWithPublicDesignerSerializer), typeof(PublicDesignerSerializationProvider)));

        // Dispose and ensure cleared.
        session1.Dispose();
        object serializer2 = manager.GetSerializer(typeof(ClassWithPublicDesignerSerializer), typeof(BaseClass));
        Assert.IsType<PublicDesignerSerializationProvider>(serializer2);
        Assert.NotSame(serializer1, serializer2);
        Assert.NotSame(serializer2, manager.GetSerializer(typeof(ClassWithPublicDesignerSerializer), typeof(BaseClass)));
    }

    [Theory]
    [MemberData(nameof(ResolveNameEventArgs_TestData))]
    public void DesignerSerializationManager_CreateSession_Dispose_ClearsResolveNameEventHandler(ResolveNameEventArgs eventArgs)
    {
        SubDesignerSerializationManager manager = new();
        IDesignerSerializationManager iManager = manager;
        int callCount = 0;
        ResolveNameEventHandler handler = (sender, e) =>
        {
            Assert.Same(manager, sender);
            Assert.Same(eventArgs, e);
            callCount++;
        };
        IDisposable session = manager.CreateSession();
        iManager.ResolveName += handler;

        manager.OnResolveName(eventArgs);
        Assert.Equal(1, callCount);
        session.Dispose();

        // Call again.
        session = manager.CreateSession();
        manager.OnResolveName(eventArgs);
        Assert.Equal(1, callCount);
    }

    [Theory]
    [NewAndDefaultData<EventArgs>]
    public void DesignerSerializationManager_CreateSession_Dispose_ClearsSerializationCompleteEventHandler(EventArgs eventArgs)
    {
        SubDesignerSerializationManager manager = new();
        IDesignerSerializationManager iManager = manager;
        int callCount = 0;
        EventHandler handler = (sender, e) =>
        {
            Assert.Same(manager, sender);
            Assert.Same(eventArgs, e);
            callCount++;
        };
        IDisposable session = manager.CreateSession();
        iManager.SerializationComplete += handler;
        manager.OnSessionDisposed(eventArgs);
        Assert.Equal(1, callCount);
        session.Dispose();

        // Call again.
        session = manager.CreateSession();
        session.Dispose();
        Assert.Equal(1, callCount);
    }

    [Fact]
    public void DesignerSerializationManager_CreateSessionDispose_InvokeWithSessionDisposed_CallsHandler()
    {
        DesignerSerializationManager manager = new();
        int callCount = 0;
        EventHandler handler = (sender, e) =>
        {
            Assert.Same(manager, sender);
            Assert.Same(EventArgs.Empty, e);
            callCount++;
        };
        manager.SessionDisposed += handler;

        IDisposable session = manager.CreateSession();
        session.Dispose();
        Assert.Equal(1, callCount);

        // Call again.
        session = manager.CreateSession();
        session.Dispose();
        Assert.Equal(2, callCount);

        // Remove handler.
        manager.SessionDisposed -= handler;
        session = manager.CreateSession();
        session.Dispose();
        Assert.Equal(2, callCount);
    }

    [Fact]
    public void DesignerSerializationManager_CreateSessionDispose_InvokeWithSerializationComplete_CallsHandler()
    {
        DesignerSerializationManager manager = new();
        IDesignerSerializationManager iManager = manager;
        int callCount = 0;
        EventHandler handler = (sender, e) =>
        {
            Assert.Same(manager, sender);
            Assert.Same(EventArgs.Empty, e);
            callCount++;
        };
        IDisposable session = manager.CreateSession();
        iManager.SerializationComplete += handler;
        session.Dispose();
        Assert.Equal(1, callCount);

        // Call again.
        session = manager.CreateSession();
        session.Dispose();
        Assert.Equal(1, callCount);

        // Remove handler.
        session = manager.CreateSession();
        iManager.SerializationComplete += handler;
        iManager.SerializationComplete -= handler;
        session.Dispose();
        Assert.Equal(1, callCount);
    }

    [Fact]
    public void DesignerSerializationManager_CreateSession_InvokeWithSession_ThrowsInvalidOperationException()
    {
        DesignerSerializationManager manager = new();
        manager.CreateSession();
        Assert.Throws<InvalidOperationException>(() => manager.CreateSession());
    }

    public static IEnumerable<object[]> GetInstance_NoSuchInstance_TestData()
    {
        Mock<IServiceProvider> mockServiceProvider = new(MockBehavior.Strict);
        mockServiceProvider
            .Setup(p => p.GetService(typeof(IDesignerHost)))
            .Returns(null);

        Component component = new();
        Container container = new();
        container.Add(component, "name");
        Mock<IDesignerHost> mockDesignerHost = new(MockBehavior.Strict);
        mockDesignerHost
            .Setup(h => h.Container)
            .Returns(container);
        Mock<IServiceProvider> mockContainerServiceProvider = new(MockBehavior.Strict);
        mockContainerServiceProvider
            .Setup(p => p.GetService(typeof(IDesignerHost)))
            .Returns(mockDesignerHost.Object);

        yield return new object[] { mockServiceProvider.Object, true, string.Empty, null };
        yield return new object[] { mockServiceProvider.Object, false, string.Empty, null };
        yield return new object[] { mockServiceProvider.Object, true, "NoSuchName", null };
        yield return new object[] { mockServiceProvider.Object, false, "NoSuchName", null };

        yield return new object[] { mockContainerServiceProvider.Object, true, string.Empty, null };
        yield return new object[] { mockContainerServiceProvider.Object, false, string.Empty, null };
        yield return new object[] { mockContainerServiceProvider.Object, true, "NoSuchName", null };
        yield return new object[] { mockContainerServiceProvider.Object, false, "NoSuchName", null };
        yield return new object[] { mockContainerServiceProvider.Object, true, "name", component };
        yield return new object[] { mockContainerServiceProvider.Object, false, "name", null };
        yield return new object[] { mockContainerServiceProvider.Object, true, "Name", component };
        yield return new object[] { mockContainerServiceProvider.Object, false, "Name", null };
    }

    [Theory]
    [MemberData(nameof(GetInstance_NoSuchInstance_TestData))]
    public void DesignerSerializationManager_GetInstance_NoNamedInstances_ReturnsNull(IServiceProvider provider, bool preserveNames, string name, object expected)
    {
        DesignerSerializationManager manager = new(provider)
        {
            PreserveNames = preserveNames
        };
        IDesignerSerializationManager iManager = manager;
        manager.CreateSession();
        Assert.Same(expected, iManager.GetInstance(name));

        // Call again.
        Assert.Same(expected, iManager.GetInstance(name));
    }

    [Theory]
    [StringData]
    public void DesignerSerializationManager_GetInstance_HasNameInstancesNameExists_ReturnsExpected(string name)
    {
        DesignerSerializationManager manager = new();
        IDesignerSerializationManager iManager = manager;
        manager.CreateSession();

        object instance = new();
        iManager.SetName(instance, name);
        Assert.Same(instance, iManager.GetInstance(name));

        // Call again.
        Assert.Same(instance, iManager.GetInstance(name));
    }

    [Theory]
    [InlineData("")]
    [InlineData("Name")]
    [InlineData("NoSuchName")]
    public void DesignerSerializationManager_GetInstance_HasNameInstancesNoSuchName_ReturnsExpected(string name)
    {
        DesignerSerializationManager manager = new();
        IDesignerSerializationManager iManager = manager;
        manager.CreateSession();

        object instance = new();
        iManager.SetName(instance, "name");
        Assert.Null(iManager.GetInstance(name));

        // Call again.
        Assert.Null(iManager.GetInstance(name));
    }

    public static IEnumerable<object[]> GetInstance_InvokeWithResolveName_TestData()
    {
        yield return new object[] { string.Empty, null };
        yield return new object[] { string.Empty, new object() };
        yield return new object[] { "NoSuchName", null };
        yield return new object[] { "NoSuchName", new object() };
    }

    [Theory]
    [MemberData(nameof(GetInstance_InvokeWithResolveName_TestData))]
    public void DesignerSerializationManager_GetInstance_InvokeWithResolveName_CallsHandler(string name, object value)
    {
        Component component = new();
        Container container = new();
        Mock<IDesignerHost> mockDesignerHost = new(MockBehavior.Strict);
        mockDesignerHost
            .Setup(h => h.Container)
            .Returns(container);
        Mock<IServiceProvider> mockServiceProvider = new(MockBehavior.Strict);
        mockServiceProvider
            .Setup(p => p.GetService(typeof(IDesignerHost)))
            .Returns(mockDesignerHost.Object);
        DesignerSerializationManager manager = new(mockServiceProvider.Object);
        IDesignerSerializationManager iManager = manager;
        int callCount = 0;
        ResolveNameEventHandler handler = (sender, e) =>
        {
            Assert.Same(manager, sender);
            Assert.Same(name, e.Name);
            e.Value = value;
            callCount++;
        };
        manager.CreateSession();
        iManager.ResolveName += handler;

        // With handler.
        Assert.Same(value, iManager.GetInstance(name));
        Assert.Equal(1, callCount);

        // Call again.
        Assert.Same(value, iManager.GetInstance(name));
        Assert.Equal(2, callCount);

        // Does not call if there is a container instance.
        container.Add(component, "name");
        Assert.Same(component, iManager.GetInstance("name"));
        Assert.Equal(2, callCount);

        // Does not call if there is a named instance.
        container.Remove(component);
        iManager.SetName(component, "name");
        Assert.Same(component, iManager.GetInstance("name"));
        Assert.Equal(2, callCount);

        // Remove handler.
        iManager.ResolveName -= handler;
        Assert.Null(iManager.GetInstance(name));
        Assert.Equal(2, callCount);
    }

    [Fact]
    public void DesignerSerializationManager_GetInstance_NullName_ThrowsArgumentNullException()
    {
        DesignerSerializationManager manager = new();
        IDesignerSerializationManager iManager = manager;
        Assert.Throws<ArgumentNullException>("name", () => iManager.GetInstance(null));
    }

    [Theory]
    [StringData]
    public void DesignerSerializationManager_GetInstance_NoSession_ThrowsInvalidOperationException(string name)
    {
        DesignerSerializationManager manager = new();
        IDesignerSerializationManager iManager = manager;
        Assert.Throws<InvalidOperationException>(() => iManager.GetInstance(name));
    }

    public static IEnumerable<object[]> GetName_NoNamedInstance_TestData()
    {
        yield return new object[] { new object(), null };
        yield return new object[] { new Component(), null };

        Mock<IComponent> mockNoSiteComponent = new(MockBehavior.Strict);
        mockNoSiteComponent
            .Setup(c => c.Site)
            .Returns((ISite)null);
        mockNoSiteComponent
            .Setup(c => c.Dispose());
        yield return new object[] { mockNoSiteComponent.Object, null };

        foreach (string name in new string[] { null, string.Empty, "name" })
        {
            Mock<ISite> mockSite = new(MockBehavior.Strict);
            mockSite
                .Setup(s => s.Name)
                .Returns(name);
            Mock<IComponent> mockSiteComponent = new(MockBehavior.Strict);
            mockSiteComponent
                .Setup(c => c.Site)
                .Returns(mockSite.Object);
            mockSiteComponent
                .Setup(c => c.Dispose());
            yield return new object[] { mockSiteComponent.Object, name };

            Mock<INestedSite> mockNestedSite = new(MockBehavior.Strict);
            mockNestedSite
                .Setup(s => s.FullName)
                .Returns(name);
            Mock<IComponent> mockNestedSiteComponent = new(MockBehavior.Strict);
            mockNestedSiteComponent
                .Setup(c => c.Site)
                .Returns(mockNestedSite.Object);
            mockNestedSiteComponent
                .Setup(c => c.Dispose());
            yield return new object[] { mockNestedSiteComponent.Object, name };
        }
    }

    [Theory]
    [MemberData(nameof(GetName_NoNamedInstance_TestData))]
    public void DesignerSerializationManager_GetName_NoNamedInstance_ReturnsExpected(object instance, string expected)
    {
        DesignerSerializationManager manager = new();
        IDesignerSerializationManager iManager = manager;
        manager.CreateSession();

        Assert.Same(expected, iManager.GetName(instance));
    }

    [Theory]
    [StringData]
    public void DesignerSerializationManager_GetName_HasNamedInstance_ReturnsExpected(string name)
    {
        DesignerSerializationManager manager = new();
        IDesignerSerializationManager iManager = manager;
        manager.CreateSession();

        object instance = new();
        iManager.SetName(instance, name);
        Assert.Same(name, iManager.GetName(instance));
    }

    [Theory]
    [StringData]
    public void DesignerSerializationManager_GetName_HasNamedComponent_ReturnsExpected(string name)
    {
        DesignerSerializationManager manager = new();
        IDesignerSerializationManager iManager = manager;
        manager.CreateSession();

        Mock<IComponent> mockInstance = new(MockBehavior.Strict);
        mockInstance
            .Setup(i => i.Site)
            .Verifiable();
        iManager.SetName(mockInstance.Object, name);
        Assert.Same(name, iManager.GetName(mockInstance.Object));
        mockInstance.Verify(i => i.Site, Times.Never());
    }

    [Fact]
    public void DesignerSerializationManager_GetName_NullValue_ThrowsArgumentNullException()
    {
        DesignerSerializationManager manager = new();
        IDesignerSerializationManager iManager = manager;
        Assert.Throws<ArgumentNullException>("value", () => iManager.GetName(null));
    }

    [Fact]
    public void DesignerSerializationManager_GetName_InvokeNoSession_ThrowsInvalidOperationException()
    {
        DesignerSerializationManager manager = new();
        IDesignerSerializationManager iManager = manager;
        Assert.Throws<InvalidOperationException>(() => iManager.GetName("value"));
    }

    [Theory]
    [CommonMemberData(typeof(CommonTestHelperEx), nameof(CommonTestHelperEx.GetTypeWithNullTheoryData))]
    public void DesignerSerializationManager_GetService_WithProvider_ReturnsExpected(Type serviceType)
    {
        object service = new();
        Mock<IServiceProvider> mockServiceProvider = new(MockBehavior.Strict);
        mockServiceProvider
            .Setup(p => p.GetService(serviceType))
            .Returns(service)
            .Verifiable();
        SubDesignerSerializationManager manager = new(mockServiceProvider.Object);
        Assert.Same(service, manager.GetService(serviceType));
        mockServiceProvider.Verify(p => p.GetService(serviceType), Times.Once());

        Assert.Same(service, ((IServiceProvider)manager).GetService(serviceType));
        mockServiceProvider.Verify(p => p.GetService(serviceType), Times.Exactly(2));
    }

    [Theory]
    [MemberData(nameof(Ctor_IServiceProvider_TestData))]
    public void DesignerSerializationManager_GetService_IContainer_ReturnsExpected(IServiceProvider provider, object expected)
    {
        SubDesignerSerializationManager manager = new(provider);
        Assert.Same(expected, manager.GetService(typeof(IContainer)));
        Assert.Same(expected, ((IServiceProvider)manager).GetService(typeof(IContainer)));
    }

    [Theory]
    [InlineData(null)]
    [InlineData(typeof(int))]
    [InlineData(typeof(IContainer))]
    public void DesignerSerializationManager_GetService_NoProvider_ReturnsNull(Type serviceType)
    {
        SubDesignerSerializationManager manager = new();
        Assert.Null(manager.GetService(serviceType));
        Assert.Null(((IServiceProvider)manager).GetService(serviceType));
    }

    [Fact]
    public void DesignerSerializationManager_IDesignerSerializationManagerGetService_Invoke_CallsProtectedGetService()
    {
        object service = new();
        Mock<DesignerSerializationManager> mockManager = new(MockBehavior.Strict);
        mockManager
            .Protected()
            .Setup<object>("GetService", typeof(int))
            .Returns(service)
            .Verifiable();
        IDesignerSerializationManager iManager = mockManager.Object;
        Assert.Same(service, iManager.GetService(typeof(int)));
        mockManager.Protected().Verify("GetService", Times.Once(), typeof(int));
    }

    [Theory]
    [CommonMemberData(typeof(CommonTestHelperEx), nameof(CommonTestHelperEx.GetTypeWithNullTheoryData))]
    public void DesignerSerializationManager_IDesignerSerializationManagerGetService_WithProvider_ReturnsExpected(Type serviceType)
    {
        object service = new();
        Mock<IServiceProvider> mockServiceProvider = new(MockBehavior.Strict);
        mockServiceProvider
            .Setup(p => p.GetService(serviceType))
            .Returns(service)
            .Verifiable();
        IDesignerSerializationManager iManager = new DesignerSerializationManager(mockServiceProvider.Object);
        Assert.Same(service, iManager.GetService(serviceType));
        mockServiceProvider.Verify(p => p.GetService(serviceType), Times.Once());

        Assert.Same(service, ((IServiceProvider)iManager).GetService(serviceType));
        mockServiceProvider.Verify(p => p.GetService(serviceType), Times.Exactly(2));
    }

    [Theory]
    [MemberData(nameof(Ctor_IServiceProvider_TestData))]
    public void DesignerSerializationManager_IDesignerSerializationManagerGetService_IContainer_ReturnsExpected(IServiceProvider provider, object expected)
    {
        IDesignerSerializationManager iManager = new DesignerSerializationManager(provider);
        Assert.Same(expected, iManager.GetService(typeof(IContainer)));
        Assert.Same(expected, ((IServiceProvider)iManager).GetService(typeof(IContainer)));
    }

    [Theory]
    [InlineData(null)]
    [InlineData(typeof(int))]
    [InlineData(typeof(IContainer))]
    public void DesignerSerializationManager_IDesignerSerializationManagerGetService_NoProvider_ReturnsNull(Type serviceType)
    {
        IDesignerSerializationManager iManager = new DesignerSerializationManager();
        Assert.Null(iManager.GetService(serviceType));
        Assert.Null(((IServiceProvider)iManager).GetService(serviceType));
    }

    public static IEnumerable<object[]> GetRuntimeType_ValidProvider_TestData()
    {
        foreach (string typeName in new string[] { null, string.Empty, "typeName" })
        {
            yield return new object[] { typeName, null };
            yield return new object[] { typeName, typeof(string) };
        }
    }

    [Theory]
    [MemberData(nameof(GetRuntimeType_ValidProvider_TestData))]
    public void DesignerSerializationManager_GetRuntimeType_ValidProvider_ReturnsExpected(string typeName, Type resolvedType)
    {
        Mock<ITypeResolutionService> mockTypeResolutionService = new(MockBehavior.Strict);
        mockTypeResolutionService
            .Setup(s => s.GetType(typeName))
            .Returns(resolvedType)
            .Verifiable();
        Mock<IServiceProvider> mockServiceProvider = new(MockBehavior.Strict);
        mockServiceProvider
            .Setup(p => p.GetService(typeof(IDesignerHost)))
            .Returns((IDesignerHost)null);
        mockServiceProvider
            .Setup(p => p.GetService(typeof(ITypeResolutionService)))
            .Returns(mockTypeResolutionService.Object)
            .Verifiable();
        DesignerSerializationManager manager = new(mockServiceProvider.Object);
        Assert.Same(resolvedType, manager.GetRuntimeType(typeName));
        mockServiceProvider.Verify(p => p.GetService(typeof(ITypeResolutionService)), Times.Once());
        mockTypeResolutionService.Verify(s => s.GetType(typeName), Times.Once());

        // Call again.
        Assert.Same(resolvedType, manager.GetRuntimeType(typeName));
        mockServiceProvider.Verify(p => p.GetService(typeof(ITypeResolutionService)), Times.Once());
        mockTypeResolutionService.Verify(s => s.GetType(typeName), Times.Exactly(2));
    }

    public static IEnumerable<object[]> GetRuntimeType_InvalidProvider_TestData()
    {
        Mock<IServiceProvider> nullMockServiceProvider = new(MockBehavior.Strict);
        nullMockServiceProvider
            .Setup(p => p.GetService(typeof(IDesignerHost)))
            .Returns((IDesignerHost)null);
        nullMockServiceProvider
            .Setup(p => p.GetService(typeof(ITypeResolutionService)))
            .Returns((ITypeResolutionService)null);
        nullMockServiceProvider
            .Setup(p => p.GetService(typeof(TypeDescriptionProviderService)))
            .Returns((TypeDescriptionProviderService)null);
        yield return new object[] { nullMockServiceProvider.Object };

        Mock<IServiceProvider> invalidMockServiceProvider = new(MockBehavior.Strict);
        invalidMockServiceProvider
            .Setup(p => p.GetService(typeof(ITypeResolutionService)))
            .Returns(new object());
        invalidMockServiceProvider
            .Setup(p => p.GetService(typeof(ITypeResolutionService)))
            .Returns(new object());
        invalidMockServiceProvider
            .Setup(p => p.GetService(typeof(TypeDescriptionProviderService)))
            .Returns(new object());
        yield return new object[] { invalidMockServiceProvider.Object };
    }

    [Theory]
    [MemberData(nameof(GetRuntimeType_InvalidProvider_TestData))]
    public void DesignerSerializationManager_GetRuntimeType_InvalidProvider_ReturnsExpected(IServiceProvider provider)
    {
        DesignerSerializationManager manager = new(provider);
        Assert.Equal(typeof(int), manager.GetRuntimeType(typeof(int).FullName));
    }

    [Theory]
    [InlineData("System.Int32", typeof(int))]
    [InlineData("system.int32", null)]
    [InlineData("NoSuchType", null)]
    [InlineData("", null)]
    public void DesignerSerializationManager_GetRuntimeType_NoProvider_ReturnsExpected(string typeName, Type expected)
    {
        DesignerSerializationManager manager = new();
        Assert.Same(expected, manager.GetRuntimeType(typeName));
    }

    [Fact]
    public void DesignerSerializationManager_GetRuntimeType_NullTypeName_ThrowsArgumentNullException()
    {
        DesignerSerializationManager manager = new();
        Assert.Throws<ArgumentNullException>("typeName", () => manager.GetRuntimeType(null));
    }

    public static IEnumerable<object[]> GetSerializer_TestData()
    {
        foreach (Type objectType in new Type[] { null, typeof(int) })
        {
            yield return new object[] { objectType, typeof(int), null };
            yield return new object[] { objectType, typeof(IDesignerSerializationProvider), null };
            yield return new object[] { objectType, typeof(PublicDesignerSerializationProvider), null };
            yield return new object[] { objectType, typeof(PrivateDesignerSerializationProvider), null };
            yield return new object[] { objectType, typeof(ClassWithEmptyDefaultSerializationProvider), null };
            yield return new object[] { objectType, typeof(ClassWithNoSuchDefaultSerializationProvider), null };
            yield return new object[] { objectType, typeof(ClassWithInvalidDefaultSerializationProvider), null };
            yield return new object[] { objectType, typeof(ClassWithPublicDesignerSerializationProvider), PublicDesignerSerializationProvider.Serializer };
            yield return new object[] { objectType, typeof(ClassWithPrivateDesignerSerializationProvider), PrivateDesignerSerializationProvider.Serializer };
            yield return new object[] { objectType, typeof(ClassWithNullDesignerSerializationProvider), null };
        }

        yield return new object[] { typeof(ClassWithNullBaseDesignerSerializer), typeof(int), null };
        yield return new object[] { typeof(ClassWithEmptyBaseDesignerSerializer), typeof(int), null };
        yield return new object[] { typeof(ClassWithNoSuchBaseDesignerSerializer), typeof(int), null };
        yield return new object[] { typeof(ClassWithNullSubDesignerSerializer), typeof(int), null };
        yield return new object[] { typeof(ClassWithEmptySubDesignerSerializer), typeof(int), null };
        yield return new object[] { typeof(ClassWithNoSuchSubDesignerSerializer), typeof(int), null };
        yield return new object[] { typeof(ClassWithPublicDesignerSerializer), typeof(int), null };
        yield return new object[] { typeof(ClassWithPublicDesignerSerializer), typeof(object), null };
        yield return new object[] { typeof(ClassWithPublicDesignerSerializer), typeof(SubClass), null };
    }

    [Theory]
    [MemberData(nameof(GetSerializer_TestData))]
    public void DesignerSerializationManager_GetSerializer_CustomIDesignerSerializationProvider_ReturnsExpected(Type objectType, Type serializerType, object expected)
    {
        DesignerSerializationManager manager = new();
        Assert.Same(expected, manager.GetSerializer(objectType, serializerType));

        // Call again.
        Assert.Same(expected, manager.GetSerializer(objectType, serializerType));
    }

    [Theory]
    [MemberData(nameof(GetSerializer_TestData))]
    public void DesignerSerializationManager_GetSerializerWithSession_CustomIDesignerSerializationProvider_ReturnsExpected(Type objectType, Type serializerType, object expected)
    {
        DesignerSerializationManager manager = new();
        manager.CreateSession();

        Assert.Same(expected, manager.GetSerializer(objectType, serializerType));

        // Call again.
        Assert.Same(expected, manager.GetSerializer(objectType, serializerType));
    }

    public static IEnumerable<object[]> GetSerializer_CustomDesignerSerializer_TestData()
    {
        yield return new object[] { typeof(ClassWithPublicDesignerSerializer), typeof(PublicDesignerSerializationProvider) };
        yield return new object[] { typeof(ClassWithPrivateDesignerSerializer), typeof(PrivateDesignerSerializationProvider) };
    }

    [Theory]
    [MemberData(nameof(GetSerializer_CustomDesignerSerializer_TestData))]
    public void DesignerSerializationManager_GetSerializer_CustomDesignerSerializerNoSession_ReturnsExpected(Type objectType, Type expectedSerializerType)
    {
        DesignerSerializationManager manager = new();
        object serializer1 = manager.GetSerializer(objectType, typeof(BaseClass));
        Assert.IsType(expectedSerializerType, serializer1);

        // Call again.
        object serializer2 = manager.GetSerializer(objectType, typeof(BaseClass));
        Assert.IsType(expectedSerializerType, serializer2);
        Assert.NotSame(serializer1, serializer2);

        // Call different serializer type.
        Assert.Null(manager.GetSerializer(objectType, expectedSerializerType));

        // Call again.
        Assert.Null(manager.GetSerializer(objectType, expectedSerializerType));

        // Call invalid serializer type.
        Assert.Null(manager.GetSerializer(objectType, typeof(object)));

        // Call again.
        Assert.Null(manager.GetSerializer(objectType, typeof(object)));

        // Call unrelated serializer type.
        Assert.Null(manager.GetSerializer(objectType, typeof(int)));

        // Call again.
        Assert.Null(manager.GetSerializer(objectType, typeof(int)));
    }

    [Theory]
    [MemberData(nameof(GetSerializer_CustomDesignerSerializer_TestData))]
    public void DesignerSerializationManager_GetSerializer_CustomDesignerSerializerWithSession_ReturnsExpected(Type objectType, Type expectedSerializerType)
    {
        DesignerSerializationManager manager = new();
        manager.CreateSession();
        object serializer1 = manager.GetSerializer(objectType, typeof(BaseClass));
        Assert.IsType(expectedSerializerType, serializer1);

        // Call again.
        object serializer2 = manager.GetSerializer(objectType, typeof(BaseClass));
        Assert.IsType(expectedSerializerType, serializer2);
        Assert.NotSame(serializer1, serializer2);

        // Call different serializer type.
        object serializer3 = manager.GetSerializer(objectType, expectedSerializerType);
        Assert.IsType(expectedSerializerType, serializer3);
        Assert.NotSame(serializer1, serializer2);

        // Call again.
        object serializer4 = manager.GetSerializer(objectType, expectedSerializerType);
        Assert.IsType(expectedSerializerType, serializer4);
        Assert.Same(serializer3, serializer4);

        // Call invalid serializer type.
        object serializer5 = manager.GetSerializer(objectType, typeof(object));
        Assert.IsType(expectedSerializerType, serializer5);
        Assert.Same(serializer4, serializer5);

        // Call again.
        object serializer6 = manager.GetSerializer(objectType, typeof(object));
        Assert.IsType(expectedSerializerType, serializer6);
        Assert.Same(serializer5, serializer6);

        // Call unrelated serializer type.
        Assert.Null(manager.GetSerializer(objectType, typeof(int)));

        // Call again.
        Assert.Null(manager.GetSerializer(objectType, typeof(int)));
    }

    [Fact]
    public void DesignerSerializationManager_GetSerializer_IDesignerSerializationProvider_ThrowsMissingMethodException()
    {
        DesignerSerializationManager manager = new();
        Assert.Throws<MissingMethodException>(() => manager.GetSerializer(null, typeof(ClassWithInterfaceDefaultSerializationProvider)));
    }

    [Theory]
    [CommonMemberData(typeof(CommonTestHelperEx), nameof(CommonTestHelperEx.GetTypeWithNullTheoryData))]
    public void DesignerSerializationManager_GetSerializer_NullSerializerType_ThrowsArgumentNullException(Type objectType)
    {
        DesignerSerializationManager manager = new();
        Assert.Throws<ArgumentNullException>("serializerType", () => manager.GetSerializer(objectType, null));
    }

    [Theory]
    [MemberData(nameof(GetSerializer_TestData))]
    public void DesignerSerializationManager_IDesignerSerializationManagerGetSerializer_CustomIDesignerSerializationProvider_ReturnsExpected(Type objectType, Type serializerType, object expected)
    {
        DesignerSerializationManager manager = new();
        IDesignerSerializationManager iManager = manager;
        Assert.Same(expected, iManager.GetSerializer(objectType, serializerType));

        // Call again.
        Assert.Same(expected, iManager.GetSerializer(objectType, serializerType));
    }

    [Theory]
    [MemberData(nameof(GetSerializer_TestData))]
    public void DesignerSerializationManager_IDesignerSerializationManagerGetSerializerWithSession_CustomIDesignerSerializationProvider_ReturnsExpected(Type objectType, Type serializerType, object expected)
    {
        DesignerSerializationManager manager = new();
        IDesignerSerializationManager iManager = manager;
        manager.CreateSession();

        Assert.Same(expected, iManager.GetSerializer(objectType, serializerType));

        // Call again.
        Assert.Same(expected, iManager.GetSerializer(objectType, serializerType));
    }

    [Theory]
    [MemberData(nameof(GetSerializer_CustomDesignerSerializer_TestData))]
    public void DesignerSerializationManager_IDesignerSerializationManagerGetSerializer_CustomDesignerSerializerNoSession_ReturnsExpected(Type objectType, Type expectedSerializerType)
    {
        DesignerSerializationManager manager = new();
        IDesignerSerializationManager iManager = manager;
        object serializer1 = iManager.GetSerializer(objectType, typeof(BaseClass));
        Assert.IsType(expectedSerializerType, serializer1);

        // Call again.
        object serializer2 = iManager.GetSerializer(objectType, typeof(BaseClass));
        Assert.IsType(expectedSerializerType, serializer2);
        Assert.NotSame(serializer1, serializer2);

        // Call different serializer type.
        Assert.Null(iManager.GetSerializer(objectType, expectedSerializerType));

        // Call again.
        Assert.Null(iManager.GetSerializer(objectType, expectedSerializerType));

        // Call invalid serializer type.
        Assert.Null(iManager.GetSerializer(objectType, typeof(object)));

        // Call again.
        Assert.Null(iManager.GetSerializer(objectType, typeof(object)));

        // Call unrelated serializer type.
        Assert.Null(iManager.GetSerializer(objectType, typeof(int)));

        // Call again.
        Assert.Null(iManager.GetSerializer(objectType, typeof(int)));
    }

    [Theory]
    [MemberData(nameof(GetSerializer_CustomDesignerSerializer_TestData))]
    public void DesignerSerializationManager_IDesignerSerializationManagerGetSerializer_CustomDesignerSerializerWithSession_ReturnsExpected(Type objectType, Type expectedSerializerType)
    {
        DesignerSerializationManager manager = new();
        IDesignerSerializationManager iManager = manager;
        manager.CreateSession();
        object serializer1 = iManager.GetSerializer(objectType, typeof(BaseClass));
        Assert.IsType(expectedSerializerType, serializer1);

        // Call again.
        object serializer2 = iManager.GetSerializer(objectType, typeof(BaseClass));
        Assert.IsType(expectedSerializerType, serializer2);
        Assert.NotSame(serializer1, serializer2);

        // Call different serializer type.
        object serializer3 = iManager.GetSerializer(objectType, expectedSerializerType);
        Assert.IsType(expectedSerializerType, serializer3);
        Assert.NotSame(serializer1, serializer2);

        // Call again.
        object serializer4 = iManager.GetSerializer(objectType, expectedSerializerType);
        Assert.IsType(expectedSerializerType, serializer4);
        Assert.Same(serializer3, serializer4);

        // Call invalid serializer type.
        object serializer5 = iManager.GetSerializer(objectType, typeof(object));
        Assert.IsType(expectedSerializerType, serializer5);
        Assert.Same(serializer4, serializer5);

        // Call again.
        object serializer6 = iManager.GetSerializer(objectType, typeof(object));
        Assert.IsType(expectedSerializerType, serializer6);
        Assert.Same(serializer5, serializer6);

        // Call unrelated serializer type.
        Assert.Null(iManager.GetSerializer(objectType, typeof(int)));

        // Call again.
        Assert.Null(iManager.GetSerializer(objectType, typeof(int)));

        // Call unrelated object type
        Assert.Null(iManager.GetSerializer(typeof(object), typeof(int)));
    }

    [Fact]
    public void DesignerSerializationManager_IDesignerSerializationManagerGetSerializer_IDesignerSerializationProvider_ThrowsMissingMethodException()
    {
        DesignerSerializationManager manager = new();
        IDesignerSerializationManager iManager = manager;
        Assert.Throws<MissingMethodException>(() => iManager.GetSerializer(null, typeof(ClassWithInterfaceDefaultSerializationProvider)));
    }

    [Theory]
    [CommonMemberData(typeof(CommonTestHelperEx), nameof(CommonTestHelperEx.GetTypeWithNullTheoryData))]
    public void DesignerSerializationManager_IDesignerSerializationManagerGetSerializer_NullSerializerType_ThrowsArgumentNullException(Type objectType)
    {
        DesignerSerializationManager manager = new();
        IDesignerSerializationManager iManager = manager;
        Assert.Throws<ArgumentNullException>("serializerType", () => iManager.GetSerializer(objectType, null));
    }

    public static IEnumerable<object[]> GetType_ValidProvider_TestData()
    {
        foreach (string typeName in new string[] { null, string.Empty, "typeName" })
        {
            yield return new object[] { typeName, null, 0, true, null };
            yield return new object[] { typeName, null, 0, false, null };
            yield return new object[] { typeName, typeof(int), 1, true, typeof(int) };
            yield return new object[] { typeName, typeof(int), 1, false, null };
        }
    }

    [Theory]
    [MemberData(nameof(GetType_ValidProvider_TestData))]
    public void DesignerSerializationManager_GetType_ValidProvider_ReturnsExpected(string typeName, Type resolvedType, int typeDescriptionProviderServiceCount, bool supportedType, Type expected)
    {
        Mock<ITypeResolutionService> mockTypeResolutionService = new(MockBehavior.Strict);
        mockTypeResolutionService
            .Setup(s => s.GetType(typeName))
            .Returns(resolvedType)
            .Verifiable();
        Mock<TypeDescriptionProvider> mockTypeDescriptionProvider = new(MockBehavior.Strict);
        mockTypeDescriptionProvider
            .Setup(p => p.IsSupportedType(resolvedType))
            .Returns(supportedType)
            .Verifiable();
        Mock<TypeDescriptionProviderService> mockTypeDescriptionProviderService = new(MockBehavior.Strict);
        mockTypeDescriptionProviderService
            .Setup(s => s.GetProvider(resolvedType))
            .Returns(mockTypeDescriptionProvider.Object)
            .Verifiable();
        Mock<IServiceProvider> mockServiceProvider = new(MockBehavior.Strict);
        mockServiceProvider
            .Setup(p => p.GetService(typeof(IDesignerHost)))
            .Returns((IDesignerHost)null);
        mockServiceProvider
            .Setup(p => p.GetService(typeof(ITypeResolutionService)))
            .Returns(mockTypeResolutionService.Object)
            .Verifiable();
        mockServiceProvider
            .Setup(p => p.GetService(typeof(TypeDescriptionProviderService)))
            .Returns(mockTypeDescriptionProviderService.Object)
            .Verifiable();
        SubDesignerSerializationManager manager = new(mockServiceProvider.Object);
        Assert.Same(expected, manager.GetType(typeName));
        mockServiceProvider.Verify(p => p.GetService(typeof(ITypeResolutionService)), Times.Once());
        mockTypeResolutionService.Verify(s => s.GetType(typeName), Times.Once());
        mockServiceProvider.Verify(p => p.GetService(typeof(TypeDescriptionProviderService)), Times.Exactly(typeDescriptionProviderServiceCount));
        mockTypeDescriptionProviderService.Verify(s => s.GetProvider(resolvedType), Times.Exactly(typeDescriptionProviderServiceCount));
        mockTypeDescriptionProvider.Verify(s => s.IsSupportedType(resolvedType), Times.Exactly(typeDescriptionProviderServiceCount));

        // Call again.
        Assert.Same(expected, manager.GetType(typeName));
        mockServiceProvider.Verify(p => p.GetService(typeof(ITypeResolutionService)), Times.Once());
        mockTypeResolutionService.Verify(s => s.GetType(typeName), Times.Exactly(2));
        mockServiceProvider.Verify(p => p.GetService(typeof(TypeDescriptionProviderService)), Times.Exactly(typeDescriptionProviderServiceCount * 2));
        mockTypeDescriptionProviderService.Verify(s => s.GetProvider(resolvedType), Times.Exactly(typeDescriptionProviderServiceCount * 2));
        mockTypeDescriptionProvider.Verify(s => s.IsSupportedType(resolvedType), Times.Exactly(typeDescriptionProviderServiceCount * 2));
    }

    public static IEnumerable<object[]> GetType_InvalidProvider_TestData()
    {
        Mock<IServiceProvider> nullMockServiceProvider = new(MockBehavior.Strict);
        nullMockServiceProvider
            .Setup(p => p.GetService(typeof(IDesignerHost)))
            .Returns((IDesignerHost)null);
        nullMockServiceProvider
            .Setup(p => p.GetService(typeof(ITypeResolutionService)))
            .Returns((ITypeResolutionService)null);
        nullMockServiceProvider
            .Setup(p => p.GetService(typeof(TypeDescriptionProviderService)))
            .Returns((TypeDescriptionProviderService)null);
        yield return new object[] { nullMockServiceProvider.Object };

        Mock<IServiceProvider> invalidMockServiceProvider = new(MockBehavior.Strict);
        invalidMockServiceProvider
            .Setup(p => p.GetService(typeof(ITypeResolutionService)))
            .Returns(new object());
        invalidMockServiceProvider
            .Setup(p => p.GetService(typeof(ITypeResolutionService)))
            .Returns(new object());
        invalidMockServiceProvider
            .Setup(p => p.GetService(typeof(TypeDescriptionProviderService)))
            .Returns(new object());
        yield return new object[] { invalidMockServiceProvider.Object };

        Mock<TypeDescriptionProviderService> invalidMockTypeDescriptionProviderService = new(MockBehavior.Strict);
        invalidMockTypeDescriptionProviderService
            .Setup(p => p.GetProvider(typeof(int)))
            .Returns((TypeDescriptionProvider)null);
        Mock<IServiceProvider> invalidTypeDescriptionProviderServiceMockServiceProvider = new(MockBehavior.Strict);
        invalidTypeDescriptionProviderServiceMockServiceProvider
            .Setup(p => p.GetService(typeof(ITypeResolutionService)))
            .Returns(null);
        invalidTypeDescriptionProviderServiceMockServiceProvider
            .Setup(p => p.GetService(typeof(ITypeResolutionService)))
            .Returns(null);
        invalidTypeDescriptionProviderServiceMockServiceProvider
            .Setup(p => p.GetService(typeof(TypeDescriptionProviderService)))
            .Returns(invalidMockTypeDescriptionProviderService.Object);
        yield return new object[] { invalidTypeDescriptionProviderServiceMockServiceProvider.Object };
    }

    [Theory]
    [MemberData(nameof(GetType_InvalidProvider_TestData))]
    public void DesignerSerializationManager_GetType_InvalidProvider_ReturnsExpected(IServiceProvider provider)
    {
        SubDesignerSerializationManager manager = new(provider);
        Assert.Equal(typeof(int), manager.GetType(typeof(int).FullName));
    }

    public static IEnumerable<object[]> GetType_NoProvider_TestData()
    {
        yield return new object[] { "System.Int32", typeof(int) };
        yield return new object[] { "system.int32", null };
        yield return new object[] { "NoSuchType", null };
        yield return new object[] { string.Empty, null };
        yield return new object[] { ".System.Int32", null };
        yield return new object[] { "System.Int32.", null };
        yield return new object[] { "Name.System.Int32", null };
        yield return new object[] { "System.Int32.Name", null };
        yield return new object[] { ".", null };
        yield return new object[] { typeof(NestedClass).AssemblyQualifiedName, typeof(NestedClass) };
    }

    [Theory]
    [MemberData(nameof(GetType_NoProvider_TestData))]
    public void DesignerSerializationManager_GetType_NoProvider_ReturnsExpected(string typeName, Type expected)
    {
        SubDesignerSerializationManager manager = new();
        Assert.Same(expected, manager.GetType(typeName));
    }

    [Fact]
    public void DesignerSerializationManager_GetType_NullTypeName_ThrowsArgumentNullException()
    {
        SubDesignerSerializationManager manager = new();
        Assert.Throws<ArgumentNullException>("typeName", () => manager.GetType(null));
    }

    [Theory]
    [MemberData(nameof(GetType_ValidProvider_TestData))]
    public void DesignerSerializationManager_IDesignerSerializationManagerGetType_ValidProvider_ReturnsExpected(string typeName, Type resolvedType, int typeDescriptionProviderServiceCount, bool supportedType, Type expected)
    {
        Mock<ITypeResolutionService> mockTypeResolutionService = new(MockBehavior.Strict);
        mockTypeResolutionService
            .Setup(s => s.GetType(typeName))
            .Returns(resolvedType)
            .Verifiable();
        Mock<TypeDescriptionProvider> mockTypeDescriptionProvider = new(MockBehavior.Strict);
        mockTypeDescriptionProvider
            .Setup(p => p.IsSupportedType(resolvedType))
            .Returns(supportedType)
            .Verifiable();
        Mock<TypeDescriptionProviderService> mockTypeDescriptionProviderService = new(MockBehavior.Strict);
        mockTypeDescriptionProviderService
            .Setup(s => s.GetProvider(resolvedType))
            .Returns(mockTypeDescriptionProvider.Object)
            .Verifiable();
        Mock<IServiceProvider> mockServiceProvider = new(MockBehavior.Strict);
        mockServiceProvider
            .Setup(p => p.GetService(typeof(IDesignerHost)))
            .Returns((IDesignerHost)null);
        mockServiceProvider
            .Setup(p => p.GetService(typeof(ITypeResolutionService)))
            .Returns(mockTypeResolutionService.Object)
            .Verifiable();
        mockServiceProvider
            .Setup(p => p.GetService(typeof(TypeDescriptionProviderService)))
            .Returns(mockTypeDescriptionProviderService.Object)
            .Verifiable();
        DesignerSerializationManager manager = new(mockServiceProvider.Object);
        IDesignerSerializationManager iManager = manager;
        manager.CreateSession();

        Assert.Same(expected, iManager.GetType(typeName));
        mockServiceProvider.Verify(p => p.GetService(typeof(ITypeResolutionService)), Times.Once());
        mockTypeResolutionService.Verify(s => s.GetType(typeName), Times.Once());
        mockServiceProvider.Verify(p => p.GetService(typeof(TypeDescriptionProviderService)), Times.Exactly(typeDescriptionProviderServiceCount));
        mockTypeDescriptionProviderService.Verify(s => s.GetProvider(resolvedType), Times.Exactly(typeDescriptionProviderServiceCount));
        mockTypeDescriptionProvider.Verify(s => s.IsSupportedType(resolvedType), Times.Exactly(typeDescriptionProviderServiceCount));

        // Call again.
        Assert.Same(expected, iManager.GetType(typeName));
        mockServiceProvider.Verify(p => p.GetService(typeof(ITypeResolutionService)), Times.Once());
        mockTypeResolutionService.Verify(s => s.GetType(typeName), Times.Exactly(2));
        mockServiceProvider.Verify(p => p.GetService(typeof(TypeDescriptionProviderService)), Times.Exactly(typeDescriptionProviderServiceCount * 2));
        mockTypeDescriptionProviderService.Verify(s => s.GetProvider(resolvedType), Times.Exactly(typeDescriptionProviderServiceCount * 2));
        mockTypeDescriptionProvider.Verify(s => s.IsSupportedType(resolvedType), Times.Exactly(typeDescriptionProviderServiceCount * 2));
    }

    [Theory]
    [MemberData(nameof(GetType_InvalidProvider_TestData))]
    public void DesignerSerializationManager_IDesignerSerializationManagerGetType_InvalidProvider_ReturnsExpected(IServiceProvider provider)
    {
        DesignerSerializationManager manager = new(provider);
        IDesignerSerializationManager iManager = manager;
        using IDisposable session = manager.CreateSession();
        Assert.Equal(typeof(int), iManager.GetType(typeof(int).FullName));
    }

    [Theory]
    [MemberData(nameof(GetType_NoProvider_TestData))]
    public void DesignerSerializationManager_IDesignerSerializationManagerGetType_NoProvider_ReturnsExpected(string typeName, Type expected)
    {
        DesignerSerializationManager manager = new();
        IDesignerSerializationManager iManager = manager;
        using IDisposable session = manager.CreateSession();
        Assert.Same(expected, iManager.GetType(typeName));
    }

    [Theory]
    [StringWithNullData]
    public void DesignerSerializationManager_IDesignerSerializationManagerGetType_NoSession_ThrowsInvalidOperationException(string typeName)
    {
        IDesignerSerializationManager iManager = new DesignerSerializationManager();
        Assert.Throws<InvalidOperationException>(() => iManager.GetType(typeName));
    }

    [Fact]
    public void DesignerSerializationManager_IDesignerSerializationManagerGetType_NullTypeName_ThrowsArgumentNullException()
    {
        DesignerSerializationManager manager = new();
        IDesignerSerializationManager iManager = manager;
        using IDisposable session = manager.CreateSession();
        Assert.Throws<ArgumentNullException>("typeName", () => iManager.GetType(null));
    }

    public static IEnumerable<object[]> ResolveNameEventArgs_TestData()
    {
        yield return new object[] { null };
        yield return new object[] { new ResolveNameEventArgs("name") };
    }

    [Theory]
    [MemberData(nameof(ResolveNameEventArgs_TestData))]
    public void DesignerSerializationManager_OnResolveName_InvokeWithResolveName_CallsHandler(ResolveNameEventArgs eventArgs)
    {
        SubDesignerSerializationManager manager = new();
        IDesignerSerializationManager iManager = manager;
        int callCount = 0;
        ResolveNameEventHandler handler = (sender, e) =>
        {
            Assert.Same(manager, sender);
            Assert.Same(eventArgs, e);
            callCount++;
        };
        IDisposable session = manager.CreateSession();
        iManager.ResolveName += handler;

        // With handler.
        manager.OnResolveName(eventArgs);
        Assert.Equal(1, callCount);
        session.Dispose();

        // Call again.
        session = manager.CreateSession();
        iManager.ResolveName += handler;
        manager.OnResolveName(eventArgs);
        Assert.Equal(2, callCount);
        session.Dispose();

        // Remove handler.
        session = manager.CreateSession();
        iManager.ResolveName += handler;
        iManager.ResolveName -= handler;
        Assert.Equal(2, callCount);
        session.Dispose();
    }

    [Theory]
    [NewAndDefaultData<EventArgs>]
    public void DesignerSerializationManager_OnSessionCreated_InvokeWithSessionCreated_CallsHandler(EventArgs eventArgs)
    {
        SubDesignerSerializationManager manager = new();
        int callCount = 0;
        EventHandler handler = (sender, e) =>
        {
            Assert.Same(manager, sender);
            Assert.Same(eventArgs, e);
            callCount++;
        };
        manager.SessionCreated += handler;

        // With handler.
        manager.OnSessionCreated(eventArgs);
        Assert.Equal(1, callCount);

        // Call again.
        manager.OnSessionCreated(eventArgs);
        Assert.Equal(2, callCount);

        // Remove handler.
        manager.SessionCreated -= handler;
        Assert.Equal(2, callCount);
    }

    [Fact]
    public void DesignerSerializationManager_OnSessionDisposed_Invoke_ClearsErrors()
    {
        SubDesignerSerializationManager manager = new();
        IDesignerSerializationManager iManager = manager;

        IDisposable session1 = manager.CreateSession();
        IList errors1 = manager.Errors;
        Assert.Empty(errors1);
        Assert.Same(errors1, manager.Errors);
        object errorInformation = new();
        iManager.ReportError(errorInformation);
        Assert.Same(errorInformation, Assert.Single(errors1));

        // Dispose, get another and ensure cleared.
        manager.OnSessionDisposed(EventArgs.Empty);
        IDisposable session2 = manager.CreateSession();
        IList errors2 = manager.Errors;
        Assert.Empty(errors2);
        Assert.Same(errors2, manager.Errors);
        Assert.NotSame(errors1, errors2);
    }

    [Fact]
    public void DesignerSerializationManager_OnSessionDisposed_Invoke_ClearsContext()
    {
        SubDesignerSerializationManager manager = new();
        IDesignerSerializationManager iManager = manager;

        IDisposable session1 = manager.CreateSession();
        ContextStack stack1 = iManager.Context;
        Assert.NotNull(stack1);
        Assert.Same(stack1, iManager.Context);

        // Dispose, get another and ensure cleared.
        manager.OnSessionDisposed(EventArgs.Empty);
        IDisposable session2 = manager.CreateSession();
        ContextStack stack2 = iManager.Context;
        Assert.NotNull(stack2);
        Assert.Same(stack2, iManager.Context);
        Assert.NotSame(stack1, stack2);
    }

    [Fact]
    public void DesignerSerializationManager_OnSessionDisposed_Invoke_ClearsSerializers()
    {
        SubDesignerSerializationManager manager = new();

        IDisposable session1 = manager.CreateSession();
        object serializer1 = manager.GetSerializer(typeof(ClassWithPublicDesignerSerializer), typeof(BaseClass));
        Assert.IsType<PublicDesignerSerializationProvider>(serializer1);
        Assert.Same(serializer1, manager.GetSerializer(typeof(ClassWithPublicDesignerSerializer), typeof(PublicDesignerSerializationProvider)));

        // Dispose and ensure cleared.
        manager.OnSessionDisposed(EventArgs.Empty);
        object serializer2 = manager.GetSerializer(typeof(ClassWithPublicDesignerSerializer), typeof(BaseClass));
        Assert.IsType<PublicDesignerSerializationProvider>(serializer2);
        Assert.NotSame(serializer1, serializer2);
        Assert.NotSame(serializer2, manager.GetSerializer(typeof(ClassWithPublicDesignerSerializer), typeof(BaseClass)));
    }

    [Theory]
    [NewAndDefaultData<EventArgs>]
    public void DesignerSerializationManager_OnSessionDisposed_InvokeWithSessionDisposed_CallsHandler(EventArgs eventArgs)
    {
        SubDesignerSerializationManager manager = new();
        int callCount = 0;
        EventHandler handler = (sender, e) =>
        {
            Assert.Same(manager, sender);
            Assert.Same(eventArgs, e);
            callCount++;
        };
        manager.SessionDisposed += handler;

        // With handler.
        manager.OnSessionDisposed(eventArgs);
        Assert.Equal(1, callCount);

        // Call again.
        manager.OnSessionDisposed(eventArgs);
        Assert.Equal(2, callCount);

        // Remove handler.
        manager.SessionDisposed -= handler;
        manager.OnSessionDisposed(eventArgs);
        Assert.Equal(2, callCount);
    }

    [Theory]
    [NewAndDefaultData<EventArgs>]
    public void DesignerSerializationManager_OnSessionDisposed_InvokeWithSerializationComplete_CallsHandler(EventArgs eventArgs)
    {
        SubDesignerSerializationManager manager = new();
        IDesignerSerializationManager iManager = manager;
        int callCount = 0;
        EventHandler handler = (sender, e) =>
        {
            Assert.Same(manager, sender);
            Assert.Same(eventArgs, e);
            callCount++;
        };
        IDisposable session = manager.CreateSession();
        iManager.SerializationComplete += handler;
        manager.OnSessionDisposed(eventArgs);
        Assert.Equal(1, callCount);
        session.Dispose();

        // Call again.
        session = manager.CreateSession();
        iManager.SerializationComplete += handler;
        manager.OnSessionDisposed(eventArgs);
        Assert.Equal(2, callCount);

        // Remove handler.
        session = manager.CreateSession();
        iManager.SerializationComplete += handler;
        iManager.SerializationComplete -= handler;
        manager.OnSessionDisposed(eventArgs);
        Assert.Equal(2, callCount);
    }

    [Fact]
    public void DesignerSerializationManager_RemoveSerializationProvider_Invoke_GetSerializerReturnsNull()
    {
        object serializer = new();
        DesignerSerializationManager manager = new();
        IDesignerSerializationManager iManager = manager;
        Mock<IDesignerSerializationProvider> mockDesignerSerializationProvider = new(MockBehavior.Strict);
        mockDesignerSerializationProvider
            .Setup(p => p.GetSerializer(manager, null, typeof(int), mockDesignerSerializationProvider.Object.GetType()))
            .Returns(serializer)
            .Verifiable();
        iManager.AddSerializationProvider(mockDesignerSerializationProvider.Object);
        Assert.Same(serializer, iManager.GetSerializer(typeof(int), mockDesignerSerializationProvider.Object.GetType()));
        mockDesignerSerializationProvider.Verify(p => p.GetSerializer(manager, null, typeof(int), mockDesignerSerializationProvider.Object.GetType()), Times.Once());

        iManager.RemoveSerializationProvider(mockDesignerSerializationProvider.Object);
        Assert.Null(iManager.GetSerializer(typeof(int), mockDesignerSerializationProvider.Object.GetType()));
        mockDesignerSerializationProvider.Verify(p => p.GetSerializer(manager, null, typeof(int), mockDesignerSerializationProvider.Object.GetType()), Times.Once());

        // Remove again.
        iManager.RemoveSerializationProvider(mockDesignerSerializationProvider.Object);
        Assert.Null(iManager.GetSerializer(typeof(int), mockDesignerSerializationProvider.Object.GetType()));
        mockDesignerSerializationProvider.Verify(p => p.GetSerializer(manager, null, typeof(int), mockDesignerSerializationProvider.Object.GetType()), Times.Once());
    }

    [Fact]
    public void DesignerSerializationManager_RemoveSerializationProvider_NoSuchProviderNotEmpty_Nop()
    {
        DesignerSerializationManager manager = new();
        IDesignerSerializationManager iManager = manager;
        Mock<IDesignerSerializationProvider> mockDesignerSerializationProvider1 = new(MockBehavior.Strict);
        Mock<IDesignerSerializationProvider> mockDesignerSerializationProvider2 = new(MockBehavior.Strict);
        iManager.AddSerializationProvider(mockDesignerSerializationProvider1.Object);
        iManager.RemoveSerializationProvider(null);
        iManager.RemoveSerializationProvider(mockDesignerSerializationProvider2.Object);
    }

    [Fact]
    public void DesignerSerializationManager_RemoveSerializationProvider_NoSuchProviderEmpty_Nop()
    {
        DesignerSerializationManager manager = new();
        IDesignerSerializationManager iManager = manager;
        Mock<IDesignerSerializationProvider> mockDesignerSerializationProvider = new(MockBehavior.Strict);
        iManager.RemoveSerializationProvider(null);
        iManager.RemoveSerializationProvider(mockDesignerSerializationProvider.Object);
    }

    [Fact]
    public void DesignerSerializationManager_ReportError_NonNullErrorInformation_AddsToErrors()
    {
        DesignerSerializationManager manager = new();
        IDesignerSerializationManager iManager = manager;
<<<<<<< HEAD
        using IDisposable session = manager.CreateSession();
        var errorInformation = new object();
        iManager.ReportError(errorInformation);
        Assert.Same(errorInformation, Assert.Single(manager.Errors));
=======
        using (IDisposable session = manager.CreateSession())
        {
            object errorInformation = new();
            iManager.ReportError(errorInformation);
            Assert.Same(errorInformation, Assert.Single(manager.Errors));
        }
>>>>>>> 3aad6287
    }

    [Fact]
    public void DesignerSerializationManager_ReportError_NullErrorInformation_Nop()
    {
        DesignerSerializationManager manager = new();
        IDesignerSerializationManager iManager = manager;
        using IDisposable session = manager.CreateSession();
        iManager.ReportError(null);
        Assert.Empty(manager.Errors);
    }

    [Fact]
    public void DesignerSerializationManager_ReportError_NoSession_ThrowsInvalidOperationException()
    {
        DesignerSerializationManager manager = new();
        IDesignerSerializationManager iManager = manager;
        Assert.Throws<InvalidOperationException>(() => iManager.ReportError(null));
    }

    [Theory]
    [StringData]
    public void DesignerSerializationManager_SetName_Invoke_GetNameReturnsExpected(string name)
    {
        DesignerSerializationManager manager = new();
        IDesignerSerializationManager iManager = manager;
        manager.CreateSession();

        object instance1 = new();
        iManager.SetName(instance1, name);
        Assert.Same(instance1, iManager.GetInstance(name));
        Assert.Same(name, iManager.GetName(instance1));

        object instance2 = new();
        iManager.SetName(instance2, "OtherName");
        Assert.Same(instance2, iManager.GetInstance("OtherName"));
        Assert.Equal("OtherName", iManager.GetName(instance2));
    }

    [Fact]
    public void DesignerSerializationManager_SetName_NullInstance_ThrowsArgumentNullException()
    {
        DesignerSerializationManager manager = new();
        IDesignerSerializationManager iManager = manager;
        manager.CreateSession();
        Assert.Throws<ArgumentNullException>("instance", () => iManager.SetName(null, "name"));
    }

    [Fact]
    public void DesignerSerializationManager_SetName_NullName_ThrowsArgumentNullException()
    {
        DesignerSerializationManager manager = new();
        IDesignerSerializationManager iManager = manager;
        manager.CreateSession();
        Assert.Throws<ArgumentNullException>("name", () => iManager.SetName(new object(), null));
    }

    [Theory]
    [StringData]
    public void DesignerSerializationManager_SetName_OtherInstanceHasName_ThrowsArgumentException(string name)
    {
        DesignerSerializationManager manager = new();
        IDesignerSerializationManager iManager = manager;
        manager.CreateSession();
        object instance = new();
        iManager.SetName(instance, name);
        Assert.Throws<ArgumentException>("name", () => iManager.SetName(new object(), name));
        Assert.Equal(name, iManager.GetName(instance));
    }

    [Theory]
    [StringData]
    public void DesignerSerializationManager_SetName_SameInstanceHasName_ThrowsArgumentException(string name)
    {
        DesignerSerializationManager manager = new();
        IDesignerSerializationManager iManager = manager;
        manager.CreateSession();
        object instance = new();
        iManager.SetName(instance, name);
        Assert.Throws<ArgumentException>("name", () => iManager.SetName(instance, name));
        Assert.Throws<ArgumentException>("instance", () => iManager.SetName(instance, "OtherName"));
        Assert.Equal(name, iManager.GetName(instance));
    }

    [Fact]
    public void DesignerSerializationManager_SetName_InvokeNoSession_ThrowsInvalidOperationException()
    {
        DesignerSerializationManager manager = new();
        IDesignerSerializationManager iManager = manager;
        Assert.Throws<InvalidOperationException>(() => iManager.SetName(null, null));
    }

    private class SubDesignerSerializationManager : DesignerSerializationManager
    {
        public SubDesignerSerializationManager() : base()
        {
        }

        public SubDesignerSerializationManager(IServiceProvider provider) : base(provider)
        {
        }

        public new object CreateInstance(Type type, ICollection arguments, string name, bool addToContainer)
        {
            return base.CreateInstance(type, arguments, name, addToContainer);
        }

        public new object GetService(Type serviceType) => base.GetService(serviceType);

        public new Type GetType(string typeName) => base.GetType(typeName);

        public new void OnResolveName(ResolveNameEventArgs e) => base.OnResolveName(e);

        public new void OnSessionCreated(EventArgs e) => base.OnSessionCreated(e);

        public new void OnSessionDisposed(EventArgs e) => base.OnSessionDisposed(e);
    }

    private class PropertyProvider
    {
        [Category("Category")]
        [Description("Description")]
        [DesignerSerializationVisibility(DesignerSerializationVisibility.Content)]
        [DesignOnly(true)]
        [DisplayName("DisplayName")]
        [Localizable(true)]
        [TypeConverter(typeof(Int64Converter))]
        public int Value { get; set; }
    }

    private class OtherPropertyProvider
    {
        public int OtherValue { get; set; }
    }

    private class NestedClass
    {
    }

    [DesignerSerializerAttribute("System.Int32", (string)null)]
    private class ClassWithNullBaseDesignerSerializer
    {
    }

    [DesignerSerializerAttribute("System.Int32", "")]
    private class ClassWithEmptyBaseDesignerSerializer
    {
    }

    [DesignerSerializerAttribute("System.Int32", "NoSuchType")]
    private class ClassWithNoSuchBaseDesignerSerializer
    {
    }

    [DesignerSerializerAttribute((string)null, typeof(int))]
    private class ClassWithNullSubDesignerSerializer
    {
    }

    [DesignerSerializerAttribute("", typeof(int))]
    private class ClassWithEmptySubDesignerSerializer
    {
    }

    [DesignerSerializerAttribute("NoSuchType", typeof(int))]
    private class ClassWithNoSuchSubDesignerSerializer
    {
    }

    private class BaseClass
    {
    }

    private class SubClass : BaseClass
    {
    }

    [DesignerSerializerAttribute(typeof(PublicDesignerSerializationProvider), typeof(BaseClass))]
    private class ClassWithPublicDesignerSerializer
    {
    }

    [DesignerSerializerAttribute(typeof(PrivateDesignerSerializationProvider), typeof(BaseClass))]
    private class ClassWithPrivateDesignerSerializer
    {
    }

    [DefaultSerializationProvider("")]
    private class ClassWithEmptyDefaultSerializationProvider
    {
    }

    [DefaultSerializationProvider("NoSuchType")]
    private class ClassWithNoSuchDefaultSerializationProvider
    {
    }

    [DefaultSerializationProvider(typeof(int))]
    private class ClassWithInvalidDefaultSerializationProvider
    {
    }

    [DefaultSerializationProvider(typeof(IDesignerSerializationProvider))]
    private class ClassWithInterfaceDefaultSerializationProvider
    {
    }

    [DefaultSerializationProvider(typeof(PublicDesignerSerializationProvider))]
    private class ClassWithPublicDesignerSerializationProvider
    {
    }

    [DefaultSerializationProvider(typeof(PrivateDesignerSerializationProvider))]
    private class ClassWithPrivateDesignerSerializationProvider
    {
    }

    [DefaultSerializationProvider(typeof(NullDesignerSerializationProvider))]
    private class ClassWithNullDesignerSerializationProvider
    {
    }

    private class PublicDesignerSerializationProvider : IDesignerSerializationProvider
    {
        public static object Serializer { get; } = new object();

        private PublicDesignerSerializationProvider()
        {
        }

        public object GetSerializer(IDesignerSerializationManager manager, object currentSerializer, Type objectType, Type serializerType)
        {
            return Serializer;
        }
    }

    private class PrivateDesignerSerializationProvider : IDesignerSerializationProvider
    {
        public static object Serializer { get; } = new object();

        private PrivateDesignerSerializationProvider()
        {
        }

        public object GetSerializer(IDesignerSerializationManager manager, object currentSerializer, Type objectType, Type serializerType)
        {
            return Serializer;
        }
    }

    private class NullDesignerSerializationProvider : IDesignerSerializationProvider
    {
        public object GetSerializer(IDesignerSerializationManager manager, object currentSerializer, Type objectType, Type serializerType)
        {
            return null;
        }
    }
}<|MERGE_RESOLUTION|>--- conflicted
+++ resolved
@@ -1885,19 +1885,12 @@
     {
         DesignerSerializationManager manager = new();
         IDesignerSerializationManager iManager = manager;
-<<<<<<< HEAD
-        using IDisposable session = manager.CreateSession();
-        var errorInformation = new object();
-        iManager.ReportError(errorInformation);
-        Assert.Same(errorInformation, Assert.Single(manager.Errors));
-=======
         using (IDisposable session = manager.CreateSession())
         {
             object errorInformation = new();
             iManager.ReportError(errorInformation);
             Assert.Same(errorInformation, Assert.Single(manager.Errors));
         }
->>>>>>> 3aad6287
     }
 
     [Fact]
