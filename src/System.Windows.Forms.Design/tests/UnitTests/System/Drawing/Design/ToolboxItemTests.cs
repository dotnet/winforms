--- conflicted
+++ resolved
@@ -1335,31 +1335,6 @@
     [MemberData(nameof(Initialize_TypeWithAttributes_TestData))]
     public void ToolboxItem_Initialize_TypeWithAttributes_Success(Type type, Size expectedOriginalBitmapSize)
     {
-<<<<<<< HEAD
-        using var bitmap = new Bitmap(10, 10);
-        using var originalBitmap = new Bitmap(10, 10);
-        var filter = new ToolboxItemFilterAttribute[] { new ToolboxItemFilterAttribute("Filter") };
-        var item = new ToolboxItem
-        {
-            AssemblyName = new AssemblyName("AssemblyName"),
-            Bitmap = bitmap,
-            Company = "Company",
-            Description = "Description",
-            DependentAssemblies = new AssemblyName[2],
-            DisplayName = "DisplayName",
-            Filter = filter,
-            OriginalBitmap = originalBitmap
-        };
-        item.Initialize(type);
-        if (expectedOriginalBitmapSize == new Size(10, 10))
-        {
-            Assert.NotEqual(bitmap, item.Bitmap);
-            Assert.Same(item.Bitmap, item.Bitmap);
-        }
-        else
-        {
-            Assert.Equal(new Size(16, 16), item.Bitmap.Size);
-=======
         using (Bitmap bitmap = new(10, 10))
         using (Bitmap originalBitmap = new(10, 10))
         {
@@ -1393,7 +1368,6 @@
             Assert.Equal(type.Name, item.DisplayName);
             Assert.Equal(new string[] { type.Name, "Filter", "System.Drawing.Design.Tests.ToolboxItemTests+" + type.Name }, item.Filter.Cast<ToolboxItemFilterAttribute>().Select(a => a.FilterString).OrderBy(f => f));
             Assert.Equal(expectedOriginalBitmapSize, item.OriginalBitmap.Size);
->>>>>>> 3aad6287
         }
 
         Assert.Equal("Microsoft Corporation", item.Company);
@@ -1408,33 +1382,6 @@
     [Fact]
     public void ToolboxItem_Initialize_ObjectType_Success()
     {
-<<<<<<< HEAD
-        using var bitmap = new Bitmap(10, 10);
-        using var originalBitmap = new Bitmap(10, 10);
-
-        var filter = new ToolboxItemFilterAttribute[] { new ToolboxItemFilterAttribute("Filter") };
-        var item = new ToolboxItem
-        {
-            AssemblyName = new AssemblyName("AssemblyName"),
-            Bitmap = bitmap,
-            Company = "Company",
-            Description = "Description",
-            DependentAssemblies = new AssemblyName[2],
-            DisplayName = "DisplayName",
-            Filter = filter,
-            OriginalBitmap = originalBitmap
-        };
-        item.Initialize(typeof(object));
-        Assert.NotEqual(bitmap, item.Bitmap);
-        Assert.Same(item.Bitmap, item.Bitmap);
-        Assert.Equal("Microsoft Corporation", item.Company);
-        Assert.Empty(item.Description);
-        Assert.Equal(typeof(object).Assembly.FullName, item.AssemblyName.FullName);
-        Assert.Equal(new string[] { typeof(object).Assembly.FullName }, item.DependentAssemblies.Select(a => a.FullName));
-        Assert.Equal("Object", item.DisplayName);
-        Assert.Equal(new string[] { "System.Object" }, item.Filter.Cast<ToolboxItemFilterAttribute>().Select(a => a.FilterString));
-        Assert.Same(item.OriginalBitmap, item.OriginalBitmap);
-=======
         using (Bitmap bitmap = new(10, 10))
         using (Bitmap originalBitmap = new(10, 10))
         {
@@ -1461,38 +1408,11 @@
             Assert.Equal(new string[] { "System.Object" }, item.Filter.Cast<ToolboxItemFilterAttribute>().Select(a => a.FilterString));
             Assert.Same(item.OriginalBitmap, item.OriginalBitmap);
         }
->>>>>>> 3aad6287
     }
 
     [Fact]
     public void ToolboxItem_Initialize_NullType_Nop()
     {
-<<<<<<< HEAD
-        using var bitmap = new Bitmap(10, 10);
-        using var originalBitmap = new Bitmap(10, 10);
-
-        var filter = new ToolboxItemFilterAttribute[] { new ToolboxItemFilterAttribute("Filter") };
-        var item = new ToolboxItem
-        {
-            AssemblyName = new AssemblyName("AssemblyName"),
-            Bitmap = bitmap,
-            Company = "Company",
-            Description = "Description",
-            DependentAssemblies = new AssemblyName[2],
-            DisplayName = "DisplayName",
-            Filter = filter,
-            OriginalBitmap = originalBitmap
-        };
-        item.Initialize(null);
-        Assert.Equal("AssemblyName", item.AssemblyName.FullName);
-        Assert.Same(bitmap, item.Bitmap);
-        Assert.Equal("Company", item.Company);
-        Assert.Equal("Description", item.Description);
-        Assert.Equal(new AssemblyName[2], item.DependentAssemblies);
-        Assert.Equal("DisplayName", item.DisplayName);
-        Assert.Equal(filter, item.Filter);
-        Assert.Same(originalBitmap, item.OriginalBitmap);
-=======
         using (Bitmap bitmap = new(10, 10))
         using (Bitmap originalBitmap = new(10, 10))
         {
@@ -1518,7 +1438,6 @@
             Assert.Equal(filter, item.Filter);
             Assert.Same(originalBitmap, item.OriginalBitmap);
         }
->>>>>>> 3aad6287
     }
 
     [Theory]
