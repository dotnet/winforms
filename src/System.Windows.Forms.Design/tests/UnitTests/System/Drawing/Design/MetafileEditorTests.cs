﻿// Licensed to the .NET Foundation under one or more agreements.
// The .NET Foundation licenses this file to you under the MIT license.
// See the LICENSE file in the project root for more information.

using System.ComponentModel;
using System.Drawing.Imaging;
using System.Runtime.InteropServices;
using System.Windows.Forms.TestUtilities;

namespace System.Drawing.Design.Tests;

public class MetafileEditorTests
{
    [Fact]
    public void MetafileEditor_Ctor_Default()
    {
        MetafileEditor editor = new();
        Assert.False(editor.IsDropDownResizable);
    }

    [Theory]
    [CommonMemberData(typeof(CommonTestHelperEx), nameof(CommonTestHelperEx.GetITypeDescriptorContextTestData))]
    public void MetafileEditor_GetEditStyle_Invoke_ReturnsModal(ITypeDescriptorContext context)
    {
        MetafileEditor editor = new();
        Assert.Equal(UITypeEditorEditStyle.Modal, editor.GetEditStyle(context));
    }

    [Fact]
    public void MetafileEditor_GetExtensions_InvokeDefault_ReturnsExpected()
    {
        SubMetafileEditor editor = new();
        string[] extensions = editor.GetExtensions();
        Assert.Equal(new string[] { "emf", "wmf" }, extensions);
        Assert.NotSame(extensions, editor.GetExtensions());
    }

    [Fact]
    public void MetafileEditor_GetFileDialogDescription_Invoke_ReturnsExpected()
    {
        SubMetafileEditor editor = new();
        Assert.Equal("Metafiles", editor.GetFileDialogDescription());
    }

    [Theory]
    [CommonMemberData(typeof(CommonTestHelperEx), nameof(CommonTestHelperEx.GetITypeDescriptorContextTestData))]
    public void MetafileEditor_GetPaintValueSupported_Invoke_ReturnsTrue(ITypeDescriptorContext context)
    {
        MetafileEditor editor = new();
        Assert.True(editor.GetPaintValueSupported(context));
    }

    [Fact]
    public void MetafileEditor_LoadFromStream_BitmapStream_ThrowsExternalException()
    {
<<<<<<< HEAD
        var editor = new SubMetafileEditor();
        using MemoryStream stream = new MemoryStream();
        using var image = new Bitmap(10, 10);
        image.Save(stream, ImageFormat.Bmp);
        stream.Position = 0;
        Assert.Throws<ExternalException>(() => editor.LoadFromStream(stream));
=======
        SubMetafileEditor editor = new();
        using (MemoryStream stream = new MemoryStream())
        using (Bitmap image = new(10, 10))
        {
            image.Save(stream, ImageFormat.Bmp);
            stream.Position = 0;
            Assert.Throws<ExternalException>(() => editor.LoadFromStream(stream));
        }
>>>>>>> 3aad6287
    }

    [Fact]
    public void MetafileEditor_LoadFromStream_MetafileStream_ReturnsExpected()
    {
<<<<<<< HEAD
        var editor = new SubMetafileEditor();
        using Stream stream = File.OpenRead("Resources/telescope_01.wmf");
        Metafile result = Assert.IsType<Metafile>(editor.LoadFromStream(stream));
        Assert.Equal(new Size(3096, 4127), result.Size);
=======
        SubMetafileEditor editor = new();
        using (Stream stream = File.OpenRead("Resources/telescope_01.wmf"))
        {
            Metafile result = Assert.IsType<Metafile>(editor.LoadFromStream(stream));
            Assert.Equal(new Size(3096, 4127), result.Size);
        }
>>>>>>> 3aad6287
    }

    [Fact]
    public void MetafileEditor_LoadFromStream_NullStream_ThrowsArgumentNullException()
    {
        SubMetafileEditor editor = new();
        Assert.Throws<ArgumentNullException>("stream", () => editor.LoadFromStream(null));
    }

    private class SubMetafileEditor : MetafileEditor
    {
        public new string[] GetExtensions() => base.GetExtensions();

        public new string GetFileDialogDescription() => base.GetFileDialogDescription();

        public new Image LoadFromStream(Stream stream) => base.LoadFromStream(stream);
    }

    private class CustomGetImageExtendersEditor : MetafileEditor
    {
        public new string[] GetExtensions() => base.GetExtensions();

        protected override Type[] GetImageExtenders() => new Type[] { typeof(CustomGetExtensionsEditor) };
    }

    private class CustomGetExtensionsEditor : ImageEditor
    {
        protected override string[] GetExtensions() => new string[] { "CustomGetExtensionsEditor" };
    }
}<|MERGE_RESOLUTION|>--- conflicted
+++ resolved
@@ -53,14 +53,6 @@
     [Fact]
     public void MetafileEditor_LoadFromStream_BitmapStream_ThrowsExternalException()
     {
-<<<<<<< HEAD
-        var editor = new SubMetafileEditor();
-        using MemoryStream stream = new MemoryStream();
-        using var image = new Bitmap(10, 10);
-        image.Save(stream, ImageFormat.Bmp);
-        stream.Position = 0;
-        Assert.Throws<ExternalException>(() => editor.LoadFromStream(stream));
-=======
         SubMetafileEditor editor = new();
         using (MemoryStream stream = new MemoryStream())
         using (Bitmap image = new(10, 10))
@@ -69,25 +61,17 @@
             stream.Position = 0;
             Assert.Throws<ExternalException>(() => editor.LoadFromStream(stream));
         }
->>>>>>> 3aad6287
     }
 
     [Fact]
     public void MetafileEditor_LoadFromStream_MetafileStream_ReturnsExpected()
     {
-<<<<<<< HEAD
-        var editor = new SubMetafileEditor();
-        using Stream stream = File.OpenRead("Resources/telescope_01.wmf");
-        Metafile result = Assert.IsType<Metafile>(editor.LoadFromStream(stream));
-        Assert.Equal(new Size(3096, 4127), result.Size);
-=======
         SubMetafileEditor editor = new();
         using (Stream stream = File.OpenRead("Resources/telescope_01.wmf"))
         {
             Metafile result = Assert.IsType<Metafile>(editor.LoadFromStream(stream));
             Assert.Equal(new Size(3096, 4127), result.Size);
         }
->>>>>>> 3aad6287
     }
 
     [Fact]
