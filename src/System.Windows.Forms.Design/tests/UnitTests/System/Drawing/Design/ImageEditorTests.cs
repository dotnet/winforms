--- conflicted
+++ resolved
@@ -126,19 +126,6 @@
     [Fact]
     public void ImageEditor_LoadFromStream_BitmapStream_ReturnsExpected()
     {
-<<<<<<< HEAD
-        var editor = new SubImageEditor();
-        using MemoryStream stream = new MemoryStream();
-        using var image = new Bitmap(10, 10);
-        image.Save(stream, ImageFormat.Bmp);
-        stream.Position = 0;
-        Bitmap result = Assert.IsType<Bitmap>(editor.LoadFromStream(stream));
-        Assert.Equal(new Size(10, 10), result.Size);
-
-        using var resultStream = new MemoryStream();
-        result.Save(resultStream, ImageFormat.Bmp);
-        Assert.Equal(stream.Length, resultStream.Length);
-=======
         SubImageEditor editor = new();
         using (MemoryStream stream = new MemoryStream())
         using (Bitmap image = new(10, 10))
@@ -152,23 +139,16 @@
             result.Save(resultStream, ImageFormat.Bmp);
             Assert.Equal(stream.Length, resultStream.Length);
         }
->>>>>>> 3aad6287
     }
 
     [Fact]
     public void ImageEditor_LoadFromStream_MetafileStream_ThrowsArgumentException()
     {
-<<<<<<< HEAD
-        var editor = new SubImageEditor();
-        using Stream stream = File.OpenRead("Resources/telescope_01.wmf");
-        Assert.Throws<ArgumentException>(() => editor.LoadFromStream(stream));
-=======
         SubImageEditor editor = new();
         using (Stream stream = File.OpenRead("Resources/telescope_01.wmf"))
         {
             Assert.Throws<ArgumentException>(() => editor.LoadFromStream(stream));
         }
->>>>>>> 3aad6287
     }
 
     [Fact]
@@ -181,21 +161,6 @@
     [Fact]
     public void ImageEditor_PaintValue_Invoke_Success()
     {
-<<<<<<< HEAD
-        var editor = new ImageEditor();
-        using var image = new Bitmap(10, 10);
-        using var otherImage = new Bitmap(3, 2);
-        using Graphics graphics = Graphics.FromImage(image);
-        otherImage.SetPixel(0, 0, Color.Red);
-        otherImage.SetPixel(1, 0, Color.Red);
-        otherImage.SetPixel(2, 0, Color.Red);
-        otherImage.SetPixel(0, 1, Color.Red);
-        otherImage.SetPixel(1, 1, Color.Red);
-        otherImage.SetPixel(2, 1, Color.Red);
-
-        var e = new PaintValueEventArgs(null, otherImage, graphics, new Rectangle(1, 2, 3, 4));
-        editor.PaintValue(e);
-=======
         ImageEditor editor = new();
         using (Bitmap image = new(10, 10))
         using (Bitmap otherImage = new(3, 2))
@@ -211,7 +176,6 @@
             PaintValueEventArgs e = new(null, otherImage, graphics, new Rectangle(1, 2, 3, 4));
             editor.PaintValue(e);
         }
->>>>>>> 3aad6287
     }
 
     public static IEnumerable<object[]> PaintValue_InvalidArgsValue_TestData()
@@ -224,13 +188,6 @@
     [MemberData(nameof(PaintValue_InvalidArgsValue_TestData))]
     public void ImageEditor_PaintValue_InvalidArgsValue_Nop(object value)
     {
-<<<<<<< HEAD
-        var editor = new ImageEditor();
-        using var image = new Bitmap(10, 10);
-        using Graphics graphics = Graphics.FromImage(image);
-        var e = new PaintValueEventArgs(null, value, graphics, new Rectangle(1, 2, 3, 4));
-        editor.PaintValue(e);
-=======
         ImageEditor editor = new();
         using (Bitmap image = new(10, 10))
         using (Graphics graphics = Graphics.FromImage(image))
@@ -238,7 +195,6 @@
             PaintValueEventArgs e = new(null, value, graphics, new Rectangle(1, 2, 3, 4));
             editor.PaintValue(e);
         }
->>>>>>> 3aad6287
     }
 
     [Fact]
