--- conflicted
+++ resolved
@@ -7,12 +7,9 @@
   </PropertyGroup>
 
   <ItemGroup>
-<<<<<<< HEAD
-    <PackageReference Include="coverlet.msbuild" Version="$(CoverletMSBuildPackageVersion)" />
-=======
     <PackageReference Include="Moq" Version="$(MoqPackageVersion)" />
     <PackageReference Include="xunit.stafact" Version="$(XUnitStaFactPackageVersion)" />
->>>>>>> 671d130e
+    <PackageReference Include="coverlet.msbuild" Version="$(CoverletMSBuildPackageVersion)" />
   </ItemGroup>
 
   <ItemGroup>
