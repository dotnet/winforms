﻿// Licensed to the .NET Foundation under one or more agreements.
// The .NET Foundation licenses this file to you under the MIT license.
// See the LICENSE file in the project root for more information.

internal static partial class Interop
{
    internal enum HRESULT : int
    {
<<<<<<< HEAD
        public const int S_OK = 0;

        public const int S_FALSE = 1;
=======
        S_OK = 0,
        S_FALSE = 1,
        E_NOTIMPL = unchecked((int)0x80004001),
        E_NOINTERFACE = unchecked((int)0x80004002),
        E_POINTER = unchecked((int)0x80004003),
        E_FAIL = unchecked((int)0x80004005),
        DRAGDROP_E_NOTREGISTERED = unchecked((int)0x80040100),
        DRAGDROP_E_ALREADYREGISTERED = unchecked((int)0x80040101),
        STG_E_INVALIDFUNCTION = unchecked((int)0x80030001L),
        STG_E_FILENOTFOUND = unchecked((int)0x80030002),
        STG_E_ACCESSDENIED = unchecked((int)0x80030005),
        STG_E_INVALIDPARAMETER = unchecked((int)0x80030057),
        STG_E_INVALIDFLAG = unchecked((int)0x800300FF),
        E_ACCESSDENIED = unchecked((int)0x80070005L),
        E_INVALIDARG = unchecked((int)0x80070057),
>>>>>>> 800e306e
    }
}<|MERGE_RESOLUTION|>--- conflicted
+++ resolved
@@ -1,4 +1,4 @@
-﻿// Licensed to the .NET Foundation under one or more agreements.
+// Licensed to the .NET Foundation under one or more agreements.
 // The .NET Foundation licenses this file to you under the MIT license.
 // See the LICENSE file in the project root for more information.
 
@@ -6,11 +6,6 @@
 {
     internal enum HRESULT : int
     {
-<<<<<<< HEAD
-        public const int S_OK = 0;
-
-        public const int S_FALSE = 1;
-=======
         S_OK = 0,
         S_FALSE = 1,
         E_NOTIMPL = unchecked((int)0x80004001),
@@ -26,6 +21,5 @@
         STG_E_INVALIDFLAG = unchecked((int)0x800300FF),
         E_ACCESSDENIED = unchecked((int)0x80070005L),
         E_INVALIDARG = unchecked((int)0x80070057),
->>>>>>> 800e306e
     }
 }