--- conflicted
+++ resolved
@@ -2,15 +2,6 @@
 // The .NET Foundation licenses this file to you under the MIT license.
 // See the LICENSE file in the project root for more information.
 
-<<<<<<< HEAD
-[assembly: System.Diagnostics.CodeAnalysis.SuppressMessage("Microsoft.Performance", "CA1811:AvoidUncalledPrivateCode", Scope="member", Target="System.ComponentModel.CompModSwitches.get_DGEditColumnEditing():System.Diagnostics.TraceSwitch")]
-[assembly: System.Diagnostics.CodeAnalysis.SuppressMessage("Microsoft.Performance", "CA1811:AvoidUncalledPrivateCode", Scope="member", Target="System.ComponentModel.CompModSwitches.get_LayoutPerformance():System.Diagnostics.TraceSwitch")]
-
-namespace System.ComponentModel {
-    using System.Diagnostics;
-
-    internal static class CompModSwitches {
-=======
 [assembly: System.Diagnostics.CodeAnalysis.SuppressMessage("Microsoft.Performance", "CA1811:AvoidUncalledPrivateCode", Scope = "member", Target = "System.ComponentModel.CompModSwitches.get_DGEditColumnEditing():System.Diagnostics.TraceSwitch")]
 [assembly: System.Diagnostics.CodeAnalysis.SuppressMessage("Microsoft.Performance", "CA1811:AvoidUncalledPrivateCode", Scope = "member", Target = "System.ComponentModel.CompModSwitches.get_LayoutPerformance():System.Diagnostics.TraceSwitch")]
 
@@ -20,7 +11,6 @@
 
     internal static class CompModSwitches
     {
->>>>>>> 05087938
 
         private static TraceSwitch activeX;
         private static TraceSwitch flowLayout;
@@ -116,18 +106,12 @@
             }
         }
 
-<<<<<<< HEAD
-        public static TraceSwitch DataGridLayout {
-            get {
-                if (dataGridLayout == null) {
-=======
         public static TraceSwitch DataGridLayout
         {
             get
             {
                 if (dataGridLayout == null)
                 {
->>>>>>> 05087938
                     dataGridLayout = new TraceSwitch("DataGridLayout", "DataGrid layout tracing");
                 }
                 return dataGridLayout;
@@ -146,18 +130,12 @@
             }
         }
 
-<<<<<<< HEAD
-        public static TraceSwitch DataGridParents {
-            get {
-                if (dataGridParents == null) {
-=======
         public static TraceSwitch DataGridParents
         {
             get
             {
                 if (dataGridParents == null)
                 {
->>>>>>> 05087938
                     dataGridParents = new TraceSwitch("DataGridParents", "DataGrid parent rows");
                 }
                 return dataGridParents;
@@ -188,18 +166,12 @@
             }
         }
 
-<<<<<<< HEAD
-        public static TraceSwitch DataObject {
-            get {
-                if (dataObject == null) {
-=======
         public static TraceSwitch DataObject
         {
             get
             {
                 if (dataObject == null)
                 {
->>>>>>> 05087938
                     dataObject = new TraceSwitch("DataObject", "Enable tracing for the DataObject class.");
                 }
                 return dataObject;
@@ -230,90 +202,60 @@
             }
         }
 
-<<<<<<< HEAD
-        public static TraceSwitch DGCaptionPaint {
-            get {
-                if (dgCaptionPaint == null) {
-=======
         public static TraceSwitch DGCaptionPaint
         {
             get
             {
                 if (dgCaptionPaint == null)
                 {
->>>>>>> 05087938
                     dgCaptionPaint = new TraceSwitch("DGCaptionPaint", "DataGridCaption");
                 }
                 return dgCaptionPaint;
             }
         }
 
-<<<<<<< HEAD
-        public static TraceSwitch DGEditColumnEditing {
-            get {
-                if (dgEditColumnEditing == null) {
-=======
         public static TraceSwitch DGEditColumnEditing
         {
             get
             {
                 if (dgEditColumnEditing == null)
                 {
->>>>>>> 05087938
                     dgEditColumnEditing = new TraceSwitch("DGEditColumnEditing", "Editing related tracing");
                 }
                 return dgEditColumnEditing;
             }
         }
 
-<<<<<<< HEAD
-        public static TraceSwitch DGRelationShpRowLayout {
-            get {
-                if (dgRelationShpRowLayout == null) {
-=======
         public static TraceSwitch DGRelationShpRowLayout
         {
             get
             {
                 if (dgRelationShpRowLayout == null)
                 {
->>>>>>> 05087938
                     dgRelationShpRowLayout = new TraceSwitch("DGRelationShpRowLayout", "Relationship row layout");
                 }
                 return dgRelationShpRowLayout;
             }
         }
 
-<<<<<<< HEAD
-        public static TraceSwitch DGRelationShpRowPaint {
-            get {
-                if (dgRelationShpRowPaint == null) {
-=======
         public static TraceSwitch DGRelationShpRowPaint
         {
             get
             {
                 if (dgRelationShpRowPaint == null)
                 {
->>>>>>> 05087938
                     dgRelationShpRowPaint = new TraceSwitch("DGRelationShpRowPaint", "Relationship row painting");
                 }
                 return dgRelationShpRowPaint;
             }
         }
 
-<<<<<<< HEAD
-        public static TraceSwitch DGRowPaint {
-            get {
-                if (dgRowPaint == null) {
-=======
         public static TraceSwitch DGRowPaint
         {
             get
             {
                 if (dgRowPaint == null)
                 {
->>>>>>> 05087938
                     dgRowPaint = new TraceSwitch("DGRowPaint", "DataGrid Simple Row painting stuff");
                 }
                 return dgRowPaint;
@@ -344,18 +286,12 @@
             }
         }
 
-<<<<<<< HEAD
-        public static TraceSwitch ImeMode {
-            get {
-                if (imeMode == null) {
-=======
         public static TraceSwitch ImeMode
         {
             get
             {
                 if (imeMode == null)
                 {
->>>>>>> 05087938
                     imeMode = new TraceSwitch("ImeMode", "Debug IME Mode");
                 }
                 return imeMode;
@@ -374,18 +310,12 @@
             }
         }
 
-<<<<<<< HEAD
-        public static TraceSwitch LayoutSuspendResume {
-            get {
-                if (layoutSuspendResume == null) {
-=======
         public static TraceSwitch LayoutSuspendResume
         {
             get
             {
                 if (layoutSuspendResume == null)
                 {
->>>>>>> 05087938
                     layoutSuspendResume = new TraceSwitch("LayoutSuspendResume", "Tracks SuspendLayout/ResumeLayout.");
                 }
                 return layoutSuspendResume;
@@ -404,54 +334,36 @@
             }
         }
 
-<<<<<<< HEAD
-        public static TraceSwitch MSAA {
-            get {
-                if (msaa == null) {
-=======
         public static TraceSwitch MSAA
         {
             get
             {
                 if (msaa == null)
                 {
->>>>>>> 05087938
                     msaa = new TraceSwitch("MSAA", "Debug Microsoft Active Accessibility");
                 }
                 return msaa;
             }
         }
 
-<<<<<<< HEAD
-        public static TraceSwitch MSOComponentManager {
-            get {
-                if (msoComponentManager == null) {
-=======
         public static TraceSwitch MSOComponentManager
         {
             get
             {
                 if (msoComponentManager == null)
                 {
->>>>>>> 05087938
                     msoComponentManager = new TraceSwitch("MSOComponentManager", "Debug MSO Component Manager support");
                 }
                 return msoComponentManager;
             }
         }
 
-<<<<<<< HEAD
-        public static TraceSwitch RichLayout {
-            get {
-                if (richLayout == null) {
-=======
         public static TraceSwitch RichLayout
         {
             get
             {
                 if (richLayout == null)
                 {
->>>>>>> 05087938
                     richLayout = new TraceSwitch("RichLayout", "Debug layout in RichControls");
                 }
                 return richLayout;
@@ -482,18 +394,12 @@
             }
         }
 
-<<<<<<< HEAD
-        public static BooleanSwitch TraceCollect {
-            get {
-                if (s_traceCollect == null) {
-=======
         public static BooleanSwitch TraceCollect
         {
             get
             {
                 if (s_traceCollect == null)
                 {
->>>>>>> 05087938
                     s_traceCollect = new BooleanSwitch("TRACECOLLECT", "HandleCollector: Trace HandleCollector operations");
                 }
                 return s_traceCollect;
