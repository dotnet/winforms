﻿// Licensed to the .NET Foundation under one or more agreements.
// The .NET Foundation licenses this file to you under the MIT license.
// See the LICENSE file in the project root for more information.

using System.Drawing;
using System.Globalization;
using System.Runtime.InteropServices;
using static Interop;

namespace System.Windows.Forms
{
    internal static class NativeMethods
    {
        public static IntPtr InvalidIntPtr = (IntPtr)(-1);
        public static IntPtr LPSTR_TEXTCALLBACK = (IntPtr)(-1);
        public static HandleRef NullHandleRef = new HandleRef(null, IntPtr.Zero);

        public const int BITMAPINFO_MAX_COLORSIZE = 256;

        public const int STATUS_PENDING = 0x103; //259 = STILL_ALIVE

        public const int ACM_OPENA = (0x0400 + 100);
        public const int ACM_OPENW = (0x0400 + 103);

        public const int BCM_GETIDEALSIZE = 0x1601,
        BI_RGB = 0,
        BFFM_INITIALIZED = 1,
        BFFM_SELCHANGED = 2,
        BFFM_SETSELECTION = 0x400 + 103,
        BFFM_ENABLEOK = 0x400 + 101,
        BS_PUSHBUTTON = 0x00000000,
        BS_DEFPUSHBUTTON = 0x00000001,
        BS_MULTILINE = 0x00002000,
        BS_PUSHLIKE = 0x00001000,
        BS_OWNERDRAW = 0x0000000B,
        BS_RADIOBUTTON = 0x00000004,
        BS_3STATE = 0x00000005,
        BS_GROUPBOX = 0x00000007,
        BS_LEFT = 0x00000100,
        BS_RIGHT = 0x00000200,
        BS_CENTER = 0x00000300,
        BS_TOP = 0x00000400,
        BS_BOTTOM = 0x00000800,
        BS_VCENTER = 0x00000C00,
        BS_RIGHTBUTTON = 0x00000020,
        BN_CLICKED = 0,
        BM_SETCHECK = 0x00F1,
        BM_SETSTATE = 0x00F3,
        BM_CLICK = 0x00F5;

        public const int CDERR_DIALOGFAILURE = 0xFFFF,
        CDERR_STRUCTSIZE = 0x0001,
        CDERR_INITIALIZATION = 0x0002,
        CDERR_NOTEMPLATE = 0x0003,
        CDERR_NOHINSTANCE = 0x0004,
        CDERR_LOADSTRFAILURE = 0x0005,
        CDERR_FINDRESFAILURE = 0x0006,
        CDERR_LOADRESFAILURE = 0x0007,
        CDERR_LOCKRESFAILURE = 0x0008,
        CDERR_MEMALLOCFAILURE = 0x0009,
        CDERR_MEMLOCKFAILURE = 0x000A,
        CDERR_NOHOOK = 0x000B,
        CDERR_REGISTERMSGFAIL = 0x000C,
        CFERR_NOFONTS = 0x2001,
        CFERR_MAXLESSTHANMIN = 0x2002,
        CF_SCREENFONTS = 0x00000001,
        CF_SHOWHELP = 0x00000004,
        CF_ENABLEHOOK = 0x00000008,
        CF_INITTOLOGFONTSTRUCT = 0x00000040,
        CF_EFFECTS = 0x00000100,
        CF_APPLY = 0x00000200,
        CF_SCRIPTSONLY = 0x00000400,
        CF_NOVECTORFONTS = 0x00000800,
        CF_NOSIMULATIONS = 0x00001000,
        CF_LIMITSIZE = 0x00002000,
        CF_FIXEDPITCHONLY = 0x00004000,
        CF_FORCEFONTEXIST = 0x00010000,
        CF_TTONLY = 0x00040000,
        CF_SELECTSCRIPT = 0x00400000,
        CF_NOVERTFONTS = 0x01000000,
        CP_WINANSI = 1004;

        public const int cmb4 = 0x0473;

        public const int CW_USEDEFAULT = (unchecked((int)0x80000000)),
        CWP_SKIPINVISIBLE = 0x0001,
        COLOR_WINDOW = 5,
        CB_ERR = (-1),
        CBN_SELCHANGE = 1,
        CBN_DBLCLK = 2,
        CBN_EDITCHANGE = 5,
        CBN_EDITUPDATE = 6,
        CBN_DROPDOWN = 7,
        CBN_CLOSEUP = 8,
        CBN_SELENDOK = 9,
        CBS_SIMPLE = 0x0001,
        CBS_DROPDOWN = 0x0002,
        CBS_DROPDOWNLIST = 0x0003,
        CBS_OWNERDRAWFIXED = 0x0010,
        CBS_OWNERDRAWVARIABLE = 0x0020,
        CBS_AUTOHSCROLL = 0x0040,
        CBS_HASSTRINGS = 0x0200,
        CBS_NOINTEGRALHEIGHT = 0x0400,
        CB_GETEDITSEL = 0x0140,
        CB_LIMITTEXT = 0x0141,
        CB_SETEDITSEL = 0x0142,
        CB_ADDSTRING = 0x0143,
        CB_DELETESTRING = 0x0144,
        CB_GETCURSEL = 0x0147,
        CB_GETLBTEXT = 0x0148,
        CB_GETLBTEXTLEN = 0x0149,
        CB_INSERTSTRING = 0x014A,
        CB_RESETCONTENT = 0x014B,
        CB_FINDSTRING = 0x014C,
        CB_SETCURSEL = 0x014E,
        CB_SHOWDROPDOWN = 0x014F,
        CB_GETITEMDATA = 0x0150,
        CB_SETITEMHEIGHT = 0x0153,
        CB_GETITEMHEIGHT = 0x0154,
        CB_GETDROPPEDSTATE = 0x0157,
        CB_FINDSTRINGEXACT = 0x0158,
        CB_GETDROPPEDWIDTH = 0x015F,
        CB_SETDROPPEDWIDTH = 0x0160,
        CCS_NORESIZE = 0x00000004,
        CCS_NOPARENTALIGN = 0x00000008,
        CCS_NODIVIDER = 0x00000040,
        CBEM_INSERTITEM = (0x0400 + 11),
        CBEM_SETITEM = (0x0400 + 12),
        CBEM_GETITEM = (0x0400 + 13),
        CBEN_ENDEDIT = ((0 - 800) - 6),
        CONNECT_E_NOCONNECTION = unchecked((int)0x80040200),
        CONNECT_E_CANNOTCONNECT = unchecked((int)0x80040202);

        public const uint DISPATCH_METHOD = 0x1;
        public const uint DISPATCH_PROPERTYGET = 0x2;
        public const uint DISPATCH_PROPERTYPUT = 0x4;
        public const int
        DISP_E_MEMBERNOTFOUND = unchecked((int)0x80020003),
        DISP_E_PARAMNOTFOUND = unchecked((int)0x80020004),
        DIB_RGB_COLORS = 0,
        DI_NORMAL = 0x0003,
        DLGC_WANTARROWS = 0x0001,
        DLGC_WANTTAB = 0x0002,
        DLGC_WANTALLKEYS = 0x0004,
        DLGC_WANTCHARS = 0x0080,
        DLGC_WANTMESSAGE = 0x0004,      /* Pass message to control          */
        DLGC_HASSETSEL = 0x0008,      /* Understands EM_SETSEL message    */
        DTM_SETRANGE = (0x1000 + 4),
        DTM_SETFORMAT = (0x1000 + 50),
        DTM_SETMCCOLOR = (0x1000 + 6),
        DTM_GETMONTHCAL = (0x1000 + 8),
        DTM_SETMCFONT = (0x1000 + 9),
        DTS_UPDOWN = 0x0001,
        DTS_SHOWNONE = 0x0002,
        DTS_LONGDATEFORMAT = 0x0004,
        DTS_TIMEFORMAT = 0x0009,
        DTS_RIGHTALIGN = 0x0020,
        DTN_DATETIMECHANGE = ((0 - 760) + 1),
        DTN_USERSTRING = ((0 - 760) + 15),
        DTN_WMKEYDOWN = ((0 - 760) + 16),
        DTN_FORMAT = ((0 - 760) + 17),
        DTN_FORMATQUERY = ((0 - 760) + 18),
        DTN_DROPDOWN = ((0 - 760) + 6),
        DTN_CLOSEUP = ((0 - 760) + 7);

        public const int E_NOTIMPL = unchecked((int)0x80004001),
        E_OUTOFMEMORY = unchecked((int)0x8007000E),
        E_INVALIDARG = unchecked((int)0x80070057),
        E_NOINTERFACE = unchecked((int)0x80004002),
        E_POINTER = unchecked((int)0x80004003),
        E_FAIL = unchecked((int)0x80004005),
        E_UNEXPECTED = unchecked((int)0x8000FFFF),
        INET_E_DEFAULT_ACTION = unchecked((int)0x800C0011),
        EMR_POLYTEXTOUT = 97,
        ES_LEFT = 0x0000,
        ES_CENTER = 0x0001,
        ES_RIGHT = 0x0002,
        ES_MULTILINE = 0x0004,
        ES_UPPERCASE = 0x0008,
        ES_LOWERCASE = 0x0010,
        ES_AUTOVSCROLL = 0x0040,
        ES_AUTOHSCROLL = 0x0080,
        ES_NOHIDESEL = 0x0100,
        ES_READONLY = 0x0800,
        ES_PASSWORD = 0x0020,
        EN_CHANGE = 0x0300,
        EN_UPDATE = 0x0400,
        EN_HSCROLL = 0x0601,
        EN_VSCROLL = 0x0602,
        EN_ALIGN_LTR_EC = 0x0700,
        EN_ALIGN_RTL_EC = 0x0701,
        EC_LEFTMARGIN = 0x0001,
        EC_RIGHTMARGIN = 0x0002;

        public const int ERROR_INVALID_HANDLE = 6;
        public const int ERROR_CLASS_ALREADY_EXISTS = 1410;

        public const int FNERR_SUBCLASSFAILURE = 0x3001;
        public const int FNERR_INVALIDFILENAME = 0x3002;
        public const int FNERR_BUFFERTOOSMALL = 0x3003;
        public const int FRERR_BUFFERLENGTHZERO = 0x4001;
        public const int FADF_BSTR = (0x100);
        public const int FADF_UNKNOWN = (0x200);
        public const int FADF_DISPATCH = (0x400);
        public const int FADF_VARIANT = (unchecked((int)0x800));

        public const int
        GCL_WNDPROC = (-24),
        GWL_WNDPROC = (-4),
        GWL_HWNDPARENT = (-8),
        GWL_STYLE = (-16),
        GWL_EXSTYLE = (-20),
        GWL_ID = (-12),
        GMR_VISIBLE = 0,
        GMR_DAYSTATE = 1,
        GDI_ERROR = (unchecked((int)0xFFFFFFFF)),
        GDTR_MIN = 0x0001,
        GDTR_MAX = 0x0002,
        GA_PARENT = 1,
        GA_ROOT = 2;

        // attribute for COMPOSITIONSTRING Structure
        public const int
        ATTR_INPUT = 0x00,
        ATTR_TARGET_CONVERTED = 0x01,
        ATTR_CONVERTED = 0x02,
        ATTR_TARGET_NOTCONVERTED = 0x03,
        ATTR_INPUT_ERROR = 0x04,
        ATTR_FIXEDCONVERTED = 0x05,

        // dwAction for ImmNotifyIME
        NI_COMPOSITIONSTR = 0x0015,

        // dwIndex for ImmNotifyIME/NI_COMPOSITIONSTR
        CPS_COMPLETE = 0x01,
        CPS_CANCEL = 0x04;

        public const int
        HTTRANSPARENT = (-1),
        HTNOWHERE = 0,
        HTCLIENT = 1,
        HTLEFT = 10,
        HTBOTTOM = 15,
        HTBOTTOMLEFT = 16,
        HTBOTTOMRIGHT = 17,
        HTBORDER = 18,
        HCF_HIGHCONTRASTON = 0x00000001,
        HDI_ORDER = 0x0080,
        HDI_WIDTH = 0x0001,
        HDM_GETITEMCOUNT = (0x1200 + 0),
        HDM_INSERTITEMW = (0x1200 + 10),
        HDM_GETITEMW = (0x1200 + 11),
        HDM_SETITEMW = (0x1200 + 12),
        HDN_ITEMCHANGING = ((0 - 300) - 20),
        HDN_ITEMCHANGED = ((0 - 300) - 21),
        HDN_ITEMCLICK = ((0 - 300) - 22),
        HDN_ITEMDBLCLICK = ((0 - 300) - 23),
        HDN_DIVIDERDBLCLICK = ((0 - 300) - 25),
        HDN_BEGINTDRAG = ((0 - 300) - 10),
        HDN_BEGINTRACK = ((0 - 300) - 26),
        HDN_ENDDRAG = ((0 - 300) - 11),
        HDN_ENDTRACK = ((0 - 300) - 27),
        HDN_TRACK = ((0 - 300) - 28),
        HDN_GETDISPINFO = ((0 - 300) - 29);
        // HOVER_DEFAULT = Do not use this value ever! It crashes entire servers.

        public const int HDS_FULLDRAG = 0x0080;

        // Corresponds to bitmaps in MENUITEMINFO
        public const int HBMMENU_CALLBACK = -1,
        HBMMENU_SYSTEM = 1,
        HBMMENU_MBAR_RESTORE = 2,
        HBMMENU_MBAR_MINIMIZE = 3,
        HBMMENU_MBAR_CLOSE = 5,
        HBMMENU_MBAR_CLOSE_D = 6,
        HBMMENU_MBAR_MINIMIZE_D = 7,
        HBMMENU_POPUP_CLOSE = 8,
        HBMMENU_POPUP_RESTORE = 9,
        HBMMENU_POPUP_MAXIMIZE = 10,
        HBMMENU_POPUP_MINIMIZE = 11;

        public const int IME_CMODE_NATIVE = 0x0001,
        IME_CMODE_KATAKANA = 0x0002,
        IME_CMODE_FULLSHAPE = 0x0008,
        ICON_SMALL = 0,
        ICON_BIG = 1,
        IMAGE_ICON = 1,
        IMAGE_CURSOR = 2;

        public const int IDM_PRINT = 27,
        IDM_PAGESETUP = 2004,
        IDM_PRINTPREVIEW = 2003,
        IDM_PROPERTIES = 28,
        IDM_SAVEAS = 71;

        public const int LB_ERR = (-1),
        LB_ERRSPACE = (-2),
        LBN_SELCHANGE = 1,
        LBN_DBLCLK = 2,
        LB_ADDSTRING = 0x0180,
        LB_INSERTSTRING = 0x0181,
        LB_DELETESTRING = 0x0182,
        LB_RESETCONTENT = 0x0184,
        LB_SETSEL = 0x0185,
        LB_SETCURSEL = 0x0186,
        LB_GETSEL = 0x0187,
        LB_SETCARETINDEX = 0x019E,
        LB_GETCARETINDEX = 0x019F,
        LB_GETCURSEL = 0x0188,
        LB_GETTEXT = 0x0189,
        LB_GETTEXTLEN = 0x018A,
        LB_GETCOUNT = 0x018B,
        LB_GETTOPINDEX = 0x018E,
        LB_FINDSTRING = 0x018F,
        LB_GETSELCOUNT = 0x0190,
        LB_GETSELITEMS = 0x0191,
        LB_SETTABSTOPS = 0x0192,
        LB_SETHORIZONTALEXTENT = 0x0194,
        LB_SETCOLUMNWIDTH = 0x0195,
        LB_SETTOPINDEX = 0x0197,
        LB_GETITEMRECT = 0x0198,
        LB_SETITEMHEIGHT = 0x01A0,
        LB_GETITEMHEIGHT = 0x01A1,
        LB_FINDSTRINGEXACT = 0x01A2,
        LB_ITEMFROMPOINT = 0x01A9,
        LB_SETLOCALE = 0x01A5;

        public const int LBS_NOTIFY = 0x0001,
        LBS_MULTIPLESEL = 0x0008,
        LBS_OWNERDRAWFIXED = 0x0010,
        LBS_OWNERDRAWVARIABLE = 0x0020,
        LBS_HASSTRINGS = 0x0040,
        LBS_USETABSTOPS = 0x0080,
        LBS_NOINTEGRALHEIGHT = 0x0100,
        LBS_MULTICOLUMN = 0x0200,
        LBS_WANTKEYBOARDINPUT = 0x0400,
        LBS_EXTENDEDSEL = 0x0800,
        LBS_DISABLENOSCROLL = 0x1000,
        LBS_NOSEL = 0x4000,
        LOCK_WRITE = 0x1,
        LOCK_EXCLUSIVE = 0x2,
        LOCK_ONLYONCE = 0x4,
        LV_VIEW_TILE = 0x0004,
        LVBKIF_SOURCE_NONE = 0x0000,
        LVBKIF_SOURCE_URL = 0x0002,
        LVBKIF_STYLE_NORMAL = 0x0000,
        LVBKIF_STYLE_TILE = 0x0010,
        LVS_ICON = 0x0000,
        LVS_REPORT = 0x0001,
        LVS_SMALLICON = 0x0002,
        LVS_LIST = 0x0003,
        LVS_SINGLESEL = 0x0004,
        LVS_SHOWSELALWAYS = 0x0008,
        LVS_SORTASCENDING = 0x0010,
        LVS_SORTDESCENDING = 0x0020,
        LVS_SHAREIMAGELISTS = 0x0040,
        LVS_NOLABELWRAP = 0x0080,
        LVS_AUTOARRANGE = 0x0100,
        LVS_EDITLABELS = 0x0200,
        LVS_NOSCROLL = 0x2000,
        LVS_ALIGNTOP = 0x0000,
        LVS_ALIGNLEFT = 0x0800,
        LVS_NOCOLUMNHEADER = 0x4000,
        LVS_NOSORTHEADER = unchecked((int)0x8000),
        LVS_OWNERDATA = 0x1000,

        LVSCW_AUTOSIZE = -1,
        LVSCW_AUTOSIZE_USEHEADER = -2,

        LVSIL_NORMAL = 0,
        LVSIL_SMALL = 1,
        LVSIL_STATE = 2,
        LVNI_FOCUSED = 0x0001,
        LVNI_SELECTED = 0x0002,
        LVIR_BOUNDS = 0,
        LVIR_ICON = 1,
        LVIR_LABEL = 2,
        LVIR_SELECTBOUNDS = 3,
        LVHT_NOWHERE = 0x0001,
        LVHT_ONITEMICON = 0x0002,
        LVHT_ONITEMLABEL = 0x0004,
        LVHT_ABOVE = 0x0008,
        LVHT_BELOW = 0x0010,
        LVHT_RIGHT = 0x0020,
        LVHT_LEFT = 0x0040,
        LVHT_ONITEM = (0x0002 | 0x0004 | 0x0008),
        LVHT_ONITEMSTATEICON = 0x0008,
        LVA_DEFAULT = 0x0000,
        LVA_ALIGNLEFT = 0x0001,
        LVA_ALIGNTOP = 0x0002,
        LVA_SNAPTOGRID = 0x0005,
        LVCF_FMT = 0x0001,
        LVCF_WIDTH = 0x0002,
        LVCF_TEXT = 0x0004,
        LVCF_SUBITEM = 0x0008,
        LVCF_IMAGE = 0x0010,
        LVCF_ORDER = 0x0020,
        LVCFMT_IMAGE = 0x0800,
        LVIM_AFTER = 0x00000001,
        LVTVIF_FIXEDSIZE = 0x00000003,
        LVTVIM_TILESIZE = 0x00000001,
        LVTVIM_COLUMNS = 0x00000002,
        LVS_EX_GRIDLINES = 0x00000001,
        LVS_EX_CHECKBOXES = 0x00000004,
        LVS_EX_TRACKSELECT = 0x00000008,
        LVS_EX_HEADERDRAGDROP = 0x00000010,
        LVS_EX_FULLROWSELECT = 0x00000020,
        LVS_EX_ONECLICKACTIVATE = 0x00000040,
        LVS_EX_TWOCLICKACTIVATE = 0x00000080,
        LVS_EX_INFOTIP = 0x00000400,
        LVS_EX_UNDERLINEHOT = 0x00000800,
        LVS_EX_DOUBLEBUFFER = 0x00010000,
        LVN_ITEMCHANGING = ((0 - 100) - 0),
        LVN_ITEMCHANGED = ((0 - 100) - 1),
        LVN_BEGINLABELEDIT = ((0 - 100) - 75),
        LVN_ENDLABELEDIT = ((0 - 100) - 76),
        LVN_COLUMNCLICK = ((0 - 100) - 8),
        LVN_BEGINDRAG = ((0 - 100) - 9),
        LVN_BEGINRDRAG = ((0 - 100) - 11),
        LVN_ODFINDITEM = ((0 - 100) - 79),
        LVN_ITEMACTIVATE = ((0 - 100) - 14),
        LVN_GETDISPINFO = ((0 - 100) - 77),
        LVN_ODCACHEHINT = ((0 - 100) - 13),
        LVN_ODSTATECHANGED = ((0 - 100) - 15),
        LVN_SETDISPINFO = ((0 - 100) - 78),
        LVN_GETINFOTIP = ((0 - 100) - 58),
        LVN_KEYDOWN = ((0 - 100) - 55),

        LWA_COLORKEY = 0x00000001,
        LWA_ALPHA = 0x00000002;

        public const int LANG_NEUTRAL = 0x00,
                         LOCALE_IFIRSTDAYOFWEEK = 0x0000100C;   /* first day of week specifier */

        public const int LOCALE_IMEASURE = 0x0000000D;   // 0 = metric, 1 = US

        public const int TVM_SETEXTENDEDSTYLE = TV_FIRST + 44;
        public const int TVM_GETEXTENDEDSTYLE = TV_FIRST + 45;

        public const int TVS_EX_FADEINOUTEXPANDOS = 0x0040;
        public const int TVS_EX_DOUBLEBUFFER = 0x0004;

        public static readonly uint LOCALE_USER_DEFAULT = MAKELCID(LANG_USER_DEFAULT);
        public static readonly uint LANG_USER_DEFAULT = MAKELANGID(LANG_NEUTRAL, SUBLANG_DEFAULT);

        public static uint MAKELANGID(uint primary, uint sub)
        {
            return unchecked((uint)((((ushort)(sub)) << 10) | (ushort)(primary)));
        }

        /// <summary>
        ///  Creates an LCID from a LangId
        /// </summary>
        public static uint MAKELCID(uint lgid)
        {
            return MAKELCID(lgid, SORT_DEFAULT);
        }

        /// <summary>
        ///  Creates an LCID from a LangId
        /// </summary>
        public static uint MAKELCID(uint lgid, uint sort)
        {
            return ((0xFFFF & lgid) | (((0x000f) & sort) << 16));
        }

        public const int MEMBERID_NIL = (-1),
        ERROR_INSUFFICIENT_BUFFER = 122, //https://msdn.microsoft.com/en-us/library/windows/desktop/ms681382(v=vs.85).aspx
        MA_ACTIVATE = 0x0001,
        MA_ACTIVATEANDEAT = 0x0002,
        MA_NOACTIVATE = 0x0003,
        MA_NOACTIVATEANDEAT = 0x0004,
        MNC_EXECUTE = 2,
        MNC_SELECT = 3,
        MIIM_STATE = 0x00000001,
        MIIM_ID = 0x00000002,
        MIIM_SUBMENU = 0x00000004,
        MIIM_TYPE = 0x00000010,
        MIIM_DATA = 0x00000020,
        MIIM_STRING = 0x00000040,
        MIIM_BITMAP = 0x00000080,
        MIIM_FTYPE = 0x00000100,
        MB_OK = 0x00000000,
        MFS_DISABLED = 0x00000003,
        MFT_MENUBREAK = 0x00000040,
        MFT_SEPARATOR = 0x00000800,
        MFT_RIGHTORDER = 0x00002000,
        MFT_RIGHTJUSTIFY = 0x00004000,
        MDIS_ALLCHILDSTYLES = 0x0001,
        MDITILE_VERTICAL = 0x0000,
        MDITILE_HORIZONTAL = 0x0001,
        MDITILE_SKIPDISABLED = 0x0002,
<<<<<<< HEAD
        MCM_SETMAXSELCOUNT = (0x1000 + 4),
        MCM_SETSELRANGE = (0x1000 + 6),
        MCM_GETMONTHRANGE = (0x1000 + 7),
        MCM_GETMINREQRECT = (0x1000 + 9),
        MCM_SETCOLOR = (0x1000 + 10),
        MCM_HITTEST = (0x1000 + 14),
        MCM_SETFIRSTDAYOFWEEK = (0x1000 + 15),
        MCM_SETRANGE = (0x1000 + 18),
        MCM_SETMONTHDELTA = (0x1000 + 20),
        MCM_GETMAXTODAYWIDTH = (0x1000 + 21),
        MCHT_TITLE = 0x00010000,
        MCHT_CALENDAR = 0x00020000,
        MCHT_TODAYLINK = 0x00030000,
        MCHT_TITLEBK = (0x00010000),
        MCHT_TITLEMONTH = (0x00010000 | 0x0001),
        MCHT_TITLEYEAR = (0x00010000 | 0x0002),
        MCHT_TITLEBTNNEXT = (0x00010000 | 0x01000000 | 0x0003),
        MCHT_TITLEBTNPREV = (0x00010000 | 0x02000000 | 0x0003),
        MCHT_CALENDARBK = (0x00020000),
        MCHT_CALENDARDATE = (0x00020000 | 0x0001),
        MCHT_CALENDARDATENEXT = ((0x00020000 | 0x0001) | 0x01000000),
        MCHT_CALENDARDATEPREV = ((0x00020000 | 0x0001) | 0x02000000),
        MCHT_CALENDARDAY = (0x00020000 | 0x0002),
        MCHT_CALENDARWEEKNUM = (0x00020000 | 0x0003),
        MCSC_TEXT = 1,
        MCSC_TITLEBK = 2,
        MCSC_TITLETEXT = 3,
        MCSC_MONTHBK = 4,
        MCSC_TRAILINGTEXT = 5,
=======
 
>>>>>>> 922e4100
        MCN_VIEWCHANGE = (0 - 750), // MCN_SELECT -4  - give state of calendar view
        MCN_SELCHANGE = ((0 - 750) + 1),
        MCN_GETDAYSTATE = ((0 - 750) + 3),
        MCN_SELECT = ((0 - 750) + 4),

        MSAA_MENU_SIG = (unchecked((int)0xAA0DF00D));


        public const int NIM_ADD = 0x00000000,
        NIM_MODIFY = 0x00000001,
        NIM_DELETE = 0x00000002,
        NIF_MESSAGE = 0x00000001,
        NIM_SETVERSION = 0x00000004,
        NIF_ICON = 0x00000002,
        NIF_INFO = 0x00000010,
        NIF_TIP = 0x00000004,
        NIIF_NONE = 0x00000000,
        NIIF_INFO = 0x00000001,
        NIIF_WARNING = 0x00000002,
        NIIF_ERROR = 0x00000003,
        NIN_BALLOONSHOW = (WindowMessages.WM_USER + 2),
        NIN_BALLOONHIDE = (WindowMessages.WM_USER + 3),
        NIN_BALLOONTIMEOUT = (WindowMessages.WM_USER + 4),
        NIN_BALLOONUSERCLICK = (WindowMessages.WM_USER + 5),
        NFR_ANSI = 1,
        NFR_UNICODE = 2,
        NM_CLICK = ((0 - 0) - 2),
        NM_DBLCLK = ((0 - 0) - 3),
        NM_RCLICK = ((0 - 0) - 5),
        NM_RDBLCLK = ((0 - 0) - 6),
        NM_CUSTOMDRAW = ((0 - 0) - 12),
        NM_RELEASEDCAPTURE = ((0 - 0) - 16);

        public const int OFN_READONLY = 0x00000001,
        OFN_OVERWRITEPROMPT = 0x00000002,
        OFN_HIDEREADONLY = 0x00000004,
        OFN_NOCHANGEDIR = 0x00000008,
        OFN_SHOWHELP = 0x00000010,
        OFN_ENABLEHOOK = 0x00000020,
        OFN_NOVALIDATE = 0x00000100,
        OFN_ALLOWMULTISELECT = 0x00000200,
        OFN_PATHMUSTEXIST = 0x00000800,
        OFN_FILEMUSTEXIST = 0x00001000,
        OFN_CREATEPROMPT = 0x00002000,
        OFN_EXPLORER = 0x00080000,
        OFN_NODEREFERENCELINKS = 0x00100000,
        OFN_ENABLESIZING = 0x00800000,
        OFN_USESHELLITEM = 0x01000000;

        public const int PDERR_SETUPFAILURE = 0x1001,
        PDERR_PARSEFAILURE = 0x1002,
        PDERR_RETDEFFAILURE = 0x1003,
        PDERR_LOADDRVFAILURE = 0x1004,
        PDERR_GETDEVMODEFAIL = 0x1005,
        PDERR_INITFAILURE = 0x1006,
        PDERR_NODEVICES = 0x1007,
        PDERR_NODEFAULTPRN = 0x1008,
        PDERR_DNDMMISMATCH = 0x1009,
        PDERR_CREATEICFAILURE = 0x100A,
        PDERR_PRINTERNOTFOUND = 0x100B,
        PDERR_DEFAULTDIFFERENT = 0x100C,
        PD_ALLPAGES = 0x00000000,
        PD_SELECTION = 0x00000001,
        PD_PAGENUMS = 0x00000002,
        PD_NOSELECTION = 0x00000004,
        PD_NOPAGENUMS = 0x00000008,
        PD_COLLATE = 0x00000010,
        PD_PRINTTOFILE = 0x00000020,
        PD_PRINTSETUP = 0x00000040,
        PD_NOWARNING = 0x00000080,
        PD_RETURNDC = 0x00000100,
        PD_RETURNIC = 0x00000200,
        PD_RETURNDEFAULT = 0x00000400,
        PD_SHOWHELP = 0x00000800,
        PD_ENABLEPRINTHOOK = 0x00001000,
        PD_ENABLESETUPHOOK = 0x00002000,
        PD_ENABLEPRINTTEMPLATE = 0x00004000,
        PD_ENABLESETUPTEMPLATE = 0x00008000,
        PD_ENABLEPRINTTEMPLATEHANDLE = 0x00010000,
        PD_ENABLESETUPTEMPLATEHANDLE = 0x00020000,
        PD_USEDEVMODECOPIES = 0x00040000,
        PD_USEDEVMODECOPIESANDCOLLATE = 0x00040000,
        PD_DISABLEPRINTTOFILE = 0x00080000,
        PD_HIDEPRINTTOFILE = 0x00100000,
        PD_NONETWORKBUTTON = 0x00200000,
        PD_CURRENTPAGE = 0x00400000,
        PD_NOCURRENTPAGE = 0x00800000,
        PD_EXCLUSIONFLAGS = 0x01000000,
        PD_USELARGETEMPLATE = 0x10000000,
        PRF_CHECKVISIBLE = 0x00000001,
        PRF_NONCLIENT = 0x00000002,
        PRF_CLIENT = 0x00000004,
        PRF_ERASEBKGND = 0x00000008,
        PRF_CHILDREN = 0x00000010,
        PSM_SETTITLEA = (0x0400 + 111),
        PSM_SETTITLEW = (0x0400 + 120),
        PSM_SETFINISHTEXTA = (0x0400 + 115),
        PSM_SETFINISHTEXTW = (0x0400 + 121),
        PATCOPY = 0x00F00021,
        PATINVERT = 0x005A0049;

        //public const int RECO_PASTE = 0x00000000;   // paste from clipboard
        public const int RECO_DROP = 0x00000001;    // drop
                                                    //public const int RECO_COPY  = 0x00000002;    // copy to the clipboard
                                                    //public const int RECO_CUT   = 0x00000003; // cut to the clipboard
                                                    //public const int RECO_DRAG  = 0x00000004;    // drag

        public const int stc4 = 0x0443,
        STARTF_USESHOWWINDOW = 0x00000001,
        SIZE_RESTORED = 0,
        SIZE_MAXIMIZED = 2,
        SORT_DEFAULT = 0x0,
        SUBLANG_DEFAULT = 0x01;

        public const int HLP_FILE = 1,
        HLP_KEYWORD = 2,
        HLP_NAVIGATOR = 3,
        HLP_OBJECT = 4;

        public const int
        SS_LEFT = 0x00000000,
        SS_CENTER = 0x00000001,
        SS_RIGHT = 0x00000002,
        SS_OWNERDRAW = 0x0000000D,
        SS_NOPREFIX = 0x00000080,
        SS_SUNKEN = 0x00001000,
        SBS_HORZ = 0x0000,
        SBS_VERT = 0x0001,
        SBARS_SIZEGRIP = 0x0100,
        SB_SETTEXT = (0x0400 + 11),
        SB_GETTEXT = (0x0400 + 13),
        SB_GETTEXTLENGTH = (0x0400 + 12),
        SB_SETPARTS = (0x0400 + 4),
        SB_SIMPLE = (0x0400 + 9),
        SB_GETRECT = (0x0400 + 10),
        SB_SETICON = (0x0400 + 15),
        SB_SETTIPTEXT = (0x0400 + 17),
        SB_GETTIPTEXT = (0x0400 + 19),
        SBT_OWNERDRAW = 0x1000,
        SBT_NOBORDERS = 0x0100,
        SBT_POPOUT = 0x0200,
        SBT_RTLREADING = 0x0400,
        SRCCOPY = 0x00CC0020;

        public const int S_OK = 0x00000000;
        public const int S_FALSE = 0x00000001;

        public static bool Succeeded(int hr)
        {
            return (hr >= 0);
        }

        public static bool Failed(int hr)
        {
            return (hr < 0);
        }

        public const int
        TPM_LEFTBUTTON = 0x0000,
        TPM_RIGHTBUTTON = 0x0002,
        TPM_LEFTALIGN = 0x0000,
        TPM_RIGHTALIGN = 0x0008,
        TPM_VERTICAL = 0x0040,
        TV_FIRST = 0x1100,
        TB_ENABLEBUTTON = (0x0400 + 1),
        TB_ISBUTTONCHECKED = (0x0400 + 10),
        TB_ISBUTTONINDETERMINATE = (0x0400 + 13),
        TB_ADDBUTTONS = (0x0400 + 68),
        TB_DELETEBUTTON = (0x0400 + 22),
        TB_GETBUTTON = (0x0400 + 23),
        TB_SAVERESTORE = (0x0400 + 76),
        TB_ADDSTRING = (0x0400 + 77),
        TB_BUTTONSTRUCTSIZE = (0x0400 + 30),
        TB_SETBUTTONSIZE = (0x0400 + 31),
        TB_AUTOSIZE = (0x0400 + 33),
        TB_GETROWS = (0x0400 + 40),
        TB_GETBUTTONTEXT = (0x0400 + 75),
        TB_SETIMAGELIST = (0x0400 + 48),
        TB_GETRECT = (0x0400 + 51),
        TB_GETBUTTONSIZE = (0x0400 + 58),
        TB_SETEXTENDEDSTYLE = (0x0400 + 84),
        TB_MAPACCELERATOR = (0x0400 + 90),
        TB_GETTOOLTIPS = (0x0400 + 35),
        TB_SETTOOLTIPS = (0x0400 + 36),
        TBN_GETBUTTONINFO = ((0 - 700) - 20),
        TBN_QUERYINSERT = ((0 - 700) - 6),
        TBN_DROPDOWN = ((0 - 700) - 10),
        TBN_HOTITEMCHANGE = ((0 - 700) - 13),
        TBN_GETDISPINFO = ((0 - 700) - 17),
        TBN_GETINFOTIP = ((0 - 700) - 19),
        TTS_ALWAYSTIP = 0x01,
        TTS_NOPREFIX = 0x02,
        TTS_NOANIMATE = 0x10,
        TTS_NOFADE = 0x20,
        TTS_BALLOON = 0x40,
        //TTI_NONE                =0,
        //TTI_INFO                =1,
        TTI_WARNING = 2,
        //TTI_ERROR               =3,
        TTN_GETDISPINFO = ((0 - 520) - 10),
        TTN_SHOW = ((0 - 520) - 1),
        TTN_POP = ((0 - 520) - 2),
        TTN_NEEDTEXT = ((0 - 520) - 10),
        TBS_AUTOTICKS = 0x0001,
        TBS_VERT = 0x0002,
        TBS_TOP = 0x0004,
        TBS_BOTTOM = 0x0000,
        TBS_BOTH = 0x0008,
        TBS_NOTICKS = 0x0010,
        TBM_GETPOS = (0x0400),
        TBM_SETTIC = (0x0400 + 4),
        TBM_SETPOS = (0x0400 + 5),
        TBM_SETRANGE = (0x0400 + 6),
        TBM_SETRANGEMIN = (0x0400 + 7),
        TBM_SETRANGEMAX = (0x0400 + 8),
        TBM_SETTICFREQ = (0x0400 + 20),
        TBM_SETPAGESIZE = (0x0400 + 21),
        TBM_SETLINESIZE = (0x0400 + 23),
        TB_LINEUP = 0,
        TB_LINEDOWN = 1,
        TB_PAGEUP = 2,
        TB_PAGEDOWN = 3,
        TB_THUMBPOSITION = 4,
        TB_THUMBTRACK = 5,
        TB_TOP = 6,
        TB_BOTTOM = 7,
        TB_ENDTRACK = 8,
        TVS_HASBUTTONS = 0x0001,
        TVS_HASLINES = 0x0002,
        TVS_LINESATROOT = 0x0004,
        TVS_EDITLABELS = 0x0008,
        TVS_SHOWSELALWAYS = 0x0020,
        TVS_RTLREADING = 0x0040,
        TVS_CHECKBOXES = 0x0100,
        TVS_TRACKSELECT = 0x0200,
        TVS_FULLROWSELECT = 0x1000,
        TVS_NONEVENHEIGHT = 0x4000,
        TVS_INFOTIP = 0x0800,
        TVS_NOTOOLTIPS = 0x0080,
        TVI_ROOT = (unchecked((int)0xFFFF0000)),
        TVI_FIRST = (unchecked((int)0xFFFF0001)),
        TVM_INSERTITEM = (0x1100 + 50),
        TVM_DELETEITEM = (0x1100 + 1),
        TVM_EXPAND = (0x1100 + 2),
        TVE_COLLAPSE = 0x0001,
        TVE_EXPAND = 0x0002,
        TVM_GETITEMRECT = (0x1100 + 4),
        TVM_GETINDENT = (0x1100 + 6),
        TVM_SETINDENT = (0x1100 + 7),
        TVM_GETIMAGELIST = (0x1100 + 8),
        TVM_SETIMAGELIST = (0x1100 + 9),
        TVM_GETNEXTITEM = (0x1100 + 10),
        TVGN_NEXT = 0x0001,
        TVGN_PREVIOUS = 0x0002,
        TVGN_FIRSTVISIBLE = 0x0005,
        TVGN_NEXTVISIBLE = 0x0006,
        TVGN_PREVIOUSVISIBLE = 0x0007,
        TVGN_DROPHILITE = 0x0008,
        TVGN_CARET = 0x0009,
        TVM_SELECTITEM = (0x1100 + 11),
        TVM_EDITLABEL = (0x1100 + 65),
        TVM_GETEDITCONTROL = (0x1100 + 15),
        TVM_GETVISIBLECOUNT = (0x1100 + 16),
        TVM_HITTEST = (0x1100 + 17),
        TVM_ENSUREVISIBLE = (0x1100 + 20),
        TVM_ENDEDITLABELNOW = (0x1100 + 22),
        TVM_GETISEARCHSTRING = (0x1100 + 64),
        TVM_SETITEMHEIGHT = (0x1100 + 27),
        TVM_GETITEMHEIGHT = (0x1100 + 28),
        TVN_SELCHANGING = ((0 - 400) - 50),
        TVN_GETINFOTIP = ((0 - 400) - 14),
        TVN_SELCHANGED = ((0 - 400) - 51);
        public const int TVN_GETDISPINFO = ((0 - 400) - 52),
        TVN_SETDISPINFO = ((0 - 400) - 53),
        TVN_ITEMEXPANDING = ((0 - 400) - 54),
        TVN_ITEMEXPANDED = ((0 - 400) - 55),
        TVN_BEGINDRAG = ((0 - 400) - 56),
        TVN_BEGINRDRAG = ((0 - 400) - 57),
        TVN_BEGINLABELEDIT = ((0 - 400) - 59),
        TVN_ENDLABELEDIT = ((0 - 400) - 60),
        TCIF_TEXT = 0x0001,
        TCIF_IMAGE = 0x0002,
        TCN_SELCHANGE = ((0 - 550) - 1),
        TCN_SELCHANGING = ((0 - 550) - 2),
        TVM_SETBKCOLOR = (TV_FIRST + 29),
        TVM_SETTEXTCOLOR = (TV_FIRST + 30),
        TYMED_NULL = 0,
        TVM_GETLINECOLOR = (TV_FIRST + 41),
        TVM_SETLINECOLOR = (TV_FIRST + 40),
        TVM_SETTOOLTIPS = (TV_FIRST + 24),
        TVSIL_STATE = 2,
        TVM_SORTCHILDRENCB = (TV_FIRST + 21);

        public const int UIS_SET = 1,
        UIS_CLEAR = 2,
        UIS_INITIALIZE = 3,
        UISF_HIDEFOCUS = 0x1,
        UISF_HIDEACCEL = 0x2,
        USERCLASSTYPE_FULL = 1,
        USERCLASSTYPE_SHORT = 2,
        USERCLASSTYPE_APPNAME = 3,
        UOI_FLAGS = 1;

        public const int WSF_VISIBLE = 0x0001;

        public const int WA_INACTIVE = 0;
        public const int WA_ACTIVE = 1;
        public const int WA_CLICKACTIVE = 2;

        public const int WHEEL_DELTA = 120;

        // wParam of report message WM_IME_NOTIFY (public\sdk\imm.h)
        public const int
        //IMN_CLOSESTATUSWINDOW = 0x0001,
        IMN_OPENSTATUSWINDOW = 0x0002,
        //IMN_CHANGECANDIDATE   = 0x0003,
        //IMN_CLOSECANDIDATE    = 0x0004,
        //IMN_OPENCANDIDATE     = 0x0005,
        IMN_SETCONVERSIONMODE = 0x0006,
        //IMN_SETSENTENCEMODE   = 0x0007,
        IMN_SETOPENSTATUS = 0x0008;
        //IMN_SETCANDIDATEPOS    = 0x0009,
        //IMN_SETCOMPOSITIONFONT = 0x000A,
        //IMN_SETCOMPOSITIONWINDOW = 0x000B,
        //IMN_SETSTATUSWINDOWPOS   = 0x000C,
        //IMN_GUIDELINE            = 0x000D,
        //IMN_PRIVATE              = 0x000E;

        public static int START_PAGE_GENERAL = unchecked((int)0xffffffff);

        //  Result action ids for PrintDlgEx.
        public const int PD_RESULT_CANCEL = 0;
        public const int PD_RESULT_PRINT = 1;
        public const int PD_RESULT_APPLY = 2;

        private static uint wmMouseEnterMessage = uint.MaxValue;

        public static User32.WindowMessage WM_MOUSEENTER
        {
            get
            {
                if (wmMouseEnterMessage == uint.MaxValue)
                {
                    wmMouseEnterMessage = (uint)User32.RegisterWindowMessageW("WinFormsMouseEnter");
                }

                return (User32.WindowMessage)wmMouseEnterMessage;
            }
        }

        private static uint wmUnSubclass = uint.MaxValue;
        public static User32.WindowMessage WM_UIUNSUBCLASS
        {
            get
            {
                if (wmUnSubclass == uint.MaxValue)
                {
                    wmUnSubclass = (uint)User32.RegisterWindowMessageW("WinFormsUnSubclass");
                }

                return (User32.WindowMessage)wmUnSubclass;
            }
        }

        public const int XBUTTON1 = 0x0001;
        public const int XBUTTON2 = 0x0002;

        public const string TOOLTIPS_CLASS = "tooltips_class32";

        public const string WC_DATETIMEPICK = "SysDateTimePick32",
        WC_LISTVIEW = "SysListView32",
        WC_MONTHCAL = "SysMonthCal32",
        WC_PROGRESS = "msctls_progress32",
        WC_STATUSBAR = "msctls_statusbar32",
        WC_TOOLBAR = "ToolbarWindow32",
        WC_TRACKBAR = "msctls_trackbar32",
        WC_TREEVIEW = "SysTreeView32",
        WC_TABCONTROL = "SysTabControl32",
        MSH_MOUSEWHEEL = "MSWHEEL_ROLLMSG",
        MSH_SCROLL_LINES = "MSH_SCROLL_LINES_MSG";

        public const int CHILDID_SELF = 0;

        public const int UiaRootObjectId = -25;
        public const int UiaAppendRuntimeId = 3;

        public const string uuid_IAccessible = "{618736E0-3C3D-11CF-810C-00AA00389B71}";

        public const string WinFormFrameworkId = "WinForm";

        public struct USEROBJECTFLAGS
        {
            public int fInherit;
            public int fReserved;
            public int dwFlags;
        }

        [StructLayout(LayoutKind.Sequential, CharSet = CharSet.Auto)]
        internal class SYSTEMTIMEARRAY
        {
            public short wYear1;
            public short wMonth1;
            public short wDayOfWeek1;
            public short wDay1;
            public short wHour1;
            public short wMinute1;
            public short wSecond1;
            public short wMilliseconds1;
            public short wYear2;
            public short wMonth2;
            public short wDayOfWeek2;
            public short wDay2;
            public short wHour2;
            public short wMinute2;
            public short wSecond2;
            public short wMilliseconds2;
        }

        public delegate bool EnumChildrenCallback(IntPtr hwnd, IntPtr lParam);

        [StructLayout(LayoutKind.Sequential, CharSet = CharSet.Auto)]
        public class HH_AKLINK
        {
            internal int cbStruct = Marshal.SizeOf<HH_AKLINK>();
            internal bool fReserved = false;
            internal string pszKeywords = null;
            internal string pszUrl = null;
            internal string pszMsgText = null;
            internal string pszMsgTitle = null;
            internal string pszWindow = null;
            internal bool fIndexOnFail = false;
        }

        [StructLayout(LayoutKind.Sequential, CharSet = CharSet.Auto)]
        public class HH_POPUP
        {
            internal int cbStruct = Marshal.SizeOf<HH_POPUP>();
            internal IntPtr hinst = IntPtr.Zero;
            internal int idString = 0;
            internal IntPtr pszText;
            internal Point pt;
            internal int clrForeground = -1;
            internal int clrBackground = -1;
            internal RECT rcMargins = new RECT(-1, -1, -1, -1);     // amount of space between edges of window and text, -1 for each member to ignore
            internal string pszFont = null;
        }

        public const int HH_FTS_DEFAULT_PROXIMITY = -1;

        [StructLayout(LayoutKind.Sequential, CharSet = CharSet.Auto)]
        public class HH_FTS_QUERY
        {
            internal int cbStruct = Marshal.SizeOf<HH_FTS_QUERY>();
            internal bool fUniCodeStrings = false;
            [MarshalAs(UnmanagedType.LPStr)]
            internal string pszSearchQuery = null;
            internal int iProximity = NativeMethods.HH_FTS_DEFAULT_PROXIMITY;
            internal bool fStemmedSearch = false;
            internal bool fTitleOnly = false;
            internal bool fExecute = true;
            [MarshalAs(UnmanagedType.LPStr)]
            internal string pszWindow = null;
        }

        [StructLayout(LayoutKind.Sequential, CharSet = CharSet.Auto, Pack = 4)]
        public class MONITORINFOEX
        {
            internal int cbSize = Marshal.SizeOf<MONITORINFOEX>();
            internal RECT rcMonitor = new RECT();
            internal RECT rcWork = new RECT();
            internal int dwFlags = 0;
            [MarshalAs(UnmanagedType.ByValArray, SizeConst = 32)]
            internal char[] szDevice = new char[32];
        }

        [StructLayout(LayoutKind.Sequential, CharSet = CharSet.Auto, Pack = 4)]
        public class MONITORINFO
        {
            internal int cbSize = Marshal.SizeOf<MONITORINFO>();
            internal RECT rcMonitor = new RECT();
            internal RECT rcWork = new RECT();
            internal int dwFlags = 0;
        }

        public delegate int EditStreamCallback(IntPtr dwCookie, IntPtr buf, int cb, out int transferred);

        [StructLayout(LayoutKind.Sequential)]
        public class EDITSTREAM
        {
            public IntPtr dwCookie = IntPtr.Zero;
            public int dwError = 0;
            public EditStreamCallback pfnCallback = null;
        }

        [StructLayout(LayoutKind.Sequential)]
        public class EDITSTREAM64
        {
            [MarshalAs(UnmanagedType.ByValArray, SizeConst = 20)]
            public byte[] contents = new byte[20];
        }

        [ComImport]
        [Guid("0FF510A3-5FA5-49F1-8CCC-190D71083F3E")]
        [InterfaceType(ComInterfaceType.InterfaceIsIUnknown)]
        public unsafe interface IVsPerPropertyBrowsing
        {
            /// <summary>
            ///  Hides the property at the given dispid from the properties window
            ///  implmentors should can return E_NOTIMPL to show all properties that
            ///  are otherwise browsable.
            /// </summary>
            [PreserveSig]
            HRESULT HideProperty(
                Ole32.DispatchID dispid,
                BOOL* pfHide);

            /// <summary>
            ///  Will have the "+" expandable glyph next to them and can be expanded or collapsed by the user
            ///  Returning a non-S_OK return code or false for pfDisplay will suppress this feature
            /// </summary>
            [PreserveSig]
            HRESULT DisplayChildProperties(
                Ole32.DispatchID dispid,
                BOOL* pfDisplay);

            /// <summary>
            ///  Retrieves the localized name and description for a property.
            ///  returning a non-S_OK return code will display the default values
            /// </summary>
            [PreserveSig]
            HRESULT GetLocalizedPropertyInfo(
                Ole32.DispatchID dispid,
                int localeID,
                [Out, MarshalAs(UnmanagedType.LPArray)] string[] pbstrLocalizedName,
                [Out, MarshalAs(UnmanagedType.LPArray)] string[] pbstrLocalizeDescription);

            /// <summary>
            ///  Determines if the given (usually current) value for a property is the default.  If it is not default,
            ///  the property will be shown as bold in the browser to indcate that it has been modified from the default.
            /// </summary>
            [PreserveSig]
            HRESULT HasDefaultValue(
                Ole32.DispatchID dispid,
                BOOL* fDefault);

            /// <summary>
            ///  Determines if a property should be made read only.  This only applies to properties that are writeable,
            /// </summary>
            [PreserveSig]
            HRESULT IsPropertyReadOnly(
                Ole32.DispatchID dispid,
                BOOL* fReadOnly);

            /// <summary>
            ///  Returns the classname for this object. The class name is the non-bolded text
            ///  that appears in the properties window selection combo.  If this method returns
            ///  a non-S_OK return code, the default will be used. The default is the name
            ///  string from a call to ITypeInfo::GetDocumentation(MEMID_NIL, ...);
            [PreserveSig]
            int GetClassName([In, Out]ref string pbstrClassName);

            /// <summary>
            ///  Checks whether the given property can be reset to some default value.
            ///  If return value is non-S_OK or *pfCanReset is
            /// </summary>
            [PreserveSig]
            HRESULT CanResetPropertyValue(
                Ole32.DispatchID dispid,
                BOOL* pfCanReset);

            /// <summary>
            ///  If the return value is S_OK, the property's value will then be refreshed to the
            ///  new default values.
            /// </summary>
            [PreserveSig]
            HRESULT ResetPropertyValue(
                Ole32.DispatchID dispid);
        }

        [ComImport]
        [Guid("7494683C-37A0-11d2-A273-00C04F8EF4FF")]
        [InterfaceType(ComInterfaceType.InterfaceIsIUnknown)]
        public interface IManagedPerPropertyBrowsing
        {
            [PreserveSig]
            HRESULT GetPropertyAttributes(
                Ole32.DispatchID dispid,
                ref int pcAttributes,
                ref IntPtr pbstrAttrNames,
                ref IntPtr pvariantInitValues);
        }

        [ComImport]
        [Guid("33C0C1D8-33CF-11d3-BFF2-00C04F990235")]
        [InterfaceType(ComInterfaceType.InterfaceIsIUnknown)]
        public unsafe interface IProvidePropertyBuilder
        {
            [PreserveSig]
            HRESULT MapPropertyToBuilder(
                Ole32.DispatchID dispid,
                [In, Out, MarshalAs(UnmanagedType.LPArray)] int[] pdwCtlBldType,
                [In, Out, MarshalAs(UnmanagedType.LPArray)] string[] pbstrGuidBldr,
                BOOL* builderAvailable);

            [PreserveSig]
            HRESULT ExecuteBuilder(
                Ole32.DispatchID dispid,
                [In, MarshalAs(UnmanagedType.BStr)] string bstrGuidBldr,
                [In, MarshalAs(UnmanagedType.Interface)] object pdispApp,
                IntPtr hwndBldrOwner,
                [Out, In, MarshalAs(UnmanagedType.Struct)] ref object pvarValue,
                BOOL* actionCommitted);
        }

        [StructLayout(LayoutKind.Sequential)]
        public class IMAGELISTDRAWPARAMS
        {
            public int cbSize = Marshal.SizeOf<IMAGELISTDRAWPARAMS>();
            public IntPtr himl = IntPtr.Zero;
            public int i = 0;
            public IntPtr hdcDst = IntPtr.Zero;
            public int x = 0;
            public int y = 0;
            public int cx = 0;
            public int cy = 0;
            public int xBitmap = 0;
            public int yBitmap = 0;
            public int rgbBk = 0;
            public int rgbFg = 0;
            public int fStyle = 0;
            public int dwRop = 0;
            public int fState = 0;
            public int Frame = 0;
            public int crEffect = 0;
        }

        public delegate IntPtr WndProc(IntPtr hWnd, int msg, IntPtr wParam, IntPtr lParam);

        public delegate int ListViewCompareCallback(IntPtr lParam1, IntPtr lParam2, IntPtr lParamSort);

        public delegate int TreeViewCompareCallback(IntPtr lParam1, IntPtr lParam2, IntPtr lParamSort);

        [StructLayout(LayoutKind.Sequential)]
        public class TPMPARAMS
        {
            public int cbSize = Marshal.SizeOf<TPMPARAMS>();
            // rcExclude was a by-value RECT structure
            public int rcExclude_left;
            public int rcExclude_top;
            public int rcExclude_right;
            public int rcExclude_bottom;
        }

        [StructLayout(LayoutKind.Sequential, CharSet = CharSet.Auto)]
        public class STARTUPINFO_I
        {
            public int cb = 0;
            public IntPtr lpReserved = IntPtr.Zero;
            public IntPtr lpDesktop = IntPtr.Zero;
            public IntPtr lpTitle = IntPtr.Zero;
            public int dwX = 0;
            public int dwY = 0;
            public int dwXSize = 0;
            public int dwYSize = 0;
            public int dwXCountChars = 0;
            public int dwYCountChars = 0;
            public int dwFillAttribute = 0;
            public int dwFlags = 0;
            public short wShowWindow = 0;
            public short cbReserved2 = 0;
            public IntPtr lpReserved2 = IntPtr.Zero;
            public IntPtr hStdInput = IntPtr.Zero;
            public IntPtr hStdOutput = IntPtr.Zero;
            public IntPtr hStdError = IntPtr.Zero;
        }

        // Any change in PRINTDLG, should also be in PRINTDLG_32 and PRINTDLG_64
        public interface PRINTDLG
        {
            int lStructSize { get; set; }

            IntPtr hwndOwner { get; set; }
            IntPtr hDevMode { get; set; }
            IntPtr hDevNames { get; set; }
            IntPtr hDC { get; set; }

            int Flags { get; set; }

            short nFromPage { get; set; }
            short nToPage { get; set; }
            short nMinPage { get; set; }
            short nMaxPage { get; set; }
            short nCopies { get; set; }

            IntPtr hInstance { get; set; }
            IntPtr lCustData { get; set; }

            WndProc lpfnPrintHook { get; set; }
            WndProc lpfnSetupHook { get; set; }

            string lpPrintTemplateName { get; set; }
            string lpSetupTemplateName { get; set; }

            IntPtr hPrintTemplate { get; set; }
            IntPtr hSetupTemplate { get; set; }
        }

        // Any change in PRINTDLG_32, should also be in PRINTDLG and PRINTDLG_64
        // x86 requires EXPLICIT packing of 1.
        [StructLayout(LayoutKind.Sequential, Pack = 1, CharSet = CharSet.Auto)]
        public class PRINTDLG_32 : PRINTDLG
        {
            int m_lStructSize;

            IntPtr m_hwndOwner;
            IntPtr m_hDevMode;
            IntPtr m_hDevNames;
            IntPtr m_hDC;

            int m_Flags;

            short m_nFromPage;
            short m_nToPage;
            short m_nMinPage;
            short m_nMaxPage;
            short m_nCopies;

            IntPtr m_hInstance;
            IntPtr m_lCustData;

            WndProc m_lpfnPrintHook;
            WndProc m_lpfnSetupHook;

            string m_lpPrintTemplateName;
            string m_lpSetupTemplateName;

            IntPtr m_hPrintTemplate;
            IntPtr m_hSetupTemplate;

            public int lStructSize { get { return m_lStructSize; } set { m_lStructSize = value; } }

            public IntPtr hwndOwner { get { return m_hwndOwner; } set { m_hwndOwner = value; } }
            public IntPtr hDevMode { get { return m_hDevMode; } set { m_hDevMode = value; } }
            public IntPtr hDevNames { get { return m_hDevNames; } set { m_hDevNames = value; } }
            public IntPtr hDC { get { return m_hDC; } set { m_hDC = value; } }

            public int Flags { get { return m_Flags; } set { m_Flags = value; } }

            public short nFromPage { get { return m_nFromPage; } set { m_nFromPage = value; } }
            public short nToPage { get { return m_nToPage; } set { m_nToPage = value; } }
            public short nMinPage { get { return m_nMinPage; } set { m_nMinPage = value; } }
            public short nMaxPage { get { return m_nMaxPage; } set { m_nMaxPage = value; } }
            public short nCopies { get { return m_nCopies; } set { m_nCopies = value; } }

            public IntPtr hInstance { get { return m_hInstance; } set { m_hInstance = value; } }
            public IntPtr lCustData { get { return m_lCustData; } set { m_lCustData = value; } }

            public WndProc lpfnPrintHook { get { return m_lpfnPrintHook; } set { m_lpfnPrintHook = value; } }
            public WndProc lpfnSetupHook { get { return m_lpfnSetupHook; } set { m_lpfnSetupHook = value; } }

            public string lpPrintTemplateName { get { return m_lpPrintTemplateName; } set { m_lpPrintTemplateName = value; } }
            public string lpSetupTemplateName { get { return m_lpSetupTemplateName; } set { m_lpSetupTemplateName = value; } }

            public IntPtr hPrintTemplate { get { return m_hPrintTemplate; } set { m_hPrintTemplate = value; } }
            public IntPtr hSetupTemplate { get { return m_hSetupTemplate; } set { m_hSetupTemplate = value; } }
        }

        // Any change in PRINTDLG_64, should also be in PRINTDLG_32 and PRINTDLG
        // x64 does not require EXPLICIT packing of 1.
        [StructLayout(LayoutKind.Sequential, CharSet = CharSet.Auto)]
        public class PRINTDLG_64 : PRINTDLG
        {
            int m_lStructSize;

            IntPtr m_hwndOwner;
            IntPtr m_hDevMode;
            IntPtr m_hDevNames;
            IntPtr m_hDC;

            int m_Flags;

            short m_nFromPage;
            short m_nToPage;
            short m_nMinPage;
            short m_nMaxPage;
            short m_nCopies;

            IntPtr m_hInstance;
            IntPtr m_lCustData;

            WndProc m_lpfnPrintHook;
            WndProc m_lpfnSetupHook;

            string m_lpPrintTemplateName;
            string m_lpSetupTemplateName;

            IntPtr m_hPrintTemplate;
            IntPtr m_hSetupTemplate;

            public int lStructSize { get { return m_lStructSize; } set { m_lStructSize = value; } }

            public IntPtr hwndOwner { get { return m_hwndOwner; } set { m_hwndOwner = value; } }
            public IntPtr hDevMode { get { return m_hDevMode; } set { m_hDevMode = value; } }
            public IntPtr hDevNames { get { return m_hDevNames; } set { m_hDevNames = value; } }
            public IntPtr hDC { get { return m_hDC; } set { m_hDC = value; } }

            public int Flags { get { return m_Flags; } set { m_Flags = value; } }

            public short nFromPage { get { return m_nFromPage; } set { m_nFromPage = value; } }
            public short nToPage { get { return m_nToPage; } set { m_nToPage = value; } }
            public short nMinPage { get { return m_nMinPage; } set { m_nMinPage = value; } }
            public short nMaxPage { get { return m_nMaxPage; } set { m_nMaxPage = value; } }
            public short nCopies { get { return m_nCopies; } set { m_nCopies = value; } }

            public IntPtr hInstance { get { return m_hInstance; } set { m_hInstance = value; } }
            public IntPtr lCustData { get { return m_lCustData; } set { m_lCustData = value; } }

            public WndProc lpfnPrintHook { get { return m_lpfnPrintHook; } set { m_lpfnPrintHook = value; } }
            public WndProc lpfnSetupHook { get { return m_lpfnSetupHook; } set { m_lpfnSetupHook = value; } }

            public string lpPrintTemplateName { get { return m_lpPrintTemplateName; } set { m_lpPrintTemplateName = value; } }
            public string lpSetupTemplateName { get { return m_lpSetupTemplateName; } set { m_lpSetupTemplateName = value; } }

            public IntPtr hPrintTemplate { get { return m_hPrintTemplate; } set { m_hPrintTemplate = value; } }
            public IntPtr hSetupTemplate { get { return m_hSetupTemplate; } set { m_hSetupTemplate = value; } }
        }

        [StructLayout(LayoutKind.Sequential, CharSet = CharSet.Auto)]
        public class PRINTDLGEX
        {
            public int lStructSize;

            public IntPtr hwndOwner;
            public IntPtr hDevMode;
            public IntPtr hDevNames;
            public IntPtr hDC;

            public int Flags;
            public int Flags2;

            public int ExclusionFlags;

            public int nPageRanges;
            public int nMaxPageRanges;

            public IntPtr pageRanges;

            public int nMinPage;
            public int nMaxPage;
            public int nCopies;

            public IntPtr hInstance;
            [MarshalAs(UnmanagedType.LPStr)]
            public string lpPrintTemplateName;

            public WndProc lpCallback = null;

            public int nPropertyPages;

            public IntPtr lphPropertyPages;

            public int nStartPage;
            public int dwResultAction;

        }

        // x86 requires EXPLICIT packing of 1.
        [StructLayout(LayoutKind.Sequential, Pack = 1, CharSet = CharSet.Auto)]
        public class PRINTPAGERANGE
        {
            public int nFromPage = 0;
            public int nToPage = 0;
        }

        [StructLayout(LayoutKind.Sequential, CharSet = CharSet.Auto)]
        public class NOTIFYICONDATA
        {
            public int cbSize = Marshal.SizeOf<NOTIFYICONDATA>();
            public IntPtr hWnd;
            public int uID;
            public int uFlags;
            public int uCallbackMessage;
            public IntPtr hIcon;
            [MarshalAs(UnmanagedType.ByValTStr, SizeConst = 128)]
            public string szTip;
            public int dwState = 0;
            public int dwStateMask = 0;
            [MarshalAs(UnmanagedType.ByValTStr, SizeConst = 256)]
            public string szInfo;
            public int uTimeoutOrVersion;
            [MarshalAs(UnmanagedType.ByValTStr, SizeConst = 64)]
            public string szInfoTitle;
            public int dwInfoFlags;
        }

        [StructLayout(LayoutKind.Sequential, CharSet = CharSet.Auto)]
        public class MENUITEMINFO_T
        {
            public int cbSize = Marshal.SizeOf<MENUITEMINFO_T>();
            public int fMask;
            public int fType;
            public int fState;
            public int wID;
            public IntPtr hSubMenu;
            public IntPtr hbmpChecked;
            public IntPtr hbmpUnchecked;
            public IntPtr dwItemData;
            public string dwTypeData;
            public int cch;
        }

        // This version allows you to read the string that's stuffed
        // in the native menu item.  You have to do the marshaling on
        // your own though.
        [StructLayout(LayoutKind.Sequential, CharSet = CharSet.Auto)]
        public class MENUITEMINFO_T_RW
        {
            public int cbSize = Marshal.SizeOf<MENUITEMINFO_T_RW>();
            public int fMask = 0;
            public int fType = 0;
            public int fState = 0;
            public int wID = 0;
            public IntPtr hSubMenu = IntPtr.Zero;
            public IntPtr hbmpChecked = IntPtr.Zero;
            public IntPtr hbmpUnchecked = IntPtr.Zero;
            public IntPtr dwItemData = IntPtr.Zero;
            public IntPtr dwTypeData = IntPtr.Zero;
            public int cch = 0;
            public IntPtr hbmpItem = IntPtr.Zero;  // requires WINVER > 5
        }

        [StructLayout(LayoutKind.Sequential, CharSet = CharSet.Unicode)]
        public struct MSAAMENUINFO
        {
            public int dwMSAASignature;
            public int cchWText;
            public string pszWText;

            public MSAAMENUINFO(string text)
            {
                dwMSAASignature = unchecked((int)MSAA_MENU_SIG);
                cchWText = text.Length;
                pszWText = text;
            }
        }

        [StructLayout(LayoutKind.Sequential, CharSet = CharSet.Auto)]
        public class OPENFILENAME_I
        {
            public int lStructSize = Marshal.SizeOf<OPENFILENAME_I>(); //ndirect.DllLib.sizeOf(this);
            public IntPtr hwndOwner;
            public IntPtr hInstance;
            public string lpstrFilter;   // use embedded nulls to separate filters
            public IntPtr lpstrCustomFilter = IntPtr.Zero;
            public int nMaxCustFilter = 0;
            public int nFilterIndex;
            public IntPtr lpstrFile;
            public int nMaxFile = Kernel32.MAX_PATH;
            public IntPtr lpstrFileTitle = IntPtr.Zero;
            public int nMaxFileTitle = Kernel32.MAX_PATH;
            public string lpstrInitialDir;
            public string lpstrTitle;
            public int Flags;
            public short nFileOffset = 0;
            public short nFileExtension = 0;
            public string lpstrDefExt;
            public IntPtr lCustData = IntPtr.Zero;
            public WndProc lpfnHook;
            public string lpTemplateName = null;
            public IntPtr pvReserved = IntPtr.Zero;
            public int dwReserved = 0;
            public int FlagsEx;
        }

        [StructLayout(LayoutKind.Sequential, CharSet = CharSet.Auto)]
        public class CHOOSEFONT
        {
            public int lStructSize = Marshal.SizeOf<CHOOSEFONT>();
            public IntPtr hwndOwner;
            public IntPtr hDC;
            public IntPtr lpLogFont;
            public int iPointSize = 0;
            public int Flags;
            public int rgbColors;
            public IntPtr lCustData = IntPtr.Zero;
            public WndProc lpfnHook;
            public string lpTemplateName = null;
            public IntPtr hInstance;
            public string lpszStyle = null;
            public short nFontType = 0;
            public short ___MISSING_ALIGNMENT__ = 0;
            public int nSizeMin;
            public int nSizeMax;
        }

        [StructLayout(LayoutKind.Sequential)]
        public class BITMAPINFOHEADER
        {
            public int biSize = 40;    // ndirect.DllLib.sizeOf( this );
            public int biWidth;
            public int biHeight;
            public short biPlanes;
            public short biBitCount;
            public int biCompression;
            public int biSizeImage = 0;
            public int biXPelsPerMeter = 0;
            public int biYPelsPerMeter = 0;
            public int biClrUsed = 0;
            public int biClrImportant = 0;
        }

<<<<<<< HEAD
=======
        public class Ole
        {
            public const int PICTYPE_UNINITIALIZED = -1;
            public const int PICTYPE_NONE = 0;
            public const int PICTYPE_BITMAP = 1;
            public const int PICTYPE_METAFILE = 2;
            public const int PICTYPE_ICON = 3;
            public const int PICTYPE_ENHMETAFILE = 4;
        }

>>>>>>> 922e4100
        [StructLayout(LayoutKind.Sequential)]
        public class COMRECT
        {
            public int left;
            public int top;
            public int right;
            public int bottom;

            public COMRECT()
            {
            }

            public COMRECT(Rectangle r)
            {
                left = r.X;
                top = r.Y;
                right = r.Right;
                bottom = r.Bottom;
            }

            public override string ToString()
            {
                return "Left = " + left + " Top " + top + " Right = " + right + " Bottom = " + bottom;
            }
        }

        [StructLayout(LayoutKind.Sequential, CharSet = CharSet.Auto)]
        public class TCITEM_T
        {
            public int mask;
            public int dwState = 0;
            public int dwStateMask = 0;
            public string pszText;
            public int cchTextMax;
            public int iImage;
            public IntPtr lParam;
        }

        [StructLayout(LayoutKind.Sequential, CharSet = CharSet.Auto)]
        public class TOOLTIPTEXT
        {
            public User32.NMHDR hdr;
            public string lpszText;

            [MarshalAs(UnmanagedType.ByValTStr, SizeConst = 80)]
            public string szText = null;

            public IntPtr hinst;
            public int uFlags;
        }

        // HDN_ITEMCHANGING will send us an HDITEM w/ pszText set to some random pointer.
        // Marshal.PtrToStructure chokes when it has to convert a random pointer to a string.
        // For HDN_ITEMCHANGING map pszText to an IntPtr
        [StructLayout(LayoutKind.Sequential, CharSet = CharSet.Auto)]
        public class HDITEM2
        {
            public int mask = 0;
            public int cxy = 0;
            public IntPtr pszText_notUsed = IntPtr.Zero;
            public IntPtr hbm = IntPtr.Zero;
            public int cchTextMax = 0;
            public int fmt = 0;
            public IntPtr lParam = IntPtr.Zero;
            public int iImage = 0;
            public int iOrder = 0;
            public int type = 0;
            public IntPtr pvFilter = IntPtr.Zero;
        }

        [StructLayout(LayoutKind.Sequential, CharSet = CharSet.Auto)]
<<<<<<< HEAD
        public class MCHITTESTINFO
        {
            public int cbSize = Marshal.SizeOf<MCHITTESTINFO>();
            public int pt_x = 0;
            public int pt_y = 0;
            public int uHit = 0;
            public short st_wYear = 0;
            public short st_wMonth = 0;
            public short st_wDayOfWeek = 0;
            public short st_wDay = 0;
            public short st_wHour = 0;
            public short st_wMinute = 0;
            public short st_wSecond = 0;
            public short st_wMilliseconds = 0;
=======
        public class NMSELCHANGE
        {
            public NMHDR nmhdr;
            public Interop.Kernel32.SYSTEMTIME stSelStart;
            public Interop.Kernel32.SYSTEMTIME stSelEnd;
        }

        [StructLayout(LayoutKind.Sequential, CharSet = CharSet.Auto)]
        public class NMDAYSTATE
        {
            public NMHDR nmhdr;
            public Interop.Kernel32.SYSTEMTIME stStart;
            public int cDayState = 0;
            public IntPtr prgDayState;
        }

        [StructLayout(LayoutKind.Sequential, CharSet = CharSet.Auto)]
        public class NMVIEWCHANGE
        {
            public NMHDR nmhdr;
            public uint uOldView;
            public uint uNewView;
        }

        [StructLayout(LayoutKind.Sequential)]
        public struct NMLVCUSTOMDRAW
        {
            public NMCUSTOMDRAW nmcd;
            public int clrText;
            public int clrTextBk;
            public int iSubItem;
            public int dwItemType;
            // Item Custom Draw
            public int clrFace;
            public int iIconEffect;
            public int iIconPhase;
            public int iPartId;
            public int iStateId;
            // Group Custom Draw
            public Interop.RECT rcText;
            public uint uAlign;
        }

        [StructLayout(LayoutKind.Sequential, CharSet = CharSet.Auto)]
        public class NMLVGETINFOTIP
        {
            public NMHDR nmhdr;
            public int flags = 0;
            public IntPtr lpszText = IntPtr.Zero;
            public int cchTextMax = 0;
            public int item = 0;
            public int subItem = 0;
            public IntPtr lParam = IntPtr.Zero;
        }

        [StructLayout(LayoutKind.Sequential)]
        public class NMLVKEYDOWN
        {
            public NMHDR hdr;
            public short wVKey = 0;
            public uint flags = 0;
>>>>>>> 922e4100
        }

        [StructLayout(LayoutKind.Sequential, CharSet = CharSet.Auto)]
        public class LVHITTESTINFO
        {
            public int pt_x;
            public int pt_y;
            public int flags = 0;
            public int iItem = 0;
            public int iSubItem = 0;
        }

        [StructLayout(LayoutKind.Sequential, CharSet = CharSet.Auto)]
        public class LVBKIMAGE
        {
            public int ulFlags;
            public IntPtr hBmp = IntPtr.Zero; // not used
            public string pszImage;
            public int cchImageMax;
            public int xOffset;
            public int yOffset;
        }

        [StructLayout(LayoutKind.Sequential, CharSet = CharSet.Auto)]
        public class LVCOLUMN_T
        {
            public int mask = 0;
            public int fmt = 0;
            public int cx = 0;
            public string pszText = null;
            public int cchTextMax = 0;
            public int iSubItem = 0;
            public int iImage = 0;
            public int iOrder = 0;
        }

        [StructLayout(LayoutKind.Sequential, CharSet = CharSet.Auto)]
        public struct LVITEM
        {
            public ComCtl32.LVIF mask;
            public int iItem;
            public int iSubItem;
            public ComCtl32.LVIS state;
            public ComCtl32.LVIS stateMask;
            public string pszText;
            public int cchTextMax;
            public int iImage;
            public IntPtr lParam;
            public int iIndent;
            public int iGroupId;
            public int cColumns; // tile view columns
            public IntPtr puColumns;

            public override string ToString()
            {
                return "LVITEM: pszText = " + pszText
                     + ", iItem = " + iItem.ToString(CultureInfo.InvariantCulture)
                     + ", iSubItem = " + iSubItem.ToString(CultureInfo.InvariantCulture)
                     + ", state = " + state.ToString(CultureInfo.InvariantCulture)
                     + ", iGroupId = " + iGroupId.ToString(CultureInfo.InvariantCulture)
                     + ", cColumns = " + cColumns.ToString(CultureInfo.InvariantCulture);
            }
        }

        [StructLayout(LayoutKind.Sequential, CharSet = CharSet.Auto)]
        public struct LVITEM_NOTEXT
        {
            public ComCtl32.LVIF mask;
            public int iItem;
            public int iSubItem;
            public ComCtl32.LVIS state;
            public ComCtl32.LVIS stateMask;
            public IntPtr /*string*/   pszText;
            public int cchTextMax;
            public int iImage;
            public IntPtr lParam;
            public int iIndent;
        }

        [StructLayout(LayoutKind.Sequential, CharSet = CharSet.Auto)]
        public class LVCOLUMN
        {
            public int mask;
            public int fmt;
            public int cx = 0;
            public IntPtr /* LPWSTR */ pszText;
            public int cchTextMax = 0;
            public int iSubItem = 0;
            public int iImage;
            public int iOrder = 0;
        }

        [StructLayout(LayoutKind.Sequential, CharSet = CharSet.Auto)]
        public class LVINSERTMARK
        {
            public uint cbSize = (uint)Marshal.SizeOf<LVINSERTMARK>();
            public int dwFlags;
            public int iItem;
            public int dwReserved = 0;
        }

        [StructLayout(LayoutKind.Sequential, CharSet = CharSet.Auto)]
        public class LVTILEVIEWINFO
        {
            public uint cbSize = (uint)Marshal.SizeOf<LVTILEVIEWINFO>();
            public int dwMask;
            public int dwFlags;
            public Size sizeTile;
            public int cLines;
            public RECT rcLabelMargin;
        }

        [StructLayout(LayoutKind.Sequential, CharSet = CharSet.Auto)]
        public class NMLVDISPINFO
        {
            public User32.NMHDR hdr;
            public LVITEM item;
        }

        [StructLayout(LayoutKind.Sequential, CharSet = CharSet.Auto)]
        public class NMLVDISPINFO_NOTEXT
        {
            public User32.NMHDR hdr;
            public LVITEM_NOTEXT item;
        }

        [StructLayout(LayoutKind.Sequential)]
        public class CLIENTCREATESTRUCT
        {
            public IntPtr hWindowMenu;
            public int idFirstChild;

            public CLIENTCREATESTRUCT(IntPtr hmenu, int idFirst)
            {
                hWindowMenu = hmenu;
                idFirstChild = idFirst;
            }
        }

<<<<<<< HEAD
=======
        [StructLayout(LayoutKind.Sequential, CharSet = CharSet.Auto)]
        public class NMDATETIMECHANGE
        {
            public NMHDR nmhdr;
            public int dwFlags = 0;
            public Interop.Kernel32.SYSTEMTIME st;
        }

>>>>>>> 922e4100
        [StructLayout(LayoutKind.Sequential)]
        public class COPYDATASTRUCT
        {
            public int dwData = 0;
            public int cbData = 0;
            public IntPtr lpData = IntPtr.Zero;
        }

        [StructLayout(LayoutKind.Sequential)]
        public class NMHEADER
        {
            public User32.NMHDR nmhdr;
            public int iItem = 0;
            public int iButton = 0;
            public IntPtr pItem = IntPtr.Zero;    // HDITEM*
        }

        [StructLayout(LayoutKind.Sequential)]
        public class MOUSEHOOKSTRUCT
        {
            public Point pt;
            public IntPtr hWnd = IntPtr.Zero;
            public int wHitTestCode = 0;
            public int dwExtraInfo = 0;
        }

<<<<<<< HEAD
=======
        #region SendKeys SendInput functionality

        [StructLayout(LayoutKind.Sequential)]
        public struct MOUSEINPUT
        {
            public int dx;
            public int dy;
            public int mouseData;
            public int dwFlags;
            public int time;
            public IntPtr dwExtraInfo;
        }

        [StructLayout(LayoutKind.Sequential)]
        public struct KEYBDINPUT
        {
            public short wVk;
            public short wScan;
            public int dwFlags;
            public int time;
            public IntPtr dwExtraInfo;
        }

        [StructLayout(LayoutKind.Sequential)]
        public struct HARDWAREINPUT
        {
            public int uMsg;
            public short wParamL;
            public short wParamH;
        }

        public const int INPUT_MOUSE = 0;

        [StructLayout(LayoutKind.Sequential)]
        public struct INPUT
        {
            public int type;
            public INPUTUNION inputUnion;
        }

        // We need to split the field offset out into a union struct to avoid
        // silent problems in 64 bit
        [StructLayout(LayoutKind.Explicit)]
        public struct INPUTUNION
        {
            [FieldOffset(0)]
            public MOUSEINPUT mi;
            [FieldOffset(0)]
            public KEYBDINPUT ki;
            [FieldOffset(0)]
            public HARDWAREINPUT hi;
        }

        #endregion

>>>>>>> 922e4100
        [StructLayout(LayoutKind.Sequential, CharSet = CharSet.Unicode)]
        public unsafe struct CHARFORMATW
        {
            private const int LF_FACESIZE = 32;

            public int cbSize;
            public int dwMask;
            public int dwEffects;
            public int yHeight;
            public int yOffset;
            public int crTextColor;
            public byte bCharSet;
            public byte bPitchAndFamily;

            private fixed char _szFaceName[LF_FACESIZE];
            private Span<char> szFaceName
            {
                get { fixed (char* c = _szFaceName) { return new Span<char>(c, LF_FACESIZE); } }
            }

            public ReadOnlySpan<char> FaceName
            {
                get => szFaceName.SliceAtFirstNull();
                set => SpanHelpers.CopyAndTerminate(value, szFaceName);
            }
        }

        [StructLayout(LayoutKind.Sequential, Pack = 4)]
        public class CHARFORMATA
        {
            public int cbSize = Marshal.SizeOf<CHARFORMATA>();
            public int dwMask;
            public int dwEffects;
            public int yHeight;
            public int yOffset;
            public int crTextColor;
            public byte bCharSet;
            public byte bPitchAndFamily;
            [MarshalAs(UnmanagedType.ByValArray, SizeConst = 32)]
            public byte[] szFaceName = new byte[32];
        }

        [StructLayout(LayoutKind.Sequential, Pack = 4)]
        public class CHARFORMAT2A
        {
            public int cbSize = Marshal.SizeOf<CHARFORMAT2A>();
            public int dwMask = 0;
            public int dwEffects = 0;
            public int yHeight = 0;
            public int yOffset = 0;
            public int crTextColor = 0;
            public byte bCharSet = 0;
            public byte bPitchAndFamily = 0;
            [MarshalAs(UnmanagedType.ByValArray, SizeConst = 32)]
            public byte[] szFaceName = new byte[32];
            public short wWeight = 0;
            public short sSpacing = 0;
            public int crBackColor = 0;
            public int lcid = 0;
            public int dwReserved = 0;
            public short sStyle = 0;
            public short wKerning = 0;
            public byte bUnderlineType = 0;
            public byte bAnimation = 0;
            public byte bRevAuthor = 0;
        }

        [StructLayout(LayoutKind.Sequential)]
        public class GETTEXTLENGTHEX
        {                               // Taken from richedit.h:
            public uint flags;          // Flags (see GTL_XXX defines)
            public uint codepage;       // Code page for translation (CP_ACP for default, 1200 for Unicode)
        }

        [StructLayout(LayoutKind.Sequential)]
        public class PARAFORMAT
        {
            public int cbSize = Marshal.SizeOf<PARAFORMAT>();
            public int dwMask;
            public short wNumbering;
            public short wReserved = 0;
            public int dxStartIndent;
            public int dxRightIndent;
            public int dxOffset;
            public short wAlignment;
            public short cTabCount;

            [MarshalAs(UnmanagedType.ByValArray, SizeConst = 32)]
            public int[] rgxTabs;
        }

        [StructLayout(LayoutKind.Sequential, CharSet = CharSet.Auto)]
        public class FINDTEXT
        {
            public Richedit.CHARRANGE chrg;
            public string lpstrText;
        }

        [StructLayout(LayoutKind.Sequential)]
        public class ENLINK
        {
            public User32.NMHDR nmhdr;
            public int msg = 0;
            public IntPtr wParam = IntPtr.Zero;
            public IntPtr lParam = IntPtr.Zero;
            public Richedit.CHARRANGE charrange;
        }

        [StructLayout(LayoutKind.Sequential)]
        public class ENLINK64
        {
            [MarshalAs(UnmanagedType.ByValArray, SizeConst = 56)]
            public byte[] contents = new byte[56];
        }

        // GetRegionData structures
        [StructLayout(LayoutKind.Sequential)]
        public struct RGNDATAHEADER
        {
            public int cbSizeOfStruct;
            public int iType;
            public int nCount;
            public int nRgnSize;
            // public RECT rcBound; // Note that we don't define this field as part of the marshaling
        }

        [ComVisible(true), StructLayout(LayoutKind.Sequential)]
        public class DOCHOSTUIINFO
        {
            [MarshalAs(UnmanagedType.U4)]
            public int cbSize = Marshal.SizeOf<DOCHOSTUIINFO>();
            [MarshalAs(UnmanagedType.I4)]
            public Mshtml.DOCHOSTUIFLAG dwFlags;
            [MarshalAs(UnmanagedType.I4)]
            public Mshtml.DOCHOSTUIDBLCLK dwDoubleClick;
            [MarshalAs(UnmanagedType.I4)]
            public int dwReserved1 = 0;
            [MarshalAs(UnmanagedType.I4)]
            public int dwReserved2 = 0;
        }

        [StructLayout(LayoutKind.Sequential)]
        public class ENDROPFILES
        {
            public User32.NMHDR nmhdr;
            public IntPtr hDrop = IntPtr.Zero;
            public int cp = 0;
            public bool fProtected = false;
        }

        [StructLayout(LayoutKind.Sequential, CharSet = CharSet.Auto)]
        public class ENPROTECTED
        {
            public User32.NMHDR nmhdr;
            public int msg;
            public IntPtr wParam;
            public IntPtr lParam;
            public Richedit.CHARRANGE chrg;
        }

        [StructLayout(LayoutKind.Sequential)]
        public class ENPROTECTED64
        {
            [MarshalAs(UnmanagedType.ByValArray, SizeConst = 56)]
            public byte[] contents = new byte[56];
        }

        public class ActiveX
        {
            public const int OCM__BASE = 0x2000;
            public const int ALIGN_MIN = 0x0;
            public const int ALIGN_NO_CHANGE = 0x0;
            public const int ALIGN_TOP = 0x1;
            public const int ALIGN_BOTTOM = 0x2;
            public const int ALIGN_LEFT = 0x3;
            public const int ALIGN_RIGHT = 0x4;
            public const int ALIGN_MAX = 0x4;

            public static Guid IID_IUnknown = new Guid("{00000000-0000-0000-C000-000000000046}");

            private ActiveX()
            {
            }
        }

        public static class Util
        {
            public static int MAKELONG(int low, int high)
            {
                return (high << 16) | (low & 0xffff);
            }

            public static IntPtr MAKELPARAM(int low, int high)
            {
                return (IntPtr)((high << 16) | (low & 0xffff));
            }

            public static int HIWORD(int n)
            {
                return (n >> 16) & 0xffff;
            }

            public static int HIWORD(IntPtr n)
            {
                return HIWORD(unchecked((int)(long)n));
            }

            public static int LOWORD(int n)
            {
                return n & 0xffff;
            }

            public static int LOWORD(IntPtr n)
            {
                return LOWORD(unchecked((int)(long)n));
            }

            public static int SignedHIWORD(IntPtr n)
            {
                return SignedHIWORD(unchecked((int)(long)n));
            }
            public static int SignedLOWORD(IntPtr n)
            {
                return SignedLOWORD(unchecked((int)(long)n));
            }

            public static int SignedHIWORD(int n)
            {
                int i = (int)(short)((n >> 16) & 0xffff);

                return i;
            }

            public static int SignedLOWORD(int n)
            {
                int i = (int)(short)(n & 0xFFFF);

                return i;
            }

            private static int GetEmbeddedNullStringLengthAnsi(string s)
            {
                int n = s.IndexOf('\0');
                if (n > -1)
                {
                    string left = s.Substring(0, n);
                    string right = s.Substring(n + 1);
                    return left.Length + GetEmbeddedNullStringLengthAnsi(right) + 1;
                }
                else
                {
                    return s.Length;
                }
            }
        }

        public delegate bool MonitorEnumProc(IntPtr monitor, IntPtr hdc, IntPtr lprcMonitor, IntPtr lParam);

        [ComImport]
        [Guid("A7ABA9C1-8983-11cf-8F20-00805F2CD064")]
        [InterfaceType(ComInterfaceType.InterfaceIsIUnknown)]
        public interface IProvideMultipleClassInfo
        {
            // since the inheritance doesn't seem to work...
            // these are from IProvideClassInfo & IProvideClassInfo2
            [PreserveSig]
            void GetClassInfo_Stub();
            // HRESULT GetClassInfo(out ITypeInfo ppTI);

            [PreserveSig]
            int GetGUID(int dwGuidKind, [In, Out] ref Guid pGuid);

            [PreserveSig]
            int GetMultiTypeInfoCount([In, Out] ref int pcti);

            // we use arrays for most of these since we never use them anyway.
            [PreserveSig]
            int GetInfoOfIndex(int iti, int dwFlags,
                                [In, Out]
                                ref UnsafeNativeMethods.ITypeInfo pTypeInfo,
                                int pTIFlags,
                                int pcdispidReserved,
                                IntPtr piidPrimary,
                                IntPtr piidSource);
        }

        [ComImport]
        [Guid("B196B283-BAB4-101A-B69C-00AA00341D07")]
        [InterfaceType(ComInterfaceType.InterfaceIsIUnknown)]
        public interface IProvideClassInfo
        {
            [PreserveSig]
            HRESULT GetClassInfo(out UnsafeNativeMethods.ITypeInfo ppTI);
        }

        [StructLayout(LayoutKind.Sequential)]
        public struct BITMAPINFO_FLAT
        {
            public int bmiHeader_biSize;// = Marshal.SizeOf<BITMAPINFOHEADER>();
            public int bmiHeader_biWidth;
            public int bmiHeader_biHeight;
            public short bmiHeader_biPlanes;
            public short bmiHeader_biBitCount;
            public int bmiHeader_biCompression;
            public int bmiHeader_biSizeImage;
            public int bmiHeader_biXPelsPerMeter;
            public int bmiHeader_biYPelsPerMeter;
            public int bmiHeader_biClrUsed;
            public int bmiHeader_biClrImportant;

            [MarshalAs(System.Runtime.InteropServices.UnmanagedType.ByValArray, SizeConst = BITMAPINFO_MAX_COLORSIZE * 4)]
            public byte[] bmiColors; // RGBQUAD structs... Blue-Green-Red-Reserved, repeat...
        }

        /// <summary>
        ///  This method takes a file URL and converts it to a local path.  The trick here is that
        ///  if there is a '#' in the path, everything after this is treated as a fragment.  So
        ///  we need to append the fragment to the end of the path.
        /// </summary>
        internal static string GetLocalPath(string fileName)
        {
            System.Diagnostics.Debug.Assert(fileName != null && fileName.Length > 0, "Cannot get local path, fileName is not valid");

            Uri uri = new Uri(fileName);
            return uri.LocalPath + uri.Fragment;
        }

        // Theming/Visual Styles stuff
        public const int WS_EX_TRANSPARENT = 0x00000020;

        // Threading stuff
        public const uint STILL_ACTIVE = 259;

        [DllImport(ExternDll.User32, ExactSpelling = true, CharSet = CharSet.Auto)]
        public static extern IntPtr WindowFromPoint(int x, int y);

        [DllImport(ExternDll.User32, CharSet = CharSet.Auto)]
        public static extern IntPtr SendMessage(IntPtr hWnd, int msg, IntPtr wParam, IntPtr lParam);

        [DllImport(ExternDll.User32, CharSet = CharSet.Auto)]
        public static extern IntPtr SendMessage(IntPtr hWnd, int msg, int wParam, int lParam);

        [DllImport(ExternDll.User32, CharSet = CharSet.Auto)]
        public static extern IntPtr SendMessage(IntPtr hWnd, int msg, int wParam, string lParam);

        [DllImport(ExternDll.User32, ExactSpelling = true)]
        public static extern bool GetUpdateRect(IntPtr hwnd, ref RECT rc, bool fErase);
    }
}<|MERGE_RESOLUTION|>--- conflicted
+++ resolved
@@ -1,4 +1,4 @@
-﻿// Licensed to the .NET Foundation under one or more agreements.
+// Licensed to the .NET Foundation under one or more agreements.
 // The .NET Foundation licenses this file to you under the MIT license.
 // See the LICENSE file in the project root for more information.
 
@@ -490,7 +490,6 @@
         MDITILE_VERTICAL = 0x0000,
         MDITILE_HORIZONTAL = 0x0001,
         MDITILE_SKIPDISABLED = 0x0002,
-<<<<<<< HEAD
         MCM_SETMAXSELCOUNT = (0x1000 + 4),
         MCM_SETSELRANGE = (0x1000 + 6),
         MCM_GETMONTHRANGE = (0x1000 + 7),
@@ -520,9 +519,6 @@
         MCSC_TITLETEXT = 3,
         MCSC_MONTHBK = 4,
         MCSC_TRAILINGTEXT = 5,
-=======
- 
->>>>>>> 922e4100
         MCN_VIEWCHANGE = (0 - 750), // MCN_SELECT -4  - give state of calendar view
         MCN_SELCHANGE = ((0 - 750) + 1),
         MCN_GETDAYSTATE = ((0 - 750) + 3),
@@ -1534,19 +1530,6 @@
             public int biClrImportant = 0;
         }
 
-<<<<<<< HEAD
-=======
-        public class Ole
-        {
-            public const int PICTYPE_UNINITIALIZED = -1;
-            public const int PICTYPE_NONE = 0;
-            public const int PICTYPE_BITMAP = 1;
-            public const int PICTYPE_METAFILE = 2;
-            public const int PICTYPE_ICON = 3;
-            public const int PICTYPE_ENHMETAFILE = 4;
-        }
-
->>>>>>> 922e4100
         [StructLayout(LayoutKind.Sequential)]
         public class COMRECT
         {
@@ -1615,87 +1598,6 @@
             public int iOrder = 0;
             public int type = 0;
             public IntPtr pvFilter = IntPtr.Zero;
-        }
-
-        [StructLayout(LayoutKind.Sequential, CharSet = CharSet.Auto)]
-<<<<<<< HEAD
-        public class MCHITTESTINFO
-        {
-            public int cbSize = Marshal.SizeOf<MCHITTESTINFO>();
-            public int pt_x = 0;
-            public int pt_y = 0;
-            public int uHit = 0;
-            public short st_wYear = 0;
-            public short st_wMonth = 0;
-            public short st_wDayOfWeek = 0;
-            public short st_wDay = 0;
-            public short st_wHour = 0;
-            public short st_wMinute = 0;
-            public short st_wSecond = 0;
-            public short st_wMilliseconds = 0;
-=======
-        public class NMSELCHANGE
-        {
-            public NMHDR nmhdr;
-            public Interop.Kernel32.SYSTEMTIME stSelStart;
-            public Interop.Kernel32.SYSTEMTIME stSelEnd;
-        }
-
-        [StructLayout(LayoutKind.Sequential, CharSet = CharSet.Auto)]
-        public class NMDAYSTATE
-        {
-            public NMHDR nmhdr;
-            public Interop.Kernel32.SYSTEMTIME stStart;
-            public int cDayState = 0;
-            public IntPtr prgDayState;
-        }
-
-        [StructLayout(LayoutKind.Sequential, CharSet = CharSet.Auto)]
-        public class NMVIEWCHANGE
-        {
-            public NMHDR nmhdr;
-            public uint uOldView;
-            public uint uNewView;
-        }
-
-        [StructLayout(LayoutKind.Sequential)]
-        public struct NMLVCUSTOMDRAW
-        {
-            public NMCUSTOMDRAW nmcd;
-            public int clrText;
-            public int clrTextBk;
-            public int iSubItem;
-            public int dwItemType;
-            // Item Custom Draw
-            public int clrFace;
-            public int iIconEffect;
-            public int iIconPhase;
-            public int iPartId;
-            public int iStateId;
-            // Group Custom Draw
-            public Interop.RECT rcText;
-            public uint uAlign;
-        }
-
-        [StructLayout(LayoutKind.Sequential, CharSet = CharSet.Auto)]
-        public class NMLVGETINFOTIP
-        {
-            public NMHDR nmhdr;
-            public int flags = 0;
-            public IntPtr lpszText = IntPtr.Zero;
-            public int cchTextMax = 0;
-            public int item = 0;
-            public int subItem = 0;
-            public IntPtr lParam = IntPtr.Zero;
-        }
-
-        [StructLayout(LayoutKind.Sequential)]
-        public class NMLVKEYDOWN
-        {
-            public NMHDR hdr;
-            public short wVKey = 0;
-            public uint flags = 0;
->>>>>>> 922e4100
         }
 
         [StructLayout(LayoutKind.Sequential, CharSet = CharSet.Auto)]
@@ -1835,17 +1737,6 @@
             }
         }
 
-<<<<<<< HEAD
-=======
-        [StructLayout(LayoutKind.Sequential, CharSet = CharSet.Auto)]
-        public class NMDATETIMECHANGE
-        {
-            public NMHDR nmhdr;
-            public int dwFlags = 0;
-            public Interop.Kernel32.SYSTEMTIME st;
-        }
-
->>>>>>> 922e4100
         [StructLayout(LayoutKind.Sequential)]
         public class COPYDATASTRUCT
         {
@@ -1872,64 +1763,6 @@
             public int dwExtraInfo = 0;
         }
 
-<<<<<<< HEAD
-=======
-        #region SendKeys SendInput functionality
-
-        [StructLayout(LayoutKind.Sequential)]
-        public struct MOUSEINPUT
-        {
-            public int dx;
-            public int dy;
-            public int mouseData;
-            public int dwFlags;
-            public int time;
-            public IntPtr dwExtraInfo;
-        }
-
-        [StructLayout(LayoutKind.Sequential)]
-        public struct KEYBDINPUT
-        {
-            public short wVk;
-            public short wScan;
-            public int dwFlags;
-            public int time;
-            public IntPtr dwExtraInfo;
-        }
-
-        [StructLayout(LayoutKind.Sequential)]
-        public struct HARDWAREINPUT
-        {
-            public int uMsg;
-            public short wParamL;
-            public short wParamH;
-        }
-
-        public const int INPUT_MOUSE = 0;
-
-        [StructLayout(LayoutKind.Sequential)]
-        public struct INPUT
-        {
-            public int type;
-            public INPUTUNION inputUnion;
-        }
-
-        // We need to split the field offset out into a union struct to avoid
-        // silent problems in 64 bit
-        [StructLayout(LayoutKind.Explicit)]
-        public struct INPUTUNION
-        {
-            [FieldOffset(0)]
-            public MOUSEINPUT mi;
-            [FieldOffset(0)]
-            public KEYBDINPUT ki;
-            [FieldOffset(0)]
-            public HARDWAREINPUT hi;
-        }
-
-        #endregion
-
->>>>>>> 922e4100
         [StructLayout(LayoutKind.Sequential, CharSet = CharSet.Unicode)]
         public unsafe struct CHARFORMATW
         {
