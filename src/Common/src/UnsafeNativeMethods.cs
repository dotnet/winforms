--- conflicted
+++ resolved
@@ -173,8 +173,6 @@
 
         public static extern int ReadClassStm(IStream pStream, [Out]out Guid clsid);
 
-<<<<<<< HEAD
-=======
         [DllImport(ExternDll.Ole32)]
 
         public static extern int OleLoadFromStream(IStream pStorage, ref Guid iid, out IOleObject pObject);
@@ -182,7 +180,6 @@
 
         public static extern int OleSaveToStream(IPersistStream pPersistStream, IStream pStream);
 
->>>>>>> 05087938
         [DllImport(ExternDll.User32, ExactSpelling = true, CharSet = System.Runtime.InteropServices.CharSet.Auto)]
         public static extern int GetWindowThreadProcessId(HandleRef hWnd, out int lpdwProcessId);
 
@@ -423,13 +420,8 @@
             int length = 0;
             // Iterating by allocating chunk of memory each time we find the length is not sufficient.
             // Performance should not be an issue for current MAX_PATH length due to this change.
-<<<<<<< HEAD
-            while (((length = GetModuleFileName(hModule, buffer, buffer.Capacity)) == buffer.Capacity) 
-                && Marshal.GetLastWin32Error() == NativeMethods.ERROR_INSUFFICIENT_BUFFER 
-=======
             while (((length = GetModuleFileName(hModule, buffer, buffer.Capacity)) == buffer.Capacity)
                 && Marshal.GetLastWin32Error() == NativeMethods.ERROR_INSUFFICIENT_BUFFER
->>>>>>> 05087938
                 && buffer.Capacity < Interop.Kernel32.MAX_UNICODESTRING_LEN)
             {
                 noOfTimes += 2; // Increasing buffer size by 520 in each iteration.
@@ -576,36 +568,24 @@
         [DllImport(ExternDll.Gdi32, SetLastError = true, CharSet = CharSet.Auto)]
 
         public static extern int GetObject(HandleRef hObject, int nSize, [In, Out] NativeMethods.LOGPEN lp);
-<<<<<<< HEAD
-        public static int GetObject(HandleRef hObject, NativeMethods.LOGPEN lp) {
-=======
         public static int GetObject(HandleRef hObject, NativeMethods.LOGPEN lp)
         {
->>>>>>> 05087938
             return GetObject(hObject, Marshal.SizeOf<NativeMethods.LOGPEN>(), lp);
         }
 
         [DllImport(ExternDll.Gdi32, SetLastError = true, CharSet = CharSet.Auto)]
 
         public static extern int GetObject(HandleRef hObject, int nSize, [In, Out] NativeMethods.LOGBRUSH lb);
-<<<<<<< HEAD
-        public static int GetObject(HandleRef hObject, NativeMethods.LOGBRUSH lb) {
-=======
         public static int GetObject(HandleRef hObject, NativeMethods.LOGBRUSH lb)
         {
->>>>>>> 05087938
             return GetObject(hObject, Marshal.SizeOf<NativeMethods.LOGBRUSH>(), lb);
         }
 
         [DllImport(ExternDll.Gdi32, SetLastError = true, CharSet = CharSet.Auto)]
 
         public static extern int GetObject(HandleRef hObject, int nSize, [In, Out] NativeMethods.LOGFONT lf);
-<<<<<<< HEAD
-        public static int GetObject(HandleRef hObject, NativeMethods.LOGFONT lp) {
-=======
         public static int GetObject(HandleRef hObject, NativeMethods.LOGFONT lp)
         {
->>>>>>> 05087938
             return GetObject(hObject, Marshal.SizeOf<NativeMethods.LOGFONT>(), lp);
         }
 
@@ -839,18 +819,10 @@
 
         [DllImport(ExternDll.User32, CharSet = System.Runtime.InteropServices.CharSet.Auto)]
         [SuppressMessage("Microsoft.Portability", "CA1901:PInvokeDeclarationsShouldBePortable")]
-<<<<<<< HEAD
-        [ResourceExposure(ResourceScope.None)]
         public static extern IntPtr SendMessage(IntPtr hwnd, int msg, bool wparam, int lparam);
 
-        [DllImport(ExternDll.User32, CharSet=CharSet.Auto)]
-        
-=======
-        public static extern IntPtr SendMessage(IntPtr hwnd, int msg, bool wparam, int lparam);
-
         [DllImport(ExternDll.User32, CharSet = CharSet.Auto)]
 
->>>>>>> 05087938
         public static extern int SendMessage(HandleRef hWnd, int msg, int wParam, ref NativeMethods.LVHITTESTINFO lParam);
 
         [DllImport(ExternDll.User32, CharSet = CharSet.Auto)]
@@ -1009,20 +981,11 @@
         [DllImport(ExternDll.User32, ExactSpelling = true, CharSet = CharSet.Auto)]
 
         public static extern IntPtr GetWindow(HandleRef hWnd, int uCmd);
-<<<<<<< HEAD
-        [DllImport(ExternDll.User32, ExactSpelling=true, CharSet=CharSet.Auto)]
-
-        [ResourceExposure(ResourceScope.None)]
-        public static extern IntPtr GetWindow(IntPtr hWnd, int uCmd);
-        [DllImport(ExternDll.User32, ExactSpelling = true, CharSet = CharSet.Auto)]
-
-=======
 
         [DllImport(ExternDll.User32, ExactSpelling = true, CharSet = CharSet.Auto)]
         public static extern IntPtr GetWindow(IntPtr hWnd, int uCmd);
 
         [DllImport(ExternDll.User32, ExactSpelling = true, CharSet = CharSet.Auto)]
->>>>>>> 05087938
         public static extern IntPtr GetDlgItem(HandleRef hWnd, int nIDDlgItem);
         [DllImport(ExternDll.Kernel32, CharSet = CharSet.Auto)]
 
@@ -1038,13 +1001,8 @@
         public static extern IntPtr CallWindowProc(IntPtr wndProc, IntPtr hWnd, int msg,
                                                 IntPtr wParam, IntPtr lParam);
 
-<<<<<<< HEAD
-        [DllImport(ExternDll.Kernel32, ExactSpelling=true, CharSet=CharSet.Auto)]
-        
-=======
         [DllImport(ExternDll.Kernel32, ExactSpelling = true, CharSet = CharSet.Auto)]
 
->>>>>>> 05087938
         public static extern short GlobalDeleteAtom(short atom);
 
         [DllImport(ExternDll.Kernel32, ExactSpelling = true, CharSet = CharSet.Ansi)]
@@ -1058,13 +1016,8 @@
 
         public static extern bool GetClassInfo(HandleRef hInst, string lpszClass, IntPtr h);
 
-<<<<<<< HEAD
-        [DllImport(ExternDll.User32, ExactSpelling=true, CharSet=CharSet.Auto)]
-        
-=======
         [DllImport(ExternDll.User32, ExactSpelling = true, CharSet = CharSet.Auto)]
 
->>>>>>> 05087938
         public static extern int GetSystemMetrics(int nIndex);
 
         // This API is available starting Windows10 RS1
@@ -1172,16 +1125,9 @@
         public static extern int RevokeDragDrop(HandleRef hwnd);
 
         [DllImport(ExternDll.Ole32, ExactSpelling = true, CharSet = System.Runtime.InteropServices.CharSet.Auto)]
-<<<<<<< HEAD
-        [ResourceExposure(ResourceScope.None)]
-        public static extern int RevokeDragDrop(IntPtr hwnd);
-        [DllImport(ExternDll.User32, CharSet=CharSet.Auto)]
-        
-=======
         public static extern int RevokeDragDrop(IntPtr hwnd);
         [DllImport(ExternDll.User32, CharSet = CharSet.Auto)]
 
->>>>>>> 05087938
         public static extern bool PeekMessage([In, Out] ref NativeMethods.MSG msg, HandleRef hwnd, int msgMin, int msgMax, int remove);
         [DllImport(ExternDll.User32, CharSet = CharSet.Unicode)]
 
@@ -1208,18 +1154,10 @@
         public static extern IntPtr LresultFromObject(ref Guid refiid, IntPtr wParam, HandleRef pAcc);
 
         [DllImport(ExternDll.Oleacc, ExactSpelling = true, CharSet = CharSet.Auto)]
-<<<<<<< HEAD
-        [ResourceExposure(ResourceScope.Process)]
         public static extern IntPtr LresultFromObject(ref Guid refiid, IntPtr wParam, IntPtr pAcc);
 
-        [DllImport(ExternDll.Oleacc, ExactSpelling=true, CharSet=System.Runtime.InteropServices.CharSet.Auto)]
-        
-=======
-        public static extern IntPtr LresultFromObject(ref Guid refiid, IntPtr wParam, IntPtr pAcc);
-
         [DllImport(ExternDll.Oleacc, ExactSpelling = true, CharSet = System.Runtime.InteropServices.CharSet.Auto)]
 
->>>>>>> 05087938
         public static extern int CreateStdAccessibleObject(HandleRef hWnd, int objID, ref Guid refiid, [In, Out, MarshalAs(UnmanagedType.Interface)] ref object pAcc);
         [DllImport(ExternDll.User32, ExactSpelling = true, CharSet = CharSet.Auto)]
 
@@ -1245,18 +1183,10 @@
         }
 
         [DllImport(ExternDll.User32, ExactSpelling = true, EntryPoint = "BeginPaint", CharSet = CharSet.Auto)]
-<<<<<<< HEAD
-        [ResourceExposure(ResourceScope.None)]
         public static extern IntPtr BeginPaint(IntPtr hWnd, [In, Out] ref NativeMethods.PAINTSTRUCT lpPaint);
 
-        [DllImport(ExternDll.User32, ExactSpelling=true, EntryPoint="EndPaint", CharSet=CharSet.Auto)]
-        
-=======
-        public static extern IntPtr BeginPaint(IntPtr hWnd, [In, Out] ref NativeMethods.PAINTSTRUCT lpPaint);
-
         [DllImport(ExternDll.User32, ExactSpelling = true, EntryPoint = "EndPaint", CharSet = CharSet.Auto)]
 
->>>>>>> 05087938
         private static extern bool IntEndPaint(HandleRef hWnd, ref NativeMethods.PAINTSTRUCT lpPaint);
         public static bool EndPaint(HandleRef hWnd, [In, MarshalAs(UnmanagedType.LPStruct)] ref NativeMethods.PAINTSTRUCT lpPaint)
         {
@@ -1265,18 +1195,10 @@
         }
 
         [DllImport(ExternDll.User32, ExactSpelling = true, EntryPoint = "EndPaint", CharSet = CharSet.Auto)]
-<<<<<<< HEAD
-        [ResourceExposure(ResourceScope.None)]
         public static extern bool EndPaint(IntPtr hWnd, ref NativeMethods.PAINTSTRUCT lpPaint);
 
-        [DllImport(ExternDll.User32, ExactSpelling=true, EntryPoint="GetDC", CharSet=CharSet.Auto)]
-        
-=======
-        public static extern bool EndPaint(IntPtr hWnd, ref NativeMethods.PAINTSTRUCT lpPaint);
-
         [DllImport(ExternDll.User32, ExactSpelling = true, EntryPoint = "GetDC", CharSet = CharSet.Auto)]
 
->>>>>>> 05087938
         private static extern IntPtr IntGetDC(HandleRef hWnd);
 
 
@@ -7437,30 +7359,7 @@
                               [In, Out, MarshalAs(UnmanagedType.U4)]
                           ref int pdwHelpContext);
 
-<<<<<<< HEAD
-    }
-
-    [StructLayout(LayoutKind.Sequential)]
-    public sealed class tagQACONTAINER
-    {
-      [MarshalAs(UnmanagedType.U4)]
-      public int cbSize = Marshal.SizeOf<tagQACONTAINER>();
-
-      public UnsafeNativeMethods.IOleClientSite pClientSite;
-
-      [MarshalAs(UnmanagedType.Interface)]
-      public object pAdviseSink = null;
-
-      public UnsafeNativeMethods.IPropertyNotifySink pPropertyNotifySink;
-
-      [MarshalAs(UnmanagedType.Interface)]
-      public object pUnkEventSink = null;
-
-      [MarshalAs(UnmanagedType.U4)]
-      public int dwAmbientFlags;
-=======
-        }
->>>>>>> 05087938
+        }
 
         [StructLayout(LayoutKind.Sequential)]
         public sealed class tagQACONTAINER
@@ -7487,16 +7386,8 @@
             [MarshalAs(UnmanagedType.U4)]
             public uint colorBack;
 
-<<<<<<< HEAD
-    [StructLayout(LayoutKind.Sequential)/*leftover(noAutoOffset)*/]
-    public sealed class tagQACONTROL
-    {
-      [MarshalAs(UnmanagedType.U4)/*leftover(offset=0, cbSize)*/]
-      public int cbSize = Marshal.SizeOf<tagQACONTROL>();
-=======
             [MarshalAs(UnmanagedType.Interface)]
             public object pFont;
->>>>>>> 05087938
 
             [MarshalAs(UnmanagedType.Interface)]
             public object pUndoMgr = null;
@@ -7565,7 +7456,23 @@
 
             string Name { get; }
 
-<<<<<<< HEAD
+            string Value { get; }
+
+            string Description { get; }
+
+            uint Role { get; }
+
+            uint State { get; }
+
+            string Help { get; }
+
+            string KeyboardShortcut { get; }
+
+            object[] /* IRawElementProviderSimple[] */ GetSelection();
+
+            string DefaultAction { get; }
+        }
+
         [ComImport]
         [Guid("0000000A-0000-0000-C000-000000000046")]
         [InterfaceTypeAttribute(ComInterfaceType.InterfaceIsIUnknown)]
@@ -7610,69 +7517,6 @@
         [StructLayout(LayoutKind.Sequential)]
         public class OFNOTIFY
         {
-=======
-            string Value { get; }
-
-            string Description { get; }
-
-            uint Role { get; }
-
-            uint State { get; }
-
-            string Help { get; }
-
-            string KeyboardShortcut { get; }
-
-            object[] /* IRawElementProviderSimple[] */ GetSelection();
-
-            string DefaultAction { get; }
-        }
-
-        [ComImport]
-        [Guid("0000000A-0000-0000-C000-000000000046")]
-        [InterfaceTypeAttribute(ComInterfaceType.InterfaceIsIUnknown)]
-        public interface ILockBytes
-        {
-            void ReadAt(
-                [In, MarshalAs(UnmanagedType.U8)] long ulOffset,
-                [Out] IntPtr pv,
-                [In, MarshalAs(UnmanagedType.U4)] int cb,
-                [Out, MarshalAs(UnmanagedType.LPArray)] int[] pcbRead
-            );
-
-            void WriteAt(
-                [In, MarshalAs(UnmanagedType.U8)] long ulOffset,
-                IntPtr pv,
-                [In, MarshalAs(UnmanagedType.U4)] int cb,
-                [Out, MarshalAs(UnmanagedType.LPArray)] int[] pcbWritten
-            );
-
-            void Flush();
-
-            void SetSize([In, MarshalAs(UnmanagedType.U8)] long cb);
-
-            void LockRegion(
-                [In, MarshalAs(UnmanagedType.U8)] long libOffset,
-                [In, MarshalAs(UnmanagedType.U8)] long cb,
-                [In, MarshalAs(UnmanagedType.U4)] int dwLockType
-            );
-
-            void UnlockRegion(
-                [In, MarshalAs(UnmanagedType.U8)] long libOffset,
-                [In, MarshalAs(UnmanagedType.U8)] long cb,
-                [In, MarshalAs(UnmanagedType.U4)] int dwLockType
-            );
-
-            void Stat(
-                [Out] NativeMethods.STATSTG pstatstg,
-                [In, MarshalAs(UnmanagedType.U4)] int grfStatFlag
-            );
-        }
-
-        [StructLayout(LayoutKind.Sequential)]
-        public class OFNOTIFY
-        {
->>>>>>> 05087938
             // hdr was a by-value NMHDR structure
             public IntPtr hdr_hwndFrom = IntPtr.Zero;
             public IntPtr hdr_idFrom = IntPtr.Zero;
@@ -7692,25 +7536,6 @@
             public static extern int SHILCreateFromPath([MarshalAs(UnmanagedType.LPWStr)]string pszPath, out IntPtr ppIdl, ref uint rgflnOut);
         }
 
-<<<<<<< HEAD
-          [ComVisible(true), Guid("B722BCC6-4E68-101B-A2BC-00AA00404770"), InterfaceTypeAttribute(ComInterfaceType.InterfaceIsIUnknown)]
-               public interface IOleDocumentView 
-          {
-    
-               void SetInPlaceSite(
-                    [In, MarshalAs(UnmanagedType.Interface)] 
-                    IOleInPlaceSite pIPSite);
-    
-               [return: MarshalAs(UnmanagedType.Interface)]
-               IOleInPlaceSite GetInPlaceSite();
-    
-               [return: MarshalAs(UnmanagedType.Interface)]
-               object GetDocument();
-    
-             
-               void SetRect(
-                    [In] 
-=======
         [ComVisible(true), Guid("B722BCC6-4E68-101B-A2BC-00AA00404770"), InterfaceTypeAttribute(ComInterfaceType.InterfaceIsIUnknown)]
         public interface IOleDocumentView
         {
@@ -7728,7 +7553,6 @@
 
             void SetRect(
                  [In]
->>>>>>> 05087938
                     ref NativeMethods.RECT prcView);
 
 
@@ -8199,14 +8023,6 @@
                     if (!contextCreationSucceeded && OSFeature.Feature.IsPresent(OSFeature.Themes))
                     {
 
-<<<<<<< HEAD
-                        enableThemingActivationContext = new ACTCTX();
-
-                        enableThemingActivationContext.cbSize = Marshal.SizeOf<ACTCTX>();
-                        enableThemingActivationContext.lpSource = dllPath;
-                        enableThemingActivationContext.lpResourceName = (IntPtr)nativeResourceManifestID;
-                        enableThemingActivationContext.dwFlags = ACTCTX_FLAG_RESOURCE_NAME_VALID;
-=======
                         enableThemingActivationContext = new ACTCTX
                         {
                             cbSize = Marshal.SizeOf<ACTCTX>(),
@@ -8214,7 +8030,6 @@
                             lpResourceName = (IntPtr)nativeResourceManifestID,
                             dwFlags = ACTCTX_FLAG_RESOURCE_NAME_VALID
                         };
->>>>>>> 05087938
 
                         hActCtx = CreateActCtx(ref enableThemingActivationContext);
                         contextCreationSucceeded = (hActCtx != new IntPtr(-1));
@@ -8454,12 +8269,8 @@
         [ComImport()]
         [Guid("6D5140C1-7436-11CE-8034-00AA006009FA")]
         [InterfaceTypeAttribute(ComInterfaceType.InterfaceIsIUnknown)]
-<<<<<<< HEAD
-        internal interface IServiceProvider {
-=======
         internal interface IServiceProvider
         {
->>>>>>> 05087938
             [PreserveSig]
             int QueryService(ref Guid service, ref Guid riid, out IntPtr ppvObj);
         }
