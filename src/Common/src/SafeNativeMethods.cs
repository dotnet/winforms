--- conflicted
+++ resolved
@@ -495,34 +495,11 @@
 
         public static extern bool ValidateRect(HandleRef hWnd, [In, Out] ref NativeMethods.RECT rect);
 
-<<<<<<< HEAD
-
-        [DllImport(ExternDll.User32, ExactSpelling = true, CharSet = CharSet.Auto)]
-        [ResourceExposure(ResourceScope.None)]
+        [DllImport(ExternDll.User32, ExactSpelling = true, CharSet = CharSet.Auto)]
         public static extern bool ValidateRect(IntPtr hwnd, IntPtr prect);
 
-        //
-        // WARNING: Don't uncomment this code unless you absolutelly need it.  Use instead Marshal.GetLastWin32Error
-        // and mark your PInvoke [DllImport(..., SetLastError=true)]
-        // From MSDN:
-        // GetLastWin32Error exposes the Win32 GetLastError API method from Kernel32.DLL. This method exists because 
-        // it is not safe to make a direct platform invoke call to GetLastError to obtain this information. If you 
-        // want to access this error code, you must call GetLastWin32Error rather than writing your own platform invoke 
-        // definition for GetLastError and calling it. The common language runtime can make internal calls to APIs that 
-        // overwrite the operating system maintained GetLastError.
-        //
-        //[DllImport(ExternDll.Kernel32, ExactSpelling=true, CharSet=CharSet.Auto)]
-        //public extern static int GetLastError();
-
-        [DllImport(ExternDll.User32, ExactSpelling=true, CharSet=CharSet.Auto)]
-        
-=======
-        [DllImport(ExternDll.User32, ExactSpelling = true, CharSet = CharSet.Auto)]
-        public static extern bool ValidateRect(IntPtr hwnd, IntPtr prect);
-
-        [DllImport(ExternDll.User32, ExactSpelling = true, CharSet = CharSet.Auto)]
-
->>>>>>> 05087938
+        [DllImport(ExternDll.User32, ExactSpelling = true, CharSet = CharSet.Auto)]
+
         public static extern int FillRect(HandleRef hdc, [In] ref NativeMethods.RECT rect, HandleRef hbrush);
 
         [DllImport(ExternDll.Gdi32, ExactSpelling = true, CharSet = CharSet.Auto)]
@@ -604,13 +581,8 @@
         [DllImport(ExternDll.User32, ExactSpelling = true, CharSet = CharSet.Auto)]
 
         public static extern bool ShowWindow(HandleRef hWnd, int nCmdShow);
-<<<<<<< HEAD
-        [DllImport(ExternDll.User32, ExactSpelling=true, CharSet=CharSet.Auto)]
-        
-=======
-        [DllImport(ExternDll.User32, ExactSpelling = true, CharSet = CharSet.Auto)]
-
->>>>>>> 05087938
+        [DllImport(ExternDll.User32, ExactSpelling = true, CharSet = CharSet.Auto)]
+
         public static extern bool SetWindowPos(HandleRef hWnd, HandleRef hWndInsertAfter,
                                                int x, int y, int cx, int cy, int flags);
 
@@ -637,13 +609,8 @@
         [DllImport(ExternDll.User32, ExactSpelling = true, CharSet = CharSet.Auto)]
         public static extern bool RedrawWindow(IntPtr hwnd, NativeMethods.COMRECT rcUpdate, IntPtr hrgnUpdate, int flags);
 
-<<<<<<< HEAD
-        [DllImport(ExternDll.User32, ExactSpelling=true, CharSet=CharSet.Auto)]
-        
-=======
-        [DllImport(ExternDll.User32, ExactSpelling = true, CharSet = CharSet.Auto)]
-
->>>>>>> 05087938
+        [DllImport(ExternDll.User32, ExactSpelling = true, CharSet = CharSet.Auto)]
+
         public static extern bool InvalidateRect(HandleRef hWnd, ref NativeMethods.RECT rect, bool erase);
         [DllImport(ExternDll.User32, ExactSpelling = true, CharSet = CharSet.Auto)]
 
@@ -825,26 +792,8 @@
 
         public static extern int GetThemeString(HandleRef hTheme, int iPartId, int iStateId, int iPropId, StringBuilder pszBuff, int cchMaxBuffChars);
 
-<<<<<<< HEAD
-        [DllImport(ExternDll.Uxtheme, CharSet=CharSet.Auto)]
-        public static extern int GetThemeDocumentationProperty([MarshalAs(UnmanagedType.LPWStr)] string pszThemeName, [MarshalAs(UnmanagedType.LPWStr)] string pszPropertyName, StringBuilder pszValueBuff, int cchMaxValChars);
-
-        public static class VisualStyleDocProperty
-        {
-            public const string DisplayName = "DisplayName";
-            public const string Company = "Company";
-            public const string Author = "Author";
-            public const string Copyright = "Copyright";
-            public const string Url = "Url";
-            public const string Version = "Version";
-            public const string Description = "Description";
-        }
-
-        [DllImport(ExternDll.Uxtheme, CharSet=CharSet.Auto)]        
-=======
-
-        [DllImport(ExternDll.Uxtheme, CharSet = CharSet.Auto)]
->>>>>>> 05087938
+
+        [DllImport(ExternDll.Uxtheme, CharSet = CharSet.Auto)]
         public static extern int GetThemeTextExtent(HandleRef hTheme, HandleRef hdc, int iPartId, int iStateId, [MarshalAs(UnmanagedType.LPWStr)] string pszText, int iCharCount, int dwTextFlags, [In] NativeMethods.COMRECT pBoundingRect, [Out] NativeMethods.COMRECT pExtentRect);
         [DllImport(ExternDll.Uxtheme, CharSet = CharSet.Auto)]
 
@@ -856,17 +805,10 @@
 
         public static extern bool IsThemeBackgroundPartiallyTransparent(HandleRef hTheme, int iPartId, int iStateId);
 
-<<<<<<< HEAD
-        [DllImport(ExternDll.Uxtheme, CharSet=CharSet.Auto)]
+        [DllImport(ExternDll.Uxtheme, CharSet = CharSet.Auto)]
         public static extern bool GetThemeSysBool(HandleRef hTheme, int iBoolId);
 
-        [DllImport(ExternDll.Uxtheme, CharSet=CharSet.Auto)]        
-=======
-        [DllImport(ExternDll.Uxtheme, CharSet = CharSet.Auto)]
-        public static extern bool GetThemeSysBool(HandleRef hTheme, int iBoolId);
-
-        [DllImport(ExternDll.Uxtheme, CharSet = CharSet.Auto)]
->>>>>>> 05087938
+        [DllImport(ExternDll.Uxtheme, CharSet = CharSet.Auto)]
         public static extern int GetThemeSysInt(HandleRef hTheme, int iIntId, ref int piValue);
 
         public static class VisualStyleSystemProperty
