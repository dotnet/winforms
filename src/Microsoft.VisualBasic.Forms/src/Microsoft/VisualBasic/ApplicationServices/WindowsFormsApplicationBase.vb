﻿' Licensed to the .NET Foundation under one or more agreements.
' The .NET Foundation licenses this file to you under the MIT license.

Imports System.Collections.ObjectModel
Imports System.ComponentModel
Imports System.Diagnostics.CodeAnalysis
Imports System.IO.Pipes
Imports System.Reflection
Imports System.Runtime.CompilerServices
Imports System.Runtime.InteropServices
Imports System.Security
Imports System.Threading
Imports System.Windows.Forms
Imports System.Windows.Forms.Analyzers.Diagnostics

Imports VbUtils = Microsoft.VisualBasic.CompilerServices.ExceptionUtils

Namespace Microsoft.VisualBasic.ApplicationServices

    ''' <summary>
    '''  Signature for the ApplyApplicationDefaults event handler.
    ''' </summary>
    <EditorBrowsable(EditorBrowsableState.Advanced)>
    Public Delegate Sub ApplyApplicationDefaultsEventHandler(sender As Object, e As ApplyApplicationDefaultsEventArgs)

    ''' <summary>
    '''  Signature for the Shutdown event handler.
    ''' </summary>
    <EditorBrowsable(EditorBrowsableState.Advanced)>
    Public Delegate Sub ShutdownEventHandler(sender As Object, e As EventArgs)

    ''' <summary>
    '''  Signature for the Startup event handler.
    ''' </summary>
    <EditorBrowsable(EditorBrowsableState.Advanced)>
    Public Delegate Sub StartupEventHandler(sender As Object, e As StartupEventArgs)

    ''' <summary>
    '''  Signature for the StartupNextInstance event handler.
    ''' </summary>
    <EditorBrowsable(EditorBrowsableState.Advanced)>
    Public Delegate Sub StartupNextInstanceEventHandler(sender As Object, e As StartupNextInstanceEventArgs)

    ''' <summary>
    '''  Signature for the UnhandledException event handler.
    ''' </summary>
    <EditorBrowsable(EditorBrowsableState.Advanced)>
    Public Delegate Sub UnhandledExceptionEventHandler(sender As Object, e As UnhandledExceptionEventArgs)

    ''' <summary>
    '''  Provides the infrastructure for the VB Windows Forms application model.
    ''' </summary>
    ''' <remarks>Don't put access on this definition.</remarks>
    Partial Public Class WindowsFormsApplicationBase : Inherits ConsoleApplicationBase

        ' How long a subsequent instance will wait for the original instance to get on its feet.
        Private Const SecondInstanceTimeOut As Integer = 2500

        Private ReadOnly _appContext As WinFormsAppContext

        ' Sync object
        Private ReadOnly _networkAvailabilityChangeLock As New Object

        Private ReadOnly _splashLock As New Object

        Private _appSynchronizationContext As SynchronizationContext

#Disable Warning WFO5001 ' Type is for evaluation purposes only and is subject to change or removal in future updates.

        ' The ColorMode (Classic/Light, System, Dark) the user assigned to the ApplyApplicationsDefault event.
        ' Note: We aim to expose this to the App Designer in later runtime/VS versions.
        Private _colorMode As SystemColorMode = SystemColorMode.Classic

#Enable Warning WFO5001

        ' We only need to show the splash screen once.
        ' Protect the user from himself if they are overriding our app model.
        Private _didSplashScreen As Boolean

        ' Whether to use Windows XP styles.
        Private _enableVisualStyles As Boolean

        ' Whether we have made it through the processing of OnInitialize.
        Private _finishedOnInitialize As Boolean

        Private _formLoadWaiter As AutoResetEvent

        ' The HighDpiMode the user picked from the AppDesigner or assigned to the ApplyApplicationsDefault event.
        Private _highDpiMode As HighDpiMode = HighDpiMode.SystemAware

        ' Whether this app runs using Word like instancing behavior.
        Private _isSingleInstance As Boolean

        ' Minimum amount of time to show the splash screen. 0 means hide as soon as the app comes up.
        Private _minimumSplashExposure As Integer = MinimumSplashExposureDefault

        Private _networkAvailabilityEventHandlers As List(Of Devices.NetworkAvailableEventHandler)

        Private _networkObject As Devices.Network

        Private _processingUnhandledExceptionEvent As Boolean

        ' Informs My.Settings whether to save the settings on exit or not.
        Private _saveMySettingsOnExit As Boolean

        ' Defines when the application decides to close.
        Private _shutdownStyle As ShutdownMode

        Private _splashScreen As Form

        ' For splash screens with a minimum display time, this let's us know when that time
        ' has expired and it is OK to close the splash screen.
        Private _splashScreenCompletionSource As TaskCompletionSource(Of Boolean)

        Private _splashTimer As Timers.Timer

        ' Tracks whether we need to create the network object so we can listen to the NetworkAvailabilityChanged event.
        Private _turnOnNetworkListener As Boolean

        Private _unhandledExceptionHandlers As List(Of UnhandledExceptionEventHandler)

        ' Milliseconds.
        Friend Const MinimumSplashExposureDefault As Integer = 2000

        Friend Const WinFormsExperimentalUrl As String = "https://aka.ms/winforms-experimental/{0}"

        ' Used to marshal a call to Dispose on the Splash Screen.
        Private Delegate Sub DisposeDelegate()

        ''' <summary>
        '''  Constructs the application Shutdown/Startup model object
        ''' </summary>
        ''' <remarks>
        '''  We have to have a parameterless ctor because the platform specific Application object
        '''  derives from this one and it doesn't define a ctor because the partial class generated by the
        '''  designer does that to configure the application.
        ''' </remarks>
        Public Sub New()
            Me.New(AuthenticationMode.Windows)
        End Sub

        ''' <summary>
        '''  Constructs the application Shutdown/Startup model object
        ''' </summary>
        <SecuritySafeCritical()>
        Public Sub New(authenticationMode As AuthenticationMode)
            MyBase.New()

            ValidateAuthenticationModeEnumValue(authenticationMode, NameOf(authenticationMode))

            ' Setup Windows Authentication if that's what the user wanted. Note, we want to do this now,
            ' before the Network object gets created because the network object will be doing a
            ' AsyncOperationsManager.CreateOperation() which captures the execution context. So we must
            ' have our principal on the thread before that happens.
            If authenticationMode = AuthenticationMode.Windows Then
                Try
                    ' Consider: Sadly, a call to:
                    ' Security.SecurityManager.IsGranted(New SecurityPermission(SecurityPermissionFlag.ControlPrincipal))
                    ' Will only check the THIS caller so you'll always get TRUE.
                    ' What we need is a way to get to the value of this on a demand basis.
                    ' So I try/catch instead for now but would rather be able to IF my way around this block.
                    Thread.CurrentPrincipal = New Principal.WindowsPrincipal(Principal.WindowsIdentity.GetCurrent)
                Catch ex As SecurityException
                End Try
            End If

            _appContext = New WinFormsAppContext(Me)

            ' We need to set the WindowsFormsSynchronizationContext because the network object is going to
            ' get created after this ctor runs (network gets created during event hookup) and we need the
            ' context in place for it to latch on to. The WindowsFormsSynchronizationContext won't otherwise
            ' get created until OnCreateMainForm() when the startup form is created and by then it is too late.
            ' When the startup form gets created, WinForms is going to push our context into the previous context
            ' and then restore it when Application.Run() exits.
            _appSynchronizationContext = AsyncOperationManager.SynchronizationContext
        End Sub

        ''' <summary>
        '''  Use GDI for the text rendering engine by default.
        '''  The user can shadow this function to return True if they want their app
        '''  to use the GDI+ render. We read this function in Main() (My template) to
        '''  determine how to set the text rendering flag on the WinForms application object.
        ''' </summary>
        ''' <value><see langword="True"/> if uses GDI+ renderer. <see langword="False"/> if uses GDI renderer.</value>
        <EditorBrowsable(EditorBrowsableState.Advanced)>
        Protected Shared ReadOnly Property UseCompatibleTextRendering() As Boolean
            Get
                Return False
            End Get
        End Property

        ''' <summary>
        '''  Gets or sets the ColorMode for the Application.
        ''' </summary>
        ''' <value>
        '''  The <see cref="SystemColorMode"/> that the application is running in.
        ''' </value>
        <Experimental(DiagnosticIDs.ExperimentalDarkMode, UrlFormat:=WinFormsExperimentalUrl)>
        <EditorBrowsable(EditorBrowsableState.Never)>
        Protected Property ColorMode As SystemColorMode
            Get
                Return _colorMode
            End Get
            Set(value As SystemColorMode)
                _colorMode = value
            End Set
        End Property

        ''' <summary>
        '''  Determines whether this application will use the XP Windows styles for windows, controls, etc.
        ''' </summary>
        Protected Property EnableVisualStyles() As Boolean
            Get
                Return _enableVisualStyles
            End Get
            Set(value As Boolean)
                _enableVisualStyles = value
            End Set
        End Property

        ''' <summary>
        '''  Gets or sets the HighDpiMode for the Application.
        ''' </summary>
        <EditorBrowsable(EditorBrowsableState.Never)>
        Protected Property HighDpiMode() As HighDpiMode
            Get
                Return _highDpiMode
            End Get
            Set(value As HighDpiMode)
                _highDpiMode = value
            End Set
        End Property

        <EditorBrowsable(EditorBrowsableState.Advanced)>
        Protected Property IsSingleInstance() As Boolean
            Get
                Return _isSingleInstance
            End Get
            Set(value As Boolean)
                _isSingleInstance = value
            End Set
        End Property

        ''' <summary>
        '''  Determines when this application will terminate (when the main form goes down, all forms)
        ''' </summary>
        Protected Friend Property ShutdownStyle() As ShutdownMode
            Get
                Return _shutdownStyle
            End Get
            Set(value As ShutdownMode)
                ValidateShutdownModeEnumValue(value, NameOf(value))
                _shutdownStyle = value
            End Set
        End Property

        ''' <summary>
        '''  Provides the WinForms application context that we are running on
        ''' </summary>
        <EditorBrowsable(EditorBrowsableState.Advanced)>
        Public ReadOnly Property ApplicationContext() As ApplicationContext
            Get
                Return _appContext
            End Get
        End Property

        ''' <summary>
        '''  The splash screen timeout specifies whether there is a minimum time that the splash
        '''  screen should be displayed for. When not set then the splash screen is hidden
        '''  as soon as the main form becomes active.
        ''' </summary>
        ''' <value>The minimum amount of time, in milliseconds, to display the splash screen.</value>
        ''' <remarks>
        '''  This property, although public, used to be set in an `Overrides Function OnInitialize` _before_
        '''  calling `MyBase.OnInitialize`. We want to phase this out, and with the introduction of the
        '''  ApplyApplicationDefaults events have it handled in that event, rather than as awkwardly
        '''  as it is currently suggested to be used in the docs.
        '''  First step for that is to make it hidden in IntelliSense.
        ''' </remarks>
        <EditorBrowsable(EditorBrowsableState.Never)>
        Public Property MinimumSplashScreenDisplayTime() As Integer
            Get
                Return _minimumSplashExposure
            End Get
            Set(value As Integer)
                _minimumSplashExposure = value
            End Set
        End Property

        ''' <summary>
        '''  Informs My.Settings whether to save the settings on exit or not
        ''' </summary>
        Public Property SaveMySettingsOnExit() As Boolean
            Get
                Return _saveMySettingsOnExit
            End Get
            Set(value As Boolean)
                _saveMySettingsOnExit = value
            End Set
        End Property

        ''' <summary>
        '''  Provides access to the splash screen for this application
        ''' </summary>
        Public Property SplashScreen() As Form
            Get
                Return _splashScreen
            End Get
            Set(value As Form)

                ' Allow for the case where they set splash screen = nothing and mainForm is currently nothing.
                If value IsNot Nothing AndAlso value Is _appContext.MainForm Then
                    Throw New ArgumentException(VbUtils.GetResourceString(SR.AppModel_SplashAndMainFormTheSame))
                End If

                _splashScreen = value
            End Set
        End Property

        ''' <summary>
        '''  Provides access to the main form for this application
        ''' </summary>
        Protected Property MainForm() As Form
            Get
                Return _appContext?.MainForm
            End Get
            Set(value As Form)
                If value Is Nothing Then
                    Throw VbUtils.GetArgumentNullException("MainForm", SR.General_PropertyNothing, "MainForm")
                End If
                If value Is _splashScreen Then
                    Throw New ArgumentException(VbUtils.GetResourceString(SR.AppModel_SplashAndMainFormTheSame))
                End If
                _appContext.MainForm = value
            End Set
        End Property

        ''' <summary>
        '''  Returns the collection of forms that are open. We no longer have thread
        '''  affinity meaning that this is the WinForms collection that contains Forms that may
        '''  have been opened on another thread then the one we are calling in on right now.
        ''' </summary>
        Public ReadOnly Property OpenForms() As FormCollection
            Get
                Return Application.OpenForms
            End Get
        End Property

        ''' <summary>
        '''  Occurs when the application is ready to accept default values for various application areas.
        ''' </summary>
        Public Event ApplyApplicationDefaults As ApplyApplicationDefaultsEventHandler

        ''' <summary>
        '''  Occurs when the application shuts down.
        ''' </summary>
        Public Event Shutdown As ShutdownEventHandler

        ''' <summary>
        '''  Occurs when the application starts.
        ''' </summary>
        Public Event Startup As StartupEventHandler

        ''' <summary>
        '''  Occurs when attempting to start a single-instance application and the application is already active.
        ''' </summary>
        Public Event StartupNextInstance As StartupNextInstanceEventHandler

        ''' <summary>
        '''  Occurs when the application encounters an <see cref="UnhandledException"/>.
        ''' </summary>
        Public Custom Event UnhandledException As UnhandledExceptionEventHandler

            ' This is a custom event because we want to hook up System.Windows.Forms.Application.ThreadException
            ' only if the user writes a handler for this event. We only want to hook the ThreadException event
            ' if the user is handling this event because the act of listening to Application.ThreadException
            ' causes WinForms to snuff exceptions and we only want WinForms to do that if we are assured that
            ' the user wrote their own handler to deal with the error instead.
            AddHandler(value As UnhandledExceptionEventHandler)
                If _unhandledExceptionHandlers Is Nothing Then
                    _unhandledExceptionHandlers = New List(Of UnhandledExceptionEventHandler)
                End If

                _unhandledExceptionHandlers.Add(value)

                ' Only add the listener once so we don't fire the
                ' UnHandledException event over and over for the same exception
                If _unhandledExceptionHandlers.Count = 1 Then
                    AddHandler Application.ThreadException, AddressOf OnUnhandledExceptionEventAdaptor
                End If
            End AddHandler

            RemoveHandler(value As UnhandledExceptionEventHandler)
                If _unhandledExceptionHandlers IsNot Nothing AndAlso
                    _unhandledExceptionHandlers.Count > 0 Then
                    _unhandledExceptionHandlers.Remove(value)

                    ' Last one to leave, turn out the lights...
                    If _unhandledExceptionHandlers.Count = 0 Then
                        RemoveHandler Application.ThreadException, AddressOf OnUnhandledExceptionEventAdaptor
                    End If
                End If
            End RemoveHandler

            RaiseEvent(sender As Object, e As UnhandledExceptionEventArgs)
                If _unhandledExceptionHandlers IsNot Nothing Then

                    ' In the case that we throw from the UnhandledException handler, we don't want to
                    ' run the UnhandledException handler again.
                    _processingUnhandledExceptionEvent = True

                    For Each handler As UnhandledExceptionEventHandler In _unhandledExceptionHandlers
                        handler?.Invoke(sender, e)
                    Next

                    ' Now that we are out of the UnhandledException handler, treat exceptions normally again.
                    _processingUnhandledExceptionEvent = False
                End If
            End RaiseEvent
        End Event

        ''' <summary>
        '''  Occurs when the network availability changes.
        ''' </summary>
        Public Custom Event NetworkAvailabilityChanged As Devices.NetworkAvailableEventHandler
            ' This is a custom event because we want to hook up the NetworkAvailabilityChanged event only
            ' if the user writes a handler for it.
            ' The reason being that it is very expensive to handle and kills our application startup performance.
            AddHandler(value As Devices.NetworkAvailableEventHandler)
                SyncLock _networkAvailabilityChangeLock
                    If _networkAvailabilityEventHandlers Is Nothing Then
                        _networkAvailabilityEventHandlers = New List(Of Devices.NetworkAvailableEventHandler)
                    End If

                    _networkAvailabilityEventHandlers.Add(value)

                    ' We don't want to create the network object now - it takes a snapshot
                    ' of the executionContext and our IPrincipal isn't on the thread yet.
                    ' We know we need to create it and we will at the appropriate time
                    _turnOnNetworkListener = True

                    ' But the user may be doing an AddHandler of their own in which case we need
                    ' to make sure to honor the request. If we aren't past OnInitialize() yet
                    ' we shouldn't do it but the flag above catches that case.
                    If _networkObject Is Nothing AndAlso _finishedOnInitialize Then
                        _networkObject = New Devices.Network
                        Dim windowsFormsApplicationBase As WindowsFormsApplicationBase = Me
                        AddHandler _networkObject.NetworkAvailabilityChanged,
                            AddressOf windowsFormsApplicationBase.NetworkAvailableEventAdaptor
                    End If
                End SyncLock
            End AddHandler

            RemoveHandler(value As Devices.NetworkAvailableEventHandler)
                If _networkAvailabilityEventHandlers IsNot Nothing AndAlso
                    _networkAvailabilityEventHandlers.Count > 0 Then

                    _networkAvailabilityEventHandlers.Remove(value)

                    ' Last one to leave - turn out the lights...
                    If _networkAvailabilityEventHandlers.Count = 0 Then
                        RemoveHandler _networkObject.NetworkAvailabilityChanged, AddressOf NetworkAvailableEventAdaptor
                        If _networkObject IsNot Nothing Then

                            ' Stop listening to network change events because we are going to go away.
                            _networkObject.DisconnectListener()

                            ' No sense holding on to this if nobody is listening.
                            _networkObject = Nothing
                        End If
                    End If
                End If
            End RemoveHandler

            RaiseEvent(sender As Object, e As Devices.NetworkAvailableEventArgs)
                If _networkAvailabilityEventHandlers IsNot Nothing Then
                    For Each handler As Devices.NetworkAvailableEventHandler In _networkAvailabilityEventHandlers
                        Try
                            If handler IsNot Nothing Then handler.Invoke(sender, e)
                        Catch ex As Exception
                            If Not OnUnhandledException(New UnhandledExceptionEventArgs(True, ex)) Then

                                ' The user didn't write a handler so throw the error up the chain.
                                Throw
                            End If
                        End Try
                    Next
                End If
            End RaiseEvent
        End Event

        ''' <summary>
        '''  Generates the name for the remote singleton that we use to channel multiple instances
        '''  to the same application model thread.
        ''' </summary>
        ''' <param name="entry"></param>
        ''' <returns>
        '''  A string unique to the application that should be the same for versions of
        '''  the application that have the same Major and Minor Version Number.
        ''' </returns>
        ''' <remarks>If GUID Attribute does not exist fall back to unique ModuleVersionId.</remarks>
        Private Shared Function GetApplicationInstanceID(entry As Assembly) As String

            Dim guidAttrib As GuidAttribute = entry.GetCustomAttribute(Of GuidAttribute)()

            If guidAttrib IsNot Nothing Then

                Dim version As Version = entry.GetName.Version

                If version IsNot Nothing Then
                    Return $"{guidAttrib.Value}{version.Major}.{version.Minor}"
                Else
                    Return guidAttrib.Value
                End If
            End If

            Return entry.ManifestModule.ModuleVersionId.ToString()
        End Function

        ''' <summary>
        '''  Validates that the value being passed as an AuthenticationMode enum is a legal value
        ''' </summary>
        ''' <param name="value"></param>
        Private Shared Sub ValidateAuthenticationModeEnumValue(value As AuthenticationMode, paramName As String)
            If value < AuthenticationMode.Windows OrElse value > AuthenticationMode.ApplicationDefined Then
                Throw New InvalidEnumArgumentException(paramName, value, GetType(AuthenticationMode))
            End If
        End Sub

        ''' <summary>
        '''  Validates that the value being passed as an ShutdownMode enum is a legal value
        ''' </summary>
        ''' <param name="value"></param>
        Private Shared Sub ValidateShutdownModeEnumValue(value As ShutdownMode, paramName As String)
            If value < ShutdownMode.AfterMainFormCloses OrElse value > ShutdownMode.AfterAllFormsClose Then
                Throw New InvalidEnumArgumentException(paramName, value, GetType(ShutdownMode))
            End If
        End Sub

        ''' <summary>
        '''  Displays the splash screen. We get called here from a different thread than what the
        '''  main form is starting up on. This allows us to process events for the Splash screen so
        '''  it doesn't freeze up while the main form is getting it together.
        ''' </summary>
        Private Sub DisplaySplash()
            Debug.Assert(_splashScreen IsNot Nothing, "We should have never get here if there is no splash screen")

            If _splashTimer IsNot Nothing Then

                ' We only have a timer if there is a minimum time that the splash screen is supposed to be displayed.
                ' Enable the timer now that we are about to show the splash screen.
                _splashTimer.Enabled = True
            End If

            Application.Run(_splashScreen)
        End Sub

        ''' <summary>
        '''  Runs the user's program through the VB Startup/Shutdown application model
        ''' </summary>
        Private Sub DoApplicationModel()

            Dim eventArgs As New StartupEventArgs(CommandLineArgs)

            ' Only do the try/catch if we aren't running under the debugger.
            ' If we do try/catch under the debugger the debugger never gets
            ' a crack at exceptions which breaks the exception helper.
            If Not Debugger.IsAttached Then

                ' NO DEBUGGER ATTACHED - we use a catch so that we can run our UnhandledException code
                ' Note - Sadly, code changes within this IF (that don't pertain to exception handling)
                ' need to be mirrored in the ELSE debugger attached clause below.
                Try
                    If OnInitialize(CommandLineArgs) Then
                        If OnStartup(eventArgs) Then
                            OnRun()
                            OnShutdown()
                        End If
                    End If
                Catch ex As Exception

                    ' This catch is for exceptions that happen during the On* methods above,
                    ' but have occurred outside of the message pump (which exceptions we would
                    ' have already seen via our hook of System.Windows.Forms.Application.ThreadException).
                    If _processingUnhandledExceptionEvent Then

                        ' If the UnhandledException handler threw for some reason, throw that error out to the system.
                        Throw
                    Else

                        ' We had an exception, but not during the OnUnhandledException handler so give the user
                        ' a chance to look at what happened in the UnhandledException event handler
                        If Not OnUnhandledException(New UnhandledExceptionEventArgs(True, ex)) Then

                            ' The user didn't write a handler so throw the error out to the system
                            Throw
                        End If
                    End If
                End Try
            Else
                ' DEBUGGER ATTACHED - we don't have an uber catch when debugging so the exception
                ' will bubble out to the exception helper.
                ' We also don't hook up the Application.ThreadException event because WinForms ignores it
                ' when we are running under the debugger.
                If OnInitialize(CommandLineArgs) Then
                    If OnStartup(eventArgs) Then
                        OnRun()
                        OnShutdown()
                    End If
                End If
            End If
        End Sub

        ''' <summary>
        '''  The Load() event happens before the Shown and Paint events. When we get called here
        '''  we know that the form load event is done and that the form is about to paint
        '''  itself for the first time.
        '''  We can now hide the splash screen.
        '''  Note that this function gets called from the main thread - the same thread
        '''  that creates the startup form.
        ''' </summary>
        ''' <param name="sender"></param>
        ''' <param name="e"></param>
        Private Sub MainFormLoadingDone(sender As Object, e As EventArgs)

            ' We don't want this event to call us again.
            RemoveHandler MainForm.Load, AddressOf MainFormLoadingDone

            ' Now, we don't want to eat up a complete Processor Core just for waiting on the main form,
            ' since this is eating up a LOT of energy and workload, especially on Notebooks and tablets.
            If _splashScreenCompletionSource IsNot Nothing Then

                _formLoadWaiter = New AutoResetEvent(False)

                Task.Run(Async Function() As Task
                             Await _splashScreenCompletionSource.Task.ConfigureAwait(continueOnCapturedContext:=False)
                             _formLoadWaiter.Set()
                         End Function)

                ' Block until the splash screen time is up.
                ' See MinimumSplashExposureTimeIsUp() which releases us.
                _formLoadWaiter.WaitOne()
            End If

            HideSplashScreen()
        End Sub

        ''' <summary>
        '''  If a splash screen has a minimum time out, then once that is up we check to see whether
        '''  we should close the splash screen. If the main form has activated then we close it.
        '''  Note that we are getting called on a secondary thread here which isn't necessarily
        '''  associated with any form. Don't touch forms from this function.
        ''' </summary>
        Private Sub MinimumSplashExposureTimeIsUp(sender As Object, e As Timers.ElapsedEventArgs)

            If _splashTimer IsNot Nothing Then

                ' We only have a timer if there was a minimum timeout on the splash screen.
                _splashTimer.Dispose()
                _splashTimer = Nothing
            End If

            _splashScreenCompletionSource.SetResult(True)
        End Sub

        ''' <summary>
        '''  Handles the Network.NetworkAvailability event (on the correct thread) and raises the
        '''  NetworkAvailabilityChanged event.
        ''' </summary>
        ''' <param name="Sender">Contains the Network instance that raised the event.</param>
        ''' <param name="e">Contains whether the network is available or not.</param>
        Private Sub NetworkAvailableEventAdaptor(sender As Object, e As Devices.NetworkAvailableEventArgs)
            RaiseEvent NetworkAvailabilityChanged(sender, e)
        End Sub

        Private Sub OnStartupNextInstanceMarshallingAdaptor(args As String())

            Dim invoked As Boolean = False

            Try
                Dim handleNextInstance As New Action(
                    Sub()
                        invoked = True
                        OnStartupNextInstance(New StartupNextInstanceEventArgs(
                                        New ReadOnlyCollection(Of String)(args),
                                        bringToForegroundFlag:=True))
                    End Sub)

                ' If we have a Main form, we need to make sure that we are on _its_ UI thread
                ' before we call OnStartupNextInstance.
                If MainForm IsNot Nothing Then
                    MainForm.Invoke(handleNextInstance)
                Else
                    ' Otherwise, we need to make sure that we are on the thread
                    ' provided by the SynchronizationContext.
                    AsyncOperationManager.
                        SynchronizationContext.
                        Send(Sub() handleNextInstance(), Nothing)
                End If
            Catch ex As Exception When Not invoked
                ' Only catch exceptions thrown when the UI thread is not available, before
                ' the UI thread has been created or after it has been terminated. Exceptions
                ' thrown from OnStartupNextInstance() should be allowed to propagate.
            End Try
        End Sub

        ''' <summary>
        '''  Handles the Windows.Forms.Application.ThreadException event and raises our Unhandled
        '''  exception event.
        ''' </summary>
        ''' <param name="e"></param>
        ''' <remarks>
        '''  Our UnHandledException event has a different signature then the Windows.Forms.Application
        '''  <see cref="UnhandledException"/> event so we do the translation here before raising our event.
        ''' </remarks>
        Private Sub OnUnhandledExceptionEventAdaptor(sender As Object, e As ThreadExceptionEventArgs)
            OnUnhandledException(New UnhandledExceptionEventArgs(True, e.Exception))
        End Sub

        ''' <summary>
        '''  Hide the splash screen. The splash screen was created on another thread
        '''  thread (main thread) than the one it was run on (secondary thread for the
        '''  splash screen so it doesn't block app startup. We need to invoke the close.
        '''  This function gets called from the main thread by the app fx.
        ''' </summary>
        <EditorBrowsable(EditorBrowsableState.Advanced)>
        <SecuritySafeCritical()>
        Protected Sub HideSplashScreen()

            ' This ultimately wasn't necessary. I suppose we better keep it for backwards compatibility.
            SyncLock _splashLock

                ' .NET Framework 4.0 (Dev10 #590587) - we now activate the main form before calling
                ' Dispose on the Splash screen. (we're just swapping the order of the two If blocks.)
                ' This is to fix the issue where the main form doesn't come to the front after the
                ' Splash screen disappears.
                MainForm?.Activate()

                If _splashScreen IsNot Nothing AndAlso Not _splashScreen.IsDisposed Then
                    Dim disposeSplashDelegate As New DisposeDelegate(AddressOf _splashScreen.Dispose)
                    _splashScreen.Invoke(disposeSplashDelegate)
                    _splashScreen = Nothing
                End If
            End SyncLock
        End Sub

        ''' <summary>
        '''  Provides a hook that designers will override to set the main form.
        ''' </summary>
        <EditorBrowsable(EditorBrowsableState.Advanced)>
        Protected Overridable Sub OnCreateMainForm()
        End Sub

        ''' <summary>
        '''  A designer will override this method and provide a splash screen if this application has one.
        ''' </summary>
        ''' <remarks>
        '''  For instance, a designer would override this method and emit: Me.Splash = new Splash
        '''  where Splash was designated in the application designer as being the splash screen for this app
        ''' </remarks>
        <EditorBrowsable(EditorBrowsableState.Advanced)>
        Protected Overridable Sub OnCreateSplashScreen()
        End Sub

        ''' <summary>
        '''  This exposes the first in a series of extensibility points for the Startup process. By default, it shows
        '''  the splash screen and does rudimentary processing of the command line to see if /nosplash or its
        '''  variants was passed in.
        ''' </summary>
        ''' <param name="commandLineArgs"></param>
        ''' <returns>
        '''  Returning <see langword="True">
        '''   Indicates that we should continue on with the application Startup sequence.
        '''  </see>
        ''' </returns>
        ''' <remarks>
        '''  This extensibility point is exposed for people who want to override
        '''  the Startup sequence at the earliest possible point to
        ''' </remarks>
        <EditorBrowsable(EditorBrowsableState.Advanced), STAThread()>
        Protected Overridable Function OnInitialize(commandLineArgs As ReadOnlyCollection(Of String)) As Boolean

            ' Rationale for how we process the default values and how we let the user modify
            ' them on demand via the ApplyApplicationDefaults event.
            ' ===========================================================================================
            ' a) Users used to be able to set MinimumSplashScreenDisplayTime _only_ by overriding OnInitialize
            '    in a derived class and setting `MyBase.MinimumSplashScreenDisplayTime` there.
            '    We are picking this (probably) changed value up, and pass it to the ApplyDefaultsEvents
            '    where it could be modified (again). So event wins over Override over default value (2 seconds).
            ' b) We feed the defaults for HighDpiMode, ColorMode, VisualStylesMode to the EventArgs.
            '    With the introduction of the HighDpiMode property, we changed Project System the chance to reflect
            '    those default values in the App Designer UI and have it code-generated based on a modified
            '    Application.myapp, which would result it to be set in the derived constructor.
            '    (See the hidden file in the Solution Explorer "My Project\Application.myapp\Application.Designer.vb
            '     for how those UI-set values get applied.)
            '    Once all this is done, we give the User another chance to change the value by code through
            '    the ApplyDefaults event.
            ' Note: Overriding MinimumSplashScreenDisplayTime needs still to keep working!
#Disable Warning WFO5001 ' Type is for evaluation purposes only and is subject to change or removal in future updates.
            Dim applicationDefaultsEventArgs As New ApplyApplicationDefaultsEventArgs(
                MinimumSplashScreenDisplayTime,
                HighDpiMode,
                ColorMode) With
            {
                .MinimumSplashScreenDisplayTime = MinimumSplashScreenDisplayTime
            }
#Enable Warning WFO5001

            RaiseEvent ApplyApplicationDefaults(Me, applicationDefaultsEventArgs)

            If applicationDefaultsEventArgs.Font IsNot Nothing Then
                Application.SetDefaultFont(applicationDefaultsEventArgs.Font)
            End If

            MinimumSplashScreenDisplayTime = applicationDefaultsEventArgs.MinimumSplashScreenDisplayTime

            ' This creates the native window, and that means, we can no longer apply a different Default Font.
            ' So, this is the earliest point in time to set the AsyncOperationManager's SyncContext.
            AsyncOperationManager.SynchronizationContext = New WindowsFormsSynchronizationContext()

            _highDpiMode = applicationDefaultsEventArgs.HighDpiMode

#Disable Warning WFO5001 ' Type is for evaluation purposes only and is subject to change or removal in future updates.

            _colorMode = applicationDefaultsEventArgs.ColorMode

            ' Then, it's applying what we got back as HighDpiMode.
            Dim dpiSetResult As Boolean = Application.SetHighDpiMode(_highDpiMode)

            If dpiSetResult Then
                _highDpiMode = Application.HighDpiMode
            End If
            Debug.Assert(dpiSetResult, "We could net set the HighDpiMode.")

            ' Now, let's set VisualStyles and ColorMode:
            If _enableVisualStyles Then
                Application.EnableVisualStyles()
            End If

            Application.SetColorMode(_colorMode)

#Enable Warning WFO5001

            ' We'll handle "/nosplash" for you.
            If Not (commandLineArgs.Contains("/nosplash") OrElse Me.CommandLineArgs.Contains("-nosplash")) Then
                ShowSplashScreen()
            End If

            _finishedOnInitialize = True

            ' We are now at a point where we can allow the network object
            ' to be created since the iPrincipal is on the thread by now.

            ' True means to not bail out but keep on running after OnInitialize() finishes
            Return True
        End Function

        ''' <summary>
        '''  At this point, the command line args should have been processed and the application will create the
        '''  main form and enter the message loop.
        ''' </summary>
        <SecuritySafeCritical()>
        <EditorBrowsable(EditorBrowsableState.Advanced)>
        Protected Overridable Sub OnRun()

            If MainForm Is Nothing Then

                ' A designer overrides OnCreateMainForm() to set the main form we are supposed to use.
                OnCreateMainForm()

                If MainForm Is Nothing Then
                    Throw New NoStartupFormException
                End If

                ' When we have a splash screen that hasn't timed out before the main form is ready to paint, we want to
                ' block the main form from painting. To do that I let the form get past the Load() event and
                ' hold it until the splash screen goes down. Then I let the main form continue it's startup sequence.
                ' The ordering of Form startup events for reference is:
                ' Ctor(), Load Event, Layout event, Shown event, Activated event, Paint event.
                AddHandler MainForm.Load, AddressOf MainFormLoadingDone
            End If

            ' Run() eats all exceptions (unless running under the debugger). If the user wrote an
            ' UnhandledException handler we will hook the System.Windows.Forms.Application.ThreadException event
            ' (see Public Custom Event UnhandledException) which will raise our UnhandledException Event.
            ' If our user didn't write an UnhandledException event, then we land in the try/catch handler
            ' for Forms.Application.Run().
            Try
                Application.Run(_appContext)
            Finally

                ' When Run() returns, the context we pushed in our ctor
                ' (which was a WindowsFormsSynchronizationContext) is restored.
                ' But we are going to dispose it so we need to disconnect the network listener so that it
                ' can't fire any events in response to changing network availability conditions through a dead context.
                If _networkObject IsNot Nothing Then _networkObject.DisconnectListener()

                ' Restore the prior sync context.
                AsyncOperationManager.SynchronizationContext = _appSynchronizationContext
                _appSynchronizationContext = Nothing
            End Try
        End Sub

        ''' <summary>
        '''  The last in a series of extensibility points for the Shutdown process
        ''' </summary>
        <EditorBrowsable(EditorBrowsableState.Advanced)>
        Protected Overridable Sub OnShutdown()
            RaiseEvent Shutdown(Me, EventArgs.Empty)
        End Sub

        ''' <summary>
        '''  Extensibility point which raises the Startup event
        ''' </summary>
        ''' <param name="eventArgs"></param>
        <EditorBrowsable(EditorBrowsableState.Advanced)>
        Protected Overridable Function OnStartup(eventArgs As StartupEventArgs) As Boolean

            eventArgs.Cancel = False

            ' It is important not to create the network object until the ExecutionContext has everything on it.
            ' By now the principal will be on the thread so we can create the network object.
            ' The timing is important because the network object has an AsyncOperationsManager in it that marshals
            ' the network changed event to the main thread. The asyncOperationsManager does a CreateOperation()
            ' which makes a copy of the executionContext. That execution context shows up on your thread during
            ' the callback so I delay creating the network object
            ' (and consequently the capturing of the execution context) until the principal has been set on the thread.
            ' This avoids the problem where My.User isn't set during the NetworkAvailabilityChanged event.
            ' This problem would just extend itself to any future callback that involved
            ' the asyncOperationsManager so this is where we need to create objects that have
            ' a asyncOperationsContext in them.
            If _turnOnNetworkListener And _networkObject Is Nothing Then

                ' The is-nothing-check is to avoid hooking the object more than once.
                _networkObject = New Devices.Network
                AddHandler _networkObject.NetworkAvailabilityChanged, AddressOf NetworkAvailableEventAdaptor
            End If

            RaiseEvent Startup(Me, eventArgs)

            Return Not eventArgs.Cancel
        End Function

        ''' <summary>
        '''  Extensibility point which raises the StartupNextInstance
        ''' </summary>
        ''' <param name="eventArgs"></param>
        <EditorBrowsable(EditorBrowsableState.Advanced)>
        <SecuritySafeCritical()>
        Protected Overridable Sub OnStartupNextInstance(eventArgs As StartupNextInstanceEventArgs)

            RaiseEvent StartupNextInstance(Me, eventArgs)

            ' Activate the original instance.
            If eventArgs.BringToForeground AndAlso MainForm IsNot Nothing Then
                If MainForm.WindowState = FormWindowState.Minimized Then
                    MainForm.WindowState = FormWindowState.Normal
                End If

                MainForm.Activate()
            End If
        End Sub

        ''' <summary>
        '''  Raises the <see cref="UnhandledException"/> event and exits the application if the event handler indicated
        '''  that execution shouldn't continue.
        ''' </summary>
        ''' <param name="e"></param>
        ''' <returns>
        '''  <see langword="True"/> indicates the exception event was raised
        '''  <see langword="False"/> it was not.
        ''' </returns>
        <EditorBrowsable(EditorBrowsableState.Advanced)>
        Protected Overridable Function OnUnhandledException(e As UnhandledExceptionEventArgs) As Boolean

            ' Does the user have a handler for this event?
            If _unhandledExceptionHandlers IsNot Nothing AndAlso _unhandledExceptionHandlers.Count > 0 Then

                ' We don't put a try/catch around the handler event so that exceptions in there will
                ' bubble out - else we will have a recursive exception handler.
                RaiseEvent UnhandledException(Me, e)
                If e.ExitApplication Then Application.Exit()

                ' User handled the event.
                Return True
            End If

            ' Nobody was listening to the UnhandledException event.
            Return False
        End Function

        ''' <summary>
        '''  Uses the extensibility model to see if there is a splash screen provided for this app and if there is,
        '''  displays it.
        ''' </summary>
        <EditorBrowsable(EditorBrowsableState.Advanced)>
        Protected Sub ShowSplashScreen()
            If Not _didSplashScreen Then
                _didSplashScreen = True

                If _splashScreen Is Nothing Then

                    ' If the user specified a splash screen, the designer will have overridden this method to set it.
                    OnCreateSplashScreen()
                End If

                If _splashScreen IsNot Nothing Then

                    ' Some splash screens have minimum face time they are supposed to get.
                    ' We'll set up a time to let us know when we can take it down.
                    If _minimumSplashExposure > 0 Then

                        ' Don't close until the timer expires.
                        _splashTimer = New Timers.Timer(_minimumSplashExposure)
                        AddHandler _splashTimer.Elapsed, AddressOf MinimumSplashExposureTimeIsUp
                        _splashTimer.AutoReset = False

                        ' We only need this, when we actually need to wait for it.
                        _splashScreenCompletionSource = New TaskCompletionSource(Of Boolean)

                        ' We'll enable it in DisplaySplash() once the splash screen thread gets running.
                    End If

                    ' Run the splash screen on another thread so we don't starve it for events and painting
                    ' while the main form gets its act together.
                    Task.Run(AddressOf DisplaySplash)
                End If
            End If
        End Sub

        ''' <summary>
        '''  Processes all windows messages currently in the message queue
        ''' </summary>
        Public Sub DoEvents()
            Application.DoEvents()
        End Sub

        ''' <summary>
        '''  Entry point to kick off the VB Startup/Shutdown Application model.
        ''' </summary>
        ''' <param name="commandLine">The command line from Main().</param>
        <SecuritySafeCritical()>
        Public Sub Run(commandLine As String())

            ' Prime the command line args with what we receive from Main() so that Click-Once windows
            ' apps don't have to do a System.Environment call which would require permissions.
            InternalCommandLine = New ReadOnlyCollection(Of String)(commandLine)

            If Not IsSingleInstance Then
                DoApplicationModel()
            Else
                ' This is a Single-Instance application

                ' Note: Must pass the calling assembly from here so we can get the running app.
                ' Otherwise, can break single instance.
                Dim applicationInstanceID As String = GetApplicationInstanceID(Assembly.GetCallingAssembly)
                Dim pipeServer As NamedPipeServerStream = Nothing

                If TryCreatePipeServer(applicationInstanceID, pipeServer) Then

                    ' --- This is the first instance of a single-instance application to run.
                    ' This is the instance that subsequent instances will attach to.
                    Using pipeServer
                        Dim tokenSource As New CancellationTokenSource()
#Disable Warning BC42358 ' Call is not awaited.
                        WaitForClientConnectionsAsync(
                            pipeServer,
                            AddressOf OnStartupNextInstanceMarshallingAdaptor,
                            cancellationToken:=tokenSource.Token)
#Enable Warning BC42358
                        DoApplicationModel()
                        tokenSource.Cancel()
                    End Using
                Else

                    ' --- We are launching a subsequent instance.
                    Dim tokenSource As New CancellationTokenSource()
                    tokenSource.CancelAfter(SecondInstanceTimeOut)
                    Try
                        Dim awaitable As ConfiguredTaskAwaitable = SendSecondInstanceArgsAsync(
                            pipeName:=applicationInstanceID,
                            args:=commandLine,
<<<<<<< HEAD
                            cancellationToken:=tokenSource.Token).ConfigureAwait(continueOnCapturedContext:=False)
=======
                            cancellationToken:=tokenSource.Token) _
                            .ConfigureAwait(continueOnCapturedContext:=False)
>>>>>>> 67cc0a5e

                        awaitable.GetAwaiter().GetResult()
                    Catch ex As Exception
                        Throw New CantStartSingleInstanceException()
                    End Try
                End If
            End If ' Single-Instance application
        End Sub

    End Class
End Namespace<|MERGE_RESOLUTION|>--- conflicted
+++ resolved
@@ -152,7 +152,7 @@
             ' before the Network object gets created because the network object will be doing a
             ' AsyncOperationsManager.CreateOperation() which captures the execution context. So we must
             ' have our principal on the thread before that happens.
-            If authenticationMode = AuthenticationMode.Windows Then
+            If authenticationMode = authenticationMode.Windows Then
                 Try
                     ' Consider: Sadly, a call to:
                     ' Security.SecurityManager.IsGranted(New SecurityPermission(SecurityPermissionFlag.ControlPrincipal))
@@ -1080,12 +1080,8 @@
                         Dim awaitable As ConfiguredTaskAwaitable = SendSecondInstanceArgsAsync(
                             pipeName:=applicationInstanceID,
                             args:=commandLine,
-<<<<<<< HEAD
-                            cancellationToken:=tokenSource.Token).ConfigureAwait(continueOnCapturedContext:=False)
-=======
                             cancellationToken:=tokenSource.Token) _
                             .ConfigureAwait(continueOnCapturedContext:=False)
->>>>>>> 67cc0a5e
 
                         awaitable.GetAwaiter().GetResult()
                     Catch ex As Exception
