﻿' Licensed to the .NET Foundation under one or more agreements.
' The .NET Foundation licenses this file to you under the MIT license.

Imports System.Collections.ObjectModel
Imports System.ComponentModel
Imports System.Diagnostics.CodeAnalysis
Imports System.IO.Pipes
Imports System.Reflection
Imports System.Runtime.CompilerServices
Imports System.Runtime.InteropServices
Imports System.Security
Imports System.Threading
Imports System.Windows.Forms
Imports System.Windows.Forms.Analyzers.Diagnostics

Imports VbUtils = Microsoft.VisualBasic.CompilerServices.ExceptionUtils

Namespace Microsoft.VisualBasic.ApplicationServices

    ''' <summary>
    '''  Signature for the ApplyApplicationDefaults event handler.
    ''' </summary>
    <EditorBrowsable(EditorBrowsableState.Advanced)>
    Public Delegate Sub ApplyApplicationDefaultsEventHandler(sender As Object, e As ApplyApplicationDefaultsEventArgs)

    ''' <summary>
    '''  Signature for the Shutdown event handler.
    ''' </summary>
    <EditorBrowsable(EditorBrowsableState.Advanced)>
    Public Delegate Sub ShutdownEventHandler(sender As Object, e As EventArgs)

    ''' <summary>
    '''  Signature for the Startup event handler.
    ''' </summary>
    <EditorBrowsable(EditorBrowsableState.Advanced)>
    Public Delegate Sub StartupEventHandler(sender As Object, e As StartupEventArgs)

    ''' <summary>
    '''  Signature for the StartupNextInstance event handler.
    ''' </summary>
    <EditorBrowsable(EditorBrowsableState.Advanced)>
    Public Delegate Sub StartupNextInstanceEventHandler(sender As Object, e As StartupNextInstanceEventArgs)

    ''' <summary>
    '''  Signature for the UnhandledException event handler.
    ''' </summary>
    <EditorBrowsable(EditorBrowsableState.Advanced)>
    Public Delegate Sub UnhandledExceptionEventHandler(sender As Object, e As UnhandledExceptionEventArgs)

    ''' <summary>
    '''  Provides the infrastructure for the VB Windows Forms application model.
    ''' </summary>
    ''' <remarks>Don't put access on this definition.</remarks>
    Partial Public Class WindowsFormsApplicationBase : Inherits ConsoleApplicationBase

        ' How long a subsequent instance will wait for the original instance to get on its feet.
        Private Const SecondInstanceTimeOut As Integer = 2500

        Private ReadOnly _appContext As WinFormsAppContext

        ' Sync object
        Private ReadOnly _networkAvailabilityChangeLock As New Object

        Private ReadOnly _splashLock As New Object

        Private _appSynchronizationContext As SynchronizationContext

#Disable Warning WFO5001 ' Type is for evaluation purposes only and is subject to change or removal in future updates.

        ' The ColorMode (Classic/Light, System, Dark) the user assigned to the ApplyApplicationsDefault event.
        ' Note: We aim to expose this to the App Designer in later runtime/VS versions.
        Private _colorMode As SystemColorMode = SystemColorMode.Classic

#Enable Warning WFO5001

        ' We only need to show the splash screen once.
        ' Protect the user from himself if they are overriding our app model.
        Private _didSplashScreen As Boolean

        ' Whether to use Windows XP styles.
        Private _enableVisualStyles As Boolean

        ' Whether we have made it through the processing of OnInitialize.
        Private _finishedOnInitialize As Boolean

        Private _formLoadWaiter As AutoResetEvent

        ' The HighDpiMode the user picked from the AppDesigner or assigned to the ApplyApplicationsDefault event.
        Private _highDpiMode As HighDpiMode = HighDpiMode.SystemAware

        ' Whether this app runs using Word like instancing behavior.
        Private _isSingleInstance As Boolean

        ' Minimum amount of time to show the splash screen. 0 means hide as soon as the app comes up.
        Private _minimumSplashExposure As Integer = MinimumSplashExposureDefault

        Private _networkAvailabilityEventHandlers As List(Of Devices.NetworkAvailableEventHandler)

        Private _networkObject As Devices.Network

        Private _processingUnhandledExceptionEvent As Boolean

        ' Informs My.Settings whether to save the settings on exit or not.
        Private _saveMySettingsOnExit As Boolean

        ' Defines when the application decides to close.
        Private _shutdownStyle As ShutdownMode

        Private _splashScreen As Form

        ' For splash screens with a minimum display time, this let's us know when that time
        ' has expired and it is OK to close the splash screen.
        Private _splashScreenCompletionSource As TaskCompletionSource(Of Boolean)

        Private _splashTimer As Timers.Timer

        ' Tracks whether we need to create the network object so we can listen to the NetworkAvailabilityChanged event.
        Private _turnOnNetworkListener As Boolean

        Private _unhandledExceptionHandlers As List(Of UnhandledExceptionEventHandler)

        ' Milliseconds.
        Friend Const MinimumSplashExposureDefault As Integer = 2000

        Friend Const WinFormsExperimentalUrl As String = "https://aka.ms/winforms-experimental/{0}"

        ' Used to marshal a call to Dispose on the Splash Screen.
        Private Delegate Sub DisposeDelegate()

        ''' <summary>
        '''  Constructs the application Shutdown/Startup model object
        ''' </summary>
        ''' <remarks>
        '''  We have to have a parameterless ctor because the platform specific Application object
        '''  derives from this one and it doesn't define a ctor because the partial class generated by the
        '''  designer does that to configure the application.
        ''' </remarks>
        Public Sub New()
            Me.New(AuthenticationMode.Windows)
        End Sub

        ''' <summary>
        '''  Constructs the application Shutdown/Startup model object
        ''' </summary>
        <SecuritySafeCritical()>
        Public Sub New(authenticationMode As AuthenticationMode)
            MyBase.New()

            ValidateAuthenticationModeEnumValue(authenticationMode, NameOf(authenticationMode))

            ' Setup Windows Authentication if that's what the user wanted. Note, we want to do this now,
            ' before the Network object gets created because the network object will be doing a
            ' AsyncOperationsManager.CreateOperation() which captures the execution context. So we must
            ' have our principal on the thread before that happens.
            If authenticationMode = AuthenticationMode.Windows Then
                Try
                    ' Consider: Sadly, a call to:
                    ' Security.SecurityManager.IsGranted(New SecurityPermission(SecurityPermissionFlag.ControlPrincipal))
                    ' Will only check the THIS caller so you'll always get TRUE.
                    ' What we need is a way to get to the value of this on a demand basis.
                    ' So I try/catch instead for now but would rather be able to IF my way around this block.
                    Dim ntIdentity As Principal.WindowsIdentity = Principal.WindowsIdentity.GetCurrent
                    Thread.CurrentPrincipal = New Principal.WindowsPrincipal(ntIdentity)
                Catch ex As SecurityException
                End Try
            End If

            _appContext = New WinFormsAppContext(Me)

            ' We need to set the WindowsFormsSynchronizationContext because the network object is going to
            ' get created after this ctor runs (network gets created during event hookup) and we need the
            ' context in place for it to latch on to. The WindowsFormsSynchronizationContext won't otherwise
            ' get created until OnCreateMainForm() when the startup form is created and by then it is too late.
            ' When the startup form gets created, WinForms is going to push our context into the previous context
            ' and then restore it when Application.Run() exits.
            _appSynchronizationContext = AsyncOperationManager.SynchronizationContext
        End Sub

        ''' <summary>
        '''  Use GDI for the text rendering engine by default.
        '''  The user can shadow this function to return True if they want their app
        '''  to use the GDI+ render. We read this function in Main() (My template) to
        '''  determine how to set the text rendering flag on the WinForms application object.
        ''' </summary>
        ''' <value><see langword="True"/> if uses GDI+ renderer. <see langword="False"/> if uses GDI renderer.</value>
        <EditorBrowsable(EditorBrowsableState.Advanced)>
        Protected Shared ReadOnly Property UseCompatibleTextRendering() As Boolean
            Get
                Return False
            End Get
        End Property

        ''' <summary>
        '''  Gets or sets the ColorMode for the Application.
        ''' </summary>
        ''' <value>
        '''  The <see cref="SystemColorMode"/> that the application is running in.
        ''' </value>
        <Experimental(DiagnosticIDs.ExperimentalDarkMode, UrlFormat:=WinFormsExperimentalUrl)>
        <EditorBrowsable(EditorBrowsableState.Never)>
        Protected Property ColorMode As SystemColorMode
            Get
                Return _colorMode
            End Get
            Set(value As SystemColorMode)
                _colorMode = value
            End Set
        End Property

        ''' <summary>
        '''  Determines whether this application will use the XP Windows styles for windows, controls, etc.
        ''' </summary>
        Protected Property EnableVisualStyles() As Boolean
            Get
                Return _enableVisualStyles
            End Get
            Set(value As Boolean)
                _enableVisualStyles = value
            End Set
        End Property

        ''' <summary>
        '''  Gets or sets the HighDpiMode for the Application.
        ''' </summary>
        <EditorBrowsable(EditorBrowsableState.Never)>
        Protected Property HighDpiMode() As HighDpiMode
            Get
                Return _highDpiMode
            End Get
            Set(value As HighDpiMode)
                _highDpiMode = value
            End Set
        End Property

        <EditorBrowsable(EditorBrowsableState.Advanced)>
        Protected Property IsSingleInstance() As Boolean
            Get
                Return _isSingleInstance
            End Get
            Set(value As Boolean)
                _isSingleInstance = value
            End Set
        End Property

        ''' <summary>
        '''  Determines when this application will terminate (when the main form goes down, all forms)
        ''' </summary>
        Protected Friend Property ShutdownStyle() As ShutdownMode
            Get
                Return _shutdownStyle
            End Get
            Set(value As ShutdownMode)
                ValidateShutdownModeEnumValue(value, NameOf(value))
                _shutdownStyle = value
            End Set
        End Property

        ''' <summary>
        '''  Provides the WinForms application context that we are running on
        ''' </summary>
        <EditorBrowsable(EditorBrowsableState.Advanced)>
        Public ReadOnly Property ApplicationContext() As ApplicationContext
            Get
                Return _appContext
            End Get
        End Property

        ''' <summary>
        '''  Informs My.Settings whether to save the settings on exit or not
        ''' </summary>
        Public Property SaveMySettingsOnExit() As Boolean
            Get
                Return _saveMySettingsOnExit
            End Get
            Set(value As Boolean)
                _saveMySettingsOnExit = value
            End Set
        End Property

        ''' <summary>
        '''  Provides access to the splash screen for this application
        ''' </summary>
        Public Property SplashScreen() As Form
            Get
                Return _splashScreen
            End Get
            Set(value As Form)

                ' Allow for the case where they set splash screen = nothing and mainForm is currently nothing.
                If value IsNot Nothing AndAlso value Is _appContext.MainForm Then
                    Dim message As String = VbUtils.GetResourceString(SR.AppModel_SplashAndMainFormTheSame)
                    Throw New ArgumentException(message)
                End If

                _splashScreen = value
            End Set
        End Property

        ''' <summary>
        '''  Provides access to the main form for this application
        ''' </summary>
        Protected Property MainForm() As Form
            Get
                Return _appContext?.MainForm
            End Get
            Set(value As Form)
                If value Is Nothing Then
                    Throw VbUtils.GetArgumentNullException(
                        argumentName:="MainForm",
                        resourceKey:=SR.General_PropertyNothing,
                        "MainForm")
                End If
                If value Is _splashScreen Then
                    Dim message As String = VbUtils.GetResourceString(SR.AppModel_SplashAndMainFormTheSame)
                    Throw New ArgumentException(message)
                End If
                _appContext.MainForm = value
            End Set
        End Property

        ''' <summary>
        '''  The splash screen timeout specifies whether there is a minimum time that the splash
        '''  screen should be displayed for. When not set then the splash screen is hidden
        '''  as soon as the main form becomes active.
        ''' </summary>
        ''' <value>The minimum amount of time, in milliseconds, to display the splash screen.</value>
        ''' <remarks>
        '''  This property, although public, used to be set in an `Overrides Function OnInitialize` _before_
        '''  calling `MyBase.OnInitialize`. We want to phase this out, and with the introduction of the
        '''  ApplyApplicationDefaults events have it handled in that event, rather than as awkwardly
        '''  as it is currently suggested to be used in the docs.
        '''  First step for that is to make it hidden in IntelliSense.
        ''' </remarks>
        <EditorBrowsable(EditorBrowsableState.Never)>
        Public Property MinimumSplashScreenDisplayTime() As Integer
            Get
                Return _minimumSplashExposure
            End Get
            Set(value As Integer)
                _minimumSplashExposure = value
            End Set
        End Property

        ''' <summary>
        '''  Returns the collection of forms that are open. We no longer have thread
        '''  affinity meaning that this is the WinForms collection that contains Forms that may
        '''  have been opened on another thread then the one we are calling in on right now.
        ''' </summary>
        Public ReadOnly Property OpenForms() As FormCollection
            Get
                Return Application.OpenForms
            End Get
        End Property

        ''' <summary>
        '''  Occurs when the application is ready to accept default values for various application areas.
        ''' </summary>
        Public Event ApplyApplicationDefaults As ApplyApplicationDefaultsEventHandler

        ''' <summary>
        '''  Occurs when the application shuts down.
        ''' </summary>
        Public Event Shutdown As ShutdownEventHandler

        ''' <summary>
        '''  Occurs when the application starts.
        ''' </summary>
        Public Event Startup As StartupEventHandler

        ''' <summary>
        '''  Occurs when attempting to start a single-instance application and the application is already active.
        ''' </summary>
        Public Event StartupNextInstance As StartupNextInstanceEventHandler

        ''' <summary>
        '''  Occurs when the application encounters an <see cref="UnhandledException"/>.
        ''' </summary>
        Public Custom Event UnhandledException As UnhandledExceptionEventHandler

            ' This is a custom event because we want to hook up System.Windows.Forms.Application.ThreadException
            ' only if the user writes a handler for this event. We only want to hook the ThreadException event
            ' if the user is handling this event because the act of listening to Application.ThreadException
            ' causes WinForms to snuff exceptions and we only want WinForms to do that if we are assured that
            ' the user wrote their own handler to deal with the error instead.
            AddHandler(value As UnhandledExceptionEventHandler)
                If _unhandledExceptionHandlers Is Nothing Then
                    _unhandledExceptionHandlers = New List(Of UnhandledExceptionEventHandler)
                End If

                _unhandledExceptionHandlers.Add(value)

                ' Only add the listener once so we don't fire the
                ' UnHandledException event over and over for the same exception
                If _unhandledExceptionHandlers.Count = 1 Then
                    AddHandler Application.ThreadException, AddressOf OnUnhandledExceptionEventAdaptor
                End If
            End AddHandler

            RemoveHandler(value As UnhandledExceptionEventHandler)
                If _unhandledExceptionHandlers IsNot Nothing AndAlso
                    _unhandledExceptionHandlers.Count > 0 Then
                    _unhandledExceptionHandlers.Remove(value)

                    ' Last one to leave, turn out the lights...
                    If _unhandledExceptionHandlers.Count = 0 Then
                        RemoveHandler Application.ThreadException, AddressOf OnUnhandledExceptionEventAdaptor
                    End If
                End If
            End RemoveHandler

            RaiseEvent(sender As Object, e As UnhandledExceptionEventArgs)
                If _unhandledExceptionHandlers IsNot Nothing Then

                    ' In the case that we throw from the UnhandledException handler, we don't want to
                    ' run the UnhandledException handler again.
                    _processingUnhandledExceptionEvent = True

                    For Each handler As UnhandledExceptionEventHandler In _unhandledExceptionHandlers
                        handler?.Invoke(sender, e)
                    Next

                    ' Now that we are out of the UnhandledException handler, treat exceptions normally again.
                    _processingUnhandledExceptionEvent = False
                End If
            End RaiseEvent
        End Event

        ''' <summary>
        '''  Occurs when the network availability changes.
        ''' </summary>
        Public Custom Event NetworkAvailabilityChanged As Devices.NetworkAvailableEventHandler
            ' This is a custom event because we want to hook up the NetworkAvailabilityChanged event only
            ' if the user writes a handler for it.
            ' The reason being that it is very expensive to handle and kills our application startup performance.
            AddHandler(value As Devices.NetworkAvailableEventHandler)
                SyncLock _networkAvailabilityChangeLock
                    If _networkAvailabilityEventHandlers Is Nothing Then
                        _networkAvailabilityEventHandlers = New List(Of Devices.NetworkAvailableEventHandler)
                    End If

                    _networkAvailabilityEventHandlers.Add(value)

                    ' We don't want to create the network object now - it takes a snapshot
                    ' of the executionContext and our IPrincipal isn't on the thread yet.
                    ' We know we need to create it and we will at the appropriate time
                    _turnOnNetworkListener = True

                    ' But the user may be doing an AddHandler of their own in which case we need
                    ' to make sure to honor the request. If we aren't past OnInitialize() yet
                    ' we shouldn't do it but the flag above catches that case.
                    If _networkObject Is Nothing AndAlso _finishedOnInitialize Then
                        _networkObject = New Devices.Network
                        Dim windowsFormsApplicationBase As WindowsFormsApplicationBase = Me
                        AddHandler _networkObject.NetworkAvailabilityChanged,
                            AddressOf windowsFormsApplicationBase.NetworkAvailableEventAdaptor
                    End If
                End SyncLock
            End AddHandler

            RemoveHandler(value As Devices.NetworkAvailableEventHandler)
                If _networkAvailabilityEventHandlers IsNot Nothing AndAlso
                    _networkAvailabilityEventHandlers.Count > 0 Then

                    _networkAvailabilityEventHandlers.Remove(value)

                    ' Last one to leave - turn out the lights...
                    If _networkAvailabilityEventHandlers.Count = 0 Then
                        RemoveHandler _networkObject.NetworkAvailabilityChanged, AddressOf NetworkAvailableEventAdaptor
                        If _networkObject IsNot Nothing Then

                            ' Stop listening to network change events because we are going to go away.
                            _networkObject.DisconnectListener()

                            ' No sense holding on to this if nobody is listening.
                            _networkObject = Nothing
                        End If
                    End If
                End If
            End RemoveHandler

            RaiseEvent(sender As Object, e As Devices.NetworkAvailableEventArgs)
                If _networkAvailabilityEventHandlers IsNot Nothing Then
                    For Each handler As Devices.NetworkAvailableEventHandler In _networkAvailabilityEventHandlers
                        Try
                            If handler IsNot Nothing Then handler.Invoke(sender, e)
                        Catch ex As Exception
                            Dim e1 As New UnhandledExceptionEventArgs(exitApplication:=True, exception:=ex)
                            If Not OnUnhandledException(e1) Then

                                ' The user didn't write a handler so throw the error up the chain.
                                Throw
                            End If
                        End Try
                    Next
                End If
            End RaiseEvent
        End Event

        ''' <summary>
        '''  Displays the splash screen. We get called here from a different thread than what the
        '''  main form is starting up on. This allows us to process events for the Splash screen so
        '''  it doesn't freeze up while the main form is getting it together.
        ''' </summary>
        Private Sub DisplaySplash()
            Const Message As String = "We should have never get here if there is no splash screen"
            Debug.Assert(_splashScreen IsNot Nothing, Message)

            If _splashTimer IsNot Nothing Then

                ' We only have a timer if there is a minimum time that the splash screen is supposed to be displayed.
                ' Enable the timer now that we are about to show the splash screen.
                _splashTimer.Enabled = True
            End If

            Application.Run(_splashScreen)
        End Sub

        ''' <summary>
        '''  Runs the user's program through the VB Startup/Shutdown application model
        ''' </summary>
        Private Sub DoApplicationModel()

            Dim eventArgs As New StartupEventArgs(CommandLineArgs)

            ' Only do the try/catch if we aren't running under the debugger.
            ' If we do try/catch under the debugger the debugger never gets
            ' a crack at exceptions which breaks the exception helper.
            If Not Debugger.IsAttached Then

                ' NO DEBUGGER ATTACHED - we use a catch so that we can run our UnhandledException code
                ' Note - Sadly, code changes within this IF (that don't pertain to exception handling)
                ' need to be mirrored in the ELSE debugger attached clause below.
                Try
                    If OnInitialize(CommandLineArgs) Then
                        If OnStartup(eventArgs) Then
                            OnRun()
                            OnShutdown()
                        End If
                    End If
                Catch ex As Exception

                    ' This catch is for exceptions that happen during the On* methods above,
                    ' but have occurred outside of the message pump (which exceptions we would
                    ' have already seen via our hook of System.Windows.Forms.Application.ThreadException).
                    If _processingUnhandledExceptionEvent Then

                        ' If the UnhandledException handler threw for some reason,
                        ' throw that error out to the system.
                        Throw
                    Else

                        ' We had an exception, but not during the OnUnhandledException handler so give the user
                        ' a chance to look at what happened in the UnhandledException event handler
                        Dim e As New UnhandledExceptionEventArgs(exitApplication:=True, ex)
                        If Not OnUnhandledException(e) Then

                            ' The user didn't write a handler so throw the error out to the system
                            Throw
                        End If
                    End If
                End Try
            Else
                ' DEBUGGER ATTACHED - we don't have an uber catch when debugging so the exception
                ' will bubble out to the exception helper.
                ' We also don't hook up the Application.ThreadException event because WinForms ignores it
                ' when we are running under the debugger.
                If OnInitialize(CommandLineArgs) Then
                    If OnStartup(eventArgs) Then
                        OnRun()
                        OnShutdown()
                    End If
                End If
            End If
        End Sub

        ''' <summary>
        '''  The Load() event happens before the Shown and Paint events. When we get called here
        '''  we know that the form load event is done and that the form is about to paint
        '''  itself for the first time.
        '''  We can now hide the splash screen.
        '''  Note that this function gets called from the main thread - the same thread
        '''  that creates the startup form.
        ''' </summary>
        ''' <param name="sender"></param>
        ''' <param name="e"></param>
        Private Sub MainFormLoadingDone(sender As Object, e As EventArgs)

            ' We don't want this event to call us again.
            RemoveHandler MainForm.Load, AddressOf MainFormLoadingDone

            ' Now, we don't want to eat up a complete Processor Core just for waiting on the main form,
            ' since this is eating up a LOT of energy and workload, especially on Notebooks and tablets.
            If _splashScreenCompletionSource IsNot Nothing Then

                _formLoadWaiter = New AutoResetEvent(False)

                Task.Run(Async Function() As Task
                             Await _splashScreenCompletionSource.Task.ConfigureAwait(continueOnCapturedContext:=False)
                             _formLoadWaiter.Set()
                         End Function)

                ' Block until the splash screen time is up.
                ' See MinimumSplashExposureTimeIsUp() which releases us.
                _formLoadWaiter.WaitOne()
            End If

            HideSplashScreen()
        End Sub

        ''' <summary>
        '''  If a splash screen has a minimum time out, then once that is up we check to see whether
        '''  we should close the splash screen. If the main form has activated then we close it.
        '''  Note that we are getting called on a secondary thread here which isn't necessarily
        '''  associated with any form. Don't touch forms from this function.
        ''' </summary>
        Private Sub MinimumSplashExposureTimeIsUp(sender As Object, e As Timers.ElapsedEventArgs)

            If _splashTimer IsNot Nothing Then

                ' We only have a timer if there was a minimum timeout on the splash screen.
                _splashTimer.Dispose()
                _splashTimer = Nothing
            End If

            _splashScreenCompletionSource.SetResult(True)
        End Sub

        ''' <summary>
        '''  Handles the Network.NetworkAvailability event (on the correct thread) and raises the
        '''  NetworkAvailabilityChanged event.
        ''' </summary>
        ''' <param name="Sender">Contains the Network instance that raised the event.</param>
        ''' <param name="e">Contains whether the network is available or not.</param>
        Private Sub NetworkAvailableEventAdaptor(sender As Object, e As Devices.NetworkAvailableEventArgs)
            RaiseEvent NetworkAvailabilityChanged(sender, e)
        End Sub

        Private Sub OnStartupNextInstanceMarshallingAdaptor(args As String())

            Dim invoked As Boolean = False

            Try
                Dim handleNextInstance As New Action(
                    Sub()
                        invoked = True
                        OnStartupNextInstance(New StartupNextInstanceEventArgs(
                                        New ReadOnlyCollection(Of String)(args),
                                        bringToForegroundFlag:=True))
                    End Sub)

                ' If we have a Main form, we need to make sure that we are on _its_ UI thread
                ' before we call OnStartupNextInstance.
                If MainForm IsNot Nothing Then
                    MainForm.Invoke(handleNextInstance)
                Else
                    ' Otherwise, we need to make sure that we are on the thread
                    ' provided by the SynchronizationContext.
                    AsyncOperationManager.
                        SynchronizationContext.
                        Send(Sub() handleNextInstance(), Nothing)
                End If
            Catch ex As Exception When Not invoked
                ' Only catch exceptions thrown when the UI thread is not available, before
                ' the UI thread has been created or after it has been terminated. Exceptions
                ' thrown from OnStartupNextInstance() should be allowed to propagate.
            End Try
        End Sub

        ''' <summary>
        '''  Handles the Windows.Forms.Application.ThreadException event and raises our Unhandled
        '''  exception event.
        ''' </summary>
        ''' <param name="e"></param>
        ''' <remarks>
        '''  Our UnHandledException event has a different signature then the Windows.Forms.Application
        '''  <see cref="UnhandledException"/> event so we do the translation here before raising our event.
        ''' </remarks>
        Private Sub OnUnhandledExceptionEventAdaptor(sender As Object, e As ThreadExceptionEventArgs)
            OnUnhandledException(New UnhandledExceptionEventArgs(exitApplication:=True, e.Exception))
        End Sub

        ''' <summary>
        '''  Hide the splash screen. The splash screen was created on another thread
        '''  thread (main thread) than the one it was run on (secondary thread for the
        '''  splash screen so it doesn't block app startup. We need to invoke the close.
        '''  This function gets called from the main thread by the app fx.
        ''' </summary>
        <EditorBrowsable(EditorBrowsableState.Advanced)>
        <SecuritySafeCritical()>
        Protected Sub HideSplashScreen()

            ' This ultimately wasn't necessary. I suppose we better keep it for backwards compatibility.
            SyncLock _splashLock

                ' .NET Framework 4.0 (Dev10 #590587) - we now activate the main form before calling
                ' Dispose on the Splash screen. (we're just swapping the order of the two If blocks.)
                ' This is to fix the issue where the main form doesn't come to the front after the
                ' Splash screen disappears.
                MainForm?.Activate()

                If _splashScreen IsNot Nothing AndAlso Not _splashScreen.IsDisposed Then
                    Dim disposeSplashDelegate As New DisposeDelegate(AddressOf _splashScreen.Dispose)
                    _splashScreen.Invoke(disposeSplashDelegate)
                    _splashScreen = Nothing
                End If
            End SyncLock
        End Sub

        ''' <summary>
        '''  Provides a hook that designers will override to set the main form.
        ''' </summary>
        <EditorBrowsable(EditorBrowsableState.Advanced)>
        Protected Overridable Sub OnCreateMainForm()
        End Sub

        ''' <summary>
        '''  A designer will override this method and provide a splash screen if this application has one.
        ''' </summary>
        ''' <remarks>
        '''  For instance, a designer would override this method and emit: Me.Splash = new Splash
        '''  where Splash was designated in the application designer as being the splash screen for this app
        ''' </remarks>
        <EditorBrowsable(EditorBrowsableState.Advanced)>
        Protected Overridable Sub OnCreateSplashScreen()
        End Sub

        ''' <summary>
        '''  This exposes the first in a series of extensibility points for the Startup process. By default, it shows
        '''  the splash screen and does rudimentary processing of the command line to see if /nosplash or its
        '''  variants was passed in.
        ''' </summary>
        ''' <param name="commandLineArgs"></param>
        ''' <returns>
        '''  Returning <see langword="True">
        '''   Indicates that we should continue on with the application Startup sequence.
        '''  </see>
        ''' </returns>
        ''' <remarks>
        '''  This extensibility point is exposed for people who want to override
        '''  the Startup sequence at the earliest possible point to
        ''' </remarks>
        <EditorBrowsable(EditorBrowsableState.Advanced), STAThread()>
        Protected Overridable Function OnInitialize(commandLineArgs As ReadOnlyCollection(Of String)) As Boolean

            ' Rationale for how we process the default values and how we let the user modify
            ' them on demand via the ApplyApplicationDefaults event.
            ' ===========================================================================================
            ' a) Users used to be able to set MinimumSplashScreenDisplayTime _only_ by overriding OnInitialize
            '    in a derived class and setting `MyBase.MinimumSplashScreenDisplayTime` there.
            '    We are picking this (probably) changed value up, and pass it to the ApplyDefaultsEvents
            '    where it could be modified (again). So event wins over Override over default value (2 seconds).
            ' b) We feed the defaults for HighDpiMode, ColorMode, VisualStylesMode to the EventArgs.
            '    With the introduction of the HighDpiMode property, we changed Project System the chance to reflect
            '    those default values in the App Designer UI and have it code-generated based on a modified
            '    Application.myapp, which would result it to be set in the derived constructor.
            '    (See the hidden file in the Solution Explorer "My Project\Application.myapp\Application.Designer.vb
            '     for how those UI-set values get applied.)
            '    Once all this is done, we give the User another chance to change the value by code through
            '    the ApplyDefaults event.
            ' Note: Overriding MinimumSplashScreenDisplayTime needs still to keep working!
#Disable Warning WFO5001 ' Type is for evaluation purposes only and is subject to change or removal in future updates.
            Dim applicationDefaultsEventArgs As New ApplyApplicationDefaultsEventArgs(
                MinimumSplashScreenDisplayTime,
                HighDpiMode,
                ColorMode) With
            {
                .MinimumSplashScreenDisplayTime = MinimumSplashScreenDisplayTime
            }
#Enable Warning WFO5001

            RaiseEvent ApplyApplicationDefaults(Me, applicationDefaultsEventArgs)

            If applicationDefaultsEventArgs.Font IsNot Nothing Then
                Application.SetDefaultFont(applicationDefaultsEventArgs.Font)
            End If

            MinimumSplashScreenDisplayTime = applicationDefaultsEventArgs.MinimumSplashScreenDisplayTime

            ' This creates the native window, and that means, we can no longer apply a different Default Font.
            ' So, this is the earliest point in time to set the AsyncOperationManager's SyncContext.
            AsyncOperationManager.SynchronizationContext = New WindowsFormsSynchronizationContext()

            _highDpiMode = applicationDefaultsEventArgs.HighDpiMode

#Disable Warning WFO5001 ' Type is for evaluation purposes only and is subject to change or removal in future updates.

            _colorMode = applicationDefaultsEventArgs.ColorMode

            ' Then, it's applying what we got back as HighDpiMode.
            Dim dpiSetResult As Boolean = Application.SetHighDpiMode(_highDpiMode)

            If dpiSetResult Then
                _highDpiMode = Application.HighDpiMode
            End If
            Debug.Assert(dpiSetResult, "We could not set the HighDpiMode.")

            ' Now, let's set VisualStyles and ColorMode:
            If _enableVisualStyles Then
                Application.EnableVisualStyles()
            End If

            Application.SetColorMode(_colorMode)

#Enable Warning WFO5001

            ' We'll handle "/nosplash" for you.
            If Not (commandLineArgs.Contains("/nosplash") OrElse
                Me.CommandLineArgs.Contains("-nosplash")) Then

                ShowSplashScreen()
            End If

            _finishedOnInitialize = True

            ' We are now at a point where we can allow the network object
            ' to be created since the iPrincipal is on the thread by now.

            ' True means to not bail out but keep on running after OnInitialize() finishes
            Return True
        End Function

        ''' <summary>
        '''  At this point, the command line args should have been processed and the application will create the
        '''  main form and enter the message loop.
        ''' </summary>
        <SecuritySafeCritical()>
        <EditorBrowsable(EditorBrowsableState.Advanced)>
        Protected Overridable Sub OnRun()

            If MainForm Is Nothing Then

                ' A designer overrides OnCreateMainForm() to set the main form we are supposed to use.
                OnCreateMainForm()

                If MainForm Is Nothing Then
                    Throw New NoStartupFormException
                End If

                ' When we have a splash screen that hasn't timed out before the main form is ready to paint, we want to
                ' block the main form from painting. To do that I let the form get past the Load() event and
                ' hold it until the splash screen goes down. Then I let the main form continue it's startup sequence.
                ' The ordering of Form startup events for reference is:
                ' Ctor(), Load Event, Layout event, Shown event, Activated event, Paint event.
                AddHandler MainForm.Load, AddressOf MainFormLoadingDone
            End If

            ' Run() eats all exceptions (unless running under the debugger). If the user wrote an
            ' UnhandledException handler we will hook the System.Windows.Forms.Application.ThreadException event
            ' (see Public Custom Event UnhandledException) which will raise our UnhandledException Event.
            ' If our user didn't write an UnhandledException event, then we land in the try/catch handler
            ' for Forms.Application.Run().
            Try
                Application.Run(_appContext)
            Finally

                ' When Run() returns, the context we pushed in our ctor
                ' (which was a WindowsFormsSynchronizationContext) is restored.
                ' But we are going to dispose it so we need to disconnect the network listener so that it
                ' can't fire any events in response to changing network availability conditions through a dead context.
                If _networkObject IsNot Nothing Then _networkObject.DisconnectListener()

                ' Restore the prior sync context.
                AsyncOperationManager.SynchronizationContext = _appSynchronizationContext
                _appSynchronizationContext = Nothing
            End Try
        End Sub

        ''' <summary>
        '''  The last in a series of extensibility points for the Shutdown process
        ''' </summary>
        <EditorBrowsable(EditorBrowsableState.Advanced)>
        Protected Overridable Sub OnShutdown()
            RaiseEvent Shutdown(Me, EventArgs.Empty)
        End Sub

        ''' <summary>
        '''  Extensibility point which raises the Startup event
        ''' </summary>
        ''' <param name="eventArgs"></param>
        <EditorBrowsable(EditorBrowsableState.Advanced)>
        Protected Overridable Function OnStartup(eventArgs As StartupEventArgs) As Boolean

            eventArgs.Cancel = False

            ' It is important not to create the network object until the ExecutionContext has everything on it.
            ' By now the principal will be on the thread so we can create the network object.
            ' The timing is important because the network object has an AsyncOperationsManager in it that marshals
            ' the network changed event to the main thread. The asyncOperationsManager does a CreateOperation()
            ' which makes a copy of the executionContext. That execution context shows up on your thread during
            ' the callback so I delay creating the network object
            ' (and consequently the capturing of the execution context) until the principal has been set on the thread.
            ' This avoids the problem where My.User isn't set during the NetworkAvailabilityChanged event.
            ' This problem would just extend itself to any future callback that involved
            ' the asyncOperationsManager so this is where we need to create objects that have
            ' a asyncOperationsContext in them.
            If _turnOnNetworkListener And _networkObject Is Nothing Then

                ' The is-nothing-check is to avoid hooking the object more than once.
                _networkObject = New Devices.Network
                AddHandler _networkObject.NetworkAvailabilityChanged, AddressOf NetworkAvailableEventAdaptor
            End If

            RaiseEvent Startup(Me, eventArgs)

            Return Not eventArgs.Cancel
        End Function

        ''' <summary>
        '''  Extensibility point which raises the StartupNextInstance
        ''' </summary>
        ''' <param name="eventArgs"></param>
        <EditorBrowsable(EditorBrowsableState.Advanced)>
        <SecuritySafeCritical()>
        Protected Overridable Sub OnStartupNextInstance(eventArgs As StartupNextInstanceEventArgs)

            RaiseEvent StartupNextInstance(Me, eventArgs)

            ' Activate the original instance.
            If eventArgs.BringToForeground AndAlso MainForm IsNot Nothing Then
                If MainForm.WindowState = FormWindowState.Minimized Then
                    MainForm.WindowState = FormWindowState.Normal
                End If

                MainForm.Activate()
            End If
        End Sub

        ''' <summary>
        '''  Raises the <see cref="UnhandledException"/> event and exits the application if the event handler indicated
        '''  that execution shouldn't continue.
        ''' </summary>
        ''' <param name="e"></param>
        ''' <returns>
        '''  <see langword="True"/> indicates the exception event was raised
        '''  <see langword="False"/> it was not.
        ''' </returns>
        <EditorBrowsable(EditorBrowsableState.Advanced)>
        Protected Overridable Function OnUnhandledException(e As UnhandledExceptionEventArgs) As Boolean

            ' Does the user have a handler for this event?
            If _unhandledExceptionHandlers IsNot Nothing AndAlso _unhandledExceptionHandlers.Count > 0 Then

                ' We don't put a try/catch around the handler event so that exceptions in there will
                ' bubble out - else we will have a recursive exception handler.
                RaiseEvent UnhandledException(Me, e)
                If e.ExitApplication Then Application.Exit()

                ' User handled the event.
                Return True
            End If

            ' Nobody was listening to the UnhandledException event.
            Return False
        End Function

        ''' <summary>
        '''  Uses the extensibility model to see if there is a splash screen provided for this app and if there is,
        '''  displays it.
        ''' </summary>
        <EditorBrowsable(EditorBrowsableState.Advanced)>
        Protected Sub ShowSplashScreen()
            If Not _didSplashScreen Then
                _didSplashScreen = True

                If _splashScreen Is Nothing Then

                    ' If the user specified a splash screen, the designer will have overridden this method to set it.
                    OnCreateSplashScreen()
                End If

                If _splashScreen IsNot Nothing Then

                    ' Some splash screens have minimum face time they are supposed to get.
                    ' We'll set up a time to let us know when we can take it down.
                    If _minimumSplashExposure > 0 Then

                        ' Don't close until the timer expires.
                        _splashTimer = New Timers.Timer(_minimumSplashExposure)
                        AddHandler _splashTimer.Elapsed, AddressOf MinimumSplashExposureTimeIsUp
                        _splashTimer.AutoReset = False

                        ' We only need this, when we actually need to wait for it.
                        _splashScreenCompletionSource = New TaskCompletionSource(Of Boolean)

                        ' We'll enable it in DisplaySplash() once the splash screen thread gets running.
                    End If

                    ' Run the splash screen on another thread so we don't starve it for events and painting
                    ' while the main form gets its act together.
                    Task.Run(AddressOf DisplaySplash)
                End If
            End If
        End Sub

        ''' <summary>
        '''  Generates the name for the remote singleton that we use to channel multiple instances
        '''  to the same application model thread.
        ''' </summary>
        ''' <param name="entry"></param>
        ''' <returns>
        '''  A string unique to the application that should be the same for versions of
        '''  the application that have the same Major and Minor Version Number.
        ''' </returns>
        ''' <remarks>If GUID Attribute does not exist fall back to unique ModuleVersionId.</remarks>
        Friend Shared Function GetApplicationInstanceID(entry As Assembly) As String

            Dim guidAttrib As GuidAttribute = entry.GetCustomAttribute(Of GuidAttribute)()

            If guidAttrib IsNot Nothing Then

                Dim version As Version = entry.GetName.Version

                If version IsNot Nothing Then
                    Return $"{guidAttrib.Value}{version.Major}.{version.Minor}"
                Else
                    Return guidAttrib.Value
                End If
            End If

            Return entry.ManifestModule.ModuleVersionId.ToString()
        End Function

        ''' <summary>
        '''  Validates that the value being passed as an AuthenticationMode enum is a legal value
        ''' </summary>
        ''' <param name="value"></param>
        Friend Shared Sub ValidateAuthenticationModeEnumValue(value As AuthenticationMode, paramName As String)
            If value < AuthenticationMode.Windows OrElse value > AuthenticationMode.ApplicationDefined Then
<<<<<<< HEAD
                Throw New InvalidEnumArgumentException(
                    argumentName:=paramName,
                    invalidValue:=value,
                    enumClass:=GetType(AuthenticationMode))
=======
                Throw New InvalidEnumArgumentException(paramName, value, GetType(AuthenticationMode))
>>>>>>> 441fb2a0
            End If
        End Sub

        ''' <summary>
        '''  Validates that the value being passed as an ShutdownMode enum is a legal value
        ''' </summary>
        ''' <param name="value"></param>
        Friend Shared Sub ValidateShutdownModeEnumValue(value As ShutdownMode, paramName As String)
            If value < ShutdownMode.AfterMainFormCloses OrElse value > ShutdownMode.AfterAllFormsClose Then
<<<<<<< HEAD
                Throw New InvalidEnumArgumentException(
                    argumentName:=paramName,
                    invalidValue:=value,
                    enumClass:=GetType(ShutdownMode))
=======
                Throw New InvalidEnumArgumentException(paramName, value, GetType(ShutdownMode))
>>>>>>> 441fb2a0
            End If
        End Sub

        ''' <summary>
        '''  Processes all windows messages currently in the message queue
        ''' </summary>
        Public Sub DoEvents()
            Application.DoEvents()
        End Sub

        ''' <summary>
        '''  Entry point to kick off the VB Startup/Shutdown Application model.
        ''' </summary>
        ''' <param name="commandLine">The command line from Main().</param>
        <SecuritySafeCritical()>
        Public Sub Run(commandLine As String())

            ' Prime the command line args with what we receive from Main() so that Click-Once windows
            ' apps don't have to do a System.Environment call which would require permissions.
            InternalCommandLine = New ReadOnlyCollection(Of String)(commandLine)

            If Not IsSingleInstance Then
                DoApplicationModel()
            Else
                ' This is a Single-Instance application

                ' Note: Must pass the calling assembly from here so we can get the running app.
                ' Otherwise, can break single instance.
                Dim applicationInstanceID As String = GetApplicationInstanceID(Assembly.GetCallingAssembly)
                Dim pipeServer As NamedPipeServerStream = Nothing

                If TryCreatePipeServer(applicationInstanceID, pipeServer) Then

                    ' --- This is the first instance of a single-instance application to run.
                    ' This is the instance that subsequent instances will attach to.
                    Using pipeServer
                        Dim tokenSource As New CancellationTokenSource()
#Disable Warning BC42358 ' Call is not awaited.
                        WaitForClientConnectionsAsync(
                            pipeServer,
                            AddressOf OnStartupNextInstanceMarshallingAdaptor,
                            cancellationToken:=tokenSource.Token)
#Enable Warning BC42358
                        DoApplicationModel()
                        tokenSource.Cancel()
                    End Using
                Else

                    ' --- We are launching a subsequent instance.
                    Dim tokenSource As New CancellationTokenSource()
                    tokenSource.CancelAfter(SecondInstanceTimeOut)
                    Try
                        Dim awaitable As ConfiguredTaskAwaitable = SendSecondInstanceArgsAsync(
                            pipeName:=applicationInstanceID,
                            args:=commandLine,
                            cancellationToken:=tokenSource.Token) _
                                .ConfigureAwait(continueOnCapturedContext:=False)

                        awaitable.GetAwaiter().GetResult()
                    Catch ex As Exception
                        Throw New CantStartSingleInstanceException()
                    End Try
                End If
            End If ' Single-Instance application
        End Sub

    End Class
End Namespace<|MERGE_RESOLUTION|>--- conflicted
+++ resolved
@@ -1026,14 +1026,10 @@
         ''' <param name="value"></param>
         Friend Shared Sub ValidateAuthenticationModeEnumValue(value As AuthenticationMode, paramName As String)
             If value < AuthenticationMode.Windows OrElse value > AuthenticationMode.ApplicationDefined Then
-<<<<<<< HEAD
                 Throw New InvalidEnumArgumentException(
                     argumentName:=paramName,
                     invalidValue:=value,
                     enumClass:=GetType(AuthenticationMode))
-=======
-                Throw New InvalidEnumArgumentException(paramName, value, GetType(AuthenticationMode))
->>>>>>> 441fb2a0
             End If
         End Sub
 
@@ -1043,14 +1039,10 @@
         ''' <param name="value"></param>
         Friend Shared Sub ValidateShutdownModeEnumValue(value As ShutdownMode, paramName As String)
             If value < ShutdownMode.AfterMainFormCloses OrElse value > ShutdownMode.AfterAllFormsClose Then
-<<<<<<< HEAD
                 Throw New InvalidEnumArgumentException(
                     argumentName:=paramName,
                     invalidValue:=value,
                     enumClass:=GetType(ShutdownMode))
-=======
-                Throw New InvalidEnumArgumentException(paramName, value, GetType(ShutdownMode))
->>>>>>> 441fb2a0
             End If
         End Sub
 
