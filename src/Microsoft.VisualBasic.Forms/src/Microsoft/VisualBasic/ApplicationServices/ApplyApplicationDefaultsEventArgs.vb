--- conflicted
+++ resolved
@@ -31,21 +31,14 @@
 #Enable Warning WFO5001
 
         ''' <summary>
-        '''  Setting this property inside the event handler causes a new default
-        '''  Font for Forms and UserControls to be set.
-        ''' </summary>
+        '''  Setting this property inside the event handler causes a new default Font for Forms and UserControls to be set.
         ''' <remarks>
         '''  When the ApplyApplicationDefault event is raised, this property contains
-        '''  nothing. A new default Font for the application is applied by setting
-        '''  this property with a value different than nothing.
-        ''' </remarks>
+        '''  When the ApplyApplicationDefault event is raised, this property contains nothing. A new default Font for the
+        '''  application is applied by setting this property with a value different than nothing.
         Public Property Font As Font
 
         ''' <summary>
-<<<<<<< HEAD
-        '''  Setting this Property inside the event handler determines the general
-        '''  HighDpiMode for the application.
-=======
         '''  Setting this Property inside the event handler determines how long an application's Splash dialog is displayed at a minimum.
         ''' </summary>
         Public Property MinimumSplashScreenDisplayTime As Integer =
@@ -53,7 +46,6 @@
 
         ''' <summary>
         '''  Setting this Property inside the event handler determines the general HighDpiMode for the application.
->>>>>>> 95484e4f
         ''' </summary>
         ''' <remarks>
         '''  The default value for this property is SystemAware.
@@ -61,18 +53,10 @@
         Public Property HighDpiMode As HighDpiMode
 
         ''' <summary>
-<<<<<<< HEAD
-        '''  Setting this Property inside the event handler determines how long
-        '''  an application's Splash dialog is displayed at a minimum.
-        ''' </summary>
-        Public Property MinimumSplashScreenDisplayTime As Integer =
-            WindowsFormsApplicationBase.MINIMUM_SPLASH_EXPOSURE_DEFAULT
-=======
         '''  Setting this property inside the event handler determines the <see cref="Application.ColorMode"/> for the application.
         ''' </summary>
         <Experimental(DiagnosticIDs.ExperimentalDarkMode, UrlFormat:=WindowsFormsApplicationBase.WinFormsExperimentalUrl)>
         Public Property ColorMode As SystemColorMode
->>>>>>> 95484e4f
 
     End Class
 End Namespace