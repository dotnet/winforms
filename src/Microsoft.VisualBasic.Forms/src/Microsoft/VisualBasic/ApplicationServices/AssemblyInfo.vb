﻿' Licensed to the .NET Foundation under one or more agreements.
' The .NET Foundation licenses this file to you under the MIT license.

Imports System.Collections.ObjectModel
Imports System.Reflection

Imports VbUtils = Microsoft.VisualBasic.CompilerServices.ExceptionUtils

Namespace Microsoft.VisualBasic.ApplicationServices

    ''' <summary>
    '''  A class that contains the information about an Application. This information
    '''  can be specified using the assembly attributes (contained in AssemblyInfo.vb
    '''  file in case of a VB project in Visual Studio .NET).
    ''' </summary>
    ''' <remarks>
    '''  This class is based on the <see cref="FileVersionInfo"/> class of the
    '''  framework, but reduced to a number of relevant properties.
    ''' </remarks>
    Public Class AssemblyInfo

        ' The assembly with the information.
        Private ReadOnly _assembly As Assembly

        ' Since these properties will not change during runtime, they're cached.
        ' String.Empty is not Nothing so use Nothing to mark an un-accessed property.
        ' Cache the assembly's company name.
        Private _companyName As String
        ' Cache the assembly's copyright.
        Private _copyright As String
        ' Cache the assembly's description.
        Private _description As String
        ' Cache the assembly's product name.
        Private _productName As String
        ' Cache the assembly's title.
        Private _title As String
        ' Cache the assembly's trademark.
        Private _trademark As String

        ''' <summary>
        '''  Creates an AssemblyInfo from an assembly.
        ''' </summary>
        ''' <param name="currentAssembly">The assembly for which we want to obtain the information.</param>
        Public Sub New(currentAssembly As Assembly)
            If currentAssembly Is Nothing Then
                Throw VbUtils.GetArgumentNullException(NameOf(currentAssembly))
            End If
            _assembly = currentAssembly
        End Sub

        ''' <summary>
        '''  Gets the name of the file containing the manifest (usually the .exe file).
        ''' </summary>
        ''' <value>A String containing the file name.</value>
        Public ReadOnly Property AssemblyName() As String
            Get
                Return _assembly.GetName.Name
            End Get
        End Property

        ''' <summary>
        '''  Gets the company name associated with the assembly.
        ''' </summary>
        ''' <value>
        '''  A String containing the <see cref="AssemblyCompanyAttribute"/>
        '''  associated with the assembly.
        ''' </value>
        ''' <exception cref="InvalidOperationException">
        '''  Thrown if <see cref="AssemblyCompanyAttribute"/> is not defined.
        ''' </exception>
        Public ReadOnly Property CompanyName() As String
            Get
                If _companyName Is Nothing Then
                    _companyName = String.Empty
                    Dim attribute As AssemblyCompanyAttribute =
                        CType(GetAttribute(GetType(AssemblyCompanyAttribute)), AssemblyCompanyAttribute)
                    If attribute IsNot Nothing Then
                        _companyName = attribute.Company
                    End If
                End If
                Return _companyName
            End Get
        End Property

        ''' <summary>
        '''  Gets the directory where the assembly lives.
        ''' </summary>
        Public ReadOnly Property DirectoryPath() As String
            Get
                Return IO.Path.GetDirectoryName(_assembly.Location)
            End Get
        End Property

        ''' <summary>
        '''  Returns the names of all assemblies loaded by the current application.
        ''' </summary>
        ''' <value>
        '''  A <see cref="ReadOnlyCollection(Of Assembly)"/> containing all the loaded assemblies.
        ''' </value>
        ''' <exception cref="AppDomainUnloadedException">
        '''  Attempt on an unloaded application domain.
        ''' </exception>
        Public ReadOnly Property LoadedAssemblies() As ReadOnlyCollection(Of Assembly)
            Get
                Dim result As New Collection(Of Assembly)
                For Each assembly As Assembly In AppDomain.CurrentDomain.GetAssemblies()
                    result.Add(assembly)
                Next
                Return New ReadOnlyCollection(Of Assembly)(result)
            End Get
        End Property

        ''' <summary>
        '''  Gets the product name associated with the assembly.
        ''' </summary>
        ''' <value>
        '''  String containing the <see cref="AssemblyProductAttribute"/> associated
        '''  with the assembly.
        ''' </value>
        ''' <exception cref="InvalidOperationException">
        '''  Thrown if <see cref="AssemblyProductAttribute"/> is not defined.
        ''' </exception>
        Public ReadOnly Property ProductName() As String
            Get
                If _productName Is Nothing Then
                    Dim attribute As AssemblyProductAttribute = CType(GetAttribute(GetType(AssemblyProductAttribute)), AssemblyProductAttribute)
                    _productName = String.Empty
                    If attribute IsNot Nothing Then
                        _productName = attribute.Product
                    End If
                End If
                Return _productName
            End Get
        End Property

        ''' <summary>
        '''  Gets the copyright notices associated with the assembly.
        ''' </summary>
        ''' <value>
        '''  A String containing the <see cref="AssemblyCopyrightAttribute"/>
        '''  associated with the assembly.
        ''' </value>
        ''' <exception cref="InvalidOperationException">
        '''  Thrown if <see cref="AssemblyCopyrightAttribute"/> is not defined.
        ''' </exception>
        Public ReadOnly Property Copyright() As String
            Get
                If _copyright Is Nothing Then
                    _copyright = String.Empty
                    Dim attribute As AssemblyCopyrightAttribute =
                        CType(GetAttribute(GetType(AssemblyCopyrightAttribute)), AssemblyCopyrightAttribute)
                    If attribute IsNot Nothing Then
                        _copyright = attribute.Copyright
                    End If
                End If
                Return _copyright
            End Get
        End Property

        ''' <summary>
        '''  Gets the description associated with the assembly.
        ''' </summary>
        ''' <value>
        '''  String containing the <see cref="AssemblyDescriptionAttribute"/>
        '''  associated with the assembly.
        ''' </value>
        ''' <exception cref="InvalidOperationException">
        '''  Thrown if <see cref="AssemblyDescriptionAttribute"/> is not defined.
        ''' </exception>
        Public ReadOnly Property Description() As String
            Get
                If _description Is Nothing Then
                    _description = String.Empty
                    Dim attribute As AssemblyDescriptionAttribute =
                        CType(GetAttribute(GetType(AssemblyDescriptionAttribute)), AssemblyDescriptionAttribute)
                    If attribute IsNot Nothing Then
                        _description = attribute.Description
                    End If
                End If
                Return _description
            End Get
        End Property

        ''' <summary>
        '''  Returns the current stack trace information.
        ''' </summary>
        ''' <value>
        '''  String containing stack trace information. Value can be <see cref="String.Empty"/>.
        ''' </value>
        ''' <exception cref="ArgumentOutOfRangeException">
        '''  Thrown if the requested stack trace information is out of range.
        ''' </exception>
        Public ReadOnly Property StackTrace() As String
            Get
                Return Environment.StackTrace
            End Get
        End Property

        ''' <summary>
        '''  Gets the company name associated with the assembly.
        ''' </summary>
        ''' <value>
        '''  String containing the <see cref="AssemblyTitleAttribute"/>
        '''  associated with the assembly.
        ''' </value>
        ''' <exception cref="InvalidOperationException">
        ''' Thrown if <see cref="AssemblyTitleAttribute"/> is not defined.</exception>
        Public ReadOnly Property Title() As String
            Get
                If _title Is Nothing Then
                    _title = String.Empty
                    Dim attribute As AssemblyTitleAttribute =
                        CType(GetAttribute(GetType(AssemblyTitleAttribute)), AssemblyTitleAttribute)
                    If attribute IsNot Nothing Then
                        _title = attribute.Title
                    End If
                End If
                Return _title
            End Get
        End Property

        ''' <summary>
        '''  Gets the trademark notices associated with the assembly.
        ''' </summary>
        ''' <value>
        '''  String containing the <see cref="AssemblyTrademarkAttribute"/> associated
        '''  with the assembly.
        ''' </value>
        ''' <exception cref="InvalidOperationException">
        '''  Thrown if the <see cref="AssemblyTrademarkAttribute"/> is not defined.
        ''' </exception>
        Public ReadOnly Property Trademark() As String
            Get
                If _trademark Is Nothing Then
                    _trademark = String.Empty
                    Dim attribute As AssemblyTrademarkAttribute = CType(GetAttribute(GetType(AssemblyTrademarkAttribute)), AssemblyTrademarkAttribute)
                    If attribute IsNot Nothing Then
                        _trademark = attribute.Trademark
                    End If
                End If
                Return _trademark
            End Get
        End Property

        ''' <summary>
        '''  Gets the version number of the assembly.
        ''' </summary>
        ''' <value>
        '''  A <see cref="System.Version"/> class containing the version number of the assembly.
        ''' </value>
        ''' <remarks>
        '''  Cannot use <see cref="AssemblyVersionAttribute"/> since it always return Nothing.
        ''' </remarks>
        Public ReadOnly Property Version() As Version
            Get
                Return _assembly.GetName().Version
            End Get
        End Property

        ''' <summary>
        '''  Gets the amount of physical memory mapped to the process context.
        ''' </summary>
        ''' <value>
        '''  A 64-bit signed integer containing the size of physical memory mapped
        '''  to the process context, in bytes.
        ''' </value>>
        Public ReadOnly Property WorkingSet() As Long
            Get
                Return Environment.WorkingSet
            End Get
        End Property

        ''' <summary>
        '''  Gets an <see cref="Attribute"/> from the assembly and throws exception
        '''  if the attribute does not exist.
        ''' </summary>
        ''' <param name="attributeType">The type of the required attribute.</param>
        ''' <returns>
        '''  The <see cref="Attribute"/> with the given type gotten from the assembly, or Nothing.
        ''' </returns>
        Private Function GetAttribute(attributeType As Type) As Object
            Debug.Assert(_assembly IsNot Nothing, $"Null {NameOf(_assembly)}")

<<<<<<< HEAD
            Dim attributes() As Object = _assembly.GetCustomAttributes(attributeType, inherit:=True)
            If attributes.Length = 0 Then
                Return Nothing
            Else
                Return attributes(0)
=======
            Dim firstAttribute As Object = Nothing
            Dim attributes() As Object = _assembly.GetCustomAttributes(attributeType, inherit:=True)
            If attributes.Length > 0 Then
                firstAttribute = attributes(0)
>>>>>>> 0048a649
            End If
            Return firstAttribute
        End Function

    End Class
End Namespace<|MERGE_RESOLUTION|>--- conflicted
+++ resolved
@@ -281,18 +281,10 @@
         Private Function GetAttribute(attributeType As Type) As Object
             Debug.Assert(_assembly IsNot Nothing, $"Null {NameOf(_assembly)}")
 
-<<<<<<< HEAD
-            Dim attributes() As Object = _assembly.GetCustomAttributes(attributeType, inherit:=True)
-            If attributes.Length = 0 Then
-                Return Nothing
-            Else
-                Return attributes(0)
-=======
             Dim firstAttribute As Object = Nothing
             Dim attributes() As Object = _assembly.GetCustomAttributes(attributeType, inherit:=True)
             If attributes.Length > 0 Then
                 firstAttribute = attributes(0)
->>>>>>> 0048a649
             End If
             Return firstAttribute
         End Function
