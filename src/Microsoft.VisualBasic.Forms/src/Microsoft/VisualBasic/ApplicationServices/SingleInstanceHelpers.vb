﻿' Licensed to the .NET Foundation under one or more agreements.
' The .NET Foundation licenses this file to you under the MIT license.

Imports System.IO
Imports System.IO.Pipes
Imports System.Runtime.InteropServices
Imports System.Runtime.Serialization
Imports System.Threading

Namespace Microsoft.VisualBasic.ApplicationServices

    Friend Module SingleInstanceHelpers
        Private Const NamedPipeOptions As PipeOptions = PipeOptions.Asynchronous Or PipeOptions.CurrentUserOnly

        Private Async Function ReadArgsAsync(
                pipeServer As NamedPipeServerStream,
                cancellationToken As CancellationToken) As Task(Of String())
            Const bufferLength As Integer = 1024
            Dim buffer As Byte() = New Byte(bufferLength - 1) {}
            Using stream As New MemoryStream
                While True
                    Dim bytesRead As Integer = Await pipeServer.ReadAsync(
                        buffer:=buffer.AsMemory(start:=0, length:=bufferLength),
<<<<<<< HEAD
                        cancellationToken:=cancellationToken) _
=======
                        cancellationToken) _
>>>>>>> b287e7c7
                        .ConfigureAwait(continueOnCapturedContext:=False)
                    If bytesRead = 0 Then
                        Exit While
                    End If
                    Await stream.WriteAsync(
                        buffer:=buffer.AsMemory(start:=0, length:=bytesRead),
                        cancellationToken) _
                        .ConfigureAwait(continueOnCapturedContext:=False)
                End While
                stream.Seek(0, SeekOrigin.Begin)
                Dim serializer As New DataContractSerializer(GetType(String()))
                Try
                    Return DirectCast(serializer.ReadObject(stream), String())
                Catch ex As Exception
                    Return Nothing
                End Try
            End Using
        End Function

        Private Async Function WriteArgsAsync(
            pipeClient As NamedPipeClientStream,
            args As String(),
            cancellationToken As CancellationToken) As Task

            Dim content As Byte()
            Using stream As New MemoryStream
                Dim serializer As New DataContractSerializer(GetType(String()))
                serializer.WriteObject(stream, args)
                content = stream.ToArray()
            End Using
            Await pipeClient.WriteAsync(
                buffer:=content.AsMemory(start:=0, length:=content.Length),
                cancellationToken) _
                .ConfigureAwait(continueOnCapturedContext:=False)
        End Function

        Friend Async Function SendSecondInstanceArgsAsync(
            pipeName As String,
            args As String(),
            cancellationToken As CancellationToken) As Task

            Using pipeClient As New NamedPipeClientStream(
                serverName:=".",
                pipeName:=pipeName,
                direction:=PipeDirection.Out,
                options:=NamedPipeOptions)

                Await pipeClient.ConnectAsync(cancellationToken) _
                    .ConfigureAwait(continueOnCapturedContext:=False)
                Await WriteArgsAsync(pipeClient, args, cancellationToken) _
                    .ConfigureAwait(continueOnCapturedContext:=False)
            End Using
        End Function

        Friend Function TryCreatePipeServer(
            pipeName As String,
            <Out> ByRef pipeServer As NamedPipeServerStream) As Boolean

            Try
                pipeServer = New NamedPipeServerStream(
                    pipeName:=pipeName,
                    direction:=PipeDirection.In,
                    maxNumberOfServerInstances:=1,
                    transmissionMode:=PipeTransmissionMode.Byte,
                    options:=NamedPipeOptions)
                Return True
            Catch ex As Exception
                pipeServer = Nothing
                Return False
            End Try
        End Function

        Friend Async Function WaitForClientConnectionsAsync(
            pipeServer As NamedPipeServerStream,
            callback As Action(Of String()),
            cancellationToken As CancellationToken) As Task

            While True
                cancellationToken.ThrowIfCancellationRequested()
                Await pipeServer.WaitForConnectionAsync(cancellationToken) _
                    .ConfigureAwait(continueOnCapturedContext:=False)
                Try
                    Dim args() As String = Await ReadArgsAsync(
                        pipeServer,
                        cancellationToken) _
                        .ConfigureAwait(continueOnCapturedContext:=False)

                    If args IsNot Nothing Then
                        callback(args)
                    End If
                Finally
                    pipeServer.Disconnect()
                End Try
            End While
        End Function

    End Module
End Namespace<|MERGE_RESOLUTION|>--- conflicted
+++ resolved
@@ -21,11 +21,7 @@
                 While True
                     Dim bytesRead As Integer = Await pipeServer.ReadAsync(
                         buffer:=buffer.AsMemory(start:=0, length:=bufferLength),
-<<<<<<< HEAD
-                        cancellationToken:=cancellationToken) _
-=======
                         cancellationToken) _
->>>>>>> b287e7c7
                         .ConfigureAwait(continueOnCapturedContext:=False)
                     If bytesRead = 0 Then
                         Exit While
