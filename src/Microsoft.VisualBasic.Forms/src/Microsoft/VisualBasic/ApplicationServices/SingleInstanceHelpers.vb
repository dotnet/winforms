--- conflicted
+++ resolved
@@ -1,12 +1,9 @@
 ﻿' Licensed to the .NET Foundation under one or more agreements.
 ' The .NET Foundation licenses this file to you under the MIT license.
 
-<<<<<<< HEAD
-=======
 Option Strict On
 Option Explicit On
 
->>>>>>> 0417acea
 Imports System.IO
 Imports System.IO.Pipes
 Imports System.Runtime.InteropServices
