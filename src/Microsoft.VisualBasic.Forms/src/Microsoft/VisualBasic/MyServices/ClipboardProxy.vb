﻿' Licensed to the .NET Foundation under one or more agreements.
' The .NET Foundation licenses this file to you under the MIT license.

Imports System.Collections.Specialized
Imports System.ComponentModel
Imports System.Drawing
Imports System.IO
Imports System.Windows.Forms
Imports System.Reflection.Metadata
Imports System.Runtime.InteropServices

Namespace Microsoft.VisualBasic.MyServices

    ''' <summary>
    '''  A class that wraps <see cref="Clipboard"/> so that
    '''  a clipboard can be instanced.
    ''' </summary>
    <EditorBrowsable(EditorBrowsableState.Never)>
    Public Class ClipboardProxy

        ''' <summary>
        '''  Only allows instantiation of the class
        ''' </summary>
        Friend Sub New()
        End Sub

        ''' <summary>
        '''  Removes everything from the <see cref="Clipboard"/>.
        ''' </summary>
        Public Sub Clear()
            Clipboard.Clear()
        End Sub

        ''' <summary>
<<<<<<< HEAD
        '''  Indicates whether there is data on the <see cref="Clipboard"/>
        '''  in the <see cref="DataFormats.WaveAudio"/> format./>.
        ''' </summary>
        ''' <returns>
        '''  <see langword="True"/> if an audio <see cref="Stream"/> is available,
=======
        '''  Indicates whether or not there's an audio stream saved to the <see cref="Clipboard"/>.
        ''' </summary>
        ''' <returns>
        '''  see langword="True"/> if an audio <see cref="Stream"/> is available,
>>>>>>> 03fc394b
        '''  otherwise <see langword="False"/>.
        ''' </returns>
        Public Function ContainsAudio() As Boolean
            Return Clipboard.ContainsAudio()
        End Function

        ''' <summary>
        '''  Indicates whether or not there is data on the <see cref="Clipboard"/> in the passed in format.
        '''  or can be converted to that format.
        ''' </summary>
        ''' <param name="format"></param>
        ''' <returns>
        '''  <see langword="True"/> if there's data in the passed in format,
        '''  otherwise <see langword="False"/>.
        ''' </returns>
        Public Function ContainsData(format As String) As Boolean
            Return Clipboard.ContainsData(format)
        End Function

        ''' <summary>
<<<<<<< HEAD
        '''  Indicates whether there is data on the <see cref="Clipboard"/>
        '''  that is in the <see cref="DataFormats.FileDrop"/> format or can be converted to that format.
=======
        '''  Indicates whether or not a file drop list has been saved to the clipboard.
>>>>>>> 03fc394b
        ''' </summary>
        ''' <returns>
        '''  <see langword="True"/> if a file drop list is available,
        '''  otherwise <see langword="False"/>.
        ''' </returns>
        Public Function ContainsFileDropList() As Boolean
            Return Clipboard.ContainsFileDropList()
        End Function

        ''' <summary>
<<<<<<< HEAD
        '''  Indicates whether there Is data on the <see cref="Clipboard"/>
        '''  that Is in the <see cref="DataFormats.Bitmap"/> format or can be converted to that format.
=======
        '''  Indicate whether or not an image has been saved to the <see cref="Clipboard"/>.
>>>>>>> 03fc394b
        ''' </summary>
        ''' <returns>
        '''  <see langword="True"/> if an image is available,
        '''  otherwise <see langword="False"/>.
        ''' </returns>
        Public Function ContainsImage() As Boolean
            Return Clipboard.ContainsImage()
        End Function

        ''' <summary>
<<<<<<< HEAD
        '''  Indicates whether there is text data on the <see cref="Clipboard"/>
        '''  in <see cref="TextDataFormat.UnicodeText"/> format.
=======
        '''  Indicates whether or not text is available on the <see cref="Clipboard"/>.
>>>>>>> 03fc394b
        ''' </summary>
        ''' <returns>
        '''  <see langword="True"/> if text is available,
        '''  otherwise <see langword="False"/>.
        ''' </returns>
        Public Function ContainsText() As Boolean
            Return Clipboard.ContainsText
        End Function

        ''' <summary>
<<<<<<< HEAD
        '''  Indicates whether there is text data on the <see cref="Clipboard"/> in the format
        '''  indicated by the specified <see cref="TextDataFormat"/> value.
=======
        '''  Indicates whether or not text is available on the <see cref="Clipboard"/> in
        '''  the passed in format.
>>>>>>> 03fc394b
        ''' </summary>
        ''' <param name="format">The type of text being checked for.</param>
        ''' <returns>
        '''  <see langword="True"/> if text is available,
        '''  otherwise <see langword="False"/>.
        ''' </returns>
        Public Function ContainsText(format As TextDataFormat) As Boolean
            Return Clipboard.ContainsText(format)
        End Function

        ''' <summary>
        '''  Gets an audio stream from the <see cref="Clipboard"/>.
        ''' </summary>
        ''' <returns>The audio stream as a <see cref="Stream"/>.</returns>
        Public Function GetAudioStream() As Stream
            Return Clipboard.GetAudioStream()
        End Function

        ''' <summary>
        '''  Gets data from the <see cref="Clipboard"/> that's been saved in the passed in format.
        ''' </summary>
        ''' <param name="format">The type of data being sought.</param>
        ''' <returns>The data.</returns>
        <Obsolete(
            Obsoletions.ClipboardProxyGetDataMessage,
            False,
            DiagnosticId:=Obsoletions.ClipboardGetDataDiagnosticId,
            UrlFormat:=Obsoletions.SharedUrlFormat)>
        Public Function GetData(format As String) As Object
#Disable Warning WFDEV005 ' Type or member is obsolete
            Return Clipboard.GetData(format)
#Enable Warning WFDEV005
        End Function

        ''' <summary>
        '''  Gets a <see cref="IDataObject"/> from the clipboard.
        ''' </summary>
<<<<<<< HEAD
        ''' <returns>The <see cref="IDataObject"/>.</returns>
        ''' <remarks>
        '''  This gives the ability to save an object in multiple formats.
        ''' </remarks>
=======
        ''' <returns>The data object.</returns>
        ''' <remarks>This gives the ability to save an object in multiple formats.</remarks>
>>>>>>> 03fc394b
        <EditorBrowsable(EditorBrowsableState.Advanced)>
        Public Function GetDataObject() As IDataObject
            Return Clipboard.GetDataObject()
        End Function

        ''' <summary>
        '''  Gets a file drop list from the clipboard.
        ''' </summary>
        ''' <returns>The list of file paths as a <see cref="StringCollection"/>.</returns>
        Public Function GetFileDropList() As StringCollection
            Return Clipboard.GetFileDropList()
        End Function

        ''' <summary>
        '''  Retrieves an <see cref="Image"/> from the <see cref="Clipboard"/>.
        ''' </summary>
        ''' <returns>The image.</returns>
        Public Function GetImage() As Image
            Return Clipboard.GetImage()
        End Function

        ''' <summary>
<<<<<<< HEAD
        '''  Retrieves text data from the <see cref="Clipboard"/>
        '''  in the <see cref="TextDataFormat.UnicodeText"/> format.
=======
        '''  Gets text from the <see cref="Clipboard"/>.
>>>>>>> 03fc394b
        ''' </summary>
        ''' <returns>The text as a String.</returns>
        Public Function GetText() As String
            Return Clipboard.GetText()
        End Function

        ''' <summary>
<<<<<<< HEAD
        '''  Retrieves text data from the <see cref="Clipboard"/>
        '''  in the format indicated by the specified <see cref="TextDataFormat"/> value.
=======
        '''  Gets text from the clipboard saved in the passed in format.
>>>>>>> 03fc394b
        ''' </summary>
        ''' <param name="format">The type of text to get.</param>
        ''' <returns>The text as a String.</returns>
        Public Function GetText(format As TextDataFormat) As String
            Return Clipboard.GetText(format)
        End Function

        ''' <summary>
<<<<<<< HEAD
        '''  Clears the <see cref="Clipboard"/> and
        '''  then adds data in the <see cref="DataFormats.WaveAudio"/> format.
=======
        '''  Saves the passed in audio byte array to the <see cref="Clipboard"/>.
>>>>>>> 03fc394b
        ''' </summary>
        ''' <param name="audioBytes">The byte array to be saved.</param>
        Public Sub SetAudio(audioBytes As Byte())
            Clipboard.SetAudio(audioBytes)
        End Sub

        ''' <summary>
<<<<<<< HEAD
        '''  Clears the <see cref="Clipboard"/> and
        '''  then adds data in the <see cref="DataFormats.WaveAudio"/> format.
=======
        '''  Saves the passed in audio stream to the <see cref="Clipboard"/>.
>>>>>>> 03fc394b
        ''' </summary>
        ''' <param name="audioStream">The <see cref="Stream"/> to be saved.</param>
        Public Sub SetAudio(audioStream As Stream)
            Clipboard.SetAudio(audioStream)
        End Sub

        ''' <summary>
<<<<<<< HEAD
        '''  Clears the <see cref="Clipboard"/> and
        '''  then adds data in the specified format.
=======
        '''  Saves the passed in data to the <see cref="Clipboard"/> in the passed in format.
>>>>>>> 03fc394b
        ''' </summary>
        ''' <param name="format">The format in which to save the data.</param>
        ''' <param name="data">The data to be saved.</param>
        Public Sub SetData(format As String, data As Object)
            Clipboard.SetData(format, data)
        End Sub

        ''' <summary>
        '''  Saves a <see cref="DataObject"/> to the clipboard.
        ''' </summary>
        ''' <param name="data">The data object to be saved.</param>
        ''' <remarks>This gives the ability to save an object in multiple formats.</remarks>
        <EditorBrowsable(EditorBrowsableState.Advanced)>
        Public Sub SetDataObject(data As DataObject)
            Clipboard.SetDataObject(data)
        End Sub

        ''' <summary>
        '''  Saves the passed in file drop list to the <see cref="Clipboard"/>.
        ''' </summary>
        ''' <param name="filePaths">
        '''  The file drop list as a <see cref="StringCollection"/>.
        ''' </param>
        Public Sub SetFileDropList(filePaths As StringCollection)
            Clipboard.SetFileDropList(filePaths)
        End Sub

        ''' <inheritdoc cref="Clipboard.TryGetData(Of T)(String, Func(Of TypeName, Type), ByRef T)" />
        Public Function TryGetData(Of T)(format As String, resolver As Func(Of TypeName, Type), <Out> ByRef data As T) As Boolean
            Return Clipboard.TryGetData(format, resolver, data)
        End Function

        ''' <inheritdoc cref="Clipboard.TryGetData(Of T)(String, ByRef T)" />
        Public Function TryGetData(Of T)(format As String, <Out> ByRef data As T) As Boolean
            Return Clipboard.TryGetData(format, data)
        End Function

        ''' <summary>
        '''  Saves the passed in <see cref="Image"/> to the clipboard.
        ''' </summary>
        ''' <param name="image">The <see cref="Image"/> to be saved.</param>
        Public Sub SetImage(image As Image)
            Clipboard.SetImage(image)
        End Sub

        ''' <inheritdoc cref="Clipboard.SetDataAsJson(Of T)(String, T)"/>
        Public Sub SetDataAsJson(Of T)(format As String, data As T)
            Clipboard.SetDataAsJson(format, data)
        End Sub

        ''' <summary>
        '''  Saves the passed in <see cref="String" /> to the clipboard.
        ''' </summary>
        ''' <param name="text">The <see cref="String"/> to save.</param>
        Public Sub SetText(text As String)
            Clipboard.SetText(text)
        End Sub

        ''' <summary>
        '''  Saves the passed in <see cref="String" />  to the clipboard in the passed in <paramref name="format"/>.
        ''' </summary>
        ''' <param name="text">The <see cref="String" />  to save.</param>
        ''' <param name="format">The format in which to save the <see cref="String" /> .</param>
        Public Sub SetText(text As String, format As TextDataFormat)
            Clipboard.SetText(text, format)
        End Sub

    End Class
End Namespace<|MERGE_RESOLUTION|>--- conflicted
+++ resolved
@@ -32,18 +32,10 @@
         End Sub
 
         ''' <summary>
-<<<<<<< HEAD
-        '''  Indicates whether there is data on the <see cref="Clipboard"/>
-        '''  in the <see cref="DataFormats.WaveAudio"/> format./>.
-        ''' </summary>
-        ''' <returns>
-        '''  <see langword="True"/> if an audio <see cref="Stream"/> is available,
-=======
         '''  Indicates whether or not there's an audio stream saved to the <see cref="Clipboard"/>.
         ''' </summary>
         ''' <returns>
         '''  see langword="True"/> if an audio <see cref="Stream"/> is available,
->>>>>>> 03fc394b
         '''  otherwise <see langword="False"/>.
         ''' </returns>
         Public Function ContainsAudio() As Boolean
@@ -55,76 +47,41 @@
         '''  or can be converted to that format.
         ''' </summary>
         ''' <param name="format"></param>
-        ''' <returns>
-        '''  <see langword="True"/> if there's data in the passed in format,
-        '''  otherwise <see langword="False"/>.
-        ''' </returns>
+        ''' <returns><see langword="True"/> if there's data in the passed in format, otherwise <see langword="False"/>.</returns>
         Public Function ContainsData(format As String) As Boolean
             Return Clipboard.ContainsData(format)
         End Function
 
         ''' <summary>
-<<<<<<< HEAD
-        '''  Indicates whether there is data on the <see cref="Clipboard"/>
-        '''  that is in the <see cref="DataFormats.FileDrop"/> format or can be converted to that format.
-=======
         '''  Indicates whether or not a file drop list has been saved to the clipboard.
->>>>>>> 03fc394b
-        ''' </summary>
-        ''' <returns>
-        '''  <see langword="True"/> if a file drop list is available,
-        '''  otherwise <see langword="False"/>.
-        ''' </returns>
+        ''' </summary>
+        ''' <returns><see langword="True"/> if a file drop list is available, otherwise <see langword="False"/>.</returns>
         Public Function ContainsFileDropList() As Boolean
             Return Clipboard.ContainsFileDropList()
         End Function
 
         ''' <summary>
-<<<<<<< HEAD
-        '''  Indicates whether there Is data on the <see cref="Clipboard"/>
-        '''  that Is in the <see cref="DataFormats.Bitmap"/> format or can be converted to that format.
-=======
         '''  Indicate whether or not an image has been saved to the <see cref="Clipboard"/>.
->>>>>>> 03fc394b
-        ''' </summary>
-        ''' <returns>
-        '''  <see langword="True"/> if an image is available,
-        '''  otherwise <see langword="False"/>.
-        ''' </returns>
+        ''' </summary>
+        ''' <returns><see langword="True"/> if an image is available, otherwise <see langword="False"/>.</returns>
         Public Function ContainsImage() As Boolean
             Return Clipboard.ContainsImage()
         End Function
 
         ''' <summary>
-<<<<<<< HEAD
-        '''  Indicates whether there is text data on the <see cref="Clipboard"/>
-        '''  in <see cref="TextDataFormat.UnicodeText"/> format.
-=======
         '''  Indicates whether or not text is available on the <see cref="Clipboard"/>.
->>>>>>> 03fc394b
-        ''' </summary>
-        ''' <returns>
-        '''  <see langword="True"/> if text is available,
-        '''  otherwise <see langword="False"/>.
-        ''' </returns>
+        ''' </summary>
+        ''' <returns><see langword="True"/> if text is available, otherwise <see langword="False"/>.</returns>
         Public Function ContainsText() As Boolean
             Return Clipboard.ContainsText
         End Function
 
         ''' <summary>
-<<<<<<< HEAD
-        '''  Indicates whether there is text data on the <see cref="Clipboard"/> in the format
-        '''  indicated by the specified <see cref="TextDataFormat"/> value.
-=======
         '''  Indicates whether or not text is available on the <see cref="Clipboard"/> in
         '''  the passed in format.
->>>>>>> 03fc394b
         ''' </summary>
         ''' <param name="format">The type of text being checked for.</param>
-        ''' <returns>
-        '''  <see langword="True"/> if text is available,
-        '''  otherwise <see langword="False"/>.
-        ''' </returns>
+        ''' <returns><see langword="True"/> if text is available, otherwise <see langword="False"/>.</returns>
         Public Function ContainsText(format As TextDataFormat) As Boolean
             Return Clipboard.ContainsText(format)
         End Function
@@ -156,15 +113,8 @@
         ''' <summary>
         '''  Gets a <see cref="IDataObject"/> from the clipboard.
         ''' </summary>
-<<<<<<< HEAD
-        ''' <returns>The <see cref="IDataObject"/>.</returns>
-        ''' <remarks>
-        '''  This gives the ability to save an object in multiple formats.
-        ''' </remarks>
-=======
         ''' <returns>The data object.</returns>
         ''' <remarks>This gives the ability to save an object in multiple formats.</remarks>
->>>>>>> 03fc394b
         <EditorBrowsable(EditorBrowsableState.Advanced)>
         Public Function GetDataObject() As IDataObject
             Return Clipboard.GetDataObject()
@@ -187,12 +137,7 @@
         End Function
 
         ''' <summary>
-<<<<<<< HEAD
-        '''  Retrieves text data from the <see cref="Clipboard"/>
-        '''  in the <see cref="TextDataFormat.UnicodeText"/> format.
-=======
         '''  Gets text from the <see cref="Clipboard"/>.
->>>>>>> 03fc394b
         ''' </summary>
         ''' <returns>The text as a String.</returns>
         Public Function GetText() As String
@@ -200,12 +145,7 @@
         End Function
 
         ''' <summary>
-<<<<<<< HEAD
-        '''  Retrieves text data from the <see cref="Clipboard"/>
-        '''  in the format indicated by the specified <see cref="TextDataFormat"/> value.
-=======
         '''  Gets text from the clipboard saved in the passed in format.
->>>>>>> 03fc394b
         ''' </summary>
         ''' <param name="format">The type of text to get.</param>
         ''' <returns>The text as a String.</returns>
@@ -214,12 +154,7 @@
         End Function
 
         ''' <summary>
-<<<<<<< HEAD
-        '''  Clears the <see cref="Clipboard"/> and
-        '''  then adds data in the <see cref="DataFormats.WaveAudio"/> format.
-=======
         '''  Saves the passed in audio byte array to the <see cref="Clipboard"/>.
->>>>>>> 03fc394b
         ''' </summary>
         ''' <param name="audioBytes">The byte array to be saved.</param>
         Public Sub SetAudio(audioBytes As Byte())
@@ -227,12 +162,7 @@
         End Sub
 
         ''' <summary>
-<<<<<<< HEAD
-        '''  Clears the <see cref="Clipboard"/> and
-        '''  then adds data in the <see cref="DataFormats.WaveAudio"/> format.
-=======
         '''  Saves the passed in audio stream to the <see cref="Clipboard"/>.
->>>>>>> 03fc394b
         ''' </summary>
         ''' <param name="audioStream">The <see cref="Stream"/> to be saved.</param>
         Public Sub SetAudio(audioStream As Stream)
@@ -240,12 +170,7 @@
         End Sub
 
         ''' <summary>
-<<<<<<< HEAD
-        '''  Clears the <see cref="Clipboard"/> and
-        '''  then adds data in the specified format.
-=======
         '''  Saves the passed in data to the <see cref="Clipboard"/> in the passed in format.
->>>>>>> 03fc394b
         ''' </summary>
         ''' <param name="format">The format in which to save the data.</param>
         ''' <param name="data">The data to be saved.</param>
@@ -266,9 +191,7 @@
         ''' <summary>
         '''  Saves the passed in file drop list to the <see cref="Clipboard"/>.
         ''' </summary>
-        ''' <param name="filePaths">
-        '''  The file drop list as a <see cref="StringCollection"/>.
-        ''' </param>
+        ''' <param name="filePaths">The file drop list as a <see cref="StringCollection"/>.</param>
         Public Sub SetFileDropList(filePaths As StringCollection)
             Clipboard.SetFileDropList(filePaths)
         End Sub
