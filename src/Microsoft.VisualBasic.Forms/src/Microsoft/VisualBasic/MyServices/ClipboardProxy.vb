--- conflicted
+++ resolved
@@ -24,49 +24,95 @@
         Friend Sub New()
         End Sub
 
-        ''' <inheritdoc cref="Clipboard.Clear()"/>
+        ''' <summary>
+        '''  Removes all data from the <see cref="Clipboard"/>.
+        ''' </summary>
         Public Sub Clear()
             Clipboard.Clear()
         End Sub
 
-        ''' <inheritdoc cref="Clipboard.ContainsAudio()"/>
+        ''' <summary>
+        '''  Indicates whether there is data on the <see cref="Clipboard"/>
+        '''  in the <see cref="DataFormats.WaveAudio"/> format./>.
+        ''' </summary>
+        ''' <returns>
+        '''  <see langword="True"/> if an audio <see cref="Stream"/> is available,
+        '''  otherwise <see langword="False"/>.
+        ''' </returns>
         Public Function ContainsAudio() As Boolean
             Return Clipboard.ContainsAudio()
         End Function
 
-        ''' <inheritdoc cref="Clipboard.ContainsData(String)"/>
+        ''' <summary>
+        '''  Indicates whether or not there is data on the <see cref="Clipboard"/> in the passed in format
+        '''  or can be converted to that format.
+        ''' </summary>
+        ''' <param name="format"></param>
+        ''' <returns>
+        '''  <see langword="True"/> if there's data in the passed in format,
+        '''  otherwise <see langword="False"/>.
+        ''' </returns>
         Public Function ContainsData(format As String) As Boolean
             Return Clipboard.ContainsData(format)
         End Function
 
-        ''' <inheritdoc cref="Clipboard.ContainsFileDropList()"/>
+        ''' <summary>
+        '''  Indicates whether there is data on the <see cref="Clipboard"/>
+        '''  that is in the <see cref="DataFormats.FileDrop"/> format or can be converted to that format.
+        ''' </summary>
+        ''' <returns>
+        '''  <see langword="True"/> if a file drop list is available,
+        '''  otherwise <see langword="False"/>.
+        ''' </returns>
         Public Function ContainsFileDropList() As Boolean
             Return Clipboard.ContainsFileDropList()
         End Function
 
-        ''' <inheritdoc cref="Clipboard.ContainsImage()"/>
+        ''' <summary>
+        '''  Indicates whether there Is data on the <see cref="Clipboard"/>
+        '''  that Is in the <see cref="DataFormats.Bitmap"/> format or can be converted to that format.
+        ''' </summary>
+        ''' <returns>
+        '''  <see langword="True"/> if an image is available,
+        '''  otherwise <see langword="False"/>.
+        ''' </returns>
         Public Function ContainsImage() As Boolean
             Return Clipboard.ContainsImage()
         End Function
 
-        ''' <inheritdoc cref="Clipboard.ContainsText()"/>
+        ''' <summary>
+        '''  Indicates whether there is text data on the <see cref="Clipboard"/>
+        '''  in <see cref="TextDataFormat.UnicodeText"/> format.
+        ''' </summary>
+        ''' <returns>
+        '''  <see langword="True"/> if text is available,
+        '''  otherwise <see langword="False"/>.
+        ''' </returns>
         Public Function ContainsText() As Boolean
             Return Clipboard.ContainsText
         End Function
 
-        ''' <inheritdoc cref="Clipboard.ContainsText()"/>
+        ''' <summary>
+        '''  Indicates whether there is text data on the <see cref="Clipboard"/> in the format
+        '''  indicated by the specified <see cref="TextDataFormat"/> value.
+        ''' </summary>
+        ''' <param name="format">The type of text being checked for.</param>
+        ''' <returns>
+        '''  <see langword="True"/> if text is available,
+        '''  otherwise <see langword="False"/>.
+        ''' </returns>
         Public Function ContainsText(format As TextDataFormat) As Boolean
             Return Clipboard.ContainsText(format)
         End Function
 
-        ''' <inheritdoc cref="Clipboard.GetAudioStream()"/>
+        ''' <summary>
+        '''   Retrieves an audio stream from the <see cref="Clipboard"/>.
+        ''' </summary>
+        ''' <returns>The audio stream as a <see cref="Stream"/>.</returns>
         Public Function GetAudioStream() As Stream
             Return Clipboard.GetAudioStream()
         End Function
 
-<<<<<<< HEAD
-        ''' <inheritdoc cref="Clipboard.GetData(String)"/>
-=======
         ''' <summary>
         '''  Gets data from the <see cref="Clipboard"/> that's been saved in the passed in format.
         ''' </summary>
@@ -77,68 +123,108 @@
             False,
             DiagnosticId:=Obsoletions.ClipboardGetDataDiagnosticId,
             UrlFormat:=Obsoletions.SharedUrlFormat)>
->>>>>>> 9d1ef935
         Public Function GetData(format As String) As Object
 #Disable Warning WFDEV005 ' Type or member is obsolete
             Return Clipboard.GetData(format)
 #Enable Warning WFDEV005
         End Function
 
-        ''' <inheritdoc cref="Clipboard.GetDataObject()"/>
+        ''' <summary>
+        '''  Retrieves the data that is currently on the system <see cref="Clipboard"/>.
+        ''' </summary>
+        ''' <returns>The <see cref="IDataObject"/>.</returns>
+        ''' <remarks>
+        '''  This gives the ability to save an object in multiple formats.
+        ''' </remarks>
         <EditorBrowsable(EditorBrowsableState.Advanced)>
         Public Function GetDataObject() As IDataObject
             Return Clipboard.GetDataObject()
         End Function
 
-        ''' <inheritdoc cref="Clipboard.GetFileDropList()"/>
+        ''' <summary>
+        '''  Retrieves a collection of file names from the <see cref="Clipboard"/>.
+        ''' </summary>
+        ''' <returns>The list of file paths as a <see cref="StringCollection"/>.</returns>
         Public Function GetFileDropList() As StringCollection
             Return Clipboard.GetFileDropList()
         End Function
 
-        ''' <inheritdoc cref="Clipboard.GetImage()"/>
+        ''' <summary>
+        '''  Retrieves an <see cref="Image"/> from the <see cref="Clipboard"/>.
+        ''' </summary>
+        ''' <returns><see cref="Image"/></returns>
         Public Function GetImage() As Image
             Return Clipboard.GetImage()
         End Function
 
-        ''' <inheritdoc cref="Clipboard.GetText()"/>
+        ''' <summary>
+        '''  Retrieves text data from the <see cref="Clipboard"/>
+        '''  in the <see cref="TextDataFormat.UnicodeText"/> format.
+        ''' </summary>
+        ''' <returns>The text as a <see cref="String"/>.</returns>
         Public Function GetText() As String
             Return Clipboard.GetText()
         End Function
 
-        ''' <inheritdoc cref="Clipboard.GetText(TextDataFormat)"/>
+        ''' <summary>
+        '''  Retrieves text data from the <see cref="Clipboard"/>
+        '''  in the format indicated by the specified <see cref="TextDataFormat"/> value.
+        ''' </summary>
+        ''' <param name="format">The type of text to get.</param>
+        ''' <returns>The text as a <see cref="String"/>.</returns>
         Public Function GetText(format As TextDataFormat) As String
             Return Clipboard.GetText(format)
         End Function
 
-        ''' <inheritdoc cref="Clipboard.SetAudio(Byte())"/>
+        ''' <summary>
+        '''  Clears the <see cref="Clipboard"/> and
+        '''  then adds data in the <see cref="DataFormats.WaveAudio"/> format.
+        ''' </summary>
+        ''' <param name="audioBytes">The byte array to be saved.</param>
         Public Sub SetAudio(audioBytes As Byte())
             Clipboard.SetAudio(audioBytes)
         End Sub
 
-        ''' <inheritdoc cref="Clipboard.SetAudio(Stream)"/>
+        ''' <summary>
+        '''  Clears the <see cref="Clipboard"/> and
+        '''  then adds data in the <see cref="DataFormats.WaveAudio"/> format.
+        ''' </summary>
+        ''' <param name="audioStream">The <see cref="Stream"/> to be saved.</param>
         Public Sub SetAudio(audioStream As Stream)
             Clipboard.SetAudio(audioStream)
         End Sub
 
-        ''' <inheritdoc cref="Clipboard.SetData(String, Object)"/>
+        ''' <summary>
+        '''  Clears the <see cref="Clipboard"/> and
+        '''  then adds data in the specified format.
+        ''' </summary>
+        ''' <param name="format">The format in which to save the data.</param>
+        ''' <param name="data">The data to be saved.</param>
         Public Sub SetData(format As String, data As Object)
             Clipboard.SetData(format, data)
         End Sub
 
-        ''' <inheritdoc cref="SetDataObject(DataObject)"/>
+        ''' <summary>
+        '''  Places nonpersistent <see cref="DataObject"/> on the <see cref="Clipboard"/>.
+        ''' </summary>
+        ''' <param name="data">The <see cref="DataObject"/> to be saved.</param>
+        ''' <remarks>This gives the ability to save an object in multiple formats.</remarks>
         <EditorBrowsable(EditorBrowsableState.Advanced)>
         Public Sub SetDataObject(data As DataObject)
             Clipboard.SetDataObject(data)
         End Sub
 
-        ''' <inheritdoc cref="SetFileDropList(StringCollection)"/>
+        ''' <summary>
+        '''  Clears the <see cref="Clipboard"/>> and then adds a collection of file names
+        '''  in the <see cref="DataFormats.FileDrop"/> format.
+        ''' </summary>
+        ''' <param name="filePaths">
+        '''  The file drop list as a <see cref="StringCollection"/>.
+        ''' </param>
         Public Sub SetFileDropList(filePaths As StringCollection)
             Clipboard.SetFileDropList(filePaths)
         End Sub
 
-<<<<<<< HEAD
-        ''' <inheritdoc cref="SetImage(Image)"/>
-=======
         ''' <inheritdoc cref="Clipboard.TryGetData(Of T)(String, Func(Of TypeName, Type), ByRef T)" />
         Public Function TryGetData(Of T)(format As String, resolver As Func(Of TypeName, Type), <Out> ByRef data As T) As Boolean
             Return Clipboard.TryGetData(format, resolver, data)
@@ -153,24 +239,23 @@
         '''  Saves the passed in <see cref="Image"/> to the clipboard.
         ''' </summary>
         ''' <param name="image">The <see cref="Image"/> to be saved.</param>
->>>>>>> 9d1ef935
         Public Sub SetImage(image As Image)
             Clipboard.SetImage(image)
         End Sub
 
-<<<<<<< HEAD
-        ''' <inheritdoc cref="SetText(String)"/>
-=======
         ''' <summary>
         '''  Saves the passed in <see cref="String" /> to the clipboard.
         ''' </summary>
         ''' <param name="text">The <see cref="String"/> to save.</param>
->>>>>>> 9d1ef935
         Public Sub SetText(text As String)
             Clipboard.SetText(text)
         End Sub
 
-        ''' <inheritdoc cref="SetText(String, TextDataFormat)"/>
+        ''' <summary>
+        '''  Saves the passed in <see cref="String" />  to the clipboard in the passed in <paramref name="format"/>.
+        ''' </summary>
+        ''' <param name="text">The <see cref="String" />  to save.</param>
+        ''' <param name="format">The format in which to save the <see cref="String" /> .</param>
         Public Sub SetText(text As String, format As TextDataFormat)
             Clipboard.SetText(text, format)
         End Sub
