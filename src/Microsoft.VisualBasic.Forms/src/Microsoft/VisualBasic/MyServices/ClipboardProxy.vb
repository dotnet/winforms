﻿' Licensed to the .NET Foundation under one or more agreements.
' The .NET Foundation licenses this file to you under the MIT license.

Imports System.Collections.Specialized
Imports System.ComponentModel
Imports System.Drawing
Imports System.IO
Imports System.Windows.Forms

Namespace Microsoft.VisualBasic.MyServices

    ''' <summary>
    '''  A class that wraps <see cref="Clipboard"/> so that
    '''  a clipboard can be instanced.
    ''' </summary>
    <EditorBrowsable(EditorBrowsableState.Never)>
    Public Class ClipboardProxy

        ''' <summary>
        '''  Only allows instantiation of the class
        ''' </summary>
        Friend Sub New()
        End Sub

        ''' <summary>
        '''  Removes all data from the <see cref="Clipboard"/>.
        ''' </summary>
        Public Sub Clear()
            Clipboard.Clear()
        End Sub

        ''' <summary>
        '''  Indicates whether there is data on the <see cref="Clipboard"/> in the <see cref="DataFormats.WaveAudio"/> format./>.
        ''' </summary>
        ''' <returns><see langword="True"/> if an audio <see cref="Stream"/> is available, otherwise <see langword="False"/>.</returns>
        Public Function ContainsAudio() As Boolean
            Return Clipboard.ContainsAudio()
        End Function

        ''' <summary>
        '''  Indicates whether or not there is data on the <see cref="Clipboard"/> in the passed in format
        '''  or can be converted to that format.
        ''' </summary>
        ''' <param name="format"></param>
        ''' <returns><see langword="True"/> if there's data in the passed in format, otherwise <see langword="False"/>.</returns>
        Public Function ContainsData(format As String) As Boolean
            Return Clipboard.ContainsData(format)
        End Function

        ''' <summary>
        '''  Indicates whether there is data on the <see cref="Clipboard"/> that is in the <see cref="DataFormats.FileDrop"/>
        '''   format or can be converted to that format.
        ''' </summary>
        ''' <returns><see langword="True"/> if a file drop list is available, otherwise <see langword="False"/>.</returns>
        Public Function ContainsFileDropList() As Boolean
            Return Clipboard.ContainsFileDropList()
        End Function

        ''' <summary>
        '''  Indicates whether there Is data on the <see cref="Clipboard"/> that Is in the <see cref="DataFormats.Bitmap"/>
        '''   format or can be converted to that format.
        ''' </summary>
        ''' <returns><see langword="True"/> if an image is available, otherwise <see langword="False"/>.</returns>
        Public Function ContainsImage() As Boolean
            Return Clipboard.ContainsImage()
        End Function

        ''' <summary>
        '''  Indicates whether there is text data on the <see cref="Clipboard"/> in <see cref="TextDataFormat.UnicodeText"/> format.
        ''' </summary>
        ''' <returns><see langword="True"/> if text is available, otherwise <see langword="False"/>.</returns>
        Public Function ContainsText() As Boolean
            Return Clipboard.ContainsText
        End Function

        ''' <summary>
        '''  Indicates whether there is text data on the <see cref="Clipboard"/> in the format indicated by the
        '''   specified <see cref="TextDataFormat"/> value.
        ''' </summary>
        ''' <param name="format">The type of text being checked for.</param>
        ''' <returns><see langword="True"/> if text is available, otherwise <see langword="False"/>.</returns>
        Public Function ContainsText(format As TextDataFormat) As Boolean
            Return Clipboard.ContainsText(format)
        End Function

        ''' <summary>
        '''   Retrieves an audio stream from the <see cref="Clipboard"/>.
        ''' </summary>
        ''' <returns>The audio stream as a <see cref="Stream"/>.</returns>
        Public Function GetAudioStream() As Stream
            Return Clipboard.GetAudioStream()
        End Function

        ''' <summary>
        '''  Gets data from the <see cref="Clipboard"/> that's been saved in the passed in format.
        ''' </summary>
        ''' <param name="format">The type of data being sought.</param>
        ''' <returns>The data.</returns>
        Public Function GetData(format As String) As Object
            Return Clipboard.GetData(format)
        End Function

        ''' <summary>
        '''  Retrieves the data that is currently on the system <see cref="Clipboard"/>.
        ''' </summary>
        ''' <returns>The <see cref="IDataObject"/>.</returns>
        ''' <remarks>This gives the ability to save an object in multiple formats.</remarks>
        <EditorBrowsable(EditorBrowsableState.Advanced)>
        Public Function GetDataObject() As IDataObject
            Return Clipboard.GetDataObject()
        End Function

        ''' <summary>
        '''  Retrieves a collection of file names from the <see cref="Clipboard"/>.
        ''' </summary>
        ''' <returns>The list of file paths as a <see cref="StringCollection"/>.</returns>
        Public Function GetFileDropList() As StringCollection
            Return Clipboard.GetFileDropList()
        End Function

        ''' <summary>
        '''  Retrieves an <see cref="Image"/> from the <see cref="Clipboard"/>.
        ''' </summary>
        ''' <returns><see cref="Image"/></returns>
        Public Function GetImage() As Image
            Return Clipboard.GetImage()
        End Function

        ''' <summary>
        '''  Retrieves text data from the <see cref="Clipboard"/> in the <see cref="TextDataFormat.UnicodeText"/> format.
        ''' </summary>
        ''' <returns>The text as a <see cref="String"/>.</returns>
        Public Function GetText() As String
            Return Clipboard.GetText()
        End Function

        ''' <summary>
        '''  Retrieves text data from the <see cref="Clipboard"/> in the format indicated by the specified
        '''  <see cref="TextDataFormat"/> value.
        ''' </summary>
        ''' <param name="format">The type of text to get.</param>
        ''' <returns>The text as a <see cref="String"/>.</returns>
        Public Function GetText(format As TextDataFormat) As String
            Return Clipboard.GetText(format)
        End Function

        ''' <summary>
        '''  Clears the <see cref="Clipboard"/> and then adds data in the <see cref="DataFormats.WaveAudio"/> format.
        ''' </summary>
        ''' <param name="audioBytes">The byte array to be saved.</param>
        Public Sub SetAudio(audioBytes As Byte())
            Clipboard.SetAudio(audioBytes)
        End Sub

        ''' <summary>
        '''  Clears the <see cref="Clipboard"/> and then adds data in the <see cref="DataFormats.WaveAudio"/> format.
        ''' </summary>
        ''' <param name="audioStream">The <see cref="Stream"/> to be saved.</param>
        Public Sub SetAudio(audioStream As Stream)
            Clipboard.SetAudio(audioStream)
        End Sub

        ''' <summary>
        '''  Clears the <see cref="Clipboard"/> and then adds data in the specified format.
        ''' </summary>
        ''' <param name="format">The format in which to save the data.</param>
        ''' <param name="data">The data to be saved.</param>
        Public Sub SetData(format As String, data As Object)
            Clipboard.SetData(format, data)
        End Sub

        ''' <summary>
        '''  Places nonpersistent <see cref="DataObject"/> on the <see cref="Clipboard"/>.
        ''' </summary>
        ''' <param name="data">The <see cref="DataObject"/> to be saved.</param>
        ''' <remarks>This gives the ability to save an object in multiple formats.</remarks>
        <EditorBrowsable(EditorBrowsableState.Advanced)>
        Public Sub SetDataObject(data As DataObject)
            Clipboard.SetDataObject(data)
        End Sub

        ''' <summary>
        '''  Clears the <see cref="Clipboard"/>> and then adds a collection of file names
        '''  in the <see cref="DataFormats.FileDrop"/> format.
        ''' </summary>
        ''' <param name="filePaths">The file drop list as a <see cref="StringCollection"/>.</param>
        Public Sub SetFileDropList(filePaths As StringCollection)
            Clipboard.SetFileDropList(filePaths)
        End Sub

        ''' <summary>
        '''  Saves the passed in <see cref="Image"/> to the clipboard.
        ''' </summary>
        ''' <param name="image">The <see cref="Image"/> to be saved.</param>
        Public Sub SetImage(image As Image)
            Clipboard.SetImage(image)
        End Sub

        ''' <summary>
        '''  Clears the Clipboard and then adds text data in the <see cref="TextDataFormat.UnicodeText"/> format.
        ''' </summary>
        ''' <param name="text">The <see cref="String"/> to save.</param>
        Public Sub SetText(text As String)
            Clipboard.SetText(text)
        End Sub

        ''' <summary>
<<<<<<< HEAD
        '''  Clears the Clipboard and then adds text data in the format indicated by the specified
        '''  <see cref="TextDataFormat"/> value.
        ''' </summary>
        ''' <param name="text">The <see cref="String"/> to save.</param>
        ''' <param name="format">The format in which to save the String.</param>
=======
        '''  Saves the passed in <see cref="String" />  to the clipboard in the passed in <paramref name="format"/>.
        ''' </summary>
        ''' <param name="text">The <see cref="String" />  to save.</param>
        ''' <param name="format">The format in which to save the <see cref="String" /> .</param>
>>>>>>> 34dc978b
        Public Sub SetText(text As String, format As TextDataFormat)
            Clipboard.SetText(text, format)
        End Sub

    End Class
End Namespace<|MERGE_RESOLUTION|>--- conflicted
+++ resolved
@@ -205,18 +205,10 @@
         End Sub
 
         ''' <summary>
-<<<<<<< HEAD
-        '''  Clears the Clipboard and then adds text data in the format indicated by the specified
-        '''  <see cref="TextDataFormat"/> value.
-        ''' </summary>
-        ''' <param name="text">The <see cref="String"/> to save.</param>
-        ''' <param name="format">The format in which to save the String.</param>
-=======
         '''  Saves the passed in <see cref="String" />  to the clipboard in the passed in <paramref name="format"/>.
         ''' </summary>
         ''' <param name="text">The <see cref="String" />  to save.</param>
         ''' <param name="format">The format in which to save the <see cref="String" /> .</param>
->>>>>>> 34dc978b
         Public Sub SetText(text As String, format As TextDataFormat)
             Clipboard.SetText(text, format)
         End Sub
