--- conflicted
+++ resolved
@@ -189,11 +189,7 @@
         End Sub
 
         ''' <summary>
-<<<<<<< HEAD
-        '''  Clears the Clipboard and then adds an <see cref="Image"/> in the <see cref="DataFormats.Bitmap"/> format.
-=======
         '''  Saves the passed in <see cref="Image"/> to the clipboard.
->>>>>>> 99d42a92
         ''' </summary>
         ''' <param name="image">The <see cref="Image"/> to be saved.</param>
         Public Sub SetImage(image As Image)
