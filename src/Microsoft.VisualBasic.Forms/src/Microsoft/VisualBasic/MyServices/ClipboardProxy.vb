--- conflicted
+++ resolved
@@ -244,12 +244,7 @@
         End Sub
 
         ''' <summary>
-<<<<<<< HEAD
-        '''  Clears the Clipboard and then adds text data
-        '''  in the <see cref="TextDataFormat.UnicodeText"/> format.
-=======
         '''  Saves the passed in <see cref="String" /> to the clipboard.
->>>>>>> 2ad4315d
         ''' </summary>
         ''' <param name="text">The <see cref="String"/> to save.</param>
         Public Sub SetText(text As String)
