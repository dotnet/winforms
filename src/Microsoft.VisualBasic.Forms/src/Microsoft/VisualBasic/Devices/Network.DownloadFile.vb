﻿' Licensed to the .NET Foundation under one or more agreements.
' The .NET Foundation licenses this file to you under the MIT license.

Imports System.Net
Imports Microsoft.VisualBasic.FileIO
Imports Microsoft.VisualBasic.MyServices.Internal

Imports VbUtils = Microsoft.VisualBasic.CompilerServices.ExceptionUtils

Namespace Microsoft.VisualBasic.Devices

    ''' <summary>
    '''  An object that allows easy access to some simple network properties and functionality.
    ''' </summary>
    Partial Public Class Network

        Public Sub New()
        End Sub

        ''' <summary>
        '''  Downloads a file from the network to the specified path.
        ''' </summary>
        ''' <param name="address">Address to the remote file, http, ftp etc...</param>
        ''' <param name="destinationFileName">Name and path of file where download is saved.</param>
        Public Sub DownloadFile(address As String, destinationFileName As String)
            Try
                DownloadFileAsync(
                    address,
                    destinationFileName,
                    userName:=DEFAULT_USERNAME,
                    password:=DEFAULT_PASSWORD,
                    dialog:=Nothing,
                    connectionTimeout:=DEFAULT_TIMEOUT,
                    overwrite:=False).Wait()
            Catch ex As Exception
                If ex.InnerException IsNot Nothing Then
                    Throw ex.InnerException
                End If
                Throw
            End Try
        End Sub

        ''' <summary>
        '''  Downloads a file from the network to the specified path.
        ''' </summary>
        ''' <param name="address">Address to the remote file, http, ftp etc...</param>
        ''' <param name="destinationFileName">Name and path of file where download is saved.</param>
        ''' <param name="userName">The name of the user performing the download.</param>
        ''' <param name="password">The user's password</param>
        Public Sub DownloadFile(
            address As String,
            destinationFileName As String,
            userName As String,
            password As String)

            Try
                DownloadFileAsync(
                    address,
                    destinationFileName,
                    userName,
                    password,
                    dialog:=Nothing,
                    connectionTimeout:=DEFAULT_TIMEOUT,
                    overwrite:=False).Wait()
            Catch ex As Exception
                If ex.InnerException IsNot Nothing Then
                    Throw ex.InnerException
                End If
                Throw
            End Try
        End Sub

        ''' <summary>
        '''  Downloads a file from the network to the specified path.
        ''' </summary>
        ''' <param name="address">Address to the remote file, http, ftp etc...</param>
        ''' <param name="destinationFileName">Name and path of file where download is saved.</param>
        ''' <param name="userName">The name of the user performing the download.</param>
        ''' <param name="password">The user's password.</param>
        ''' <param name="showUI">Indicates whether or not to show a progress bar.</param>
        ''' <param name="connectionTimeout">Time allotted before giving up on a connection.</param>
        ''' <param name="overwrite">
        '''  Indicates whether or not the file should be overwritten if local file already exists.
        ''' </param>
        Public Sub DownloadFile(
            address As String,
            destinationFileName As String,
            userName As String,
            password As String,
            showUI As Boolean,
            connectionTimeout As Integer,
            overwrite As Boolean)

            Dim dialog As ProgressDialog = Nothing
            Try
                dialog = GetProgressDialog(address, destinationFileName, showUI)

                Dim t As Task = DownloadFileAsync(
                    address,
                    destinationFileName,
                    userName,
                    password,
                    dialog,
                    connectionTimeout,
                    overwrite,
                    onUserCancel:=UICancelOption.ThrowException)

                If t.IsFaulted Then
                    ' This will be true if any parameters are bad
                    Throw t.Exception
                Else
                    dialog?.ShowProgressDialog()
                    t.Wait()
                    If t.IsFaulted Then
                        Throw t.Exception
                    End If
                End If
            Catch ex As Exception
                If ex.InnerException IsNot Nothing Then
<<<<<<< HEAD
                    If TryCast(ex.InnerException, OperationCanceledException) IsNot Nothing AndAlso
                        Environment.UserInteractive Then

                        If showUI AndAlso Environment.UserInteractive Then
                            Try
                                IO.File.Delete(destinationFileName)
                            Catch
                                ' ignore error
                            End Try
                            Throw New OperationCanceledException()
                        End If
=======
                    If TryCast(ex.InnerException, OperationCanceledException) IsNot Nothing _
                        AndAlso Environment.UserInteractive Then

                        Try
                            IO.File.Delete(destinationFileName)
                        Catch
                            ' ignore error
                        End Try
>>>>>>> 161d7d9b
                    End If

                    Throw ex.InnerException
                End If
                Throw
            Finally
                CloseProgressDialog(dialog)
            End Try
        End Sub

        ''' <summary>
        '''  Downloads a file from the network to the specified path.
        ''' </summary>
        ''' <param name="address">Address to the remote file, http, ftp etc...</param>
        ''' <param name="destinationFileName">Name and path of file where download is saved.</param>
        ''' <param name="userName">The name of the user performing the download.</param>
        ''' <param name="password">The user's password.</param>
        ''' <param name="showUI">Indicates whether or not to show a progress bar.</param>
        ''' <param name="connectionTimeout">Time allotted before giving up on a connection.</param>
        ''' <param name="overwrite">Indicates whether or not the file should be
        '''   overwritten if local file already exists.
        ''' </param>
        ''' <param name="onUserCancel">
        '''  Indicates what to do if user cancels dialog (either throw or do nothing).
        ''' </param>
        Public Sub DownloadFile(
            address As String,
            destinationFileName As String,
            userName As String,
            password As String,
            showUI As Boolean,
            connectionTimeout As Integer,
            overwrite As Boolean,
            onUserCancel As UICancelOption)

            ' We're safe from DownloadFile(Nothing, ...) due to overload failure (DownloadFile(String,...) vs.
            ' DownloadFile(Uri,...)).
            ' However, it is good practice to verify address before calling Trim.
            If String.IsNullOrWhiteSpace(address) Then
                Throw VbUtils.GetArgumentNullException(NameOf(address))
            End If

            Dim addressUri As Uri = GetUri(address.Trim())

            ' Get network credentials
            Dim networkCredentials As ICredentials = GetNetworkCredentials(userName, password)

            Dim dialog As ProgressDialog = Nothing
            Try
                If showUI AndAlso Environment.UserInteractive Then
                    ' Construct the local file. This will validate the full name and path
                    Dim fullFilename As String = CompilerServices.FileSystemUtils.NormalizeFilePath(
                        path:=destinationFileName,
                        paramName:=NameOf(destinationFileName))

                    dialog = GetProgressDialog(address, destinationFileName, showUI)
                End If

                Dim t As Task = DownloadFileAsync(
                    addressUri,
                    destinationFileName,
                    networkCredentials,
                    dialog,
                    connectionTimeout,
                    overwrite,
                    onUserCancel)

                If t.IsFaulted Then
                    ' IsFaulted will be true if any parameters are bad
                    Throw t.Exception
                Else
                    dialog?.ShowProgressDialog()
                    t.Wait()
                    If t.IsFaulted Then
                        Throw t.Exception
                    End If
                End If
            Catch ex As Exception
                If ex.InnerException IsNot Nothing Then
                    Throw ex.InnerException
                End If
                Throw
            Finally
                CloseProgressDialog(dialog)
            End Try
        End Sub

        ''' <summary>
        '''  Downloads a file from the network to the specified path.
        ''' </summary>
        ''' <param name="address">Uri to the remote file.</param>
        ''' <param name="destinationFileName">Name and path of file where download is saved.</param>
        ''' <param name="networkCredentials">The credentials of the user performing the download.</param>
        ''' <param name="showUI">Indicates whether or not to show a progress bar.</param>
        ''' <param name="connectionTimeout">Time allotted before giving up on a connection.</param>
        ''' <param name="overwrite">
        '''  Indicates whether or not the file should be overwritten if local file already exists.
        ''' </param>
        ''' <remarks>Calls to all the other overloads will come through here.</remarks>
        Public Sub DownloadFile(
            address As Uri,
            destinationFileName As String,
            networkCredentials As ICredentials,
            showUI As Boolean,
            connectionTimeout As Integer,
            overwrite As Boolean)

            If address Is Nothing Then
                Throw VbUtils.GetArgumentNullException(NameOf(address))
            End If

            Dim dialog As ProgressDialog = Nothing
            Try
                dialog = GetProgressDialog(address.AbsolutePath, destinationFileName, showUI)
                Dim t As Task = DownloadFileAsync(
                    addressUri:=address,
                    destinationFileName,
                    networkCredentials,
                    dialog,
                    connectionTimeout,
                    overwrite)

                If t.IsFaulted Then
                    ' IsFaulted will be true if any parameters are bad
                    Throw t.Exception
                Else
                    dialog?.ShowProgressDialog()
                    t.Wait()
                    If t.IsFaulted Then
                        Throw t.Exception
                    End If
                End If
            Catch ex As Exception
                If ex.InnerException IsNot Nothing Then
                    Throw ex.InnerException
                End If
                Throw
            Finally
                CloseProgressDialog(dialog)
            End Try
        End Sub

        ''' <summary>
        '''  Downloads a file from the network to the specified path.
        ''' </summary>
        ''' <param name="address">Uri to the remote file.</param>
        ''' <param name="destinationFileName">Name and path of file where download is saved.</param>
        ''' <param name="networkCredentials">The credentials of the user performing the download.</param>
        ''' <param name="showUI">Indicates whether or not to show a progress bar.</param>
        ''' <param name="connectionTimeout">Time allotted before giving up on a connection.</param>
        ''' <param name="overwrite">
        '''  Indicates whether or not the file should be overwritten if local file already exists.
        ''' </param>
        ''' <param name="onUserCancel">
        '''  Indicates what to do if user cancels dialog (either throw or do nothing).
        ''' </param>
        ''' <remarks>Calls to all the other overloads will come through here.</remarks>
        Public Sub DownloadFile(
            address As Uri,
            destinationFileName As String,
            networkCredentials As ICredentials,
            showUI As Boolean,
            connectionTimeout As Integer,
            overwrite As Boolean,
            onUserCancel As UICancelOption)

            If connectionTimeout <= 0 Then
                Throw VbUtils.GetArgumentExceptionWithArgName(
                    argumentName:=NameOf(connectionTimeout),
                    resourceKey:=SR.Network_BadConnectionTimeout)
            End If

            If address Is Nothing Then
                Throw VbUtils.GetArgumentNullException(NameOf(address))
            End If

            Dim dialog As ProgressDialog = Nothing
            Try
                dialog = GetProgressDialog(address.AbsolutePath, destinationFileName, showUI)
                Dim t As Task = DownloadFileAsync(
                    addressUri:=address,
                    destinationFileName,
                    networkCredentials,
                    dialog,
                    connectionTimeout,
                    overwrite,
                    onUserCancel)

                If t.IsFaulted Then
                    ' IsFaulted will be true if any parameters are bad
                    Throw t.Exception
                Else
                    dialog?.ShowProgressDialog()
                    t.Wait()
                    If t.IsFaulted Then
                        Throw t.Exception
                    End If
                End If
            Catch ex As Exception
                If ex.InnerException IsNot Nothing Then
                    Throw ex.InnerException
                End If
                Throw
            Finally
                CloseProgressDialog(dialog)
            End Try
        End Sub

        ''' <summary>
        '''  Downloads a file from the network to the specified path.
        ''' </summary>
        ''' <param name="address">Uri to the remote file.</param>
        ''' <param name="destinationFileName">Name and path of file where download is saved.</param>
        ''' <param name="userName">The name of the user performing the download.</param>
        ''' <param name="password">The user's password.</param>
        ''' <param name="showUI">Indicates whether or not to show a progress bar.</param>
        ''' <param name="connectionTimeout">Time allotted before giving up on a connection.</param>
        ''' <param name="overwrite">
        '''  Indicates whether or not the file should be overwritten if local file already exists.
        ''' </param>
        Public Sub DownloadFile(
            address As Uri,
            destinationFileName As String,
            userName As String,
            password As String,
            showUI As Boolean,
            connectionTimeout As Integer,
            overwrite As Boolean)

            If address Is Nothing Then
                Throw VbUtils.GetArgumentNullException(NameOf(address))
            End If

            Dim dialog As ProgressDialog = Nothing
            Dim networkCredentials As ICredentials = GetNetworkCredentials(userName, password)

            Try
                dialog = GetProgressDialog(address.AbsolutePath, destinationFileName, showUI)
                Dim t As Task = DownloadFileAsync(
                    addressUri:=address,
                    destinationFileName,
                    networkCredentials,
                    dialog,
                    connectionTimeout,
                    overwrite,
                    onUserCancel:=UICancelOption.ThrowException)

                If t.IsFaulted Then
                    ' IsFaulted will be true if any parameters are bad
                    Throw t.Exception
                Else
                    dialog?.ShowProgressDialog()
                    t.Wait()
                    If t.IsFaulted Then
                        Throw t.Exception
                    End If
                End If
            Catch ex As Exception
                If ex.InnerException IsNot Nothing Then
                    Throw ex.InnerException
                End If
                Throw
            Finally
                CloseProgressDialog(dialog)
            End Try
        End Sub

        ''' <summary>
        '''  Downloads a file from the network to the specified path.
        ''' </summary>
        ''' <param name="address">Uri to the remote file.</param>
        ''' <param name="destinationFileName">Name and path of file where download is saved.</param>
        ''' <param name="userName">The name of the user performing the download.</param>
        ''' <param name="password">The user's password.</param>
        ''' <param name="showUI">Indicates whether or not to show a progress bar.</param>
        ''' <param name="connectionTimeout">Time allotted before giving up on a connection.</param>
        ''' <param name="overwrite">
        '''  Indicates whether or not the file should be overwritten if local file already exists.
        ''' </param>
        ''' <param name="onUserCancel">
        '''  Indicates what to do if user cancels dialog (either throw or do nothing).
        ''' </param>
        Public Sub DownloadFile(
            address As Uri,
            destinationFileName As String,
            userName As String,
            password As String,
            showUI As Boolean,
            connectionTimeout As Integer,
            overwrite As Boolean,
            onUserCancel As UICancelOption)

            If connectionTimeout <= 0 Then
                Throw VbUtils.GetArgumentExceptionWithArgName(
                    argumentName:=NameOf(connectionTimeout),
                    resourceKey:=SR.Network_BadConnectionTimeout)
            End If

            If address Is Nothing Then
                Throw VbUtils.GetArgumentNullException(NameOf(address))
            End If

            ' Get network credentials
            Dim networkCredentials As ICredentials = GetNetworkCredentials(userName, password)

            Dim dialog As ProgressDialog = Nothing
            Try
                dialog = GetProgressDialog(address.AbsolutePath, destinationFileName, showUI)
                Dim t As Task = DownloadFileAsync(
                    addressUri:=address,
                    destinationFileName,
                    networkCredentials,
                    dialog,
                    connectionTimeout,
                    overwrite,
                    onUserCancel)

                If t.IsFaulted Then
                    ' IsFaulted will be true if any parameters are bad
                    Throw t.Exception
                Else
                    dialog?.ShowProgressDialog()
                    t.Wait()
                    If t.IsFaulted Then
                        Throw t.Exception
                    End If
                End If
            Catch ex As Exception
                If ex.InnerException IsNot Nothing Then
                    Throw ex.InnerException
                End If
                Throw
            Finally
                CloseProgressDialog(dialog)
            End Try
        End Sub

        ''' <summary>
        '''  Downloads a file from the network to the specified path.
        ''' </summary>
        ''' <param name="address">Uri to the remote file.</param>
        ''' <param name="destinationFileName">Name and path of file where download is saved.</param>
        Public Sub DownloadFile(address As Uri, destinationFileName As String)
            Try

                DownloadFileAsync(
                    addressUri:=address,
                    destinationFileName,
                    userName:=DEFAULT_USERNAME,
                    password:=DEFAULT_PASSWORD,
                    dialog:=Nothing,
                    connectionTimeout:=DEFAULT_TIMEOUT,
                    overwrite:=False).Wait()
            Catch ex As Exception
                If ex.InnerException IsNot Nothing Then
                    Throw ex.InnerException
                End If
                Throw
            End Try
        End Sub

        ''' <summary>
        '''  Downloads a file from the network to the specified path.
        ''' </summary>
        ''' <param name="address">Uri to the remote file.</param>
        ''' <param name="destinationFileName">Name and path of file where download is saved.</param>
        ''' <param name="userName">The name of the user performing the download.</param>
        ''' <param name="password">The user's password.</param>
        Public Sub DownloadFile(
            address As Uri,
            destinationFileName As String,
            userName As String,
            password As String)

            Try
                DownloadFileAsync(
                    addressUri:=address,
                    destinationFileName,
                    userName,
                    password,
                    dialog:=Nothing,
                    connectionTimeout:=DEFAULT_TIMEOUT,
                    overwrite:=False).Wait()
            Catch ex As Exception
                If ex.InnerException IsNot Nothing Then
                    Throw ex.InnerException
                End If
                Throw
            End Try
        End Sub

    End Class
End Namespace<|MERGE_RESOLUTION|>--- conflicted
+++ resolved
@@ -117,19 +117,6 @@
                 End If
             Catch ex As Exception
                 If ex.InnerException IsNot Nothing Then
-<<<<<<< HEAD
-                    If TryCast(ex.InnerException, OperationCanceledException) IsNot Nothing AndAlso
-                        Environment.UserInteractive Then
-
-                        If showUI AndAlso Environment.UserInteractive Then
-                            Try
-                                IO.File.Delete(destinationFileName)
-                            Catch
-                                ' ignore error
-                            End Try
-                            Throw New OperationCanceledException()
-                        End If
-=======
                     If TryCast(ex.InnerException, OperationCanceledException) IsNot Nothing _
                         AndAlso Environment.UserInteractive Then
 
@@ -138,7 +125,6 @@
                         Catch
                             ' ignore error
                         End Try
->>>>>>> 161d7d9b
                     End If
 
                     Throw ex.InnerException
