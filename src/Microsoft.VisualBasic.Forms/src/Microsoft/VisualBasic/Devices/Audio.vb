﻿' Licensed to the .NET Foundation under one or more agreements.
' The .NET Foundation licenses this file to you under the MIT license.

Imports System.ComponentModel
Imports System.IO

Imports ExUtils = Microsoft.VisualBasic.CompilerServices.ExceptionUtils

Namespace Microsoft.VisualBasic

    ''' <summary>
    '''  Enum for three ways to play a .wav file
    ''' </summary>
    Public Enum AudioPlayMode
        ' Any changes to this enum must be reflected in ValidateAudioPlayModeEnum()
        WaitToComplete = 0 'Synchronous
        Background = 1     'Asynchronous
        BackgroundLoop = 2 'Asynchronous and looping
    End Enum

    Namespace Devices

        ''' <summary>
        '''  An object that makes it easy to play wav files
        ''' </summary>
        Public Class Audio

            ''' <summary>
            '''  Creates a new Audio object
            ''' </summary>
            Public Sub New()
            End Sub

            ''' <summary>
            '''  Plays a .wav file in background mode
            ''' </summary>
            ''' <param name="location">The name of the file</param>
            Public Sub Play(location As String)
                Play(location, AudioPlayMode.Background)
            End Sub

            ''' <summary>
            ''' Plays a .wav file in the passed in mode
            ''' </summary>
            ''' <param name="location">The name of the file</param>
            ''' <param name="playMode">
            ''' An enum value representing the mode, Background (async),
            ''' WaitToComplete (sync) or BackgroundLoop
            ''' </param>
            Public Sub Play(location As String, playMode As AudioPlayMode)
                ValidateAudioPlayModeEnum(playMode, NameOf(playMode))
                Dim safeFilename As String = ValidateFilename(location)
                Dim sound As Media.SoundPlayer = New Media.SoundPlayer(safeFilename)
                Play(sound, playMode)
            End Sub

            ''' <summary>
            '''   Plays a Byte array representation of a .wav file in the passed in mode
            ''' </summary>
            ''' <param name="data">The array representing the .wav file</param>
            ''' <param name="playMode">The mode in which the array should be played</param>
            Public Sub Play(data() As Byte, playMode As AudioPlayMode)
                If data Is Nothing Then
                    Throw ExUtils.GetArgumentNullException(NameOf(data))
                End If
                ValidateAudioPlayModeEnum(playMode, NameOf(playMode))

                Dim soundStream As MemoryStream = New MemoryStream(data)
                Play(soundStream, playMode)
                soundStream.Close()
            End Sub

            ''' <summary>
            '''  Plays a stream representation of a .wav file in the passed in mode
            ''' </summary>
            ''' <param name="stream">The stream representing the .wav file</param>
            ''' <param name="playMode">The mode in which the stream should be played</param>
            Public Sub Play(stream As Stream, playMode As AudioPlayMode)
                ValidateAudioPlayModeEnum(playMode, NameOf(playMode))
                If stream Is Nothing Then
                    Throw ExUtils.GetArgumentNullException(NameOf(stream))
                End If

                Play(New Media.SoundPlayer(stream), playMode)
            End Sub

            ''' <summary>
            '''   Plays a system messageBeep sound.
            ''' </summary>
            ''' <param name="systemSound">The sound to be played</param>
            ''' <remarks>Plays the sound asynchronously</remarks>
            Public Sub PlaySystemSound(systemSound As Media.SystemSound)
                If systemSound Is Nothing Then
                    Throw ExUtils.GetArgumentNullException(NameOf(systemSound))
                End If

                systemSound.Play()

            End Sub

            ''' <summary>
            '''  Stops the play of any playing sound
            ''' </summary>
            Public Sub [Stop]()
                Dim sound As New Media.SoundPlayer()
                sound.Stop()
            End Sub

            ''' <summary>
            '''  Plays the passed in SoundPlayer in the passed in mode
            ''' </summary>
            ''' <param name="sound">The SoundPlayer to play</param>
            ''' <param name="mode">The mode in which to play the sound</param>
            Private Sub Play(sound As Media.SoundPlayer, mode As AudioPlayMode)

                Debug.Assert(sound IsNot Nothing, "There's no SoundPlayer")
                Debug.Assert([Enum].IsDefined(GetType(AudioPlayMode), mode), "Enum value is out of range")

                ' Stopping the sound ensures it's safe to dispose it. This could happen when we change the value of m_Sound below
                _sound?.Stop()

                _sound = sound

                Select Case mode
                    Case AudioPlayMode.WaitToComplete
                        _sound.PlaySync()
                    Case AudioPlayMode.Background
                        _sound.Play()
                    Case AudioPlayMode.BackgroundLoop
                        _sound.PlayLooping()
                    Case Else
                        Debug.Fail("Unknown AudioPlayMode")
                End Select

            End Sub

            ''' <summary>
            '''  Gets the full name and path for the file. Throws if unable to get full name and path
            ''' </summary>
            ''' <param name="location">The filename being tested</param>
            ''' <returns>A full name and path of the file</returns>
            Private Shared Function ValidateFilename(location As String) As String
                If String.IsNullOrEmpty(location) Then
                    Throw ExUtils.GetArgumentNullException(NameOf(location))
                End If

                Return location
            End Function

            ''' <summary>
            ''' Validates that the value being passed as an AudioPlayMode enum is a legal value
            ''' </summary>
            ''' <param name="value"></param>
            Private Shared Sub ValidateAudioPlayModeEnum(value As AudioPlayMode, paramName As String)
                If value < AudioPlayMode.WaitToComplete OrElse value > AudioPlayMode.BackgroundLoop Then
<<<<<<< HEAD
                    Throw New InvalidEnumArgumentException(paramName, value, GetType(AudioPlayMode))
=======
                    Throw New ComponentModel.InvalidEnumArgumentException(paramName, value, GetType(AudioPlayMode))
>>>>>>> 0417acea
                End If
            End Sub

            ' Object that plays the sounds. We use a private member so we can ensure we have a reference for async plays
            Private _sound As Media.SoundPlayer

        End Class 'Audio

    End Namespace

End Namespace<|MERGE_RESOLUTION|>--- conflicted
+++ resolved
@@ -153,11 +153,7 @@
             ''' <param name="value"></param>
             Private Shared Sub ValidateAudioPlayModeEnum(value As AudioPlayMode, paramName As String)
                 If value < AudioPlayMode.WaitToComplete OrElse value > AudioPlayMode.BackgroundLoop Then
-<<<<<<< HEAD
-                    Throw New InvalidEnumArgumentException(paramName, value, GetType(AudioPlayMode))
-=======
                     Throw New ComponentModel.InvalidEnumArgumentException(paramName, value, GetType(AudioPlayMode))
->>>>>>> 0417acea
                 End If
             End Sub
 
@@ -165,7 +161,5 @@
             Private _sound As Media.SoundPlayer
 
         End Class 'Audio
-
     End Namespace
-
 End Namespace