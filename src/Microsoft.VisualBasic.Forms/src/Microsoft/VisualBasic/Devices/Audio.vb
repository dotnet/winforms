﻿' Licensed to the .NET Foundation under one or more agreements.
' The .NET Foundation licenses this file to you under the MIT license.

Imports System.IO

Imports VbUtils = Microsoft.VisualBasic.CompilerServices.ExceptionUtils

Namespace Microsoft.VisualBasic.Devices

    ''' <summary>
    '''  An object that makes it easy to play wav files.
    ''' </summary>
    Public Class Audio

        ' Object that plays the sounds. We use a private member
        ' so we can ensure we have a reference for async plays
        Private _sound As Media.SoundPlayer

        ''' <summary>
        '''  Creates a new <see cref="Audio"/> object.
        ''' </summary>
        Public Sub New()
        End Sub

        ''' <summary>
        '''  Validates that the value being passed as an <see cref="AudioPlayMode"/> enum is a legal value.
        ''' </summary>
        ''' <param name="value"></param>
        Private Shared Sub ValidateAudioPlayModeEnum(value As AudioPlayMode, paramName As String)
            If value < AudioPlayMode.WaitToComplete OrElse value > AudioPlayMode.BackgroundLoop Then
                Throw New ComponentModel.InvalidEnumArgumentException(
                    argumentName:=paramName,
                    invalidValue:=value,
                    enumClass:=GetType(AudioPlayMode))
            End If
        End Sub

        ''' <summary>
        '''  Gets the full name and path for the file.
        ''' </summary>
        ''' <param name="location">The filename being tested.</param>
        ''' <returns>A full name and path of the file.</returns>
        ''' <exception cref="ArgumentNullException">
        '''  If location is <see langword="Nothing"/> or <see cref="String.Empty"/>.
        ''' </exception>
        Private Shared Function ValidateFilename(location As String) As String
            If String.IsNullOrEmpty(location) Then
                Throw VbUtils.GetArgumentNullException(NameOf(location))
            End If

            Return location
        End Function

        ''' <summary>
        '''  Plays the passed in <see cref="Media.SoundPlayer"/> in the passed in <see cref="AudioPlayMode"/>.
        ''' </summary>
        ''' <param name="sound">The SoundPlayer to play.</param>
        ''' <param name="mode">The mode in which to play the sound.</param>
        Private Sub Play(sound As Media.SoundPlayer, mode As AudioPlayMode)

            Debug.Assert(sound IsNot Nothing, "There's no SoundPlayer")
            Debug.Assert([Enum].IsDefined(
                GetType(AudioPlayMode),
                mode), "Enum value is out of range")

            ' Stopping the sound ensures it's safe to dispose it.
<<<<<<< HEAD
            ' This could happen when we change the value of m_Sound below
=======
            ' This could happen when we change the value of _sound below
>>>>>>> 939a56a5
            _sound?.Stop()

            _sound = sound

            Select Case mode
                Case AudioPlayMode.WaitToComplete
                    _sound.PlaySync()
                Case AudioPlayMode.Background
                    _sound.Play()
                Case AudioPlayMode.BackgroundLoop
                    _sound.PlayLooping()
                Case Else
                    Debug.Fail("Unknown AudioPlayMode")
            End Select

        End Sub

        ''' <summary>
        '''  Stops the play of any playing sound.
        ''' </summary>
        Public Sub [Stop]()
            Dim sound As New Media.SoundPlayer()
            sound.Stop()
        End Sub

        ''' <summary>
        '''  Plays a .wav file in background mode.
        ''' </summary>
        ''' <param name="location">The name of the file.</param>
        Public Sub Play(location As String)
            Play(location, AudioPlayMode.Background)
        End Sub

        ''' <summary>
        '''  Plays a .wav file in the passed in mode.
        ''' </summary>
        ''' <param name="location">The name of the file.</param>
        ''' <param name="playMode">
        '''  An enum value representing the <see cref="AudioPlayMode"/>
        '''      0 - Background (async),
        '''      1 - WaitToComplete (sync)
        '''      2 - BackgroundLoop
        ''' </param>
        Public Sub Play(location As String, playMode As AudioPlayMode)
            ValidateAudioPlayModeEnum(playMode, NameOf(playMode))
            Dim safeFilename As String = ValidateFilename(location)
            Dim sound As New Media.SoundPlayer(safeFilename)
            Play(sound, playMode)
        End Sub

        ''' <summary>
        '''   Plays a Byte array representation of a .wav file in the passed in mode.
        ''' </summary>
        ''' <param name="data">The <see langword="Byte"/> array representing the .wav file.</param>
        ''' <param name="playMode">The mode in which the array should be played.</param>
        ''' <exception cref="ArgumentNullException">if data is <see langword="Nothing"/>.</exception>
        Public Sub Play(data() As Byte, playMode As AudioPlayMode)
            If data Is Nothing Then
                Throw VbUtils.GetArgumentNullException(NameOf(data))
            End If
            ValidateAudioPlayModeEnum(playMode, NameOf(playMode))

            Dim soundStream As New MemoryStream(data)
            Play(soundStream, playMode)
            soundStream.Close()
        End Sub

        ''' <summary>
        '''  Plays a <see cref="Stream"/> representation of a .wav file in the passed in <see cref="AudioPlayMode"/>.
        ''' </summary>
        ''' <param name="stream">The stream representing the .wav file.</param>
        ''' <param name="playMode">The mode in which the stream should be played.</param>
        ''' <exception cref="ArgumentNullException">if stream is <see langword="Nothing"/>.</exception>
        Public Sub Play(stream As Stream, playMode As AudioPlayMode)
            ValidateAudioPlayModeEnum(playMode, NameOf(playMode))
            If stream Is Nothing Then
                Throw VbUtils.GetArgumentNullException(NameOf(stream))
            End If

            Play(New Media.SoundPlayer(stream), playMode)
        End Sub

        ''' <summary>
        '''   Plays a system sound.
        ''' </summary>
        ''' <param name="systemSound">The sound to be played.</param>
        ''' <remarks>Plays the sound asynchronously.</remarks>
        ''' <exception cref="ArgumentNullException">
        '''  If systemSound is <see langword="Nothing"/>.
        ''' </exception>
        Public Sub PlaySystemSound(systemSound As Media.SystemSound)
            If systemSound Is Nothing Then
                Throw VbUtils.GetArgumentNullException(NameOf(systemSound))
            End If

            systemSound.Play()
        End Sub

    End Class
End Namespace<|MERGE_RESOLUTION|>--- conflicted
+++ resolved
@@ -64,11 +64,7 @@
                 mode), "Enum value is out of range")
 
             ' Stopping the sound ensures it's safe to dispose it.
-<<<<<<< HEAD
-            ' This could happen when we change the value of m_Sound below
-=======
             ' This could happen when we change the value of _sound below
->>>>>>> 939a56a5
             _sound?.Stop()
 
             _sound = sound
