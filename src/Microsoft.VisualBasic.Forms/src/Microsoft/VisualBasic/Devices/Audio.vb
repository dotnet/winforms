﻿' Licensed to the .NET Foundation under one or more agreements.
' The .NET Foundation licenses this file to you under the MIT license.

Imports System.IO

Imports VbUtils = Microsoft.VisualBasic.CompilerServices.ExceptionUtils

Namespace Microsoft.VisualBasic.Devices

    ''' <summary>
    '''  An object that makes it easy to play wav files.
    ''' </summary>
    Public Class Audio

        ' Object that plays the sounds. We use a private member so we can ensure we have a reference for async plays
        Private _sound As Media.SoundPlayer

        ''' <summary>
        '''  Creates a new <see cref="Audio"/> object.
        ''' </summary>
        Public Sub New()
        End Sub

        ''' <summary>
        '''  Validates that the value being passed as an <see cref="AudioPlayMode"/> enum is a legal value.
        ''' </summary>
        ''' <param name="value"></param>
        Private Shared Sub ValidateAudioPlayModeEnum(value As AudioPlayMode, paramName As String)
            If value < AudioPlayMode.WaitToComplete OrElse value > AudioPlayMode.BackgroundLoop Then
                Throw New ComponentModel.InvalidEnumArgumentException(paramName, value, GetType(AudioPlayMode))
            End If
        End Sub

        ''' <summary>
        '''  Gets the full name and path for the file.
        ''' </summary>
        ''' <param name="location">The filename being tested.</param>
        ''' <returns>A full name and path of the file.</returns>
        ''' <exception cref="ArgumentNullException">
        '''  If location is <see langword="Nothing"/> or <see cref="String.Empty"/>.
        ''' </exception>
        Private Shared Function ValidateFilename(location As String) As String
            If String.IsNullOrEmpty(location) Then
                Throw VbUtils.GetArgumentNullException(NameOf(location))
            End If

            Return location
        End Function

        ''' <summary>
        '''  Plays the passed in <see cref="Media.SoundPlayer"/> in the passed in <see cref="AudioPlayMode"/>.
        ''' </summary>
        ''' <param name="sound">The SoundPlayer to play.</param>
        ''' <param name="mode">The mode in which to play the sound.</param>
        Private Sub Play(sound As Media.SoundPlayer, mode As AudioPlayMode)

            Debug.Assert(sound IsNot Nothing, "There's no SoundPlayer")
            Debug.Assert([Enum].IsDefined(GetType(AudioPlayMode), mode), "Enum value is out of range")

<<<<<<< HEAD
            ' Stopping the sound ensures it's safe to dispose it. This could happen when we change the value of _sound below
=======
            ' Stopping the sound ensures it's safe to dispose it. This could happen when we change the value of _Sound below
>>>>>>> 795c71aa
            _sound?.Stop()

            _sound = sound

            Select Case mode
                Case AudioPlayMode.WaitToComplete
                    _sound.PlaySync()
                Case AudioPlayMode.Background
                    _sound.Play()
                Case AudioPlayMode.BackgroundLoop
                    _sound.PlayLooping()
                Case Else
                    Debug.Fail("Unknown AudioPlayMode")
            End Select

        End Sub

        ''' <summary>
        '''  Stops the play of any playing sound.
        ''' </summary>
        Public Sub [Stop]()
            Dim sound As New Media.SoundPlayer()
            sound.Stop()
        End Sub

        ''' <summary>
        '''  Plays a .wav file in background mode.
        ''' </summary>
        ''' <param name="location">The name of the file.</param>
        Public Sub Play(location As String)
            Play(location, AudioPlayMode.Background)
        End Sub

        ''' <summary>
        '''  Plays a .wav file in the passed in mode.
        ''' </summary>
        ''' <param name="location">The name of the file.</param>
        ''' <param name="playMode">
        '''  An enum value representing the <see cref="AudioPlayMode"/> Background (async),
        '''  WaitToComplete (sync) or BackgroundLoop
        ''' </param>
        Public Sub Play(location As String, playMode As AudioPlayMode)
            ValidateAudioPlayModeEnum(playMode, NameOf(playMode))
            Dim safeFilename As String = ValidateFilename(location)
            Dim sound As New Media.SoundPlayer(safeFilename)
            Play(sound, playMode)
        End Sub

        ''' <summary>
        '''   Plays a Byte array representation of a .wav file in the passed in mode.
        ''' </summary>
        ''' <param name="data">The <see langword="Byte"/> array representing the .wav file.</param>
        ''' <param name="playMode">The mode in which the array should be played.</param>
        ''' <exception cref="ArgumentNullException">if data is <see langword="Nothing"/>.</exception>
        Public Sub Play(data() As Byte, playMode As AudioPlayMode)
            If data Is Nothing Then
                Throw VbUtils.GetArgumentNullException(NameOf(data))
            End If
            ValidateAudioPlayModeEnum(playMode, NameOf(playMode))

            Dim soundStream As New MemoryStream(data)
            Play(soundStream, playMode)
            soundStream.Close()
        End Sub

        ''' <summary>
        '''  Plays a <see cref="Stream"/> representation of a .wav file in the passed in <see cref="AudioPlayMode"/>.
        ''' </summary>
        ''' <param name="stream">The stream representing the .wav file.</param>
        ''' <param name="playMode">The mode in which the stream should be played.</param>
        ''' <exception cref="ArgumentNullException">if stream is <see langword="Nothing"/>.</exception>
        Public Sub Play(stream As Stream, playMode As AudioPlayMode)
            ValidateAudioPlayModeEnum(playMode, NameOf(playMode))
            If stream Is Nothing Then
                Throw VbUtils.GetArgumentNullException(NameOf(stream))
            End If

            Play(New Media.SoundPlayer(stream), playMode)
        End Sub

        ''' <summary>
        '''   Plays a system sound.
        ''' </summary>
        ''' <param name="systemSound">The sound to be played.</param>
        ''' <remarks>Plays the sound asynchronously.</remarks>
        ''' <exception cref="ArgumentNullException">if systemSound is <see langword="Nothing"/>.</exception>
        Public Sub PlaySystemSound(systemSound As Media.SystemSound)
            If systemSound Is Nothing Then
                Throw VbUtils.GetArgumentNullException(NameOf(systemSound))
            End If

            systemSound.Play()
        End Sub

    End Class
End Namespace<|MERGE_RESOLUTION|>--- conflicted
+++ resolved
@@ -57,11 +57,7 @@
             Debug.Assert(sound IsNot Nothing, "There's no SoundPlayer")
             Debug.Assert([Enum].IsDefined(GetType(AudioPlayMode), mode), "Enum value is out of range")
 
-<<<<<<< HEAD
-            ' Stopping the sound ensures it's safe to dispose it. This could happen when we change the value of _sound below
-=======
             ' Stopping the sound ensures it's safe to dispose it. This could happen when we change the value of _Sound below
->>>>>>> 795c71aa
             _sound?.Stop()
 
             _sound = sound
