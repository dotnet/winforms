﻿' Licensed to the .NET Foundation under one or more agreements.
' The .NET Foundation licenses this file to you under the MIT license.

Imports System.IO

Imports VbUtils = Microsoft.VisualBasic.CompilerServices.ExceptionUtils

Namespace Microsoft.VisualBasic.Devices

    ''' <summary>
    '''  An object that makes it easy to play wav files.
    ''' </summary>
    Public Class Audio

        ' Object that plays the sounds. We use a private member
        ' so we can ensure we have a reference for async plays
        Private _sound As Media.SoundPlayer

        ''' <summary>
        '''  Creates a new <see cref="Audio"/> object.
        ''' </summary>
        Public Sub New()
        End Sub

        ''' <summary>
        '''  Validates that the value being passed as an <see cref="AudioPlayMode"/> enum is a legal value.
        ''' </summary>
        ''' <param name="value"></param>
        Private Shared Sub ValidateAudioPlayModeEnum(value As AudioPlayMode, paramName As String)
            If value < AudioPlayMode.WaitToComplete OrElse value > AudioPlayMode.BackgroundLoop Then
                Throw New ComponentModel.InvalidEnumArgumentException(
                    argumentName:=paramName,
                    invalidValue:=value,
                    enumClass:=GetType(AudioPlayMode))
            End If
        End Sub

        ''' <summary>
        '''  Gets the full name and path for the file.
        ''' </summary>
        ''' <param name="location">The filename being tested.</param>
        ''' <returns>A full name and path of the file.</returns>
        ''' <exception cref="ArgumentNullException">
        '''  If location is <see langword="Nothing"/> or <see cref="String.Empty"/>.
        ''' </exception>
        Private Shared Function ValidateFilename(location As String) As String
            If String.IsNullOrEmpty(location) Then
                Throw VbUtils.GetArgumentNullException(NameOf(location))
            End If

            Return location
        End Function

        ''' <summary>
        '''  Plays the passed in <see cref="Media.SoundPlayer"/> in the passed in <see cref="AudioPlayMode"/>.
        ''' </summary>
        ''' <param name="sound">The SoundPlayer to play.</param>
        ''' <param name="mode">The mode in which to play the sound.</param>
        Private Sub Play(sound As Media.SoundPlayer, mode As AudioPlayMode)

            Debug.Assert(sound IsNot Nothing, "There's no SoundPlayer")
            Debug.Assert([Enum].IsDefined(
                GetType(AudioPlayMode),
                mode), "Enum value is out of range")

<<<<<<< HEAD
            ' Stopping the sound ensures it's safe to dispose it.
            ' This could happen when we change the value of m_Sound below
=======
            ' Stopping the sound ensures it's safe to dispose it. This could happen when we change the value of _Sound below
>>>>>>> 795c71aa
            _sound?.Stop()

            _sound = sound

            Select Case mode
                Case AudioPlayMode.WaitToComplete
                    _sound.PlaySync()
                Case AudioPlayMode.Background
                    _sound.Play()
                Case AudioPlayMode.BackgroundLoop
                    _sound.PlayLooping()
                Case Else
                    Debug.Fail("Unknown AudioPlayMode")
            End Select

        End Sub

        ''' <summary>
        '''  Stops the play of any playing sound.
        ''' </summary>
        Public Sub [Stop]()
            Dim sound As New Media.SoundPlayer()
            sound.Stop()
        End Sub

        ''' <summary>
        '''  Plays a .wav file in background mode.
        ''' </summary>
        ''' <param name="location">The name of the file.</param>
        Public Sub Play(location As String)
            Play(location, AudioPlayMode.Background)
        End Sub

        ''' <summary>
        '''  Plays a .wav file in the passed in mode.
        ''' </summary>
        ''' <param name="location">The name of the file.</param>
        ''' <param name="playMode">
        '''  An enum value representing the <see cref="AudioPlayMode"/>
        '''      0 - Background (async),
        '''      1 - WaitToComplete (sync)
        '''      2 - BackgroundLoop
        ''' </param>
        Public Sub Play(location As String, playMode As AudioPlayMode)
            ValidateAudioPlayModeEnum(playMode, NameOf(playMode))
            Dim safeFilename As String = ValidateFilename(location)
            Dim sound As New Media.SoundPlayer(safeFilename)
            Play(sound, playMode)
        End Sub

        ''' <summary>
        '''   Plays a Byte array representation of a .wav file in the passed in mode.
        ''' </summary>
        ''' <param name="data">The <see langword="Byte"/> array representing the .wav file.</param>
        ''' <param name="playMode">The mode in which the array should be played.</param>
        ''' <exception cref="ArgumentNullException">if data is <see langword="Nothing"/>.</exception>
        Public Sub Play(data() As Byte, playMode As AudioPlayMode)
            If data Is Nothing Then
                Throw VbUtils.GetArgumentNullException(NameOf(data))
            End If
            ValidateAudioPlayModeEnum(playMode, NameOf(playMode))

            Dim soundStream As New MemoryStream(data)
            Play(soundStream, playMode)
            soundStream.Close()
        End Sub

        ''' <summary>
        '''  Plays a <see cref="Stream"/> representation of a .wav file in the passed in <see cref="AudioPlayMode"/>.
        ''' </summary>
        ''' <param name="stream">The stream representing the .wav file.</param>
        ''' <param name="playMode">The mode in which the stream should be played.</param>
        ''' <exception cref="ArgumentNullException">if stream is <see langword="Nothing"/>.</exception>
        Public Sub Play(stream As Stream, playMode As AudioPlayMode)
            ValidateAudioPlayModeEnum(playMode, NameOf(playMode))
            If stream Is Nothing Then
                Throw VbUtils.GetArgumentNullException(NameOf(stream))
            End If

            Play(New Media.SoundPlayer(stream), playMode)
        End Sub

        ''' <summary>
        '''   Plays a system sound.
        ''' </summary>
        ''' <param name="systemSound">The sound to be played.</param>
        ''' <remarks>Plays the sound asynchronously.</remarks>
        ''' <exception cref="ArgumentNullException">
        '''  If systemSound is <see langword="Nothing"/>.
        ''' </exception>
        Public Sub PlaySystemSound(systemSound As Media.SystemSound)
            If systemSound Is Nothing Then
                Throw VbUtils.GetArgumentNullException(NameOf(systemSound))
            End If

            systemSound.Play()
        End Sub

    End Class
End Namespace<|MERGE_RESOLUTION|>--- conflicted
+++ resolved
@@ -63,12 +63,8 @@
                 GetType(AudioPlayMode),
                 mode), "Enum value is out of range")
 
-<<<<<<< HEAD
             ' Stopping the sound ensures it's safe to dispose it.
-            ' This could happen when we change the value of m_Sound below
-=======
-            ' Stopping the sound ensures it's safe to dispose it. This could happen when we change the value of _Sound below
->>>>>>> 795c71aa
+            ' This could happen when we change the value of _sound below
             _sound?.Stop()
 
             _sound = sound
