--- conflicted
+++ resolved
@@ -27,7 +27,6 @@
             Else
                 description = ""
             End If
-<<<<<<< HEAD
 
             Select Case hr
 
@@ -36,66 +35,37 @@
 
                 Case vbErrors.PermissionDenied
                     Return New IO.IOException(description)
-=======
-            Return VbMakeExceptionEx(hr, sMsg)
-        End Function
-
-        Private Shared Function VbMakeExceptionEx(number As Integer, sMsg As String) As Exception
-            'Dim vBDefinedError As Boolean
-
-            Return BuildException(number, sMsg)
-
-            ' Originally
-            'VbMakeExceptionEx = BuildException(number, sMsg, vBDefinedError)
-
-            'If vBDefinedError Then
-            ' .NET Framework implementation calls:
-            ' Err().SetUnmappedError(number)
-            'End If
->>>>>>> 80fca415
 
                 Case Else
                     Return New Exception(description)
             End Select
         End Function
 
-<<<<<<< HEAD
         ' REVIEWERS: All this code serves no purpose and was for legacy VB6
         'Private Shared Function VbMakeExceptionEx(number As Integer, sMsg As String) As Exception
         '    'Dim vBDefinedError As Boolean
 
         '    Return BuildException(number, sMsg)
-=======
-        Private Shared Function BuildException(Number As Integer, Description As String) As Exception
-
-            'VBDefinedError = True
->>>>>>> 80fca415
 
         '    ' Originally
         '    'VbMakeExceptionEx = BuildException(number, sMsg, vBDefinedError)
 
-<<<<<<< HEAD
         '    'If vBDefinedError Then
         '    ' .NET Framework implementation calls:
         '    ' Err().SetUnmappedError(number)
         '    'End If
 
         'End Function
-=======
-                Case vbErrors.FileNotFound
-                    Return New IO.FileNotFoundException(Description)
->>>>>>> 80fca415
 
         'Private Shared Function BuildException(Number As Integer, Description As String) As Exception
 
-<<<<<<< HEAD
         '    'VBDefinedError = True
 
         '    Select Case Number
 
-        '        Case vbErrors.FileNotFound
-        '            Return New IO.FileNotFoundException(Description)
-
+        Case Else
+            'Fall below to default
+            VBDefinedError = False
         '        Case vbErrors.PermissionDenied
         '            Return New IO.IOException(Description)
 
@@ -104,13 +74,6 @@
         '            Return New Exception(Description)
         '    End Select
         'End Function
-=======
-                Case Else
-                    'VBDefinedError = False
-                    Return New Exception(Description)
-            End Select
-        End Function
->>>>>>> 80fca415
 
         ''' <summary>
         ''' Returns a new instance of ArgumentException with the message from resource file and the Exception.ArgumentName property set.
