﻿' Licensed to the .NET Foundation under one or more agreements.
' The .NET Foundation licenses this file to you under the MIT license.

Imports System.Runtime.InteropServices
Imports System.Threading

Namespace Microsoft.VisualBasic.CompilerServices

    ' Implements error utilities for Basic
    Friend Module ExceptionUtils

<<<<<<< HEAD
=======
        Friend Function BuildException(
            resourceId As Integer,
            description As String,
            ByRef vbDefinedError As Boolean) As Exception

            vbDefinedError = True

            Select Case resourceId

                Case VbErrors.None

                Case VbErrors.FileNotFound
                    Return New IO.FileNotFoundException(description)

                Case VbErrors.PermissionDenied
                    Return New IO.IOException(description)

                Case Else
                    'Fall below to default
                    vbDefinedError = False
                    Return New Exception(description)
            End Select

            vbDefinedError = False
            Return New Exception(description)

        End Function

>>>>>>> acd6770e
        ''' <summary>
        '''  Returns a new instance of <see cref="ArgumentException"/> with the message from resource file and the Exception.ArgumentName property set.
        ''' </summary>
        ''' <param name="argumentName">The name of the argument (parameter). Not localized.</param>
        ''' <param name="resourceID">The resource ID.</param>
        ''' <param name="placeHolders">Strings that will replace place holders in the resource string, if any.</param>
        ''' <returns>A new instance of <see cref="ArgumentException"/>.</returns>
        ''' <remarks>This is the preferred way to construct an argument exception.</remarks>
        Friend Function GetArgumentExceptionWithArgName(
            argumentName As String,
            resourceID As String,
            ParamArray placeHolders() As String) As ArgumentException

            Return New ArgumentException(GetResourceString(resourceID, placeHolders), argumentName)
        End Function

        ''' <summary>
        '''  Returns a new instance of <see cref="ArgumentNullException"/> with message: "Argument cannot be Nothing."
        ''' </summary>
        ''' <param name="argumentName">The name of the argument (parameter). Not localized.</param>
        ''' <returns>A new instance of <see cref="ArgumentNullException"/>.</returns>
        Friend Function GetArgumentNullException(argumentName As String) As ArgumentNullException

            Return New ArgumentNullException(argumentName, GetResourceString(SR.General_ArgumentNullException))
        End Function

        ''' <summary>
        '''  Returns a new instance of <see cref="ArgumentNullException"/> with the message from resource file.
        ''' </summary>
        ''' <param name="argumentName">The name of the argument (parameter). Not localized.</param>
        ''' <param name="resourceID">The resource ID.</param>
        ''' <param name="placeHolders">Strings that will replace place holders in the resource string, if any.</param>
        ''' <returns>A new instance of <see cref="ArgumentNullException"/>.</returns>
        Friend Function GetArgumentNullException(
            argumentName As String,
            resourceID As String,
            ParamArray placeHolders() As String) As ArgumentNullException

            Return New ArgumentNullException(argumentName, GetResourceString(resourceID, placeHolders))
        End Function

        ''' <summary>
        '''  Returns a new instance of <see cref="IO.DirectoryNotFoundException"/> with the message from resource file.
        ''' </summary>
        ''' <param name="resourceID">The resource ID.</param>
        ''' <param name="placeHolders">Strings that will replace place holders in the resource string, if any.</param>
        ''' <returns>A new instance of <see cref="IO.DirectoryNotFoundException"/>.</returns>
        Friend Function GetDirectoryNotFoundException(
            resourceID As String,
            ParamArray placeHolders() As String) As IO.DirectoryNotFoundException

            Return New IO.DirectoryNotFoundException(GetResourceString(resourceID, placeHolders))
        End Function

        ''' <summary>
        '''  Returns a new instance of <see cref="IO.FileNotFoundException"/> with the message from resource file.
        ''' </summary>
        ''' <param name="fileName">The file name (path) of the not found file.</param>
        ''' <param name="resourceID">The resource ID.</param>
        ''' <param name="placeHolders">Strings that will replace place holders in the resource string, if any.</param>
        ''' <returns>A new instance of <see cref="IO.FileNotFoundException"/>.</returns>
        Friend Function GetFileNotFoundException(
            fileName As String,
            resourceID As String,
            ParamArray placeHolders() As String) As IO.FileNotFoundException

            Return New IO.FileNotFoundException(GetResourceString(resourceID, placeHolders), fileName)
        End Function

        ''' <summary>
        '''  Returns a new instance of <see cref="InvalidOperationException"/> with the message from resource file.
        ''' </summary>
        ''' <param name="resourceID">The resource ID.</param>
        ''' <param name="placeHolders">Strings that will replace place holders in the resource string, if any.</param>
        ''' <returns>A new instance of <see cref="InvalidOperationException"/>.</returns>
        Friend Function GetInvalidOperationException(
            resourceID As String,
            ParamArray placeHolders() As String) As InvalidOperationException

            Return New InvalidOperationException(GetResourceString(resourceID, placeHolders))
        End Function

        ''' <summary>
        '''  Returns a new instance of <see cref="IO.IOException"/> with the message from resource file.
        ''' </summary>
        ''' <param name="resourceID">The resource ID.</param>
        ''' <param name="placeHolders">Strings that will replace place holders in the resource string, if any.</param>
        ''' <returns>A new instance of <see cref="IO.IOException"/>.</returns>
        Friend Function GetIOException(
            resourceID As String,
            ParamArray placeHolders() As String) As IO.IOException
<<<<<<< HEAD

            Return New IO.IOException(GetResourceString(resourceID, placeHolders))
        End Function
=======
>>>>>>> acd6770e

        Friend Function GetResourceString(resourceKey As String,
                                                                                    ParamArray args() As String) As String
            Return String.Format(Thread.CurrentThread.CurrentCulture, resourceKey, args)
        End Function

        Friend Function GetResourceString(resourceId As VbErrors) As String
            Dim id As String = $"ID{CStr(resourceId)}"
            Return SR.GetResourceString(id, id)
        End Function

        ''' <summary>
        '''  Returns a new instance of <see cref="ComponentModel.Win32Exception"/> with the message from resource file and the last Win32 error.
        ''' </summary>
        ''' <param name="resourceID">The resource ID.</param>
        ''' <param name="placeHolders">Strings that will replace place holders in the resource string, if any.</param>
        ''' <returns>A new instance of <see cref="ComponentModel.Win32Exception"/>.</returns>
        ''' <remarks>There is no way to exclude the Win32 error so this function will call Marshal.GetLastWin32Error all the time.</remarks>
        Friend Function GetWin32Exception(
<<<<<<< HEAD
                resourceID As String,
                ParamArray placeHolders() As String) As ComponentModel.Win32Exception

            Return New ComponentModel.Win32Exception(Marshal.GetLastWin32Error(), GetResourceString(resourceID, placeHolders))
        End Function

        Friend Function VbMakeException(resourceId As Integer) As Exception
            Dim description As String = String.Empty

            If resourceId > 0 AndAlso resourceId <= &HFFFFI Then
                description = GetResourceString(DirectCast(resourceId, VbErrors))
            End If

            Select Case resourceId

                Case VbErrors.FileNotFound
                    Return New IO.FileNotFoundException(description)

                Case VbErrors.PermissionDenied
                    Return New IO.IOException(description)

                Case Else
                    Return New Exception(description)
            End Select
=======
            resourceID As String,
            ParamArray placeHolders() As String) As ComponentModel.Win32Exception
>>>>>>> acd6770e

        End Function

        Friend Function VbMakeException(hr As Integer) As Exception
            Dim sMsg As String

            If hr > 0 AndAlso hr <= &HFFFFI Then
                sMsg = VbUtils.GetResourceString(CType(hr, VbErrors))
            Else
                sMsg = String.Empty
            End If
            VbMakeException = VbMakeExceptionEx(hr, sMsg)
        End Function

        Friend Function VbMakeExceptionEx(number As Integer, sMsg As String) As Exception
            Dim vBDefinedError As Boolean

            VbMakeExceptionEx = BuildException(number, sMsg, vBDefinedError)

            If vBDefinedError Then
                ' .NET Framework implementation calls:
                ' Err().SetUnmappedError(number)
            End If

        End Function

    End Module
End Namespace<|MERGE_RESOLUTION|>--- conflicted
+++ resolved
@@ -9,37 +9,6 @@
     ' Implements error utilities for Basic
     Friend Module ExceptionUtils
 
-<<<<<<< HEAD
-=======
-        Friend Function BuildException(
-            resourceId As Integer,
-            description As String,
-            ByRef vbDefinedError As Boolean) As Exception
-
-            vbDefinedError = True
-
-            Select Case resourceId
-
-                Case VbErrors.None
-
-                Case VbErrors.FileNotFound
-                    Return New IO.FileNotFoundException(description)
-
-                Case VbErrors.PermissionDenied
-                    Return New IO.IOException(description)
-
-                Case Else
-                    'Fall below to default
-                    vbDefinedError = False
-                    Return New Exception(description)
-            End Select
-
-            vbDefinedError = False
-            Return New Exception(description)
-
-        End Function
-
->>>>>>> acd6770e
         ''' <summary>
         '''  Returns a new instance of <see cref="ArgumentException"/> with the message from resource file and the Exception.ArgumentName property set.
         ''' </summary>
@@ -131,12 +100,9 @@
         Friend Function GetIOException(
             resourceID As String,
             ParamArray placeHolders() As String) As IO.IOException
-<<<<<<< HEAD
 
             Return New IO.IOException(GetResourceString(resourceID, placeHolders))
         End Function
-=======
->>>>>>> acd6770e
 
         Friend Function GetResourceString(resourceKey As String,
                                                                                     ParamArray args() As String) As String
@@ -156,9 +122,8 @@
         ''' <returns>A new instance of <see cref="ComponentModel.Win32Exception"/>.</returns>
         ''' <remarks>There is no way to exclude the Win32 error so this function will call Marshal.GetLastWin32Error all the time.</remarks>
         Friend Function GetWin32Exception(
-<<<<<<< HEAD
-                resourceID As String,
-                ParamArray placeHolders() As String) As ComponentModel.Win32Exception
+            resourceID As String,
+            ParamArray placeHolders() As String) As ComponentModel.Win32Exception
 
             Return New ComponentModel.Win32Exception(Marshal.GetLastWin32Error(), GetResourceString(resourceID, placeHolders))
         End Function
@@ -181,10 +146,6 @@
                 Case Else
                     Return New Exception(description)
             End Select
-=======
-            resourceID As String,
-            ParamArray placeHolders() As String) As ComponentModel.Win32Exception
->>>>>>> acd6770e
 
         End Function
 
