﻿' Licensed to the .NET Foundation under one or more agreements.
' The .NET Foundation licenses this file to you under the MIT license.

Imports System.Runtime.InteropServices
Imports System.Threading

Namespace Microsoft.VisualBasic.CompilerServices

    ' Implements error utilities for Basic
    Friend Module ExceptionUtils

<<<<<<< HEAD
=======
        Friend Function BuildException(
            resourceId As Integer,
            description As String,
            ByRef vbDefinedError As Boolean) As Exception

            vbDefinedError = True

            Select Case resourceId

                Case VbErrors.None

                Case VbErrors.FileNotFound
                    Return New IO.FileNotFoundException(description)

                Case VbErrors.PermissionDenied
                    Return New IO.IOException(description)

                Case Else
                    'Fall below to default
                    vbDefinedError = False
                    Return New Exception(description)
            End Select

            vbDefinedError = False
            Return New Exception(description)

        End Function

>>>>>>> 9df46faa
        ''' <summary>
        '''  Returns a new instance of <see cref="ArgumentException"/> with the message from resource file and the Exception.ArgumentName property set.
        ''' </summary>
        ''' <param name="argumentName">The name of the argument (parameter). Not localized.</param>
        ''' <param name="resourceID">The resource ID.</param>
        ''' <param name="placeHolders">Strings that will replace place holders in the resource string, if any.</param>
        ''' <returns>A new instance of <see cref="ArgumentException"/>.</returns>
        ''' <remarks>This is the preferred way to construct an argument exception.</remarks>
        Friend Function GetArgumentExceptionWithArgName(
            argumentName As String,
            resourceID As String,
            ParamArray placeHolders() As String) As ArgumentException

            Return New ArgumentException(GetResourceString(resourceID, placeHolders), argumentName)
        End Function

        ''' <summary>
        '''  Returns a new instance of <see cref="ArgumentNullException"/> with message: "Argument cannot be Nothing."
        ''' </summary>
        ''' <param name="argumentName">The name of the argument (parameter). Not localized.</param>
        ''' <returns>A new instance of <see cref="ArgumentNullException"/>.</returns>
        Friend Function GetArgumentNullException(argumentName As String) As ArgumentNullException

            Return New ArgumentNullException(argumentName, GetResourceString(SR.General_ArgumentNullException))
        End Function

        ''' <summary>
        '''  Returns a new instance of <see cref="ArgumentNullException"/> with the message from resource file.
        ''' </summary>
        ''' <param name="argumentName">The name of the argument (parameter). Not localized.</param>
        ''' <param name="resourceID">The resource ID.</param>
        ''' <param name="placeHolders">Strings that will replace place holders in the resource string, if any.</param>
        ''' <returns>A new instance of <see cref="ArgumentNullException"/>.</returns>
        Friend Function GetArgumentNullException(
            argumentName As String,
            resourceID As String,
            ParamArray placeHolders() As String) As ArgumentNullException

            Return New ArgumentNullException(argumentName, GetResourceString(resourceID, placeHolders))
        End Function

        ''' <summary>
        '''  Returns a new instance of <see cref="IO.DirectoryNotFoundException"/> with the message from resource file.
        ''' </summary>
        ''' <param name="resourceID">The resource ID.</param>
        ''' <param name="placeHolders">Strings that will replace place holders in the resource string, if any.</param>
        ''' <returns>A new instance of <see cref="IO.DirectoryNotFoundException"/>.</returns>
        Friend Function GetDirectoryNotFoundException(
            resourceID As String,
            ParamArray placeHolders() As String) As IO.DirectoryNotFoundException

            Return New IO.DirectoryNotFoundException(GetResourceString(resourceID, placeHolders))
        End Function

        ''' <summary>
        '''  Returns a new instance of <see cref="IO.FileNotFoundException"/> with the message from resource file.
        ''' </summary>
        ''' <param name="fileName">The file name (path) of the not found file.</param>
        ''' <param name="resourceID">The resource ID.</param>
        ''' <param name="placeHolders">Strings that will replace place holders in the resource string, if any.</param>
        ''' <returns>A new instance of <see cref="IO.FileNotFoundException"/>.</returns>
        Friend Function GetFileNotFoundException(
            fileName As String,
            resourceID As String,
            ParamArray placeHolders() As String) As IO.FileNotFoundException

            Return New IO.FileNotFoundException(GetResourceString(resourceID, placeHolders), fileName)
        End Function

        ''' <summary>
        '''  Returns a new instance of <see cref="InvalidOperationException"/> with the message from resource file.
        ''' </summary>
        ''' <param name="resourceID">The resource ID.</param>
        ''' <param name="placeHolders">Strings that will replace place holders in the resource string, if any.</param>
        ''' <returns>A new instance of <see cref="InvalidOperationException"/>.</returns>
        Friend Function GetInvalidOperationException(
            resourceID As String,
            ParamArray placeHolders() As String) As InvalidOperationException

            Return New InvalidOperationException(GetResourceString(resourceID, placeHolders))
        End Function

        ''' <summary>
        '''  Returns a new instance of <see cref="IO.IOException"/> with the message from resource file.
        ''' </summary>
        ''' <param name="resourceID">The resource ID.</param>
        ''' <param name="placeHolders">Strings that will replace place holders in the resource string, if any.</param>
        ''' <returns>A new instance of <see cref="IO.IOException"/>.</returns>
        Friend Function GetIOException(
            resourceID As String,
            ParamArray placeHolders() As String) As IO.IOException
<<<<<<< HEAD

            Return New IO.IOException(GetResourceString(resourceID, placeHolders))
        End Function

        Friend Function GetResourceString(
            resourceKey As String,
            ParamArray args() As String) As String
=======
>>>>>>> 9df46faa

            Return String.Format(Thread.CurrentThread.CurrentCulture, resourceKey, args)
        End Function

        Friend Function GetResourceString(resourceId As VbErrors) As String
            Dim id As String = $"ID{CStr(resourceId)}"
            Return SR.GetResourceString(id, id)
        End Function

        ''' <summary>
        '''  Returns a new instance of <see cref="ComponentModel.Win32Exception"/> with the message from resource file and the last Win32 error.
        ''' </summary>
        ''' <param name="resourceID">The resource ID.</param>
        ''' <param name="placeHolders">Strings that will replace place holders in the resource string, if any.</param>
        ''' <returns>A new instance of <see cref="ComponentModel.Win32Exception"/>.</returns>
        ''' <remarks>There is no way to exclude the Win32 error so this function will call Marshal.GetLastWin32Error all the time.</remarks>
        Friend Function GetWin32Exception(
            resourceID As String,
            ParamArray placeHolders() As String) As ComponentModel.Win32Exception
<<<<<<< HEAD

            Return New ComponentModel.Win32Exception(Marshal.GetLastWin32Error(), GetResourceString(resourceID, placeHolders))
        End Function

        Friend Function VbMakeException(resourceId As Integer) As Exception
            Dim description As String = String.Empty

            If resourceId > 0 AndAlso resourceId <= &HFFFFI Then
                description = GetResourceString(DirectCast(resourceId, VbErrors))
            End If

            Select Case resourceId

                Case VbErrors.FileNotFound
                    Return New IO.FileNotFoundException(description)

                Case VbErrors.PermissionDenied
                    Return New IO.IOException(description)

                Case Else
                    Return New Exception(description)
            End Select
=======
>>>>>>> 9df46faa

        End Function

        Friend Function VbMakeException(hr As Integer) As Exception
            Dim sMsg As String

            If hr > 0 AndAlso hr <= &HFFFFI Then
                sMsg = VbUtils.GetResourceString(CType(hr, VbErrors))
            Else
                sMsg = String.Empty
            End If
            VbMakeException = VbMakeExceptionEx(hr, sMsg)
        End Function

        Friend Function VbMakeExceptionEx(number As Integer, sMsg As String) As Exception
            Dim vBDefinedError As Boolean

            VbMakeExceptionEx = BuildException(number, sMsg, vBDefinedError)

            If vBDefinedError Then
                ' .NET Framework implementation calls:
                ' Err().SetUnmappedError(number)
            End If

        End Function

    End Module
End Namespace<|MERGE_RESOLUTION|>--- conflicted
+++ resolved
@@ -9,37 +9,6 @@
     ' Implements error utilities for Basic
     Friend Module ExceptionUtils
 
-<<<<<<< HEAD
-=======
-        Friend Function BuildException(
-            resourceId As Integer,
-            description As String,
-            ByRef vbDefinedError As Boolean) As Exception
-
-            vbDefinedError = True
-
-            Select Case resourceId
-
-                Case VbErrors.None
-
-                Case VbErrors.FileNotFound
-                    Return New IO.FileNotFoundException(description)
-
-                Case VbErrors.PermissionDenied
-                    Return New IO.IOException(description)
-
-                Case Else
-                    'Fall below to default
-                    vbDefinedError = False
-                    Return New Exception(description)
-            End Select
-
-            vbDefinedError = False
-            Return New Exception(description)
-
-        End Function
-
->>>>>>> 9df46faa
         ''' <summary>
         '''  Returns a new instance of <see cref="ArgumentException"/> with the message from resource file and the Exception.ArgumentName property set.
         ''' </summary>
@@ -131,7 +100,6 @@
         Friend Function GetIOException(
             resourceID As String,
             ParamArray placeHolders() As String) As IO.IOException
-<<<<<<< HEAD
 
             Return New IO.IOException(GetResourceString(resourceID, placeHolders))
         End Function
@@ -139,8 +107,6 @@
         Friend Function GetResourceString(
             resourceKey As String,
             ParamArray args() As String) As String
-=======
->>>>>>> 9df46faa
 
             Return String.Format(Thread.CurrentThread.CurrentCulture, resourceKey, args)
         End Function
@@ -160,7 +126,6 @@
         Friend Function GetWin32Exception(
             resourceID As String,
             ParamArray placeHolders() As String) As ComponentModel.Win32Exception
-<<<<<<< HEAD
 
             Return New ComponentModel.Win32Exception(Marshal.GetLastWin32Error(), GetResourceString(resourceID, placeHolders))
         End Function
@@ -183,8 +148,6 @@
                 Case Else
                     Return New Exception(description)
             End Select
-=======
->>>>>>> 9df46faa
 
         End Function
 
