﻿' Licensed to the .NET Foundation under one or more agreements.
' The .NET Foundation licenses this file to you under the MIT license.

Imports System.Runtime.InteropServices
Imports System.Security
Imports System.Text
Imports System.Threading
Imports System.Windows.Forms
Imports Microsoft.VisualBasic.CompilerServices

Imports NativeMethods = Microsoft.VisualBasic.CompilerServices.NativeMethods
Imports VbUtils = Microsoft.VisualBasic.CompilerServices.ExceptionUtils

Namespace Microsoft.VisualBasic

    ' Helper methods invoked through reflection from Microsoft.VisualBasic.Interaction
    ' in Microsoft.VisualBasic.Core.dll. Do not change this API without also updating
    ' that dependent module.
    Friend Module _Interaction

        Private Sub AppActivateHelper(hwndApp As IntPtr, processId As String)
            '  if no window with name (full or truncated) or task id, return an error
            '  if the window is not enabled or not visible, get the first window owned
            '  by it that is not enabled or not visible
            Dim hwndOwned As IntPtr
            If Not SafeNativeMethods.IsWindowEnabled(hwndApp) OrElse
                Not SafeNativeMethods.IsWindowVisible(hwndApp) Then

                '  scan to the next window until failure
                hwndOwned = NativeMethods.GetWindow(hwndApp, NativeTypes.GW_HWNDFIRST)
                Do While IntPtr.op_Inequality(hwndOwned, IntPtr.Zero)

                    Dim value1 As IntPtr = NativeMethods.GetWindow(hwndOwned, NativeTypes.GW_OWNER)
                    If IntPtr.op_Equality(value1, hwndApp) Then
                        If Not SafeNativeMethods.IsWindowEnabled(hwndOwned) OrElse
                            Not SafeNativeMethods.IsWindowVisible(hwndOwned) Then

                            hwndApp = hwndOwned
                            hwndOwned = NativeMethods.GetWindow(hwndApp, NativeTypes.GW_HWNDFIRST)
                        Else
                            Exit Do
                        End If
                    End If
                    hwndOwned = NativeMethods.GetWindow(hwndOwned, NativeTypes.GW_HWNDNEXT)
                Loop

                '  if scan failed, return an error
                If IntPtr.op_Equality(hwndOwned, IntPtr.Zero) Then
                    Throw New ArgumentException(Utils.GetResourceString(SR.ProcessNotFound, processId))
                End If

                '  set active window to the owned one
                hwndApp = hwndOwned
            End If

            ' SetActiveWindow on Win32 only activates the Window - it does
            ' not bring to to the foreground unless the window belongs to
            ' the current thread. NativeMethods.SetForegroundWindow() activates the
            ' window, moves it to the foreground, and bumps the priority
            ' of the thread which owns the window.

            Dim dwDummy As Integer ' dummy arg for SafeNativeMethods.GetWindowThreadProcessId

            ' Attach ourselves to the window we want to set focus to
            NativeMethods.AttachThreadInput(0, SafeNativeMethods.GetWindowThreadProcessId(hwndApp, dwDummy), 1)
            ' Make it foreground and give it focus, this will occur
            ' synchronously because we are attached.
            NativeMethods.SetForegroundWindow(hwndApp)
            NativeMethods.SetFocus(hwndApp)
            ' Unattached ourselves from the window
            NativeMethods.AttachThreadInput(0, SafeNativeMethods.GetWindowThreadProcessId(hwndApp, dwDummy), 0)
        End Sub

        Private Function GetTitleFromAssembly(callingAssembly As Reflection.Assembly) As String

            Dim title As String

            ' Get the Assembly name of the calling assembly
            ' Assembly.GetName requires PathDiscovery permission so we try this first
            ' and if it throws we catch the security exception and parse the name
            ' from the full assembly name
            Try
                title = callingAssembly.GetName().Name
            Catch ex As SecurityException
                Dim fullName As String = callingAssembly.FullName

                ' Find the text up to the first comma. Note, this fails if the assembly has
                ' a comma in its name
                Dim firstCommaLocation As Integer = fullName.IndexOf(","c)
                If firstCommaLocation >= 0 Then
                    title = fullName.Substring(0, firstCommaLocation)
                Else
                    ' The name is not in the format we're expecting so return an empty string
                    title = String.Empty
                End If
            End Try

            Return title

        End Function

        Private Function InternalInputBox(
            prompt As String,
            title As String,
            defaultResponse As String,
            xPos As Integer,
            yPos As Integer,
            parentWindow As IWin32Window) As String

<<<<<<< HEAD
            Dim box As VBInputBox = New VBInputBox(prompt, title, defaultResponse, xPos, yPos)
=======
            Dim box As New VBInputBox(prompt, title, defaultResponse, xPos, yPos)
>>>>>>> d21e9af2
            box.ShowDialog(parentWindow)

            InternalInputBox = box.Output
            box.Dispose()
        End Function

        Public Sub AppActivateByProcessId(ProcessId As Integer)
<<<<<<< HEAD
            ' As an optimization, we will only check the UI permission once we actually know we found the app to activate
            '- we'll do that in AppActivateHelper
=======
            ' As an optimization, we will only check the UI permission once we actually
            ' know we found the app to activate- we'll do that in AppActivateHelper
>>>>>>> d21e9af2

            Dim processIdOwningWindow As Integer
            ' Note, a process can have multiple windows. What we want to do is dig through to find one
            ' that we can actually activate. So first ignore all the ones that are not visible and don't support mouse
            ' or keyboard input
            Dim windowHandle As IntPtr = NativeMethods.GetWindow(
                hwnd:=NativeMethods.GetDesktopWindow(),
                wFlag:=NativeTypes.GW_CHILD)

            Do While IntPtr.op_Inequality(windowHandle, IntPtr.Zero)
                SafeNativeMethods.GetWindowThreadProcessId(windowHandle, processIdOwningWindow)
                If (processIdOwningWindow = ProcessId) AndAlso
                    SafeNativeMethods.IsWindowEnabled(windowHandle) AndAlso
                    SafeNativeMethods.IsWindowVisible(windowHandle) Then

                    ' We found a window belonging to the desired process that we can actually
                    ' activate and will support user input
                    Exit Do
                End If

                ' Keep rummaging through windows looking for one that belongs to the process we are after
                windowHandle = NativeMethods.GetWindow(windowHandle, NativeTypes.GW_HWNDNEXT)
            Loop

            ' If we didn't find a window during the pass above,
            ' try the less desirable route of finding any window that belongs to the process
            If IntPtr.op_Equality(windowHandle, IntPtr.Zero) Then
                windowHandle = NativeMethods.GetWindow(NativeMethods.GetDesktopWindow(), NativeTypes.GW_CHILD)

                Do While IntPtr.op_Inequality(windowHandle, IntPtr.Zero)
                    SafeNativeMethods.GetWindowThreadProcessId(windowHandle, processIdOwningWindow)
                    If processIdOwningWindow = ProcessId Then
                        Exit Do
                    End If

                    ' Keep rummaging through windows looking for one that belongs to the process we are after
                    windowHandle = NativeMethods.GetWindow(windowHandle, NativeTypes.GW_HWNDNEXT)
                Loop
            End If

            If IntPtr.op_Equality(windowHandle, IntPtr.Zero) Then
                ' We never found a window belonging to the desired process
                Throw New ArgumentException(Utils.GetResourceString(SR.ProcessNotFound, CStr(ProcessId)))
            Else
                AppActivateHelper(windowHandle, CStr(ProcessId))
            End If
        End Sub

        Public Sub AppActivateByTitle(Title As String)
<<<<<<< HEAD
            ' As an optimization, we will only check the UI permission once we actually know we found the app to activate
            ' - we'll do that in AppActivateHelper
=======
            ' As an optimization, we will only check the UI permission once we actually know
            ' we found the app to activate - we'll do that in AppActivateHelper
>>>>>>> d21e9af2
            ' See if we can find the window using an exact match on the title
            Dim windowHandle As IntPtr = NativeMethods.FindWindow(Nothing, Title)
            Const MAX_TITLE_LENGTH As Integer = 511

            '  if no match, search through all parent windows
            If IntPtr.op_Equality(windowHandle, IntPtr.Zero) Then
                Dim appTitle As String
                ' Old implementation uses MAX_TITLE_LENGTH characters, INCLUDING NULL character.
                ' Interop code will extend string builder to handle NULL character.
                Dim appTitleBuilder As New StringBuilder(MAX_TITLE_LENGTH)
                Dim appTitleLength As Integer
                Dim titleLength As Integer = Len(Title)

                ' Loop through all children of the desktop
                windowHandle = NativeMethods.GetWindow(NativeMethods.GetDesktopWindow(), NativeTypes.GW_CHILD)
                Do While IntPtr.op_Inequality(windowHandle, IntPtr.Zero)
                    ' Get the window caption and test for a left-aligned substring
<<<<<<< HEAD
                    appTitleLength = NativeMethods.GetWindowText(windowHandle, appTitleBuilder, appTitleBuilder.Capacity)
                    appTitle = appTitleBuilder.ToString()

                    If appTitleLength >= titleLength Then
                        If String.Compare(appTitle, 0, Title, 0, titleLength, StringComparison.OrdinalIgnoreCase) = 0 Then
=======
                    appTitleLength = NativeMethods.GetWindowText(
                        hWnd:=windowHandle,
                        lpString:=appTitleBuilder,
                        nMaxCount:=appTitleBuilder.Capacity)

                    appTitle = appTitleBuilder.ToString()

                    If appTitleLength >= titleLength Then
                        If String.Compare(
                            strA:=appTitle,
                            indexA:=0,
                            strB:=Title,
                            indexB:=0,
                            length:=titleLength,
                            comparisonType:=StringComparison.OrdinalIgnoreCase) = 0 Then

>>>>>>> d21e9af2
                            Exit Do ' Found one
                        End If
                    End If

                    ' Keep looking
                    windowHandle = NativeMethods.GetWindow(windowHandle, NativeTypes.GW_HWNDNEXT)
                Loop

                If IntPtr.op_Equality(windowHandle, IntPtr.Zero) Then
                    ' We didn't find it so try right aligned
                    windowHandle = NativeMethods.GetWindow(NativeMethods.GetDesktopWindow(), NativeTypes.GW_CHILD)

                    Do While IntPtr.op_Inequality(windowHandle, IntPtr.Zero)
                        '  get the window caption and test for a right-aligned substring
                        appTitleLength = NativeMethods.GetWindowText(
                            hWnd:=windowHandle,
                            lpString:=appTitleBuilder,
                            nMaxCount:=appTitleBuilder.Capacity)

                        appTitle = appTitleBuilder.ToString()

                        If appTitleLength >= titleLength Then
                            If String.Compare(
                                strA:=Right(str:=appTitle, Length:=titleLength),
                                indexA:=0,
                                strB:=Title,
                                indexB:=0,
                                length:=titleLength,
                                comparisonType:=StringComparison.OrdinalIgnoreCase) = 0 Then

                                Exit Do ' Found a match
                            End If
                        End If

                        ' Keep looking
                        windowHandle = NativeMethods.GetWindow(windowHandle, NativeTypes.GW_HWNDNEXT)
                    Loop
                End If
            End If

            If IntPtr.op_Equality(windowHandle, IntPtr.Zero) Then ' No match
                Throw New ArgumentException(Utils.GetResourceString(SR.ProcessNotFound, Title))
            Else
                AppActivateHelper(windowHandle, Title)
            End If
        End Sub

        Public Function InputBox(
            Prompt As String,
            Title As String,
            DefaultResponse As String,
            XPos As Integer,
            YPos As Integer) As String

            Dim vbHost As IVbHost
            Dim parentWindow As IWin32Window = Nothing

            vbHost = HostServices.VBHost

            ' If we are hosted then we want to use the host as the parent window.
            ' If no parent window that's fine.
            If vbHost IsNot Nothing Then
                parentWindow = vbHost.GetParentWindow()
            End If

            If String.IsNullOrEmpty(Title) Then
                If vbHost Is Nothing Then
                    Title = GetTitleFromAssembly(Reflection.Assembly.GetCallingAssembly())
                Else
                    Title = vbHost.GetWindowTitle()
                End If
            End If

            ' Threading state can only be set once, and will most often be already set
            ' but set to STA and check if it isn't STA, then we need to start another thread
            ' to display the InputBox
            If Thread.CurrentThread.GetApartmentState() <> ApartmentState.STA Then
                Dim inputHandler As New InputBoxHandler(Prompt, Title, DefaultResponse, XPos, YPos, parentWindow)
                Dim thread As New Thread(New ThreadStart(AddressOf inputHandler.StartHere))
                thread.Start()
                thread.Join()

                If inputHandler.Exception IsNot Nothing Then
                    Throw inputHandler.Exception
                End If

                Return inputHandler.Result
            Else
                Return InternalInputBox(Prompt, Title, DefaultResponse, XPos, YPos, parentWindow)
            End If
        End Function

        Public Function MsgBox(Prompt As Object, Buttons As MsgBoxStyle, Title As Object) As MsgBoxResult
            Dim sPrompt As String = Nothing
            Dim sTitle As String
            Dim vbHost As IVbHost
            Dim parentWindow As IWin32Window = Nothing

            vbHost = HostServices.VBHost
            If vbHost IsNot Nothing Then
                parentWindow = vbHost.GetParentWindow()
            End If

            ' Only allow legal button combinations to be set, one choice from each group
            ' These bit constants are defined in System.Windows.Forms.MessageBox
            ' Low-order 4 bits (0x000f), legal values: 0, 1, 2, 3, 4, 5
            '     next 4 bits (0x00f0), legal values: 0, &H10, &H20, &H30, &H40
            '     next 4 bits (0x0f00), legal values: 0, &H100, &H200
            If ((Buttons And &HFI) > MsgBoxStyle.RetryCancel) OrElse ((Buttons And &HF0I) > MsgBoxStyle.Information) _
                OrElse ((Buttons And &HF00I) > MsgBoxStyle.DefaultButton3) Then
                Buttons = MsgBoxStyle.OkOnly
            End If

            Try
                If Prompt IsNot Nothing Then
                    sPrompt = DirectCast(Conversions.ChangeType(Prompt, GetType(String)), String)
                End If
            Catch ex As StackOverflowException
                Throw
            Catch ex As OutOfMemoryException
                Throw
            Catch ex As ThreadAbortException
                Throw
            Catch
                Throw New ArgumentException(
                    Utils.GetResourceString(SR.Argument_InvalidValueType2, "Prompt", "String"))
            End Try

            Try
                If Title Is Nothing Then
                    If vbHost Is Nothing Then
                        sTitle = GetTitleFromAssembly(Reflection.Assembly.GetCallingAssembly())
                    Else
                        sTitle = vbHost.GetWindowTitle()
                    End If
                Else
                    ' Allows the title to be an expression, e.g. MsgBox(prompt, Title:=1+5)
                    sTitle = CStr(Title)
                End If

            Catch ex As StackOverflowException
                Throw
            Catch ex As OutOfMemoryException
                Throw
            Catch ex As ThreadAbortException
                Throw
            Catch
                Throw New ArgumentException(
                    Utils.GetResourceString(SR.Argument_InvalidValueType2, "Title", "String"))
            End Try

            Return CType(MessageBox.Show(parentWindow, sPrompt, sTitle,
                 CType(Buttons And &HF, MessageBoxButtons),
                 CType(Buttons And &HF0, MessageBoxIcon),
                 CType(Buttons And &HF00, MessageBoxDefaultButton),
                 CType(Buttons And &HFFFFF000, MessageBoxOptions)),
                 MsgBoxResult)
        End Function

        Public Function Shell(PathName As String, Style As AppWinStyle, Wait As Boolean, Timeout As Integer) As Integer
            Dim startupInfo As New NativeTypes.STARTUPINFO
            Dim processInfo As New NativeTypes.PROCESS_INFORMATION
            Dim ok As Integer
            Dim safeProcessHandle As New NativeTypes.LateInitSafeHandleZeroOrMinusOneIsInvalid()
            Dim safeThreadHandle As New NativeTypes.LateInitSafeHandleZeroOrMinusOneIsInvalid()
            Dim errorCode As Integer = 0

            If PathName Is Nothing Then
                Throw New ArgumentNullException(
                    paramName:=Utils.GetResourceString(ResourceKey:=SR.Argument_InvalidNullValue1, "Pathname"))
            End If

            If Style < 0 OrElse Style > 9 Then
                Throw New ArgumentException(
                    message:=Utils.GetResourceString(ResourceKey:=SR.Argument_InvalidValue1, "Style"))
            End If

            NativeMethods.GetStartupInfo(startupInfo)
            Try
                ' we want to specify the initial window style (minimized, etc) so set this bit.
                startupInfo.dwFlags = NativeTypes.STARTF_USESHOWWINDOW
                startupInfo.wShowWindow = Style

                ' We have to have unmanaged permissions to do this, so asking for path permissions would be redundant
                ' Note: We are using the StartupInfo (defined in NativeTypes.StartupInfo) in CreateProcess()
                '       even though this version of the StartupInfo type uses IntPtr instead of String because
                '       GetStartupInfo() above requires that version so we don't free the string fields since the
                '       API manages it instead. But its OK here because we are just passing along the memory
                '       that GetStartupInfo() allocated along to CreateProcess() which just reads the string fields.

                ok = NativeMethods.CreateProcess(
                    lpApplicationName:=Nothing,
                    lpCommandLine:=PathName,
                    lpProcessAttributes:=Nothing,
                    lpThreadAttributes:=Nothing,
                    bInheritHandles:=False,
                    dwCreationFlags:=NativeTypes.NORMAL_PRIORITY_CLASS,
                    lpEnvironment:=Nothing,
                    lpCurrentDirectory:=Nothing,
                    lpStartupInfo:=startupInfo,
                    lpProcessInformation:=processInfo)

                If ok = 0 Then
                    errorCode = Marshal.GetLastWin32Error()
                End If
                If processInfo.hProcess <> IntPtr.Zero AndAlso processInfo.hProcess <> NativeTypes.s_invalidHandle Then
                    safeProcessHandle.InitialSetHandle(processInfo.hProcess)
                End If
                If processInfo.hThread <> IntPtr.Zero AndAlso processInfo.hThread <> NativeTypes.s_invalidHandle Then
                    safeThreadHandle.InitialSetHandle(processInfo.hThread)
                End If

                Try
                    If ok <> 0 Then
                        If Wait Then
                            ' Is infinite wait okay here?
                            ' This is okay since this is marked as requiring the HostPermission
                            ' with ExternalProcessMgmt rights
                            ok = NativeMethods.WaitForSingleObject(safeProcessHandle, Timeout)

                            If ok = 0 Then
                                ' Succeeded
                                ' Process ran to completion
                                Shell = 0
                            Else
                                ' Wait timed out
                                Shell = processInfo.dwProcessId
                            End If
                        Else
                            NativeMethods.WaitForInputIdle(safeProcessHandle, 10000)
                            Shell = processInfo.dwProcessId
                        End If
                    Else
                        ' Check for a win32 error access denied. If it is, make and throw the exception.
                        ' If not, throw FileNotFound
                        Const ERROR_ACCESS_DENIED As Integer = 5
                        If errorCode = ERROR_ACCESS_DENIED Then
                            Throw VbUtils.VbMakeException(VbErrors.PermissionDenied)
                        End If

                        Throw VbUtils.VbMakeException(VbErrors.FileNotFound)
                    End If
                Finally
                    safeProcessHandle.Close() ' Close the process handle will not cause the process to stop.
                    safeThreadHandle.Close()
                End Try
            Finally
                startupInfo.Dispose()
            End Try
        End Function

    End Module
End Namespace<|MERGE_RESOLUTION|>--- conflicted
+++ resolved
@@ -107,11 +107,7 @@
             yPos As Integer,
             parentWindow As IWin32Window) As String
 
-<<<<<<< HEAD
-            Dim box As VBInputBox = New VBInputBox(prompt, title, defaultResponse, xPos, yPos)
-=======
             Dim box As New VBInputBox(prompt, title, defaultResponse, xPos, yPos)
->>>>>>> d21e9af2
             box.ShowDialog(parentWindow)
 
             InternalInputBox = box.Output
@@ -119,13 +115,8 @@
         End Function
 
         Public Sub AppActivateByProcessId(ProcessId As Integer)
-<<<<<<< HEAD
-            ' As an optimization, we will only check the UI permission once we actually know we found the app to activate
-            '- we'll do that in AppActivateHelper
-=======
             ' As an optimization, we will only check the UI permission once we actually
             ' know we found the app to activate- we'll do that in AppActivateHelper
->>>>>>> d21e9af2
 
             Dim processIdOwningWindow As Integer
             ' Note, a process can have multiple windows. What we want to do is dig through to find one
@@ -175,13 +166,8 @@
         End Sub
 
         Public Sub AppActivateByTitle(Title As String)
-<<<<<<< HEAD
-            ' As an optimization, we will only check the UI permission once we actually know we found the app to activate
-            ' - we'll do that in AppActivateHelper
-=======
             ' As an optimization, we will only check the UI permission once we actually know
             ' we found the app to activate - we'll do that in AppActivateHelper
->>>>>>> d21e9af2
             ' See if we can find the window using an exact match on the title
             Dim windowHandle As IntPtr = NativeMethods.FindWindow(Nothing, Title)
             Const MAX_TITLE_LENGTH As Integer = 511
@@ -199,13 +185,6 @@
                 windowHandle = NativeMethods.GetWindow(NativeMethods.GetDesktopWindow(), NativeTypes.GW_CHILD)
                 Do While IntPtr.op_Inequality(windowHandle, IntPtr.Zero)
                     ' Get the window caption and test for a left-aligned substring
-<<<<<<< HEAD
-                    appTitleLength = NativeMethods.GetWindowText(windowHandle, appTitleBuilder, appTitleBuilder.Capacity)
-                    appTitle = appTitleBuilder.ToString()
-
-                    If appTitleLength >= titleLength Then
-                        If String.Compare(appTitle, 0, Title, 0, titleLength, StringComparison.OrdinalIgnoreCase) = 0 Then
-=======
                     appTitleLength = NativeMethods.GetWindowText(
                         hWnd:=windowHandle,
                         lpString:=appTitleBuilder,
@@ -222,7 +201,6 @@
                             length:=titleLength,
                             comparisonType:=StringComparison.OrdinalIgnoreCase) = 0 Then
 
->>>>>>> d21e9af2
                             Exit Do ' Found one
                         End If
                     End If
