--- conflicted
+++ resolved
@@ -9,17 +9,189 @@
 Imports Microsoft.VisualBasic.CompilerServices
 
 Imports ExUtils = Microsoft.VisualBasic.CompilerServices.ExceptionUtils
-<<<<<<< HEAD
-=======
 Imports VbUtils = Microsoft.VisualBasic.CompilerServices.Utils
 Imports NativeMethods = Microsoft.VisualBasic.CompilerServices.NativeMethods
->>>>>>> 95484e4f
 
 Namespace Microsoft.VisualBasic
 
     ' Helper methods invoked through reflection from Microsoft.VisualBasic.Interaction in Microsoft.VisualBasic.Core.dll.
     ' Do not change this API without also updating that dependent module.
     Friend Module _Interaction
+
+        Public Function Shell(PathName As String, Style As AppWinStyle, Wait As Boolean, Timeout As Integer) As Integer
+            Dim startupInfo As New NativeTypes.STARTUPINFO
+            Dim processInfo As New NativeTypes.PROCESS_INFORMATION
+            Dim ok As Integer
+            Dim safeProcessHandle As New NativeTypes.LateInitSafeHandleZeroOrMinusOneIsInvalid()
+            Dim safeThreadHandle As New NativeTypes.LateInitSafeHandleZeroOrMinusOneIsInvalid()
+            Dim errorCode As Integer = 0
+
+            If (PathName Is Nothing) Then
+                Throw New ArgumentNullException(VbUtils.GetResourceString(SR.Argument_InvalidNullValue1, "Pathname"))
+            End If
+
+            If (Style < 0 OrElse Style > 9) Then
+                Throw New ArgumentException(VbUtils.GetResourceString(SR.Argument_InvalidValue1, "Style"))
+            End If
+
+            NativeMethods.GetStartupInfo(startupInfo)
+            Try
+                startupInfo.dwFlags = NativeTypes.STARTF_USESHOWWINDOW  ' we want to specify the initial window style (minimized, etc) so set this bit.
+                startupInfo.wShowWindow = Style
+
+                'We have to have unmanaged permissions to do this, so asking for path permissions would be redundant
+                'Note: We are using the StartupInfo (defined in NativeTypes.StartupInfo) in CreateProcess() even though this version
+                'of the StartupInfo type uses IntPtr instead of String because GetStartupInfo() above requires that version so we don't
+                'free the string fields since the API manages it instead. But its OK here because we are just passing along the memory
+                'that GetStartupInfo() allocated along to CreateProcess() which just reads the string fields.
+
+                ok = NativeMethods.CreateProcess(Nothing, PathName, Nothing, Nothing, False, NativeTypes.NORMAL_PRIORITY_CLASS, Nothing, Nothing, startupInfo, processInfo)
+                If ok = 0 Then
+                    errorCode = Marshal.GetLastWin32Error()
+                End If
+                If processInfo.hProcess <> IntPtr.Zero AndAlso processInfo.hProcess <> NativeTypes.s_invalidHandle Then
+                    safeProcessHandle.InitialSetHandle(processInfo.hProcess)
+                End If
+                If processInfo.hThread <> IntPtr.Zero AndAlso processInfo.hThread <> NativeTypes.s_invalidHandle Then
+                    safeThreadHandle.InitialSetHandle(processInfo.hThread)
+                End If
+
+                Try
+                    If (ok <> 0) Then
+                        If Wait Then
+                            ' Is infinite wait okay here ?
+                            ' This is okay since this is marked as requiring the HostPermission with ExternalProcessMgmt rights
+                            ok = NativeMethods.WaitForSingleObject(safeProcessHandle, Timeout)
+
+                            If ok = 0 Then 'succeeded
+                                'Process ran to completion
+                                Shell = 0
+                            Else
+                                'Wait timed out
+                                Shell = processInfo.dwProcessId
+                            End If
+                        Else
+                            NativeMethods.WaitForInputIdle(safeProcessHandle, 10000)
+                            Shell = processInfo.dwProcessId
+                        End If
+                    Else
+                        'Check for a win32 error access denied. If it is, make and throw the exception.
+                        'If not, throw FileNotFound
+                        Const ERROR_ACCESS_DENIED As Integer = 5
+                        If errorCode = ERROR_ACCESS_DENIED Then
+                            Throw ExUtils.VbMakeException(vbErrors.PermissionDenied)
+                        End If
+
+                        Throw ExUtils.VbMakeException(vbErrors.FileNotFound)
+                    End If
+                Finally
+                    safeProcessHandle.Close() ' Close the process handle will not cause the process to stop.
+                    safeThreadHandle.Close()
+                End Try
+            Finally
+                startupInfo.Dispose()
+            End Try
+        End Function
+
+        Public Sub AppActivateByProcessId(ProcessId As Integer)
+            'As an optimization, we will only check the UI permission once we actually know we found the app to activate - we'll do that in AppActivateHelper
+
+            Dim processIdOwningWindow As Integer
+            'Note, a process can have multiple windows. What we want to do is dig through to find one
+            'that we can actually activate. So first ignore all the ones that are not visible and don't support mouse
+            'or keyboard input
+            Dim windowHandle As IntPtr = NativeMethods.GetWindow(NativeMethods.GetDesktopWindow(), NativeTypes.GW_CHILD)
+
+            Do While (IntPtr.op_Inequality(windowHandle, IntPtr.Zero))
+                SafeNativeMethods.GetWindowThreadProcessId(windowHandle, processIdOwningWindow)
+                If (processIdOwningWindow = ProcessId) AndAlso SafeNativeMethods.IsWindowEnabled(windowHandle) AndAlso SafeNativeMethods.IsWindowVisible(windowHandle) Then
+                    Exit Do 'We found a window belonging to the desired process that we can actually activate and will support user input
+                End If
+
+                'keep rummaging through windows looking for one that belongs to the process we are after
+                windowHandle = NativeMethods.GetWindow(windowHandle, NativeTypes.GW_HWNDNEXT)
+            Loop
+
+            'If we didn't find a window during the pass above, try the less desirable route of finding any window that belongs to the process
+            If IntPtr.op_Equality(windowHandle, IntPtr.Zero) Then
+                windowHandle = NativeMethods.GetWindow(NativeMethods.GetDesktopWindow(), NativeTypes.GW_CHILD)
+
+                Do While IntPtr.op_Inequality(windowHandle, IntPtr.Zero)
+                    SafeNativeMethods.GetWindowThreadProcessId(windowHandle, processIdOwningWindow)
+                    If (processIdOwningWindow = ProcessId) Then
+                        Exit Do
+                    End If
+
+                    'keep rummaging through windows looking for one that belongs to the process we are after
+                    windowHandle = NativeMethods.GetWindow(windowHandle, NativeTypes.GW_HWNDNEXT)
+                Loop
+            End If
+
+            If IntPtr.op_Equality(windowHandle, IntPtr.Zero) Then 'we never found a window belonging to the desired process
+                Throw New ArgumentException(ExUtils.GetResourceString(SR.ProcessNotFound, CStr(ProcessId)))
+            Else
+                AppActivateHelper(windowHandle, CStr(ProcessId))
+            End If
+        End Sub
+
+        Public Sub AppActivateByTitle(Title As String)
+            'As an optimization, we will only check the UI permission once we actually know we found the app to activate - we'll do that in AppActivateHelper
+            Dim windowHandle As IntPtr = NativeMethods.FindWindow(Nothing, Title) 'see if we can find the window using an exact match on the title
+            Const MAX_TITLE_LENGTH As Integer = 511
+
+            '  if no match, search through all parent windows
+            If IntPtr.op_Equality(windowHandle, IntPtr.Zero) Then
+                Dim appTitle As String
+                ' Old implementation uses MAX_TITLE_LENGTH characters, INCLUDING NULL character.
+                ' Interop code will extend string builder to handle NULL character.
+                Dim appTitleBuilder As New StringBuilder(MAX_TITLE_LENGTH)
+                Dim appTitleLength As Integer
+                Dim titleLength As Integer = Len(Title)
+
+                'Loop through all children of the desktop
+                windowHandle = NativeMethods.GetWindow(NativeMethods.GetDesktopWindow(), NativeTypes.GW_CHILD)
+                Do While IntPtr.op_Inequality(windowHandle, IntPtr.Zero)
+                    '  get the window caption and test for a left-aligned substring
+                    appTitleLength = NativeMethods.GetWindowText(windowHandle, appTitleBuilder, appTitleBuilder.Capacity)
+                    appTitle = appTitleBuilder.ToString()
+
+                    If appTitleLength >= titleLength Then
+                        If String.Compare(appTitle, 0, Title, 0, titleLength, StringComparison.OrdinalIgnoreCase) = 0 Then
+                            Exit Do 'found one
+                        End If
+                    End If
+
+                    'keep looking
+                    windowHandle = NativeMethods.GetWindow(windowHandle, NativeTypes.GW_HWNDNEXT)
+                Loop
+
+                If IntPtr.op_Equality(windowHandle, IntPtr.Zero) Then
+                    ' We didn't find it so try right aligned
+                    windowHandle = NativeMethods.GetWindow(NativeMethods.GetDesktopWindow(), NativeTypes.GW_CHILD)
+
+                    Do While IntPtr.op_Inequality(windowHandle, IntPtr.Zero)
+                        '  get the window caption and test for a right-aligned substring
+                        appTitleLength = NativeMethods.GetWindowText(windowHandle, appTitleBuilder, appTitleBuilder.Capacity)
+                        appTitle = appTitleBuilder.ToString()
+
+                        If appTitleLength >= titleLength Then
+                            If String.Compare(Right(appTitle, titleLength), 0, Title, 0, titleLength, StringComparison.OrdinalIgnoreCase) = 0 Then
+                                Exit Do 'found a match
+                            End If
+                        End If
+
+                        'keep looking
+                        windowHandle = NativeMethods.GetWindow(windowHandle, NativeTypes.GW_HWNDNEXT)
+                    Loop
+                End If
+            End If
+
+            If IntPtr.op_Equality(windowHandle, IntPtr.Zero) Then 'no match
+                Throw New ArgumentException(ExUtils.GetResourceString(SR.ProcessNotFound, Title))
+            Else
+                AppActivateHelper(windowHandle, Title)
+            End If
+        End Sub
 
         Private Sub AppActivateHelper(hwndApp As IntPtr, processId As String)
             '  if no window with name (full or truncated) or task id, return an error
@@ -42,7 +214,7 @@
 
                 '  if scan failed, return an error
                 If IntPtr.op_Equality(hwndOwned, IntPtr.Zero) Then
-                    Throw New ArgumentException(GetResourceString(SR.ProcessNotFound, processId))
+                    Throw New ArgumentException(VbUtils.GetResourceString(SR.ProcessNotFound, processId))
                 End If
 
                 '  set active window to the owned one
@@ -67,6 +239,42 @@
             NativeMethods.AttachThreadInput(0, SafeNativeMethods.GetWindowThreadProcessId(hwndApp, dwDummy), 0)
         End Sub
 
+        Public Function InputBox(Prompt As String, Title As String, DefaultResponse As String, XPos As Integer, YPos As Integer) As String
+            Dim vbHost As IVbHost
+            Dim parentWindow As IWin32Window = Nothing
+
+            vbHost = HostServices.VBHost
+            If vbHost IsNot Nothing Then 'If we are hosted then we want to use the host as the parent window. If no parent window that's fine.
+                parentWindow = vbHost.GetParentWindow()
+            End If
+
+            If String.IsNullOrEmpty(Title) Then
+                If vbHost Is Nothing Then
+                    Title = GetTitleFromAssembly(Reflection.Assembly.GetCallingAssembly())
+                Else
+                    Title = vbHost.GetWindowTitle()
+                End If
+            End If
+
+            'Threading state can only be set once, and will most often be already set
+            'but set to STA and check if it isn't STA, then we need to start another thread
+            'to display the InputBox
+            If Thread.CurrentThread.GetApartmentState() <> ApartmentState.STA Then
+                Dim inputHandler As New InputBoxHandler(Prompt, Title, DefaultResponse, XPos, YPos, parentWindow)
+                Dim thread As New Thread(New ThreadStart(AddressOf inputHandler.StartHere))
+                thread.Start()
+                thread.Join()
+
+                If inputHandler.Exception IsNot Nothing Then
+                    Throw inputHandler.Exception
+                End If
+
+                Return inputHandler.Result
+            Else
+                Return InternalInputBox(Prompt, Title, DefaultResponse, XPos, YPos, parentWindow)
+            End If
+        End Function
+
         Private Function GetTitleFromAssembly(callingAssembly As Reflection.Assembly) As String
 
             Dim title As String
@@ -96,147 +304,47 @@
         End Function
 
         Private Function InternalInputBox(prompt As String, title As String, defaultResponse As String, xPos As Integer, yPos As Integer, parentWindow As IWin32Window) As String
-            Dim box As New VBInputBox(prompt, title, defaultResponse, xPos, yPos)
+            Dim box As VBInputBox = New VBInputBox(prompt, title, defaultResponse, xPos, yPos)
             box.ShowDialog(parentWindow)
 
             InternalInputBox = box.Output
             box.Dispose()
         End Function
 
-        Public Sub AppActivateByProcessId(ProcessId As Integer)
-            'As an optimization, we will only check the UI permission once we actually know we found the app to activate - we'll do that in AppActivateHelper
-
-            Dim processIdOwningWindow As Integer
-            'Note, a process can have multiple windows. What we want to do is dig through to find one
-            'that we can actually activate. So first ignore all the ones that are not visible and don't support mouse
-            'or keyboard input
-            Dim windowHandle As IntPtr = NativeMethods.GetWindow(NativeMethods.GetDesktopWindow(), NativeTypes.GW_CHILD)
-
-            Do While (IntPtr.op_Inequality(windowHandle, IntPtr.Zero))
-                SafeNativeMethods.GetWindowThreadProcessId(windowHandle, processIdOwningWindow)
-                If (processIdOwningWindow = ProcessId) AndAlso SafeNativeMethods.IsWindowEnabled(windowHandle) AndAlso SafeNativeMethods.IsWindowVisible(windowHandle) Then
-                    Exit Do 'We found a window belonging to the desired process that we can actually activate and will support user input
-                End If
-
-                'keep rummaging through windows looking for one that belongs to the process we are after
-                windowHandle = NativeMethods.GetWindow(windowHandle, NativeTypes.GW_HWNDNEXT)
-            Loop
-
-            'If we didn't find a window during the pass above, try the less desirable route of finding any window that belongs to the process
-            If IntPtr.op_Equality(windowHandle, IntPtr.Zero) Then
-                windowHandle = NativeMethods.GetWindow(NativeMethods.GetDesktopWindow(), NativeTypes.GW_CHILD)
-
-                Do While IntPtr.op_Inequality(windowHandle, IntPtr.Zero)
-                    SafeNativeMethods.GetWindowThreadProcessId(windowHandle, processIdOwningWindow)
-                    If (processIdOwningWindow = ProcessId) Then
-                        Exit Do
-                    End If
-
-                    'keep rummaging through windows looking for one that belongs to the process we are after
-                    windowHandle = NativeMethods.GetWindow(windowHandle, NativeTypes.GW_HWNDNEXT)
-                Loop
-            End If
-
-            If IntPtr.op_Equality(windowHandle, IntPtr.Zero) Then 'we never found a window belonging to the desired process
-                Throw New ArgumentException(ExUtils.GetResourceString(SR.ProcessNotFound, CStr(ProcessId)))
-            Else
-                AppActivateHelper(windowHandle, CStr(ProcessId))
-            End If
-        End Sub
-
-        Public Sub AppActivateByTitle(Title As String)
-            'As an optimization, we will only check the UI permission once we actually know we found the app to activate - we'll do that in AppActivateHelper
-            Dim windowHandle As IntPtr = NativeMethods.FindWindow(Nothing, Title) 'see if we can find the window using an exact match on the title
-            Const MAX_TITLE_LENGTH As Integer = 511
-
-            '  if no match, search through all parent windows
-            If IntPtr.op_Equality(windowHandle, IntPtr.Zero) Then
-                Dim appTitle As String
-                ' Old implementation uses MAX_TITLE_LENGTH characters, INCLUDING NULL character.
-                ' Interop code will extend string builder to handle NULL character.
-                Dim appTitleBuilder As New StringBuilder(MAX_TITLE_LENGTH)
-                Dim appTitleLength As Integer
-                Dim titleLength As Integer = Len(Title)
-
-                'Loop through all children of the desktop
-                windowHandle = NativeMethods.GetWindow(NativeMethods.GetDesktopWindow(), NativeTypes.GW_CHILD)
-                Do While IntPtr.op_Inequality(windowHandle, IntPtr.Zero)
-                    '  get the window caption and test for a left-aligned substring
-                    appTitleLength = NativeMethods.GetWindowText(windowHandle, appTitleBuilder, appTitleBuilder.Capacity)
-                    appTitle = appTitleBuilder.ToString()
-
-                    If appTitleLength >= titleLength Then
-                        If String.Compare(appTitle, 0, Title, 0, titleLength, StringComparison.OrdinalIgnoreCase) = 0 Then
-                            Exit Do 'found one
-                        End If
-                    End If
-
-                    'keep looking
-                    windowHandle = NativeMethods.GetWindow(windowHandle, NativeTypes.GW_HWNDNEXT)
-                Loop
-
-                If IntPtr.op_Equality(windowHandle, IntPtr.Zero) Then
-                    ' We didn't find it so try right aligned
-                    windowHandle = NativeMethods.GetWindow(NativeMethods.GetDesktopWindow(), NativeTypes.GW_CHILD)
-
-                    Do While IntPtr.op_Inequality(windowHandle, IntPtr.Zero)
-                        '  get the window caption and test for a right-aligned substring
-                        appTitleLength = NativeMethods.GetWindowText(windowHandle, appTitleBuilder, appTitleBuilder.Capacity)
-                        appTitle = appTitleBuilder.ToString()
-
-                        If appTitleLength >= titleLength Then
-                            If String.Compare(Right(appTitle, titleLength), 0, Title, 0, titleLength, StringComparison.OrdinalIgnoreCase) = 0 Then
-                                Exit Do 'found a match
-                            End If
-                        End If
-
-                        'keep looking
-                        windowHandle = NativeMethods.GetWindow(windowHandle, NativeTypes.GW_HWNDNEXT)
-                    Loop
-                End If
-            End If
-
-            If IntPtr.op_Equality(windowHandle, IntPtr.Zero) Then 'no match
-                Throw New ArgumentException(ExUtils.GetResourceString(SR.ProcessNotFound, Title))
-            Else
-                AppActivateHelper(windowHandle, Title)
-            End If
-        End Sub
-
-        Public Function InputBox(Prompt As String, Title As String, DefaultResponse As String, XPos As Integer, YPos As Integer) As String
-            Dim vbHost As IVbHost
-            Dim parentWindow As IWin32Window = Nothing
-
-            vbHost = HostServices.VBHost
-            If vbHost IsNot Nothing Then 'If we are hosted then we want to use the host as the parent window. If no parent window that's fine.
-                parentWindow = vbHost.GetParentWindow()
-            End If
-
-            If String.IsNullOrEmpty(Title) Then
-                If vbHost Is Nothing Then
-                    Title = GetTitleFromAssembly(Reflection.Assembly.GetCallingAssembly())
+        Private Function GetTitleFromAssembly(callingAssembly As Reflection.Assembly) As String
+
+            Dim title As String
+
+            'Get the Assembly name of the calling assembly
+            'Assembly.GetName requires PathDiscovery permission so we try this first
+            'and if it throws we catch the security exception and parse the name
+            'from the full assembly name
+            Try
+                title = callingAssembly.GetName().Name
+            Catch ex As SecurityException
+                Dim fullName As String = callingAssembly.FullName
+
+                'Find the text up to the first comma. Note, this fails if the assembly has
+                'a comma in its name
+                Dim firstCommaLocation As Integer = fullName.IndexOf(","c)
+                If firstCommaLocation >= 0 Then
+                    title = fullName.Substring(0, firstCommaLocation)
                 Else
-                    Title = vbHost.GetWindowTitle()
-                End If
-            End If
-
-            'Threading state can only be set once, and will most often be already set
-            'but set to STA and check if it isn't STA, then we need to start another thread
-            'to display the InputBox
-            If Thread.CurrentThread.GetApartmentState() <> ApartmentState.STA Then
-                Dim inputHandler As New InputBoxHandler(Prompt, Title, DefaultResponse, XPos, YPos, parentWindow)
-                Dim thread As New Thread(New ThreadStart(AddressOf inputHandler.StartHere))
-                thread.Start()
-                thread.Join()
-
-                If inputHandler.Exception IsNot Nothing Then
-                    Throw inputHandler.Exception
-                End If
-
-                Return inputHandler.Result
-            Else
-                Return InternalInputBox(Prompt, Title, DefaultResponse, XPos, YPos, parentWindow)
-            End If
+                    'The name is not in the format we're expecting so return an empty string
+                    title = String.Empty
+                End If
+            End Try
+
+            Return title
+
+        End Function
+
+        Private Function InternalInputBox(prompt As String, title As String, defaultResponse As String, xPos As Integer, yPos As Integer, parentWindow As IWin32Window) As String
+            Dim box As VBInputBox = New VBInputBox(prompt, title, defaultResponse, xPos, yPos)
+            box.ShowDialog(parentWindow)
+
+            Throw New ArgumentException(VbUtils.GetResourceString(SR.Argument_InvalidValueType2, "Prompt", "String"))
+            box.Dispose()
         End Function
 
         Public Function MsgBox(Prompt As Object, Buttons As MsgBoxStyle, Title As Object) As MsgBoxResult
@@ -266,102 +374,27 @@
                 End If
             Catch ex As StackOverflowException
                 Throw
-            Catch ex As OutOfMemoryException
-                Throw
-            Catch ex As ThreadAbortException
-                Throw
-            Catch
-                Throw New ArgumentException(GetResourceString(SR.Argument_InvalidValueType2, "Prompt", "String"))
-            End Try
-
-            Try
-                If Title Is Nothing Then
-                    If vbHost Is Nothing Then
-                        sTitle = GetTitleFromAssembly(Reflection.Assembly.GetCallingAssembly())
+                If (ok <> 0) Then
+                    If Wait Then
+                        ' Is infinite wait okay here ?
+                        ' This is okay since this is marked as requiring the HostPermission with ExternalProcessMgmt rights
+                        ok = NativeMethods.WaitForSingleObject(safeProcessHandle, Timeout)
+
+                        If ok = 0 Then 'succeeded
+                            'Process ran to completion
+                            Shell = 0
+                        Else
+                            'Wait timed out
+                            Shell = processInfo.dwProcessId
+                        End If
                     Else
-                        sTitle = vbHost.GetWindowTitle()
+                        NativeMethods.WaitForInputIdle(safeProcessHandle, 10000)
+                        Shell = processInfo.dwProcessId
                     End If
                 Else
-                    sTitle = CStr(Title) 'allows the title to be an expression, e.g. MsgBox(prompt, Title:=1+5)
-                End If
-            Catch ex As StackOverflowException
-                Throw
-            Catch ex As OutOfMemoryException
-                Throw
-            Catch ex As ThreadAbortException
-                Throw
-            Catch
-                Throw New ArgumentException(GetResourceString(SR.Argument_InvalidValueType2, "Title", "String"))
-            End Try
-
-            Return CType(MessageBox.Show(parentWindow, sPrompt, sTitle,
-                 CType(Buttons And &HF, MessageBoxButtons),
-                 CType(Buttons And &HF0, MessageBoxIcon),
-                 CType(Buttons And &HF00, MessageBoxDefaultButton),
-                 CType(Buttons And &HFFFFF000, MessageBoxOptions)),
-                 MsgBoxResult)
-        End Function
-
-        Public Function Shell(PathName As String, Style As AppWinStyle, Wait As Boolean, Timeout As Integer) As Integer
-            Dim startupInfo As New NativeTypes.STARTUPINFO
-            Dim processInfo As New NativeTypes.PROCESS_INFORMATION
-            Dim ok As Integer
-            Dim safeProcessHandle As New NativeTypes.LateInitSafeHandleZeroOrMinusOneIsInvalid()
-            Dim safeThreadHandle As New NativeTypes.LateInitSafeHandleZeroOrMinusOneIsInvalid()
-            Dim errorCode As Integer = 0
-
-            If (PathName Is Nothing) Then
-                Throw New ArgumentNullException(ExUtils.GetResourceString(SR.Argument_InvalidNullValue1, NameOf(PathName)))
-            End If
-
-            If (Style < 0 OrElse Style > 9) Then
-                Throw New ArgumentException(ExUtils.GetResourceString(SR.Argument_InvalidValue1, NameOf(Style)))
-            End If
-
-            NativeMethods.GetStartupInfo(startupInfo)
-            Try
-                startupInfo.dwFlags = NativeTypes.STARTF_USESHOWWINDOW  ' we want to specify the initial window style (minimized, etc) so set this bit.
-                startupInfo.wShowWindow = Style
-
-                'We have to have unmanaged permissions to do this, so asking for path permissions would be redundant
-                'Note: We are using the StartupInfo (defined in NativeTypes.StartupInfo) in CreateProcess() even though this version
-                'of the StartupInfo type uses IntPtr instead of String because GetStartupInfo() above requires that version so we don't
-                'free the string fields since the API manages it instead. But its OK here because we are just passing along the memory
-                'that GetStartupInfo() allocated along to CreateProcess() which just reads the string fields.
-
-                ok = NativeMethods.CreateProcess(Nothing, PathName, Nothing, Nothing, False, NativeTypes.NORMAL_PRIORITY_CLASS, Nothing, Nothing, startupInfo, processInfo)
-                If ok = 0 Then
-                    errorCode = Marshal.GetLastWin32Error()
-                End If
-                If processInfo.hProcess <> IntPtr.Zero AndAlso processInfo.hProcess <> NativeTypes.s_invalidHandle Then
-                    safeProcessHandle.InitialSetHandle(processInfo.hProcess)
-                End If
-                If processInfo.hThread <> IntPtr.Zero AndAlso processInfo.hThread <> NativeTypes.s_invalidHandle Then
-                    safeThreadHandle.InitialSetHandle(processInfo.hThread)
-                End If
-
-                Try
-                    If (ok <> 0) Then
-                        If Wait Then
-                            ' Is infinite wait okay here ?
-                            ' This is okay since this is marked as requiring the HostPermission with ExternalProcessMgmt rights
-                            ok = NativeMethods.WaitForSingleObject(safeProcessHandle, Timeout)
-
-                            If ok = 0 Then 'succeeded
-                                'Process ran to completion
-                                Shell = 0
-                            Else
-                                'Wait timed out
-                                Shell = processInfo.dwProcessId
-                            End If
-                        Else
-                            NativeMethods.WaitForInputIdle(safeProcessHandle, 10000)
-                            Shell = processInfo.dwProcessId
-                        End If
-                    Else
-                        'Check for a win32 error access denied. If it is, make and throw the exception.
-                        'If not, throw FileNotFound
-                        Const ERROR_ACCESS_DENIED As Integer = 5
+                    'Check for a win32 error access denied. If it is, make and throw the exception.
+                    'If not, throw FileNotFound
+                    Const ERROR_ACCESS_DENIED As Integer = 5
                         If errorCode = ERROR_ACCESS_DENIED Then
                             Throw ExUtils.VbMakeException(vbErrors.PermissionDenied)
                         End If
