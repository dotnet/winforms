--- conflicted
+++ resolved
@@ -9,10 +9,6 @@
 Imports Microsoft.VisualBasic.CompilerServices
 
 Imports ExUtils = Microsoft.VisualBasic.CompilerServices.ExceptionUtils
-<<<<<<< HEAD
-=======
-Imports VbUtils = Microsoft.VisualBasic.CompilerServices.Utils
->>>>>>> 2db3fb35
 
 Namespace Microsoft.VisualBasic
 
@@ -29,19 +25,11 @@
             Dim errorCode As Integer = 0
 
             If (PathName Is Nothing) Then
-<<<<<<< HEAD
                 Throw New ArgumentNullException(ExUtils.GetResourceString(SR.Argument_InvalidNullValue1, "Pathname"))
             End If
 
             If (Style < 0 OrElse Style > 9) Then
                 Throw New ArgumentException(ExUtils.GetResourceString(SR.Argument_InvalidValue1, "Style"))
-=======
-                Throw New ArgumentNullException(VbUtils.GetResourceString(SR.Argument_InvalidNullValue1, "Pathname"))
-            End If
-
-            If (Style < 0 OrElse Style > 9) Then
-                Throw New ArgumentException(VbUtils.GetResourceString(SR.Argument_InvalidValue1, "Style"))
->>>>>>> 2db3fb35
             End If
 
             NativeMethods.GetStartupInfo(startupInfo)
@@ -138,11 +126,7 @@
             End If
 
             If IntPtr.op_Equality(windowHandle, IntPtr.Zero) Then 'we never found a window belonging to the desired process
-<<<<<<< HEAD
                 Throw New ArgumentException(ExUtils.GetResourceString(SR.ProcessNotFound, CStr(ProcessId)))
-=======
-                Throw New ArgumentException(VbUtils.GetResourceString(SR.ProcessNotFound, CStr(ProcessId)))
->>>>>>> 2db3fb35
             Else
                 AppActivateHelper(windowHandle, CStr(ProcessId))
             End If
@@ -201,11 +185,7 @@
             End If
 
             If IntPtr.op_Equality(windowHandle, IntPtr.Zero) Then 'no match
-<<<<<<< HEAD
                 Throw New ArgumentException(ExUtils.GetResourceString(SR.ProcessNotFound, Title))
-=======
-                Throw New ArgumentException(VbUtils.GetResourceString(SR.ProcessNotFound, Title))
->>>>>>> 2db3fb35
             Else
                 AppActivateHelper(windowHandle, Title)
             End If
@@ -232,11 +212,7 @@
 
                 '  if scan failed, return an error
                 If IntPtr.op_Equality(hwndOwned, IntPtr.Zero) Then
-<<<<<<< HEAD
-                    Throw New ArgumentException(ExUtils.GetResourceString(SR.ProcessNotFound, processId))
-=======
-                    Throw New ArgumentException(VbUtils.GetResourceString(SR.ProcessNotFound, processId))
->>>>>>> 2db3fb35
+                    Throw New ArgumentException(GetResourceString(SR.ProcessNotFound, processId))
                 End If
 
                 '  set active window to the owned one
@@ -365,11 +341,7 @@
             Catch ex As ThreadAbortException
                 Throw
             Catch
-<<<<<<< HEAD
-                Throw New ArgumentException(ExUtils.GetResourceString(SR.Argument_InvalidValueType2, "Prompt", "String"))
-=======
-                Throw New ArgumentException(VbUtils.GetResourceString(SR.Argument_InvalidValueType2, "Prompt", "String"))
->>>>>>> 2db3fb35
+                Throw New ArgumentException(GetResourceString(SR.Argument_InvalidValueType2, "Prompt", "String"))
             End Try
 
             Try
@@ -389,11 +361,7 @@
             Catch ex As ThreadAbortException
                 Throw
             Catch
-<<<<<<< HEAD
-                Throw New ArgumentException(ExUtils.GetResourceString(SR.Argument_InvalidValueType2, "Title", "String"))
-=======
-                Throw New ArgumentException(VbUtils.GetResourceString(SR.Argument_InvalidValueType2, "Title", "String"))
->>>>>>> 2db3fb35
+                Throw New ArgumentException(GetResourceString(SR.Argument_InvalidValueType2, "Title", "String"))
             End Try
 
             Return CType(MessageBox.Show(parentWindow, sPrompt, sTitle,
