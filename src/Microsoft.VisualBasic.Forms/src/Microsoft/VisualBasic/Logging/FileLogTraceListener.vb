--- conflicted
+++ resolved
@@ -831,22 +831,14 @@
 
             If ListenerStream.FileSize + newEntrySize > MaxFileSize Then
                 If DiskSpaceExhaustedBehavior = DiskSpaceExhaustedOption.ThrowException Then
-<<<<<<< HEAD
-                    Throw New InvalidOperationException(Utils.GetResourceString(SR.ApplicationLog_FileExceedsMaximumSize))
-=======
                     Throw New InvalidOperationException(GetResourceString(SR.ApplicationLog_FileExceedsMaximumSize))
->>>>>>> f95261be
                 End If
                 Return False
             End If
 
             If GetFreeDiskSpace() - newEntrySize < ReserveDiskSpace Then
                 If DiskSpaceExhaustedBehavior = DiskSpaceExhaustedOption.ThrowException Then
-<<<<<<< HEAD
-                    Throw New InvalidOperationException(Utils.GetResourceString(SR.ApplicationLog_ReservedSpaceEncroached))
-=======
                     Throw New InvalidOperationException(GetResourceString(SR.ApplicationLog_ReservedSpaceEncroached))
->>>>>>> f95261be
                 End If
                 Return False
             End If
