﻿' Licensed to the .NET Foundation under one or more agreements.
' The .NET Foundation licenses this file to you under the MIT license.

Imports System.Runtime.InteropServices
Imports System.Text

Namespace Microsoft.VisualBasic.CompilerServices

    <ComVisible(False)>
    Friend Module NativeMethods

        <PreserveSig()>
        Friend Declare Auto Function WaitForInputIdle Lib "user32" (
            Process As NativeTypes.LateInitSafeHandleZeroOrMinusOneIsInvalid,
            Milliseconds As Integer) As Integer

        <PreserveSig()>
        Friend Declare Function GetWindow Lib "user32" (
            hwnd As IntPtr,
            wFlag As Integer) As IntPtr

        <PreserveSig()>
        Friend Declare Function GetDesktopWindow Lib "user32" () As IntPtr

#Disable Warning CA1838 ' Avoid 'StringBuilder' parameters for P/Invokes

        <DllImport(
             "kernel32",
             CharSet:=CharSet.Auto,
             PreserveSig:=True,
             BestFitMapping:=False,
             ThrowOnUnmappableChar:=True)>
        Friend Function CreateProcess(
            lpApplicationName As String,
            lpCommandLine As String,
            lpProcessAttributes As NativeTypes.SECURITY_ATTRIBUTES,
            lpThreadAttributes As NativeTypes.SECURITY_ATTRIBUTES,
            <MarshalAs(UnmanagedType.Bool)> bInheritHandles As Boolean,
            dwCreationFlags As Integer,
            lpEnvironment As IntPtr,
            lpCurrentDirectory As String,
            lpStartupInfo As NativeTypes.STARTUPINFO,
            lpProcessInformation As NativeTypes.PROCESS_INFORMATION) As Integer
        End Function

        <DllImport(
             "kernel32",
             CharSet:=CharSet.Auto,
             PreserveSig:=True,
             BestFitMapping:=False,
             ThrowOnUnmappableChar:=True)>
        Friend Sub GetStartupInfo(<[In](), Out()> lpStartupInfo As NativeTypes.STARTUPINFO)
        End Sub

        <DllImport("user32", CharSet:=CharSet.Auto, PreserveSig:=True, SetLastError:=True)>
        Friend Function GetWindowText(
            hWnd As IntPtr,
            <Out(),
            MarshalAs(UnmanagedType.LPTStr)> lpString As StringBuilder,
            nMaxCount As Integer) As Integer
#Enable Warning CA1838
        End Function

        <PreserveSig()>
        Friend Declare Function AttachThreadInput Lib "user32" (
            idAttach As Integer,
            idAttachTo As Integer,
            fAttach As Integer) As Integer

        <PreserveSig()>
        Friend Declare Function SetForegroundWindow Lib "user32" (
            hwnd As IntPtr) As <MarshalAs(UnmanagedType.Bool)> Boolean

        <PreserveSig()>
        Friend Declare Function SetFocus Lib "user32" (hwnd As IntPtr) As IntPtr

        <PreserveSig()>
        Friend Declare Auto Function FindWindow Lib "user32" (
            lpClassName As String,
            lpWindowName As String) As IntPtr

        <PreserveSig()>
        Friend Declare Function CloseHandle Lib "kernel32" (hObject As IntPtr) As Integer

        <PreserveSig()>
        Friend Declare Function WaitForSingleObject Lib "kernel32" (
            hHandle As NativeTypes.LateInitSafeHandleZeroOrMinusOneIsInvalid,
            dwMilliseconds As Integer) As Integer

#Disable Warning IDE0049 ' Use language keywords instead of framework type names for type references, Justification:=<Types come from Windows Native API>
#Disable Warning IDE1006 ' Naming Styles, Justification:=<Names come from Windows Native API>

        ''' <summary>
        '''  Obtains information about the system's current usage of both physical and virtual memory.
        ''' </summary>
        ''' <param name="lpBuffer">Pointer to a <see cref="MEMORYSTATUSEX"/> structure.</param>
        ''' <returns><see langword="True"/> if the function succeeds. Otherwise, <see langword="False"/>.</returns>
        <DllImport("Kernel32.dll", CharSet:=CharSet.Auto, SetLastError:=True)>
        Friend Function GlobalMemoryStatusEx(ByRef lpBuffer As MEMORYSTATUSEX) As <MarshalAs(UnmanagedType.Bool)> Boolean
        End Function

        ''' <summary>
        '''  Contains information about the current state of both physical and virtual memory,
        '''  including extended memory.
        ''' </summary>
        <StructLayout(LayoutKind.Sequential)>
        Friend Structure MEMORYSTATUSEX
            ' typedef struct _MEMORYSTATUSEX {
<<<<<<< HEAD
            '   DWORD dwLength;                     Size of the structure. Must set before calling GlobalMemoryStatusEx.
            '   DWORD dwMemoryLoad;                 Number between 0 and 100 on current memory utilization.
            '   DWORDLONG ullTotalPhys;             Total size of physical memory.
            '   DWORDLONG ullAvailPhys;             Total size of available physical memory.
            '   DWORDLONG ullTotalPageFile;         Size of committed memory limit.
            '   DWORDLONG ullAvailPageFile;         Size of available memory to committed (ullTotalPageFile max).
            '   DWORDLONG ullTotalVirtual;          Total size of user potion of virtual address space of calling process.
            '   DWORDLONG ullAvailVirtual;          Total size of unreserved and uncommitted memory in
            '                                       virtual address space.
            '   DWORDLONG ullAvailExtendedVirtual;  Total size of unreserved and uncommitted memory in
            '                                       extended portion of virtual address.
=======
            '   DWORD dwLength;                    Size of the structure. Must set before calling GlobalMemoryStatusEx.
            '   DWORD dwMemoryLoad;                Number between 0 and 100 on current memory utilization.
            '   DWORDLONG ullTotalPhys;            Total size of physical memory.
            '   DWORDLONG ullAvailPhys;            Total size of available physical memory.
            '   DWORDLONG ullTotalPageFile;        Size of committed memory limit.
            '   DWORDLONG ullAvailPageFile;        Size of available memory to committed (ullTotalPageFile max).
            '   DWORDLONG ullTotalVirtual;         Total size of user potion of virtual address space of calling process.
            '   DWORDLONG ullAvailVirtual;         Total size of unreserved and uncommitted memory in
            '                                      virtual address space.
            '   DWORDLONG ullAvailExtendedVirtual; Total size of unreserved and uncommitted memory in
            '                                      extended portion of virtual address.
>>>>>>> d21e9af2
            ' } MEMORYSTATUSEX, *LPMEMORYSTATUSEX;

            Friend dwLength As UInt32
            Friend dwMemoryLoad As UInt32
            Friend ullTotalPhys As UInt64
            Friend ullAvailPhys As UInt64
            Friend ullTotalPageFile As UInt64
            Friend ullAvailPageFile As UInt64
            Friend ullTotalVirtual As UInt64
            Friend ullAvailVirtual As UInt64
            Friend ullAvailExtendedVirtual As UInt64
#Enable Warning IDE1006

            Friend Sub Init()
                dwLength = CType(Marshal.SizeOf(GetType(MEMORYSTATUSEX)), UInt32)
            End Sub

        End Structure
#Enable Warning IDE0049

    End Module
End Namespace<|MERGE_RESOLUTION|>--- conflicted
+++ resolved
@@ -106,19 +106,6 @@
         <StructLayout(LayoutKind.Sequential)>
         Friend Structure MEMORYSTATUSEX
             ' typedef struct _MEMORYSTATUSEX {
-<<<<<<< HEAD
-            '   DWORD dwLength;                     Size of the structure. Must set before calling GlobalMemoryStatusEx.
-            '   DWORD dwMemoryLoad;                 Number between 0 and 100 on current memory utilization.
-            '   DWORDLONG ullTotalPhys;             Total size of physical memory.
-            '   DWORDLONG ullAvailPhys;             Total size of available physical memory.
-            '   DWORDLONG ullTotalPageFile;         Size of committed memory limit.
-            '   DWORDLONG ullAvailPageFile;         Size of available memory to committed (ullTotalPageFile max).
-            '   DWORDLONG ullTotalVirtual;          Total size of user potion of virtual address space of calling process.
-            '   DWORDLONG ullAvailVirtual;          Total size of unreserved and uncommitted memory in
-            '                                       virtual address space.
-            '   DWORDLONG ullAvailExtendedVirtual;  Total size of unreserved and uncommitted memory in
-            '                                       extended portion of virtual address.
-=======
             '   DWORD dwLength;                    Size of the structure. Must set before calling GlobalMemoryStatusEx.
             '   DWORD dwMemoryLoad;                Number between 0 and 100 on current memory utilization.
             '   DWORDLONG ullTotalPhys;            Total size of physical memory.
@@ -130,7 +117,6 @@
             '                                      virtual address space.
             '   DWORDLONG ullAvailExtendedVirtual; Total size of unreserved and uncommitted memory in
             '                                      extended portion of virtual address.
->>>>>>> d21e9af2
             ' } MEMORYSTATUSEX, *LPMEMORYSTATUSEX;
 
             Friend dwLength As UInt32
