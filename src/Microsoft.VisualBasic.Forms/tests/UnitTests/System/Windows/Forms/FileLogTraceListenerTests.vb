--- conflicted
+++ resolved
@@ -45,12 +45,8 @@
                         listener.DiskSpaceExhaustedBehavior = DiskSpaceExhaustedOption.ThrowException
                         listener.DiskSpaceExhaustedBehavior.Should.Be(DiskSpaceExhaustedOption.ThrowException)
 
-<<<<<<< HEAD
                         Dim expected As String = Path.Combine(testDirectory, expectedBaseFileName & ".log")
                         listener.FullLogFileName.Should.BeEquivalentTo(expected)
-=======
-                        listener.FullLogFileName.Should.BeEquivalentTo(Path.Combine(testDirectory, $"{expectedBaseFileName}.log"))
->>>>>>> fefcb948
 
                         listener.LogFileCreationSchedule.Should.Be(LogFileCreationScheduleOption.None)
                         listener.LogFileCreationSchedule = LogFileCreationScheduleOption.Daily
