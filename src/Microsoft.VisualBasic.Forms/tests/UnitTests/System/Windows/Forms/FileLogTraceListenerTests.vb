﻿' Licensed to the .NET Foundation under one or more agreements.
' The .NET Foundation licenses this file to you under the MIT license.

Option Strict Off

Imports System.IO
Imports System.Text
Imports System.Windows.Forms
Imports FluentAssertions
Imports Microsoft.VisualBasic.Logging
Imports Xunit

Namespace Microsoft.VisualBasic.Forms.Tests

    Public Class FileLogTraceListenerTests
        Inherits VbFileCleanupTestBase

        <WinFormsFact>
        Public Sub ListenerProperties()
            Dim testCode As Action =
                Sub()
                    Dim testDirectory As String = CreateTempDirectory()
                    Using listener As New FileLogTraceListener(NameOf(FileLogTraceListenerTests)) With {
                        .Location = LogFileLocation.Custom,
                        .CustomLocation = testDirectory}

                        Dim expectedBaseFileName As String = Path.GetFileNameWithoutExtension(Application.ExecutablePath)
                        listener.BaseFileName.Should.BeEquivalentTo(expectedBaseFileName)

                        listener.Name.Should.NotBeNull()

                        listener.AutoFlush.Should.BeFalse()
                        listener.AutoFlush = True
                        listener.AutoFlush.Should.BeTrue()

                        listener.IncludeHostName.Should.BeFalse()
                        listener.IncludeHostName = True
                        listener.IncludeHostName.Should.BeTrue()

                        listener.Append.Should.BeTrue()
                        listener.Append = False
                        listener.Append.Should.BeFalse()

                        listener.DiskSpaceExhaustedBehavior.Should.Be(DiskSpaceExhaustedOption.DiscardMessages)
                        listener.DiskSpaceExhaustedBehavior = DiskSpaceExhaustedOption.ThrowException
                        listener.DiskSpaceExhaustedBehavior.Should.Be(DiskSpaceExhaustedOption.ThrowException)

                        listener.FullLogFileName.Should.BeEquivalentTo(Path.Combine(testDirectory, $"{expectedBaseFileName}.log"))

                        listener.LogFileCreationSchedule.Should.Be(LogFileCreationScheduleOption.None)
                        listener.LogFileCreationSchedule = LogFileCreationScheduleOption.Daily
                        listener.LogFileCreationSchedule.Should.Be(LogFileCreationScheduleOption.Daily)
                        listener.LogFileCreationSchedule = LogFileCreationScheduleOption.Weekly
                        listener.LogFileCreationSchedule.Should.Be(LogFileCreationScheduleOption.Weekly)

                        listener.MaxFileSize.Should.Be(5_000_000L)
                        listener.MaxFileSize = 500_000L
                        listener.MaxFileSize.Should.Be(500_000L)

                        listener.ReserveDiskSpace.Should.Be(10_000_000L)
                        listener.ReserveDiskSpace = 1_000_000L
                        listener.ReserveDiskSpace.Should.Be(1_000_000L)

                        listener.Delimiter.Should.Be(vbTab)
                        listener.Delimiter = ";"
                        listener.Delimiter.Should.Be(";")

                        listener.Encoding.Should.Be(Encoding.UTF8)
                        listener.Encoding = Encoding.ASCII
                        listener.Encoding.Should.Be(Encoding.ASCII)

                        listener.TraceOutputOptions.Should.Be(TraceOptions.None)
                        listener.TraceOutputOptions = TraceOptions.Callstack
                        listener.TraceOutputOptions.Should.Be(TraceOptions.Callstack)

                        CStr(listener.TestAccessor().Dynamic.HostName).Should.NotBeEmpty()

                        Dim listenerStream As FileLogTraceListener.ReferencedStream = CType(listener.TestAccessor().Dynamic.ListenerStream, FileLogTraceListener.ReferencedStream)
                        listenerStream.Should.NotBeNull()
                        listenerStream.IsInUse.Should.BeTrue()
                        listenerStream.FileSize.Should.Be(0)

                    End Using
                End Sub

            If DirectoryIsAccessible(Application.CommonAppDataPath) Then
                testCode.Should.NotThrow()
            End If
        End Sub

        <WinFormsTheory>
        <NullAndEmptyStringData>
        Public Sub ListenerSetInvalidBaseFileNamePropertyThrows(value As String)
            Dim testDirectory As String = CreateTempDirectory()
            Using listener As New FileLogTraceListener(NameOf(FileLogTraceListenerTests)) _
                With {.Location = LogFileLocation.Custom, .CustomLocation = testDirectory}

                CType(Sub()
                          listener.BaseFileName = value
                      End Sub, Action).Should.Throw(Of ArgumentNullException)()
            End Using
        End Sub

        <WinFormsTheory>
        <InlineData(-1)>
        <InlineData(0)>
        <InlineData(999)>
        Public Sub ListenerSetInvalidMaxFileSizePropertiesThrows(value As Long)
            Dim testDirectory As String = CreateTempDirectory()
            Using listener As New FileLogTraceListener(NameOf(FileLogTraceListenerTests)) _
                With {.Location = LogFileLocation.Custom, .CustomLocation = testDirectory}

                CType(Sub()
                          listener.MaxFileSize = value
                      End Sub, Action).Should.Throw(Of ArgumentException)()
            End Using
        End Sub

<<<<<<< HEAD
        <WinFormsFact>
        Public Sub ListenerSetInvalidReserveDiskSpacePropertiesThrows()
            Dim testDirectory As String = CreateTempDirectory()
            Using listener As New FileLogTraceListener(NameOf(FileLogTraceListenerTests)) _
                With {.Location = LogFileLocation.Custom, .CustomLocation = testDirectory}

                CType(Sub()
                          listener.ReserveDiskSpace = -1
                      End Sub, Action).Should.Throw(Of ArgumentException)()
            End Using
        End Sub

        <WinFormsFact>
        Public Sub ListenerSetInvalidTraceOptionsPropertiesThrows()
            Dim testDirectory As String = CreateTempDirectory()
            Using listener As New FileLogTraceListener(NameOf(FileLogTraceListenerTests)) _
                With {.Location = LogFileLocation.Custom, .CustomLocation = testDirectory}

                CType(Sub()
                          listener.TraceOutputOptions = DirectCast(-1, TraceOptions)
                      End Sub, Action).Should.Throw(Of ArgumentException)()
            End Using
        End Sub

        <WinFormsFact>
=======
        <WinFormsFact>
        Public Sub ListenerSetInvalidReserveDiskSpacePropertiesThrows()
            Dim testDirectory As String = CreateTempDirectory()
            Using listener As New FileLogTraceListener(NameOf(FileLogTraceListenerTests)) _
                With {.Location = LogFileLocation.Custom, .CustomLocation = testDirectory}

                CType(Sub()
                          listener.ReserveDiskSpace = -1
                      End Sub, Action).Should.Throw(Of ArgumentException)()
            End Using
        End Sub

        <WinFormsFact>
        Public Sub ListenerSetInvalidTraceOptionsPropertiesThrows()
            Dim testDirectory As String = CreateTempDirectory()
            Using listener As New FileLogTraceListener(NameOf(FileLogTraceListenerTests)) _
                With {.Location = LogFileLocation.Custom, .CustomLocation = testDirectory}

                CType(Sub()
                          listener.TraceOutputOptions = DirectCast(-1, TraceOptions)
                      End Sub, Action).Should.Throw(Of ArgumentException)()
            End Using
        End Sub

        <WinFormsFact>
>>>>>>> 0048a649
        Public Sub LocationPropertyWithCommonApplicationDirectoryLocation()
            Dim testCode As Action =
                Sub()
                    Dim fullLogFileName As String
                    Using listener As New FileLogTraceListener() With {
                        .Location = LogFileLocation.CommonApplicationDirectory}

                        fullLogFileName = listener.FullLogFileName
                        fullLogFileName.Should.StartWith(Application.CommonAppDataPath)
                    End Using
                    If File.Exists(fullLogFileName) Then
                        File.Delete(fullLogFileName)
                    End If
                End Sub

            If DirectoryIsAccessible(Application.CommonAppDataPath) Then
                testCode.Should.NotThrow()
            End If
        End Sub

        <WinFormsFact>
        Public Sub LocationPropertyWithCustomLocation()
            Dim testCode As Action =
                Sub()
                    Dim testDirectory As String = CreateTempDirectory()
                    Using listener As New FileLogTraceListener() With {
                        .Location = LogFileLocation.Custom,
                        .CustomLocation = testDirectory}

                        listener.Location.Should.Be(LogFileLocation.Custom)
                        listener.CustomLocation.Should.Be(testDirectory)
                    End Using
                End Sub

            testCode.Should.NotThrow()
        End Sub

        <WinFormsFact>
        Public Sub LocationPropertyWithCustomLocationEmptyThrows()
            Dim testCode As Action =
                Sub()
                    Dim testDirectory As String = CreateTempDirectory()
                    Using listener As New FileLogTraceListener() With {
                        .Location = LogFileLocation.Custom,
<<<<<<< HEAD
                        .CustomLocation = ""}
=======
                        .CustomLocation = String.Empty}
>>>>>>> 0048a649
                    End Using
                End Sub

            testCode.Should.Throw(Of ArgumentException)()
        End Sub

        <WinFormsFact>
        Public Sub LocationPropertyWithCustomLocationNullThrows()
            Dim testCode As Action =
                Sub()
                    Dim testDirectory As String = CreateTempDirectory()
                    Using listener As New FileLogTraceListener() With {
                        .Location = LogFileLocation.Custom,
                        .CustomLocation = Nothing}
                    End Using
                End Sub

            testCode.Should.Throw(Of ArgumentNullException)()
        End Sub

        <WinFormsFact>
        Public Sub LocationPropertyWithExecutableDirectoryLocation()
            Dim testCode As Action =
                Sub()
                    Dim fullLogFileName As String
                    Using listener As New FileLogTraceListener() With {
                        .Location = LogFileLocation.ExecutableDirectory}

                        fullLogFileName = listener.FullLogFileName
                        fullLogFileName.Should.StartWith(Path.GetDirectoryName(Application.ExecutablePath))
                    End Using
                End Sub

            If DirectoryIsAccessible(Path.GetDirectoryName(Application.ExecutablePath)) Then
                testCode.Should.NotThrow()
            End If
        End Sub

        <WinFormsFact>
        Public Sub LocationPropertyWithLocalUserApplicationDirectoryLocation()
            Dim testCode As Action =
                Sub()
                    Dim fullLogFileName As String
                    Using listener As New FileLogTraceListener() With {
                        .Location = LogFileLocation.LocalUserApplicationDirectory}

                        fullLogFileName = listener.FullLogFileName
                        fullLogFileName.Should.StartWith(Application.UserAppDataPath)
                    End Using
                    If File.Exists(fullLogFileName) Then
                        File.Delete(fullLogFileName)
                    End If
                End Sub

            If DirectoryIsAccessible(Application.UserAppDataPath) Then
                testCode.Should.NotThrow()
            End If
        End Sub

        <WinFormsFact>
        Public Sub LocationPropertyWithTempDirectoryLocation()
            Dim testCode As Action =
                Sub()
                    Dim fullLogFileName As String
                    Using listener As New FileLogTraceListener() With {
                        .Location = LogFileLocation.TempDirectory}

                        fullLogFileName = listener.FullLogFileName
                        fullLogFileName.Should.StartWith(Path.GetTempPath)
                    End Using
                    If File.Exists(fullLogFileName) Then
                        File.Delete(fullLogFileName)
                    End If
                End Sub

            If DirectoryIsAccessible(Application.UserAppDataPath) Then
                testCode.Should.NotThrow()
            End If
        End Sub

    End Class
End Namespace<|MERGE_RESOLUTION|>--- conflicted
+++ resolved
@@ -116,7 +116,6 @@
             End Using
         End Sub
 
-<<<<<<< HEAD
         <WinFormsFact>
         Public Sub ListenerSetInvalidReserveDiskSpacePropertiesThrows()
             Dim testDirectory As String = CreateTempDirectory()
@@ -142,33 +141,6 @@
         End Sub
 
         <WinFormsFact>
-=======
-        <WinFormsFact>
-        Public Sub ListenerSetInvalidReserveDiskSpacePropertiesThrows()
-            Dim testDirectory As String = CreateTempDirectory()
-            Using listener As New FileLogTraceListener(NameOf(FileLogTraceListenerTests)) _
-                With {.Location = LogFileLocation.Custom, .CustomLocation = testDirectory}
-
-                CType(Sub()
-                          listener.ReserveDiskSpace = -1
-                      End Sub, Action).Should.Throw(Of ArgumentException)()
-            End Using
-        End Sub
-
-        <WinFormsFact>
-        Public Sub ListenerSetInvalidTraceOptionsPropertiesThrows()
-            Dim testDirectory As String = CreateTempDirectory()
-            Using listener As New FileLogTraceListener(NameOf(FileLogTraceListenerTests)) _
-                With {.Location = LogFileLocation.Custom, .CustomLocation = testDirectory}
-
-                CType(Sub()
-                          listener.TraceOutputOptions = DirectCast(-1, TraceOptions)
-                      End Sub, Action).Should.Throw(Of ArgumentException)()
-            End Using
-        End Sub
-
-        <WinFormsFact>
->>>>>>> 0048a649
         Public Sub LocationPropertyWithCommonApplicationDirectoryLocation()
             Dim testCode As Action =
                 Sub()
@@ -213,11 +185,7 @@
                     Dim testDirectory As String = CreateTempDirectory()
                     Using listener As New FileLogTraceListener() With {
                         .Location = LogFileLocation.Custom,
-<<<<<<< HEAD
-                        .CustomLocation = ""}
-=======
                         .CustomLocation = String.Empty}
->>>>>>> 0048a649
                     End Using
                 End Sub
 
@@ -249,6 +217,9 @@
                         fullLogFileName = listener.FullLogFileName
                         fullLogFileName.Should.StartWith(Path.GetDirectoryName(Application.ExecutablePath))
                     End Using
+                    If File.Exists(fullLogFileName) Then
+                        File.Delete(fullLogFileName)
+                    End If
                 End Sub
 
             If DirectoryIsAccessible(Path.GetDirectoryName(Application.ExecutablePath)) Then
