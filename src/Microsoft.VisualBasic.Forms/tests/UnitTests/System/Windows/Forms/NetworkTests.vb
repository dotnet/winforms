﻿' Licensed to the .NET Foundation under one or more agreements.
' The .NET Foundation licenses this file to you under the MIT license.

Imports System.IO
Imports System.Net
Imports System.Runtime.CompilerServices

Imports Xunit

Namespace Microsoft.VisualBasic.Forms.Tests

    Partial Public Class NetworkTests

        ' The following URL MUST be replaced with a local URL
        Private Const UploadFileUrl As String = "ftp://speedtest.tele2.net/upload/testing.txt"

        Private ReadOnly _baseTempPath As String = Path.Combine(Path.GetTempPath, "DownLoadTest9d9e3a8-7a46-4333-a0eb-4faf76994801")
        Private ReadOnly _downloadFileSize As Integer = 18135
        Private ReadOnly _downloadLargeFileSize As Integer = 104857600

        ''' <summary>
        ''' If size >= 0 then create the file with size length
        ''' The file will contain the letters A-Z repeating as needed.
        ''' </summary>
        ''' <param name="tmpFilePath">Full path to working directory</param>
        ''' <param name="size">File size to be created</param>
        ''' <returns></returns>
        Private Shared Function CreateTempFile(tmpFilePath As String, Optional size As Integer = -1) As String
            Dim filename As String = Path.Combine(tmpFilePath, "testing.txt")
            If size >= 0 Then
                Using destinationStream As FileStream = File.Create(filename)
                    For i As Long = 0 To size - 1
                        destinationStream.WriteByte(CByte((AscW("A") + (i Mod 26))))
                    Next
                    destinationStream.Flush()
                    destinationStream.Close()
                End Using
            End If
            Return filename
        End Function

        Private Shared Function ValidateDownload(tmpFilePath As String, destinationFilename As String) As Long
            Assert.True(Directory.Exists(tmpFilePath))
            Dim fileInfo As New FileInfo(destinationFilename)
            Assert.True(fileInfo.Exists)
            Return fileInfo.Length
        End Function

        Private Sub CleanUp(listener As HttpListener, Optional tmpFilePath As String = Nothing)
            listener.Stop()
            listener.Close()
            If tmpFilePath IsNot Nothing Then
                Directory.Delete(tmpFilePath, True)
            End If
        End Sub

        Private Sub CleanupTempDirectory(path As String)
            Directory.Delete(path, True)
        End Sub

        Private Function CreateTempDirectory(<CallerMemberName> Optional memberName As String = Nothing) As String

            Directory.CreateDirectory(_baseTempPath)
            Dim folder As String = Path.Combine(_baseTempPath, $"{memberName}Test")
            Directory.CreateDirectory(folder)
            Return folder
        End Function

        <WinFormsFact>
        Public Sub DownloadWhereFileExistsNoOverwrite()
            Assert.Throws(Of IOException)(
                Sub()
                    Dim tmpFilePath As String = CreateTempDirectory()
                    Dim destinationFilename As String = CreateTempFile(tmpFilePath, 1)
                    Dim webListener As New WebListener(_downloadFileSize)
                    Dim listener As HttpListener = webListener.ProcessRequests()
                    Try
                        My.Computer.Network.DownloadFile(webListener.Address,
                            destinationFilename,
                            userName:="",
                            password:="",
                            showUI:=False,
                            connectionTimeout:=100000,
                            overwrite:=False)
                    Finally
                        Assert.True(Directory.Exists(tmpFilePath))
                        Assert.Equal(ValidateDownload(tmpFilePath, destinationFilename), 1)
                        CleanUp(listener, tmpFilePath)
                    End Try
                End Sub)
        End Sub

        <WinFormsFact>
        Public Sub DownloadWhereFileExistsOverwrite()
            Dim tmpFilePath As String = CreateTempDirectory()
            Dim destinationFilename As String = CreateTempFile(tmpFilePath, 1)
            Dim webListener As New WebListener(_downloadFileSize)
            Dim listener As HttpListener = webListener.ProcessRequests()
            Try
                My.Computer.Network.DownloadFile(webListener.Address,
                        destinationFilename,
                        userName:="",
                        password:="",
                        showUI:=False,
                        connectionTimeout:=100000,
                        overwrite:=True)
                Assert.True(Directory.Exists(tmpFilePath))
                Assert.Equal(ValidateDownload(tmpFilePath, destinationFilename), 18135)
            Finally
                CleanUp(listener, tmpFilePath)
            End Try
        End Sub

        <WinFormsFact>
        Public Sub DownloadWhereTimeoutNegative()
            Dim tmpFilePath As String = CreateTempDirectory()
            Dim destinationFilename As String = CreateTempFile(tmpFilePath, -1)
            Dim webListener As New WebListener(_downloadLargeFileSize)
            Dim listener As HttpListener = webListener.ProcessRequests()
            Try
                Assert.Throws(Of ArgumentException)(
                Sub()
                    My.Computer.Network.DownloadFile(webListener.Address,
                        destinationFilename,
                        userName:="",
                        password:="",
                        showUI:=True,
                        connectionTimeout:=-1,
                        overwrite:=False)
                End Sub)
                Assert.False(File.Exists(destinationFilename))
            Finally
                CleanUp(listener, tmpFilePath)
            End Try
        End Sub

        <WinFormsFact>
        Public Sub DownloadWithExpectedTimeOut()
            Dim tmpFilePath As String = CreateTempDirectory()
            Dim destinationFilename As String = CreateTempFile(tmpFilePath, size:=-1)
            Dim webListener As New WebListener(_downloadLargeFileSize)
            Dim listener As HttpListener = webListener.ProcessRequests()
            Try
                Assert.Throws(Of WebException)(
                        Sub()
<<<<<<< HEAD
                            Dim address As String = _downloadLargeFileUrl.Replace(NameOf(HttpListener), NameOf(DownloadWithExpectedTimeOut))
                            My.Computer.Network.DownloadFile(address,
=======
                            My.Computer.Network.DownloadFile(webListener.Address,
>>>>>>> 81eb2324
                                destinationFilename,
                                userName:="",
                                password:="",
                                showUI:=False,
                                connectionTimeout:=1,
                                overwrite:=True)
                        End Sub)
                Assert.True(Directory.Exists(tmpFilePath))
                Assert.False(File.Exists(destinationFilename))
            Finally
                CleanUp(listener, tmpFilePath)
            End Try
        End Sub

        <WinFormsFact>
        Public Sub DownloadWithNothingDestinationFile()
            Dim webListener As New WebListener(_downloadFileSize)
            Dim listener As HttpListener = webListener.ProcessRequests()
            Try
                Assert.Throws(Of ArgumentNullException)(
                    Sub()
                        My.Computer.Network.DownloadFile(webListener.Address,
                            destinationFileName:=Nothing,
                            userName:="",
                            password:="",
                            showUI:=True,
                            connectionTimeout:=100000,
                            overwrite:=False)
                    End Sub)
            Finally
                CleanUp(listener)
            End Try
        End Sub

        <WinFormsFact>
        Public Sub DownloadWithNothingPassword()
            Dim tmpFilePath As String = CreateTempDirectory()
            Dim destinationFilename As String = CreateTempFile(tmpFilePath, size:=-1)
            Dim webListener As New WebListener(_downloadFileSize)
            Dim listener As HttpListener = webListener.ProcessRequests()
            Try
                My.Computer.Network.DownloadFile(webListener.Address,
                    destinationFilename,
                    userName:="",
                    password:=Nothing)
                Assert.Equal(ValidateDownload(tmpFilePath, destinationFilename), actual:=18135)
            Finally
                CleanUp(listener, tmpFilePath)
            End Try
        End Sub

        <WinFormsFact>
        Public Sub DownloadWithNothingUri()
            Dim tmpFilePath As String = CreateTempDirectory()
            Dim destinationFilename As String = CreateTempFile(tmpFilePath, size:=-1)
            Dim webListener As New WebListener(_downloadFileSize)
            Dim listener As HttpListener = webListener.ProcessRequests()
            Try
                Assert.Throws(Of ArgumentNullException)(
                    Sub()
                        My.Computer.Network.DownloadFile(address:=CType(Nothing, Uri),
                            destinationFilename,
                            userName:="",
                            password:="",
                            showUI:=True,
                            connectionTimeout:=100000,
                            overwrite:=False)
                    End Sub)
            Finally
                CleanUp(listener, tmpFilePath)
            End Try
        End Sub

        <WinFormsFact>
        Public Sub DownloadWithNothingUsername()
            Dim tmpFilePath As String = CreateTempDirectory()
            Dim destinationFilename As String = CreateTempFile(tmpFilePath, size:=-1)
            Dim webListener As New WebListener(_downloadFileSize)
            Dim listener As HttpListener = webListener.ProcessRequests()
            Try
                My.Computer.Network.DownloadFile(webListener.Address,
                        destinationFilename,
                        userName:=Nothing,
                        password:="",
                        showUI:=True,
                        connectionTimeout:=100000,
                        overwrite:=False)
                Assert.Equal(ValidateDownload(tmpFilePath, destinationFilename), actual:=18135)
            Finally
                CleanUp(listener, tmpFilePath)
            End Try
        End Sub

        <WinFormsFact>
        Public Sub DownloadWithNothingWebAddress()
            Dim tmpFilePath As String = CreateTempDirectory()
            Dim destinationFilename As String = CreateTempFile(tmpFilePath, size:=-1)
            Dim webListener As New WebListener(_downloadFileSize)
            Dim listener As HttpListener = webListener.ProcessRequests()
            Try
                Assert.Throws(Of ArgumentNullException)(
                    Sub()
                        My.Computer.Network.DownloadFile(address:=CStr(Nothing),
                            destinationFileName:=destinationFilename)
                    End Sub)
            Finally
                CleanUp(listener, tmpFilePath)
            End Try
        End Sub

        <WinFormsFact>
        Public Sub DownloadWithUI()
            Dim tmpFilePath As String = CreateTempDirectory()
            Dim destinationFilename As String = CreateTempFile(tmpFilePath, size:=0)
            Dim webListener As New WebListener(_downloadLargeFileSize)
            Dim listener As HttpListener = webListener.ProcessRequests()
            Try
                My.Computer.Network.DownloadFile(webListener.Address,
                    destinationFilename,
                    userName:="",
                    password:="",
                    showUI:=True,
                    connectionTimeout:=100000,
                    overwrite:=True)
                Assert.Equal(ValidateDownload(tmpFilePath, destinationFilename), actual:=104857600)
            Finally
                CleanUp(listener, tmpFilePath)
            End Try
        End Sub

        <WinFormsFact>
        Public Sub DownloadWithUriFilename()
            Dim tmpFilePath As String = CreateTempDirectory()
            Dim destinationFilename As String = CreateTempFile(tmpFilePath, -1)
            Dim webListener As New WebListener(_downloadFileSize)
            Dim listener As HttpListener = webListener.ProcessRequests()
            Try
                My.Computer.Network.DownloadFile(webListener.Address,
                    destinationFileName:=destinationFilename)
                Assert.Equal(ValidateDownload(tmpFilePath, destinationFilename), actual:=18135)
            Finally
                CleanUp(listener, tmpFilePath)
            End Try
        End Sub

        <WinFormsFact>
        Public Sub DownloadWithUriFilenameAndUserCredentials()
            Dim tmpFilePath As String = CreateTempDirectory()
            Dim destinationFilename As String = CreateTempFile(tmpFilePath, -1)
            Dim webListener As New WebListener(_downloadFileSize)
            Dim listener As HttpListener = webListener.ProcessRequests()
            Try
                My.Computer.Network.DownloadFile(webListener.Address,
                    destinationFilename,
                    userName:="TDB",
                    password:="TBD")
                Assert.Equal(ValidateDownload(tmpFilePath, destinationFilename), actual:=18135)
            Finally
                CleanUp(listener, tmpFilePath)
            End Try
        End Sub

        <WinFormsFact>
        Public Sub DownloadWithUrlDestinationFilename()
            Dim tmpFilePath As String = CreateTempDirectory()
            Dim destinationFilename As String = CreateTempFile(tmpFilePath, -1)
            Dim webListener As New WebListener(_downloadFileSize)
            Dim listener As HttpListener = webListener.ProcessRequests()
            Try
                My.Computer.Network.DownloadFile(webListener.Address,
                   destinationFilename)
                Assert.Equal(ValidateDownload(tmpFilePath, destinationFilename), actual:=18135)
            Finally
                CleanUp(listener, tmpFilePath)
            End Try
        End Sub

        <WinFormsFact(Skip:="Until UploadAsync Implemented")>
        Public Sub UploadFilenameUrl()
            Dim tmpFilePath As String = CreateTempDirectory()
            Dim sourceFilename As String = CreateTempFile(tmpFilePath, size:=1)
            My.Computer.Network.UploadFile(sourceFilename,
                address:=UploadFileUrl)
            CleanupTempDirectory(tmpFilePath)
        End Sub

        <WinFormsFact(Skip:="Until UploadAsync Implemented")>
        Public Sub UploadWhereTimeoutNegative()
            Dim tmpFilePath As String = CreateTempDirectory()
            Dim sourceFilename As String = CreateTempFile(tmpFilePath, size:=&H100_0000)
            Assert.Throws(Of ArgumentException)(
                Sub()
                    My.Computer.Network.UploadFile(sourceFilename,
                        address:=UploadFileUrl,
                        userName:="anonymous",
                        password:="anonymous",
                        showUI:=True,
                        connectionTimeout:=-1)
                End Sub)
            CleanupTempDirectory(tmpFilePath)
        End Sub

        <WinFormsFact(Skip:="Issue #10706")>
        Public Sub UploadWithExpectedTimeOut()
            Dim tmpFilePath As String = CreateTempDirectory()
            Dim sourceFilename As String = CreateTempFile(tmpFilePath, &H10_0000)
            Try

                Assert.Throws(Of WebException)(
                    Sub()
                        My.Computer.Network.UploadFile(sourceFilename,
                            address:=UploadFileUrl,
                            userName:="anonymous",
                            password:="anonymous",
                            showUI:=True,
                            connectionTimeout:=1)
                    End Sub)
            Finally
                CleanupTempDirectory(tmpFilePath)
            End Try
        End Sub

        <WinFormsFact(Skip:="Until UploadAsync Implemented")>
        Public Sub UploadWithNothingPassword()
            Dim tmpFilePath As String = CreateTempDirectory()
            Dim sourceFilename As String = CreateTempFile(tmpFilePath, 1)
            Try
                My.Computer.Network.UploadFile(sourceFilename,
                    address:=UploadFileUrl,
                    userName:="anonymous",
                    password:=Nothing)
            Finally
                CleanupTempDirectory(tmpFilePath)
            End Try
        End Sub

        <WinFormsFact(Skip:="Until UploadAsync Implemented")>
        Public Sub UploadWithNothingSourceFile()
            Dim tmpFilePath As String = CreateTempDirectory()
            Dim sourceFilename As String = CreateTempFile(tmpFilePath, 1)
            Try
                Assert.Throws(Of ArgumentNullException)(
                    Sub()
                        My.Computer.Network.UploadFile(sourceFileName:=Nothing,
                            address:=UploadFileUrl,
                            userName:="anonymous",
                            password:="anonymous")
                    End Sub)
            Finally
                CleanupTempDirectory(tmpFilePath)
            End Try
        End Sub

        <WinFormsFact(Skip:="Until UploadAsync Implemented")>
        Public Sub UploadWithNothingUri()
            Dim tmpFilePath As String = CreateTempDirectory()
            Dim sourceFilename As String = CreateTempFile(tmpFilePath, 1)
            Assert.Throws(Of ArgumentNullException)(
                Sub()
                    My.Computer.Network.UploadFile(sourceFilename,
                        address:=CType(Nothing, Uri),
                        userName:="anonymous",
                        password:="anonymous")
                End Sub)
            CleanupTempDirectory(tmpFilePath)
        End Sub

        <WinFormsFact(Skip:="Until UploadAsync Implemented")>
        Public Sub UploadWithUI()
            Dim tmpFilePath As String = CreateTempDirectory()
            Dim sourceFilename As String = CreateTempFile(tmpFilePath, 1)
            Try
                My.Computer.Network.UploadFile(sourceFilename,
                    address:=UploadFileUrl,
                    userName:="anonymous",
                    password:="anonymous",
                    showUI:=True,
                    connectionTimeout:=100000)
            Finally
                CleanupTempDirectory(tmpFilePath)
            End Try
        End Sub

    End Class

End Namespace<|MERGE_RESOLUTION|>--- conflicted
+++ resolved
@@ -143,12 +143,7 @@
             Try
                 Assert.Throws(Of WebException)(
                         Sub()
-<<<<<<< HEAD
-                            Dim address As String = _downloadLargeFileUrl.Replace(NameOf(HttpListener), NameOf(DownloadWithExpectedTimeOut))
-                            My.Computer.Network.DownloadFile(address,
-=======
                             My.Computer.Network.DownloadFile(webListener.Address,
->>>>>>> 81eb2324
                                 destinationFilename,
                                 userName:="",
                                 password:="",
