--- conflicted
+++ resolved
@@ -12,16 +12,6 @@
         Public Sub TimeTestDataIteratorTests()
             Dim testClass As New TimeTestData
             testClass.IEnumerable_GetEnumerator.Should.NotBeNull()
-<<<<<<< HEAD
-            testClass.Any.Should.BeTrue()
-        End Sub
-
-        <WinFormsFact>
-        Public Sub WrongPasswordTestDataIteratorTests()
-            Dim testClass As New WrongPasswordTestData
-            testClass.IEnumerable_GetEnumerator.Should.NotBeNull()
-=======
->>>>>>> 9c512d4d
             testClass.Any.Should.BeTrue()
         End Sub
 
