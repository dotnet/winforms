--- conflicted
+++ resolved
@@ -75,15 +75,11 @@
         '''  The full path and file name of the created file.
         '''  If size = -1 no file is create but the full path is returned.
         ''' </returns>
-<<<<<<< HEAD
-        Friend Function CreateTempFile(
+        Friend Shared Function CreateTempFile(
             sourceDirectoryName As String,
             Optional filename As String = "Testing.Txt",
             Optional size As Integer = -1) As String
 
-=======
-        Friend Shared Function CreateTempFile(sourceDirectoryName As String, Optional filename As String = "Testing.Txt", Optional size As Integer = -1) As String
->>>>>>> 7e02be25
             Dim filenameWithPath As String = Path.Combine(sourceDirectoryName, filename)
 
             If size >= 0 Then
