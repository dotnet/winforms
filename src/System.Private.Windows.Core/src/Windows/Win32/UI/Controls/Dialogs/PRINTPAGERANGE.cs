﻿// Licensed to the .NET Foundation under one or more agreements.
// The .NET Foundation licenses this file to you under the MIT license.

namespace Windows.Win32.UI.Controls.Dialogs;

/// <summary>
///  Represents a range of pages in a print job. A print job can have more than one page range. This information is
///  supplied in the <see cref="PRINTDLGEXW"/> structure when calling the <see cref="PInvokeCore.PrintDlgEx"/> function.
/// </summary>
/// <remarks>
///  <para>
///   <see href="https://learn.microsoft.com/windows/win32/api/commdlg/ns-commdlg-printpagerange">
<<<<<<< HEAD
///    Learn more about this API from learn.Microsoft.com.
=======
///    Learn more about this API from learn.microsoft.com.
>>>>>>> 5057c77f
///   </see>
///  </para>
/// </remarks>
/// <devdoc>
///  Manually copied from a 64 bit project CsWin32 generated wrapper. We can't directly use CsWin32 for this as it
///  technically isn't compatible with AnyCPU. For our usages this works fine on both 32 bit and 64 bit.
///
///  This is defined with single byte packing on 32 bit, but there are no gaps as everything naturally packs with no
///  gaps on 32 bit. Issues would arise if this was contained in another native struct where it wouldn't start 32 bit
///  aligned due to the single byte packing.
///
///  https://github.com/microsoft/CsWin32/issues/882
/// </devdoc>
internal partial struct PRINTPAGERANGE
{
    /// <summary>
    ///  <para>Type: <b>DWORD</b> The first page of the range.</para>
    ///  <para>
    ///   <see href="https://learn.microsoft.com/windows/win32/api/commdlg/ns-commdlg-printpagerange#members">
    ///    Read more on learn.microsoft.com.
    ///   </see>
    ///  </para>
    /// </summary>
    public uint nFromPage;

    /// <summary>
    ///  <para>Type: <b>DWORD</b> The last page of the range.</para>
    ///  <para>
    ///   <see href="https://learn.microsoft.com/windows/win32/api/commdlg/ns-commdlg-printpagerange#members">
    ///    Read more on learn.microsoft.com.
    ///   </see>
    ///  </para>
    /// </summary>
    public uint nToPage;
}<|MERGE_RESOLUTION|>--- conflicted
+++ resolved
@@ -10,11 +10,7 @@
 /// <remarks>
 ///  <para>
 ///   <see href="https://learn.microsoft.com/windows/win32/api/commdlg/ns-commdlg-printpagerange">
-<<<<<<< HEAD
-///    Learn more about this API from learn.Microsoft.com.
-=======
 ///    Learn more about this API from learn.microsoft.com.
->>>>>>> 5057c77f
 ///   </see>
 ///  </para>
 /// </remarks>
