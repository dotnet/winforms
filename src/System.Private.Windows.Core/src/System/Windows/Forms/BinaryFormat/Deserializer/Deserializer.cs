--- conflicted
+++ resolved
@@ -311,25 +311,8 @@
 
             if (_recordMap[completedId] is ClassRecord classRecord && !_pending.HasIncompleteDependencies(completedId))
             {
-<<<<<<< HEAD
-                // There are no remaining dependencies. Hook any finished events for this object.
-                // Doing at the end of deserialization for simplicity.
-
-                Type type = _typeResolver.GetType(classRecord.TypeName);
-                object @object = _deserializedObjects[completedId];
-
-                OnDeserialized += SerializationEvents.GetOnDeserializedForType(type, @object);
-
-                if (@object is IDeserializationCallback callback)
-                {
-                    OnDeserialization += callback.OnDeserialization;
-                }
-
-                if (@object is IObjectReference objectReference)
-=======
                 // There are no remaining dependencies. Get the real object if it's an IObjectReference.
                 if (_deserializedObjects[completedId] is IObjectReference objectReference)
->>>>>>> deaa695c
                 {
                     _deserializedObjects[completedId] = objectReference.GetRealObject(Options.StreamingContext);
                 }
