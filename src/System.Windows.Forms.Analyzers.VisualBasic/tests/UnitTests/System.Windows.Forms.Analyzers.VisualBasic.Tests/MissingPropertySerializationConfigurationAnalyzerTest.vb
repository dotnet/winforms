--- conflicted
+++ resolved
@@ -100,10 +100,6 @@
             Return False
         End Function
     End Class
-<<<<<<< HEAD
-
-=======
->>>>>>> 3b37d242
 End Namespace
 "
 
@@ -172,7 +168,7 @@
             DefaultVerifier) With
             {
                 .TestCode = ProblematicCode,
-                .ReferenceAssemblies = referenceAssemblies
+                .referenceAssemblies = referenceAssemblies
             }
 
         context.TestState.OutputKind = OutputKind.WindowsApplication
@@ -188,7 +184,7 @@
             DefaultVerifier) With
             {
                 .TestCode = CorrectCode,
-                .ReferenceAssemblies = referenceAssemblies
+                .referenceAssemblies = referenceAssemblies
             }
 
         context.TestState.OutputKind = OutputKind.WindowsApplication
@@ -206,7 +202,7 @@
             {
                 .TestCode = ProblematicCode,
                 .FixedCode = FixedCode,
-                .ReferenceAssemblies = referenceAssemblies,
+                .referenceAssemblies = referenceAssemblies,
                 .NumberOfFixAllIterations = 2
             }
 
