﻿// Licensed to the .NET Foundation under one or more agreements.
// The .NET Foundation licenses this file to you under the MIT license.
// See the LICENSE file in the project root for more information.

using System;
using System.Runtime.InteropServices;

internal static partial class Interop
{
    internal static partial class ComCtl32
    {
        /// <summary>
        /// MonthCalendar grid info structure.
        /// Copied form CommCtrl.h
        /// </summary>
        [StructLayout(LayoutKind.Sequential, CharSet = CharSet.Unicode)]
        public unsafe struct MCGRIDINFO
        {
            public uint cbSize;
            public MCGIP dwPart;
            public MCGIF dwFlags;
            public int iCalendar;
            public int iRow;
            public int iCol;
            public bool bSelected;
            public Kernel32.SYSTEMTIME stStart;
            public Kernel32.SYSTEMTIME stEnd;
            public RECT rc;
<<<<<<< HEAD
            public string? pszName;
=======
            public char* pszName;
>>>>>>> 0d9f2f88
            public uint cchName;
        }
    }
}<|MERGE_RESOLUTION|>--- conflicted
+++ resolved
@@ -26,11 +26,7 @@
             public Kernel32.SYSTEMTIME stStart;
             public Kernel32.SYSTEMTIME stEnd;
             public RECT rc;
-<<<<<<< HEAD
-            public string? pszName;
-=======
             public char* pszName;
->>>>>>> 0d9f2f88
             public uint cchName;
         }
     }
