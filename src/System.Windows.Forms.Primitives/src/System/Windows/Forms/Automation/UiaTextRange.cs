--- conflicted
+++ resolved
@@ -676,11 +676,7 @@
 
     /// <devdoc>
     ///  Attribute values and their types are defined here -
-<<<<<<< HEAD
-    ///  https://learn.Microsoft.com/windows/win32/winauto/uiauto-textattribute-ids
-=======
     ///  https://learn.microsoft.com/windows/win32/winauto/uiauto-textattribute-ids
->>>>>>> 5057c77f
     /// </devdoc>
     private VARIANT GetAttributeValue(UIA_TEXTATTRIBUTE_ID textAttributeIdentifier)
     {
