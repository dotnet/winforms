﻿// Licensed to the .NET Foundation under one or more agreements.
// The .NET Foundation licenses this file to you under the MIT license.
// See the LICENSE file in the project root for more information.

using System.Diagnostics;
using System.Drawing;
using System.Runtime.CompilerServices;
using System.Runtime.InteropServices;
using System.Runtime.InteropServices.ComTypes;
using System.Text;
using static Interop;

namespace System.Windows.Forms
{
    internal static class UnsafeNativeMethods
    {
        [DllImport(ExternDll.User32)]
        public static extern int GetClassName(HandleRef hwnd, StringBuilder lpClassName, int nMaxCount);

        [DllImport(ExternDll.Kernel32, CharSet = System.Runtime.InteropServices.CharSet.Auto)]
        public static extern int GetLocaleInfo(uint Locale, int LCType, StringBuilder lpLCData, int cchData);

        [DllImport(ExternDll.Comdlg32, EntryPoint = "PrintDlg", SetLastError = true, CharSet = CharSet.Auto)]
        public static extern bool PrintDlg_32([In, Out] NativeMethods.PRINTDLG_32 lppd);

        [DllImport(ExternDll.Comdlg32, EntryPoint = "PrintDlg", SetLastError = true, CharSet = CharSet.Auto)]
        public static extern bool PrintDlg_64([In, Out] NativeMethods.PRINTDLG_64 lppd);

        public static bool PrintDlg([In, Out] NativeMethods.PRINTDLG lppd)
        {
            if (IntPtr.Size == 4)
            {
                if (!(lppd is NativeMethods.PRINTDLG_32 lppd_32))
                {
                    throw new NullReferenceException("PRINTDLG data is null");
                }
                return PrintDlg_32(lppd_32);
            }
            else
            {
                if (!(lppd is NativeMethods.PRINTDLG_64 lppd_64))
                {
                    throw new NullReferenceException("PRINTDLG data is null");
                }
                return PrintDlg_64(lppd_64);
            }
        }

        [DllImport(ExternDll.Comdlg32, SetLastError = true, CharSet = CharSet.Auto)]
        public static extern HRESULT PrintDlgEx([In, Out] NativeMethods.PRINTDLGEX lppdex);

        [DllImport(ExternDll.Shell32, CharSet = CharSet.Auto)]
<<<<<<< HEAD
        public static extern int DragQueryFile(HandleRef hDrop, int iFile, StringBuilder? lpszFile, int cch);

        public static int DragQueryFileLongPath(HandleRef hDrop, int iFile, StringBuilder lpszFile)
        {
            if (null != lpszFile && 0 != lpszFile.Capacity && iFile != unchecked((int)0xFFFFFFFF))
            {
                int resultValue = 0;

                // iterating by allocating chunk of memory each time we find the length is not sufficient.
                // Performance should not be an issue for current MAX_PATH length due to this
                if ((resultValue = DragQueryFile(hDrop, iFile, lpszFile, lpszFile.Capacity)) == lpszFile.Capacity)
                {
                    // passing null for buffer will return actual number of charectors in the file name.
                    // So, one extra call would be suffice to avoid while loop in case of long path.
                    int capacity = DragQueryFile(hDrop, iFile, null, 0);
                    if (capacity < Kernel32.MAX_UNICODESTRING_LEN)
                    {
                        lpszFile.EnsureCapacity(capacity);
                        resultValue = DragQueryFile(hDrop, iFile, lpszFile, capacity);
                    }
                    else
                    {
                        resultValue = 0;
                    }
                }

                lpszFile.Length = resultValue;
                return resultValue;  // what ever the result.
            }
            else
            {
                return DragQueryFile(hDrop, iFile, lpszFile, lpszFile?.Capacity ?? 0);
            }
        }

        [DllImport(ExternDll.Shell32, CharSet = CharSet.Auto)]
=======
>>>>>>> 0d9f2f88
        public static extern int Shell_NotifyIcon(int message, NativeMethods.NOTIFYICONDATA pnid);

        [DllImport(ExternDll.Comdlg32, SetLastError = true, CharSet = CharSet.Auto)]
        public static extern bool GetOpenFileName([In, Out] NativeMethods.OPENFILENAME_I ofn);

        [DllImport(ExternDll.User32, ExactSpelling = true)]
        public static extern bool EndDialog(HandleRef hWnd, IntPtr result);

        [DllImport(ExternDll.Kernel32, ExactSpelling = true, CharSet = CharSet.Unicode)]
        public static extern int WideCharToMultiByte(int codePage, int flags, [MarshalAs(UnmanagedType.LPWStr)]string wideStr, int chars, [In, Out]byte[] pOutBytes, int bufferBytes, IntPtr defaultChar, IntPtr pDefaultUsed);

        [DllImport(ExternDll.Kernel32, SetLastError = true, ExactSpelling = true, EntryPoint = "RtlMoveMemory", CharSet = CharSet.Auto)]
        public static extern void CopyMemory(HandleRef destData, HandleRef srcData, int size);

        [DllImport(ExternDll.Kernel32, ExactSpelling = true, EntryPoint = "RtlMoveMemory")]
        public static extern void CopyMemory(IntPtr pdst, byte[] psrc, int cb);

        [DllImport(ExternDll.Kernel32, ExactSpelling = true, EntryPoint = "RtlMoveMemory", CharSet = CharSet.Unicode)]
        public static extern void CopyMemoryW(IntPtr pdst, string psrc, int cb);

        [DllImport(ExternDll.Kernel32, ExactSpelling = true, EntryPoint = "RtlMoveMemory", CharSet = CharSet.Unicode)]
        public static extern void CopyMemoryW(IntPtr pdst, char[] psrc, int cb);

        [DllImport(ExternDll.Kernel32, CharSet = CharSet.Auto, SetLastError = true)]
        public static extern int GetModuleFileName(HandleRef hModule, StringBuilder buffer, int length);

        public static StringBuilder GetModuleFileNameLongPath(HandleRef hModule)
        {
            StringBuilder buffer = new StringBuilder(Kernel32.MAX_PATH);
            int noOfTimes = 1;
            int length = 0;
            // Iterating by allocating chunk of memory each time we find the length is not sufficient.
            // Performance should not be an issue for current MAX_PATH length due to this change.
            while (((length = GetModuleFileName(hModule, buffer, buffer.Capacity)) == buffer.Capacity)
                && Marshal.GetLastWin32Error() == NativeMethods.ERROR_INSUFFICIENT_BUFFER
                && buffer.Capacity < Kernel32.MAX_UNICODESTRING_LEN)
            {
                noOfTimes += 2; // Increasing buffer size by 520 in each iteration.
                int capacity = noOfTimes * Kernel32.MAX_PATH < Kernel32.MAX_UNICODESTRING_LEN ? noOfTimes * Kernel32.MAX_PATH : Kernel32.MAX_UNICODESTRING_LEN;
                buffer.EnsureCapacity(capacity);
            }
            buffer.Length = length;
            return buffer;
        }

        [DllImport(ExternDll.Comdlg32, SetLastError = true, CharSet = CharSet.Auto)]
        public static extern bool GetSaveFileName([In, Out] NativeMethods.OPENFILENAME_I ofn);

        [DllImport(ExternDll.Kernel32, CharSet = CharSet.Auto)]
        public static extern uint GetShortPathName(string lpszLongPath, StringBuilder lpszShortPath, uint cchBuffer);

        [DllImport(ExternDll.User32, ExactSpelling = true)]
        public static extern int SetWindowRgn(HandleRef hwnd, HandleRef hrgn, bool fRedraw);

        [DllImport(ExternDll.Kernel32, CharSet = CharSet.Auto)]
        public static extern void GetTempFileName(string tempDirName, string prefixName, int unique, StringBuilder sb);

        [DllImport(ExternDll.User32, CharSet = CharSet.Auto)]
        public static extern IntPtr FindWindow(string className, string windowName);

        [DllImport(ExternDll.User32, CharSet = CharSet.Auto)]
        public static extern IntPtr SendMessage(HandleRef hWnd, int msg, int wParam, StringBuilder lParam);

        // For RichTextBox
        [DllImport(ExternDll.User32, CharSet = CharSet.Auto)]
        public static extern IntPtr SendMessage(HandleRef hWnd, User32.WM msg, IntPtr wParam, [In, Out, MarshalAs(UnmanagedType.LPStruct)] NativeMethods.CHARFORMAT2A lParam);

        [DllImport(ExternDll.User32, CharSet = CharSet.Auto)]
        public static extern int SendMessage(HandleRef hWnd, int msg, int wParam, [Out, MarshalAs(UnmanagedType.IUnknown)]out object editOle);

        [DllImport(ExternDll.User32, CharSet = CharSet.Auto)]
        public static extern IntPtr SendMessage(HandleRef hWnd, int msg, int wParam, NativeMethods.EDITSTREAM lParam);

        [DllImport(ExternDll.User32, CharSet = CharSet.Auto)]
        public static extern IntPtr SendMessage(HandleRef hWnd, int msg, int wParam, NativeMethods.EDITSTREAM64 lParam);

        [DllImport(ExternDll.User32, ExactSpelling = true, CharSet = CharSet.Auto)]
        public static extern int GetDlgItemInt(IntPtr hWnd, int nIDDlgItem, bool[] err, bool signed);

        [DllImport(ExternDll.Oleacc, ExactSpelling = true, CharSet = CharSet.Auto)]
        public static extern IntPtr LresultFromObject(ref Guid refiid, IntPtr wParam, HandleRef pAcc);

        [DllImport(ExternDll.Oleacc, ExactSpelling = true, CharSet = CharSet.Auto)]
        public static extern IntPtr LresultFromObject(ref Guid refiid, IntPtr wParam, IntPtr pAcc);

        [DllImport(ExternDll.Oleacc, ExactSpelling = true, CharSet = System.Runtime.InteropServices.CharSet.Auto)]
        public static extern int CreateStdAccessibleObject(HandleRef hWnd, int objID, ref Guid refiid, [In, Out, MarshalAs(UnmanagedType.Interface)] ref object pAcc);

        [DllImport(ExternDll.User32, ExactSpelling = true)]
        public static extern IntPtr GetWindowDC(HandleRef hWnd);

        [DllImport(ExternDll.User32, EntryPoint = "SendMessage", CharSet = CharSet.Auto)]
        public extern static IntPtr SendCallbackMessage(HandleRef hWnd, int Msg, IntPtr wParam, IntPtr lParam);

        [DllImport(ExternDll.User32, ExactSpelling = true, CharSet = CharSet.Auto)]
        public static extern IntPtr SetActiveWindow(HandleRef hWnd);

        [DllImport(ExternDll.Gdi32, SetLastError = true, CharSet = CharSet.Unicode)]
        public static extern IntPtr CreateIC(string lpszDriverName, string lpszDeviceName, string lpszOutput, HandleRef /*DEVMODE*/ lpInitData);

        //for RegionData
        [DllImport(ExternDll.Gdi32, SetLastError = true, ExactSpelling = true, CharSet = System.Runtime.InteropServices.CharSet.Auto)]
        public static extern int GetRegionData(HandleRef hRgn, int size, IntPtr lpRgnData);

        public unsafe static RECT[]? GetRectsFromRegion(IntPtr hRgn)
        {
            RECT[]? regionRects = null;
            IntPtr pBytes = IntPtr.Zero;
            try
            {
                // see how much memory we need to allocate
                int regionDataSize = GetRegionData(new HandleRef(null, hRgn), 0, IntPtr.Zero);
                if (regionDataSize != 0)
                {
                    pBytes = Marshal.AllocCoTaskMem(regionDataSize);
                    // get the data
                    int ret = GetRegionData(new HandleRef(null, hRgn), regionDataSize, pBytes);
                    if (ret == regionDataSize)
                    {
                        // cast to the structure
                        NativeMethods.RGNDATAHEADER* pRgnDataHeader = (NativeMethods.RGNDATAHEADER*)pBytes;
                        if (pRgnDataHeader->iType == 1)
                        {    // expecting RDH_RECTANGLES
                            regionRects = new RECT[pRgnDataHeader->nCount];

                            Debug.Assert(regionDataSize == pRgnDataHeader->cbSizeOfStruct + pRgnDataHeader->nCount * pRgnDataHeader->nRgnSize);
                            Debug.Assert(Marshal.SizeOf<RECT>() == pRgnDataHeader->nRgnSize || pRgnDataHeader->nRgnSize == 0);

                            // use the header size as the offset, and cast each rect in.
                            int rectStart = pRgnDataHeader->cbSizeOfStruct;
                            for (int i = 0; i < pRgnDataHeader->nCount; i++)
                            {
                                // use some fancy pointer math to just copy the rect bits directly into the array.
                                regionRects[i] = *((RECT*)((byte*)pBytes + rectStart + (Marshal.SizeOf<RECT>() * i)));
                            }
                        }
                    }
                }
            }
            finally
            {
                if (pBytes != IntPtr.Zero)
                {
                    Marshal.FreeCoTaskMem(pBytes);
                }
            }
            return regionRects;
        }

        public static ref T PtrToRef<T>(IntPtr ptr)
            where T : unmanaged
        {
            unsafe
            {
                return ref Unsafe.AsRef<T>(ptr.ToPointer());
            }
        }

        [ComImport]
        [Guid("00020400-0000-0000-C000-000000000046")]
        [InterfaceType(ComInterfaceType.InterfaceIsIUnknown)]
        public unsafe interface IDispatch
        {
            [PreserveSig]
            HRESULT GetTypeInfoCount(
                uint* pctinfo);

            [PreserveSig]
            HRESULT GetTypeInfo(
                uint iTInfo,
                uint lcid,
                out ITypeInfo ppTInfo);

            [PreserveSig]
            HRESULT GetIDsOfNames(
                Guid* riid,
                [MarshalAs(UnmanagedType.LPArray)] string[] rgszNames,
                uint cNames,
                uint lcid,
                Ole32.DispatchID* rgDispId);

            [PreserveSig]
            HRESULT Invoke(
                Ole32.DispatchID dispIdMember,
                Guid* riid,
                uint lcid,
                Oleaut32.DISPATCH dwFlags,
                Ole32.DISPPARAMS* pDispParams,
                [Out, MarshalAs(UnmanagedType.LPArray)] object[] pVarResult,
                Ole32.EXCEPINFO* pExcepInfo,
                IntPtr* pArgErr);
        }

        [ComImport]
        [Guid("00020401-0000-0000-C000-000000000046")]
        [InterfaceType(ComInterfaceType.InterfaceIsIUnknown)]
        public unsafe interface ITypeInfo
        {
            [PreserveSig]
            HRESULT GetTypeAttr(ref IntPtr pTypeAttr);

            /// <remarks>
            /// This method is unused so we do not define the interface ITypeComp
            /// and its dependencies to avoid maintenance costs and code size.
            /// </remarks>
            [PreserveSig]
            HRESULT GetTypeComp(
                IntPtr* ppTComp);

            [PreserveSig]
            HRESULT GetFuncDesc(
                [MarshalAs(UnmanagedType.U4)] int index, ref IntPtr pFuncDesc);

            [PreserveSig]
            HRESULT GetVarDesc(
                [MarshalAs(UnmanagedType.U4)] int index,
                ref IntPtr pVarDesc);

            [PreserveSig]
            int GetNames(
                    int memid,
                   [Out, MarshalAs(UnmanagedType.LPArray)]
                      string[] rgBstrNames,
                   [In, MarshalAs(UnmanagedType.U4)]
                     int cMaxNames,
                   [Out, MarshalAs(UnmanagedType.LPArray)]
                      int[] pcNames);

            [PreserveSig]
            int GetRefTypeOfImplType(
                    [In, MarshalAs(UnmanagedType.U4)]
                     int index,
                    [Out, MarshalAs(UnmanagedType.LPArray)]
                      int[] pRefType);

            [PreserveSig]
            HRESULT GetImplTypeFlags(
                uint index,
                Ole32.IMPLTYPEFLAG* pImplTypeFlags);

            [PreserveSig]
            int GetIDsOfNames(IntPtr rgszNames, int cNames, IntPtr pMemId);

            [PreserveSig]
            int Invoke();

            [PreserveSig]
            HRESULT GetDocumentation(
                Ole32.DispatchID memid,
                ref string pBstrName,
                ref string pBstrDocString,
                [Out, MarshalAs(UnmanagedType.LPArray)] int[] pdwHelpContext,
                [Out, MarshalAs(UnmanagedType.LPArray)] string[] pBstrHelpFile);

            [PreserveSig]
            HRESULT GetDllEntry(
                Ole32.DispatchID memid,
                INVOKEKIND invkind,
                [Out, MarshalAs(UnmanagedType.LPArray)] string[] pBstrDllName,
                [Out, MarshalAs(UnmanagedType.LPArray)] string[] pBstrName,
                short* pwOrdinal);

            [PreserveSig]
            HRESULT GetRefTypeInfo(
                IntPtr hreftype,
                ref ITypeInfo pTypeInfo);

            [PreserveSig]
            int AddressOfMember();

            [PreserveSig]
            int CreateInstance(
                    [In]
                      ref Guid riid,
                    [Out, MarshalAs(UnmanagedType.LPArray)]
                      object[] ppvObj);

            [PreserveSig]
            int GetMops(
                    int memid,
                   [Out, MarshalAs(UnmanagedType.LPArray)]
                     string[] pBstrMops);

            /// <remarks>
            /// This method is unused so we do not define the interface ITypeLib
            /// and its dependencies to avoid maintenance costs and code size.
            /// </remarks>
            [PreserveSig]
            HRESULT GetContainingTypeLib(
                IntPtr* ppTLib,
                uint* pIndex);

            [PreserveSig]
            void ReleaseTypeAttr(IntPtr typeAttr);

            [PreserveSig]
            void ReleaseFuncDesc(IntPtr funcDesc);

            [PreserveSig]
            void ReleaseVarDesc(IntPtr varDesc);
        }

        internal class Shell32
        {
            [DllImport(ExternDll.Shell32, PreserveSig = true)]
            public static extern int SHCreateShellItem(IntPtr pidlParent, IntPtr psfParent, IntPtr pidl, out FileDialogNative.IShellItem ppsi);

            [DllImport(ExternDll.Shell32, PreserveSig = true)]
            public static extern int SHILCreateFromPath([MarshalAs(UnmanagedType.LPWStr)]string pszPath, out IntPtr ppIdl, ref uint rgflnOut);
        }

        [DllImport(ExternDll.User32, CharSet = CharSet.Auto, ExactSpelling = true, SetLastError = true)]
        internal static extern bool GetPhysicalCursorPos([In, Out] ref Interop.POINT pt);
    }
}<|MERGE_RESOLUTION|>--- conflicted
+++ resolved
@@ -50,45 +50,6 @@
         public static extern HRESULT PrintDlgEx([In, Out] NativeMethods.PRINTDLGEX lppdex);
 
         [DllImport(ExternDll.Shell32, CharSet = CharSet.Auto)]
-<<<<<<< HEAD
-        public static extern int DragQueryFile(HandleRef hDrop, int iFile, StringBuilder? lpszFile, int cch);
-
-        public static int DragQueryFileLongPath(HandleRef hDrop, int iFile, StringBuilder lpszFile)
-        {
-            if (null != lpszFile && 0 != lpszFile.Capacity && iFile != unchecked((int)0xFFFFFFFF))
-            {
-                int resultValue = 0;
-
-                // iterating by allocating chunk of memory each time we find the length is not sufficient.
-                // Performance should not be an issue for current MAX_PATH length due to this
-                if ((resultValue = DragQueryFile(hDrop, iFile, lpszFile, lpszFile.Capacity)) == lpszFile.Capacity)
-                {
-                    // passing null for buffer will return actual number of charectors in the file name.
-                    // So, one extra call would be suffice to avoid while loop in case of long path.
-                    int capacity = DragQueryFile(hDrop, iFile, null, 0);
-                    if (capacity < Kernel32.MAX_UNICODESTRING_LEN)
-                    {
-                        lpszFile.EnsureCapacity(capacity);
-                        resultValue = DragQueryFile(hDrop, iFile, lpszFile, capacity);
-                    }
-                    else
-                    {
-                        resultValue = 0;
-                    }
-                }
-
-                lpszFile.Length = resultValue;
-                return resultValue;  // what ever the result.
-            }
-            else
-            {
-                return DragQueryFile(hDrop, iFile, lpszFile, lpszFile?.Capacity ?? 0);
-            }
-        }
-
-        [DllImport(ExternDll.Shell32, CharSet = CharSet.Auto)]
-=======
->>>>>>> 0d9f2f88
         public static extern int Shell_NotifyIcon(int message, NativeMethods.NOTIFYICONDATA pnid);
 
         [DllImport(ExternDll.Comdlg32, SetLastError = true, CharSet = CharSet.Auto)]
