﻿// Licensed to the .NET Foundation under one or more agreements.
// The .NET Foundation licenses this file to you under the MIT license.
// See the LICENSE file in the project root for more information.

using System.Drawing;
using System.Runtime.InteropServices;
using static Interop;

namespace System.Windows.Forms
{
    internal static class NativeMethods
    {
        public static IntPtr InvalidIntPtr = (IntPtr)(-1);
        public static IntPtr LPSTR_TEXTCALLBACK = (IntPtr)(-1);
        public static HandleRef NullHandleRef = new HandleRef(null, IntPtr.Zero);

        public const int STATUS_PENDING = 0x103; //259 = STILL_ALIVE

        public const int cmb4 = 0x0473;

        public const int CW_USEDEFAULT = (unchecked((int)0x80000000)),
        COLOR_WINDOW = 5;

        public const int
        DI_NORMAL = 0x0003,
        DTS_UPDOWN = 0x0001,
        DTS_SHOWNONE = 0x0002,
        DTS_LONGDATEFORMAT = 0x0004,
        DTS_TIMEFORMAT = 0x0009,
        DTS_RIGHTALIGN = 0x0020,
        DTN_DATETIMECHANGE = ((0 - 760) + 1),
        DTN_USERSTRING = ((0 - 760) + 15),
        DTN_WMKEYDOWN = ((0 - 760) + 16),
        DTN_FORMAT = ((0 - 760) + 17),
        DTN_FORMATQUERY = ((0 - 760) + 18),
        DTN_DROPDOWN = ((0 - 760) + 6),
        DTN_CLOSEUP = ((0 - 760) + 7);

        public const int FRERR_BUFFERLENGTHZERO = 0x4001;
        public const int FADF_BSTR = (0x100);
        public const int FADF_UNKNOWN = (0x200);
        public const int FADF_DISPATCH = (0x400);
        public const int FADF_VARIANT = (unchecked((int)0x800));

        public const int
        GMR_VISIBLE = 0,
        GMR_DAYSTATE = 1,
        GDI_ERROR = (unchecked((int)0xFFFFFFFF)),
        GDTR_MIN = 0x0001,
        GDTR_MAX = 0x0002;

        public const int
        HTTRANSPARENT = (-1),
        HTNOWHERE = 0,
        HTCLIENT = 1,
        HTLEFT = 10,
        HTBOTTOM = 15,
        HTBOTTOMLEFT = 16,
        HTBOTTOMRIGHT = 17,
        HTBORDER = 18,
        HCF_HIGHCONTRASTON = 0x00000001,
        HDN_ITEMCHANGING = ((0 - 300) - 20),
        HDN_ITEMCHANGED = ((0 - 300) - 21),
        HDN_ITEMCLICK = ((0 - 300) - 22),
        HDN_ITEMDBLCLICK = ((0 - 300) - 23),
        HDN_DIVIDERDBLCLICK = ((0 - 300) - 25),
        HDN_BEGINTDRAG = ((0 - 300) - 10),
        HDN_BEGINTRACK = ((0 - 300) - 26),
        HDN_ENDDRAG = ((0 - 300) - 11),
        HDN_ENDTRACK = ((0 - 300) - 27),
        HDN_TRACK = ((0 - 300) - 28),
        HDN_GETDISPINFO = ((0 - 300) - 29);
        // HOVER_DEFAULT = Do not use this value ever! It crashes entire servers.

        public const int HDS_FULLDRAG = 0x0080;

        public const int
        ICON_SMALL = 0,
        ICON_BIG = 1;

        public const int
        LV_VIEW_TILE = 0x0004,
        LVN_ITEMCHANGING = ((0 - 100) - 0),
        LVN_ITEMCHANGED = ((0 - 100) - 1),
        LVN_BEGINLABELEDIT = ((0 - 100) - 75),
        LVN_ENDLABELEDIT = ((0 - 100) - 76),
        LVN_COLUMNCLICK = ((0 - 100) - 8),
        LVN_BEGINDRAG = ((0 - 100) - 9),
        LVN_BEGINRDRAG = ((0 - 100) - 11),
        LVN_ODFINDITEM = ((0 - 100) - 79),
        LVN_ITEMACTIVATE = ((0 - 100) - 14),
        LVN_GETDISPINFO = ((0 - 100) - 77),
        LVN_ODCACHEHINT = ((0 - 100) - 13),
        LVN_ODSTATECHANGED = ((0 - 100) - 15),
        LVN_SETDISPINFO = ((0 - 100) - 78),
        LVN_GETINFOTIP = ((0 - 100) - 58),
        LVN_KEYDOWN = ((0 - 100) - 55);

        public const int LANG_NEUTRAL = 0x00,
                         LOCALE_IFIRSTDAYOFWEEK = 0x0000100C;   /* first day of week specifier */

        public const int LOCALE_IMEASURE = 0x0000000D;   // 0 = metric, 1 = US

        public static readonly uint LOCALE_USER_DEFAULT = MAKELCID(LANG_USER_DEFAULT);
        public static readonly uint LANG_USER_DEFAULT = MAKELANGID(LANG_NEUTRAL, SUBLANG_DEFAULT);

        public static uint MAKELANGID(uint primary, uint sub)
        {
            return unchecked((uint)((((ushort)(sub)) << 10) | (ushort)(primary)));
        }

        /// <summary>
        ///  Creates an LCID from a LangId
        /// </summary>
        public static uint MAKELCID(uint lgid)
        {
            return MAKELCID(lgid, SORT_DEFAULT);
        }

        /// <summary>
        ///  Creates an LCID from a LangId
        /// </summary>
        public static uint MAKELCID(uint lgid, uint sort)
        {
            return ((0xFFFF & lgid) | (((0x000f) & sort) << 16));
        }

        public const int MEMBERID_NIL = (-1),
        ERROR_INSUFFICIENT_BUFFER = 122, //https://msdn.microsoft.com/en-us/library/windows/desktop/ms681382(v=vs.85).aspx
        MDIS_ALLCHILDSTYLES = 0x0001,
        MDITILE_VERTICAL = 0x0000,
        MDITILE_HORIZONTAL = 0x0001,
        MDITILE_SKIPDISABLED = 0x0002,
        MCN_VIEWCHANGE = (0 - 750), // MCN_SELECT -4  - give state of calendar view
        MCN_SELCHANGE = ((0 - 750) + 1),
        MCN_GETDAYSTATE = ((0 - 750) + 3),
        MCN_SELECT = ((0 - 750) + 4),

        MSAA_MENU_SIG = (unchecked((int)0xAA0DF00D));

        public const int NIM_ADD = 0x00000000,
        NIM_MODIFY = 0x00000001,
        NIM_DELETE = 0x00000002,
        NIF_MESSAGE = 0x00000001,
        NIM_SETVERSION = 0x00000004,
        NIF_ICON = 0x00000002,
        NIF_INFO = 0x00000010,
        NIF_TIP = 0x00000004,
        NIIF_NONE = 0x00000000,
        NIIF_INFO = 0x00000001,
        NIIF_WARNING = 0x00000002,
        NIIF_ERROR = 0x00000003,
        NIN_BALLOONSHOW = ((int)User32.WM.USER + 2),
        NIN_BALLOONHIDE = ((int)User32.WM.USER + 3),
        NIN_BALLOONTIMEOUT = ((int)User32.WM.USER + 4),
        NIN_BALLOONUSERCLICK = ((int)User32.WM.USER + 5),
        NFR_ANSI = 1,
        NFR_UNICODE = 2;

        public const int PRF_CHECKVISIBLE = 0x00000001,
        PRF_NONCLIENT = 0x00000002,
        PRF_CLIENT = 0x00000004,
        PRF_ERASEBKGND = 0x00000008,
        PRF_CHILDREN = 0x00000010,
        PATCOPY = 0x00F00021,
        PATINVERT = 0x005A0049;

        public const int RECO_PASTE = 0x00000000;   // paste from clipboard
        public const int RECO_DROP = 0x00000001;    // drop
                                                    //public const int RECO_COPY  = 0x00000002;    // copy to the clipboard
                                                    //public const int RECO_CUT   = 0x00000003; // cut to the clipboard
                                                    //public const int RECO_DRAG  = 0x00000004;    // drag

        public const int stc4 = 0x0443,
        STARTF_USESHOWWINDOW = 0x00000001,
        SIZE_RESTORED = 0,
        SIZE_MAXIMIZED = 2,
        SORT_DEFAULT = 0x0,
        SUBLANG_DEFAULT = 0x01;

        public const int HLP_FILE = 1,
        HLP_KEYWORD = 2,
        HLP_NAVIGATOR = 3,
        HLP_OBJECT = 4;

        public const int
        TV_FIRST = 0x1100,
        TTS_ALWAYSTIP = 0x01,
        TTS_NOPREFIX = 0x02,
        TTS_NOANIMATE = 0x10,
        TTS_NOFADE = 0x20,
        TTS_BALLOON = 0x40,
        //TTI_NONE                =0,
        //TTI_INFO                =1,
        TTI_WARNING = 2,
        //TTI_ERROR               =3,
        TB_LINEUP = 0,
        TB_LINEDOWN = 1,
        TB_PAGEUP = 2,
        TB_PAGEDOWN = 3,
        TB_THUMBPOSITION = 4,
        TB_THUMBTRACK = 5,
        TB_TOP = 6,
        TB_BOTTOM = 7,
        TB_ENDTRACK = 8,
        TVI_ROOT = (unchecked((int)0xFFFF0000)),
        TVI_FIRST = (unchecked((int)0xFFFF0001)),
        TVE_COLLAPSE = 0x0001,
        TVE_EXPAND = 0x0002,
        TVGN_NEXT = 0x0001,
        TVGN_PREVIOUS = 0x0002,
        TVGN_FIRSTVISIBLE = 0x0005,
        TVGN_NEXTVISIBLE = 0x0006,
        TVGN_PREVIOUSVISIBLE = 0x0007,
        TVGN_DROPHILITE = 0x0008,
        TVGN_CARET = 0x0009,
        TVN_SELCHANGING = ((0 - 400) - 50),
        TVN_GETINFOTIP = ((0 - 400) - 14),
        TVN_SELCHANGED = ((0 - 400) - 51);
        public const int TVN_GETDISPINFO = ((0 - 400) - 52),
        TVN_SETDISPINFO = ((0 - 400) - 53),
        TVN_ITEMEXPANDING = ((0 - 400) - 54),
        TVN_ITEMEXPANDED = ((0 - 400) - 55),
        TVN_BEGINDRAG = ((0 - 400) - 56),
        TVN_BEGINRDRAG = ((0 - 400) - 57),
        TVN_BEGINLABELEDIT = ((0 - 400) - 59),
        TVN_ENDLABELEDIT = ((0 - 400) - 60),
        TYMED_NULL = 0,
        TVSIL_STATE = 2;

        public const int UOI_FLAGS = 1;

        public const int WSF_VISIBLE = 0x0001;

        public const int WHEEL_DELTA = 120;

        public static int START_PAGE_GENERAL = unchecked((int)0xffffffff);

        public const int XBUTTON1 = 0x0001;
        public const int XBUTTON2 = 0x0002;

        public const int CHILDID_SELF = 0;

        public const int UiaRootObjectId = -25;
        public const int UiaAppendRuntimeId = 3;

        public const string uuid_IAccessible = "{618736E0-3C3D-11CF-810C-00AA00389B71}";

        public const string WinFormFrameworkId = "WinForm";

        public struct USEROBJECTFLAGS
        {
            public int fInherit;
            public int fReserved;
            public int dwFlags;
        }

        [StructLayout(LayoutKind.Sequential, CharSet = CharSet.Auto)]
        public class HH_AKLINK
        {
            internal int cbStruct = Marshal.SizeOf<HH_AKLINK>();
            internal bool fReserved = false;
            internal string? pszKeywords = null;
            internal string? pszUrl = null;
            internal string? pszMsgText = null;
            internal string? pszMsgTitle = null;
            internal string? pszWindow = null;
            internal bool fIndexOnFail = false;
        }

        [StructLayout(LayoutKind.Sequential, CharSet = CharSet.Auto)]
        public class HH_POPUP
        {
            internal int cbStruct = Marshal.SizeOf<HH_POPUP>();
            internal IntPtr hinst = IntPtr.Zero;
            internal int idString = 0;
            internal IntPtr pszText;
            internal Point pt;
            internal int clrForeground = -1;
            internal int clrBackground = -1;
            internal RECT rcMargins = new RECT(-1, -1, -1, -1);     // amount of space between edges of window and text, -1 for each member to ignore
            internal string? pszFont = null;
        }

        public const int HH_FTS_DEFAULT_PROXIMITY = -1;

        [StructLayout(LayoutKind.Sequential, CharSet = CharSet.Auto)]
        public class HH_FTS_QUERY
        {
            internal int cbStruct = Marshal.SizeOf<HH_FTS_QUERY>();
            internal bool fUniCodeStrings = false;
            [MarshalAs(UnmanagedType.LPStr)]
            internal string? pszSearchQuery = null;
            internal int iProximity = NativeMethods.HH_FTS_DEFAULT_PROXIMITY;
            internal bool fStemmedSearch = false;
            internal bool fTitleOnly = false;
            internal bool fExecute = true;
            [MarshalAs(UnmanagedType.LPStr)]
            internal string? pszWindow = null;
        }

        public delegate int EditStreamCallback(IntPtr dwCookie, IntPtr buf, int cb, out int transferred);

        [StructLayout(LayoutKind.Sequential)]
        public class EDITSTREAM
        {
            public IntPtr dwCookie = IntPtr.Zero;
            public int dwError = 0;
            public EditStreamCallback? pfnCallback = null;
        }

        [StructLayout(LayoutKind.Sequential)]
        public class EDITSTREAM64
        {
            [MarshalAs(UnmanagedType.ByValArray, SizeConst = 20)]
            public byte[] contents = new byte[20];
        }

        public delegate IntPtr WndProc(IntPtr hWnd, int msg, IntPtr wParam, IntPtr lParam);

        public delegate int ListViewCompareCallback(IntPtr lParam1, IntPtr lParam2, IntPtr lParamSort);

        public delegate int TreeViewCompareCallback(IntPtr lParam1, IntPtr lParam2, IntPtr lParamSort);

        [StructLayout(LayoutKind.Sequential, CharSet = CharSet.Auto)]
        public class STARTUPINFO_I
        {
            public int cb = 0;
            public IntPtr lpReserved = IntPtr.Zero;
            public IntPtr lpDesktop = IntPtr.Zero;
            public IntPtr lpTitle = IntPtr.Zero;
            public int dwX = 0;
            public int dwY = 0;
            public int dwXSize = 0;
            public int dwYSize = 0;
            public int dwXCountChars = 0;
            public int dwYCountChars = 0;
            public int dwFillAttribute = 0;
            public int dwFlags = 0;
            public short wShowWindow = 0;
            public short cbReserved2 = 0;
            public IntPtr lpReserved2 = IntPtr.Zero;
            public IntPtr hStdInput = IntPtr.Zero;
            public IntPtr hStdOutput = IntPtr.Zero;
            public IntPtr hStdError = IntPtr.Zero;
        }

        // Any change in PRINTDLG, should also be in PRINTDLG_32 and PRINTDLG_64
        public interface PRINTDLG
        {
            int lStructSize { get; set; }

            IntPtr hwndOwner { get; set; }
            IntPtr hDevMode { get; set; }
            IntPtr hDevNames { get; set; }
            IntPtr hDC { get; set; }

            Comdlg32.PD Flags { get; set; }

            short nFromPage { get; set; }
            short nToPage { get; set; }
            short nMinPage { get; set; }
            short nMaxPage { get; set; }
            short nCopies { get; set; }

            IntPtr hInstance { get; set; }
            IntPtr lCustData { get; set; }

            WndProc? lpfnPrintHook { get; set; }
            WndProc? lpfnSetupHook { get; set; }

            string? lpPrintTemplateName { get; set; }
            string? lpSetupTemplateName { get; set; }

            IntPtr hPrintTemplate { get; set; }
            IntPtr hSetupTemplate { get; set; }
        }

        // Any change in PRINTDLG_32, should also be in PRINTDLG and PRINTDLG_64
        // x86 requires EXPLICIT packing of 1.
        [StructLayout(LayoutKind.Sequential, Pack = 1, CharSet = CharSet.Auto)]
        public class PRINTDLG_32 : PRINTDLG
        {
            int m_lStructSize;

            IntPtr m_hwndOwner;
            IntPtr m_hDevMode;
            IntPtr m_hDevNames;
            IntPtr m_hDC;

            short m_nFromPage;
            short m_nToPage;
            short m_nMinPage;
            short m_nMaxPage;
            short m_nCopies;

            IntPtr m_hInstance;
            IntPtr m_lCustData;

            WndProc? m_lpfnPrintHook;
            WndProc? m_lpfnSetupHook;

            string? m_lpPrintTemplateName;
            string? m_lpSetupTemplateName;

            IntPtr m_hPrintTemplate;
            IntPtr m_hSetupTemplate;

            public int lStructSize { get { return m_lStructSize; } set { m_lStructSize = value; } }

            public IntPtr hwndOwner { get { return m_hwndOwner; } set { m_hwndOwner = value; } }
            public IntPtr hDevMode { get { return m_hDevMode; } set { m_hDevMode = value; } }
            public IntPtr hDevNames { get { return m_hDevNames; } set { m_hDevNames = value; } }
            public IntPtr hDC { get { return m_hDC; } set { m_hDC = value; } }

            public Comdlg32.PD Flags { get; set; }

            public short nFromPage { get { return m_nFromPage; } set { m_nFromPage = value; } }
            public short nToPage { get { return m_nToPage; } set { m_nToPage = value; } }
            public short nMinPage { get { return m_nMinPage; } set { m_nMinPage = value; } }
            public short nMaxPage { get { return m_nMaxPage; } set { m_nMaxPage = value; } }
            public short nCopies { get { return m_nCopies; } set { m_nCopies = value; } }

            public IntPtr hInstance { get { return m_hInstance; } set { m_hInstance = value; } }
            public IntPtr lCustData { get { return m_lCustData; } set { m_lCustData = value; } }

            public WndProc? lpfnPrintHook { get { return m_lpfnPrintHook; } set { m_lpfnPrintHook = value; } }
            public WndProc? lpfnSetupHook { get { return m_lpfnSetupHook; } set { m_lpfnSetupHook = value; } }

            public string? lpPrintTemplateName { get { return m_lpPrintTemplateName; } set { m_lpPrintTemplateName = value; } }
            public string? lpSetupTemplateName { get { return m_lpSetupTemplateName; } set { m_lpSetupTemplateName = value; } }

            public IntPtr hPrintTemplate { get { return m_hPrintTemplate; } set { m_hPrintTemplate = value; } }
            public IntPtr hSetupTemplate { get { return m_hSetupTemplate; } set { m_hSetupTemplate = value; } }
        }

        // Any change in PRINTDLG_64, should also be in PRINTDLG_32 and PRINTDLG
        // x64 does not require EXPLICIT packing of 1.
        [StructLayout(LayoutKind.Sequential, CharSet = CharSet.Auto)]
        public class PRINTDLG_64 : PRINTDLG
        {
            int m_lStructSize;

            IntPtr m_hwndOwner;
            IntPtr m_hDevMode;
            IntPtr m_hDevNames;
            IntPtr m_hDC;

            short m_nFromPage;
            short m_nToPage;
            short m_nMinPage;
            short m_nMaxPage;
            short m_nCopies;

            IntPtr m_hInstance;
            IntPtr m_lCustData;

            WndProc? m_lpfnPrintHook;
            WndProc? m_lpfnSetupHook;

            string? m_lpPrintTemplateName;
            string? m_lpSetupTemplateName;

            IntPtr m_hPrintTemplate;
            IntPtr m_hSetupTemplate;

            public int lStructSize { get { return m_lStructSize; } set { m_lStructSize = value; } }

            public IntPtr hwndOwner { get { return m_hwndOwner; } set { m_hwndOwner = value; } }
            public IntPtr hDevMode { get { return m_hDevMode; } set { m_hDevMode = value; } }
            public IntPtr hDevNames { get { return m_hDevNames; } set { m_hDevNames = value; } }
            public IntPtr hDC { get { return m_hDC; } set { m_hDC = value; } }

            public Comdlg32.PD Flags { get; set; }

            public short nFromPage { get { return m_nFromPage; } set { m_nFromPage = value; } }
            public short nToPage { get { return m_nToPage; } set { m_nToPage = value; } }
            public short nMinPage { get { return m_nMinPage; } set { m_nMinPage = value; } }
            public short nMaxPage { get { return m_nMaxPage; } set { m_nMaxPage = value; } }
            public short nCopies { get { return m_nCopies; } set { m_nCopies = value; } }

            public IntPtr hInstance { get { return m_hInstance; } set { m_hInstance = value; } }
            public IntPtr lCustData { get { return m_lCustData; } set { m_lCustData = value; } }

            public WndProc? lpfnPrintHook { get { return m_lpfnPrintHook; } set { m_lpfnPrintHook = value; } }
            public WndProc? lpfnSetupHook { get { return m_lpfnSetupHook; } set { m_lpfnSetupHook = value; } }

            public string? lpPrintTemplateName { get { return m_lpPrintTemplateName; } set { m_lpPrintTemplateName = value; } }
            public string? lpSetupTemplateName { get { return m_lpSetupTemplateName; } set { m_lpSetupTemplateName = value; } }

            public IntPtr hPrintTemplate { get { return m_hPrintTemplate; } set { m_hPrintTemplate = value; } }
            public IntPtr hSetupTemplate { get { return m_hSetupTemplate; } set { m_hSetupTemplate = value; } }
        }

        [StructLayout(LayoutKind.Sequential, CharSet = CharSet.Auto)]
        public class PRINTDLGEX
        {
            public int lStructSize;

            public IntPtr hwndOwner;
            public IntPtr hDevMode;
            public IntPtr hDevNames;
            public IntPtr hDC;

            public Comdlg32.PD Flags;
            public int Flags2;

            public int ExclusionFlags;

            public int nPageRanges;
            public int nMaxPageRanges;

            public IntPtr pageRanges;

            public int nMinPage;
            public int nMaxPage;
            public int nCopies;

            public IntPtr hInstance;
            [MarshalAs(UnmanagedType.LPStr)]
            public string? lpPrintTemplateName;

            public WndProc? lpCallback = null;

            public int nPropertyPages;

            public IntPtr lphPropertyPages;

            public int nStartPage;
            public Comdlg32.PD_RESULT dwResultAction;
        }

        // x86 requires EXPLICIT packing of 1.
        [StructLayout(LayoutKind.Sequential, Pack = 1, CharSet = CharSet.Auto)]
        public class PRINTPAGERANGE
        {
            public int nFromPage = 0;
            public int nToPage = 0;
        }

        [StructLayout(LayoutKind.Sequential, CharSet = CharSet.Auto)]
        public class NOTIFYICONDATA
        {
            public int cbSize = Marshal.SizeOf<NOTIFYICONDATA>();
            public IntPtr hWnd;
            public int uID;
            public int uFlags;
            public int uCallbackMessage;
            public IntPtr hIcon;
            [MarshalAs(UnmanagedType.ByValTStr, SizeConst = 128)]
            public string? szTip;
            public int dwState = 0;
            public int dwStateMask = 0;
            [MarshalAs(UnmanagedType.ByValTStr, SizeConst = 256)]
            public string? szInfo;
            public int uTimeoutOrVersion;
            [MarshalAs(UnmanagedType.ByValTStr, SizeConst = 64)]
            public string? szInfoTitle;
            public int dwInfoFlags;
        }

<<<<<<< HEAD
        [StructLayout(LayoutKind.Sequential, CharSet = CharSet.Auto)]
        public class MENUITEMINFO_T
        {
            public int cbSize = Marshal.SizeOf<MENUITEMINFO_T>();
            public int fMask;
            public int fType;
            public int fState;
            public int wID;
            public IntPtr hSubMenu;
            public IntPtr hbmpChecked;
            public IntPtr hbmpUnchecked;
            public IntPtr dwItemData;
            public string? dwTypeData;
            public int cch;
        }

        // This version allows you to read the string that's stuffed
        // in the native menu item.  You have to do the marshaling on
        // your own though.
        [StructLayout(LayoutKind.Sequential, CharSet = CharSet.Auto)]
        public class MENUITEMINFO_T_RW
        {
            public int cbSize = Marshal.SizeOf<MENUITEMINFO_T_RW>();
            public int fMask = 0;
            public int fType = 0;
            public int fState = 0;
            public int wID = 0;
            public IntPtr hSubMenu = IntPtr.Zero;
            public IntPtr hbmpChecked = IntPtr.Zero;
            public IntPtr hbmpUnchecked = IntPtr.Zero;
            public IntPtr dwItemData = IntPtr.Zero;
            public IntPtr dwTypeData = IntPtr.Zero;
            public int cch = 0;
            public IntPtr hbmpItem = IntPtr.Zero;  // requires WINVER > 5
        }

=======
>>>>>>> 2edff516
        [StructLayout(LayoutKind.Sequential, CharSet = CharSet.Unicode)]
        public struct MSAAMENUINFO
        {
            public int dwMSAASignature;
            public int cchWText;
            public string? pszWText;

            public MSAAMENUINFO(string text)
            {
                dwMSAASignature = unchecked((int)MSAA_MENU_SIG);
                cchWText = text.Length;
                pszWText = text;
            }
        }

        [StructLayout(LayoutKind.Sequential, CharSet = CharSet.Auto)]
        public class OPENFILENAME_I
        {
            public int lStructSize = Marshal.SizeOf<OPENFILENAME_I>(); //ndirect.DllLib.sizeOf(this);
            public IntPtr hwndOwner;
            public IntPtr hInstance;
            public string? lpstrFilter;   // use embedded nulls to separate filters
            public IntPtr lpstrCustomFilter = IntPtr.Zero;
            public int nMaxCustFilter = 0;
            public int nFilterIndex;
            public IntPtr lpstrFile;
            public int nMaxFile = Kernel32.MAX_PATH;
            public IntPtr lpstrFileTitle = IntPtr.Zero;
            public int nMaxFileTitle = Kernel32.MAX_PATH;
            public string? lpstrInitialDir;
            public string? lpstrTitle;
            public int Flags;
            public short nFileOffset = 0;
            public short nFileExtension = 0;
            public string? lpstrDefExt;
            public IntPtr lCustData = IntPtr.Zero;
            public WndProc? lpfnHook;
            public string? lpTemplateName = null;
            public IntPtr pvReserved = IntPtr.Zero;
            public int dwReserved = 0;
            public int FlagsEx;
        }

<<<<<<< HEAD
        [StructLayout(LayoutKind.Sequential, CharSet = CharSet.Auto)]
        public class CHOOSEFONT
        {
            public int lStructSize = Marshal.SizeOf<CHOOSEFONT>();
            public IntPtr hwndOwner;
            public IntPtr hDC;
            public IntPtr lpLogFont;
            public int iPointSize = 0;
            public Comdlg32.CF Flags;
            public int rgbColors;
            public IntPtr lCustData = IntPtr.Zero;
            public WndProc? lpfnHook;
            public string? lpTemplateName = null;
            public IntPtr hInstance;
            public string? lpszStyle = null;
            public short nFontType = 0;
            public short ___MISSING_ALIGNMENT__ = 0;
            public int nSizeMin;
            public int nSizeMax;
        }

=======
>>>>>>> 2edff516
        [StructLayout(LayoutKind.Sequential)]
        public class COMRECT
        {
            public int left;
            public int top;
            public int right;
            public int bottom;

            public COMRECT()
            {
            }

            public COMRECT(Rectangle r)
            {
                left = r.X;
                top = r.Y;
                right = r.Right;
                bottom = r.Bottom;
            }

            public override string ToString()
            {
                return "Left = " + left + " Top " + top + " Right = " + right + " Bottom = " + bottom;
            }
        }

<<<<<<< HEAD
        [StructLayout(LayoutKind.Sequential, CharSet = CharSet.Auto)]
        public class TOOLTIPTEXT
        {
            public User32.NMHDR hdr;
            public string? lpszText;

            [MarshalAs(UnmanagedType.ByValTStr, SizeConst = 80)]
            public string? szText = null;

            public IntPtr hinst;
            public int uFlags;
        }

=======
>>>>>>> 2edff516
        [StructLayout(LayoutKind.Sequential)]
        public class CLIENTCREATESTRUCT
        {
            public IntPtr hWindowMenu;
            public int idFirstChild;

            public CLIENTCREATESTRUCT(IntPtr hmenu, int idFirst)
            {
                hWindowMenu = hmenu;
                idFirstChild = idFirst;
            }
        }

        [StructLayout(LayoutKind.Sequential)]
        public class COPYDATASTRUCT
        {
            public int dwData = 0;
            public int cbData = 0;
            public IntPtr lpData = IntPtr.Zero;
        }

        [StructLayout(LayoutKind.Sequential, CharSet = CharSet.Unicode)]
        public unsafe struct CHARFORMATW
        {
            private const int LF_FACESIZE = 32;

            public int cbSize;
            public int dwMask;
            public int dwEffects;
            public int yHeight;
            public int yOffset;
            public int crTextColor;
            public byte bCharSet;
            public byte bPitchAndFamily;

            private fixed char _szFaceName[LF_FACESIZE];
            private Span<char> szFaceName
            {
                get { fixed (char* c = _szFaceName) { return new Span<char>(c, LF_FACESIZE); } }
            }

            public ReadOnlySpan<char> FaceName
            {
                get => szFaceName.SliceAtFirstNull();
                set => SpanHelpers.CopyAndTerminate(value, szFaceName);
            }
        }

        [StructLayout(LayoutKind.Sequential, Pack = 4)]
        public class CHARFORMATA
        {
            public int cbSize = Marshal.SizeOf<CHARFORMATA>();
            public int dwMask;
            public int dwEffects;
            public int yHeight;
            public int yOffset;
            public int crTextColor;
            public byte bCharSet;
            public byte bPitchAndFamily;
            [MarshalAs(UnmanagedType.ByValArray, SizeConst = 32)]
            public byte[] szFaceName = new byte[32];
        }

        [StructLayout(LayoutKind.Sequential, Pack = 4)]
        public class CHARFORMAT2A
        {
            public int cbSize = Marshal.SizeOf<CHARFORMAT2A>();
            public int dwMask = 0;
            public int dwEffects = 0;
            public int yHeight = 0;
            public int yOffset = 0;
            public int crTextColor = 0;
            public byte bCharSet = 0;
            public byte bPitchAndFamily = 0;
            [MarshalAs(UnmanagedType.ByValArray, SizeConst = 32)]
            public byte[] szFaceName = new byte[32];
            public short wWeight = 0;
            public short sSpacing = 0;
            public int crBackColor = 0;
            public int lcid = 0;
            public int dwReserved = 0;
            public short sStyle = 0;
            public short wKerning = 0;
            public byte bUnderlineType = 0;
            public byte bAnimation = 0;
            public byte bRevAuthor = 0;
        }

        [StructLayout(LayoutKind.Sequential)]
        public class GETTEXTLENGTHEX
        {                               // Taken from richedit.h:
            public uint flags;          // Flags (see GTL_XXX defines)
            public uint codepage;       // Code page for translation (CP_ACP for default, 1200 for Unicode)
        }

<<<<<<< HEAD
        [StructLayout(LayoutKind.Sequential)]
        public class PARAFORMAT
        {
            public int cbSize = Marshal.SizeOf<PARAFORMAT>();
            public int dwMask;
            public short wNumbering;
            public short wReserved = 0;
            public int dxStartIndent;
            public int dxRightIndent;
            public int dxOffset;
            public short wAlignment;
            public short cTabCount;

            [MarshalAs(UnmanagedType.ByValArray, SizeConst = 32)]
            public int[]? rgxTabs;
        }

=======
>>>>>>> 2edff516
        [StructLayout(LayoutKind.Sequential, CharSet = CharSet.Auto)]
        public class FINDTEXT
        {
            public Richedit.CHARRANGE chrg;
            public string? lpstrText;
        }

        [StructLayout(LayoutKind.Sequential)]
        public class ENLINK
        {
            public User32.NMHDR nmhdr;
            public int msg = 0;
            public IntPtr wParam = IntPtr.Zero;
            public IntPtr lParam = IntPtr.Zero;
            public Richedit.CHARRANGE charrange;
        }

        [StructLayout(LayoutKind.Sequential)]
        public class ENLINK64
        {
            [MarshalAs(UnmanagedType.ByValArray, SizeConst = 56)]
            public byte[] contents = new byte[56];
        }

        // GetRegionData structures
        [StructLayout(LayoutKind.Sequential)]
        public struct RGNDATAHEADER
        {
            public int cbSizeOfStruct;
            public int iType;
            public int nCount;
            public int nRgnSize;
            // public RECT rcBound; // Note that we don't define this field as part of the marshaling
        }

        [StructLayout(LayoutKind.Sequential)]
        public class ENDROPFILES
        {
            public User32.NMHDR nmhdr;
            public IntPtr hDrop = IntPtr.Zero;
            public int cp = 0;
            public bool fProtected = false;
        }

        [StructLayout(LayoutKind.Sequential, CharSet = CharSet.Auto)]
        public class ENPROTECTED
        {
            public User32.NMHDR nmhdr;
            public int msg;
            public IntPtr wParam;
            public IntPtr lParam;
            public Richedit.CHARRANGE chrg;
        }

        [StructLayout(LayoutKind.Sequential)]
        public class ENPROTECTED64
        {
            [MarshalAs(UnmanagedType.ByValArray, SizeConst = 56)]
            public byte[] contents = new byte[56];
        }

        public class ActiveX
        {
            public const int ALIGN_MIN = 0x0;
            public const int ALIGN_NO_CHANGE = 0x0;
            public const int ALIGN_TOP = 0x1;
            public const int ALIGN_BOTTOM = 0x2;
            public const int ALIGN_LEFT = 0x3;
            public const int ALIGN_RIGHT = 0x4;
            public const int ALIGN_MAX = 0x4;

            public static Guid IID_IUnknown = new Guid("{00000000-0000-0000-C000-000000000046}");

            private ActiveX()
            {
            }
        }

        public delegate bool MonitorEnumProc(IntPtr monitor, IntPtr hdc, IntPtr lprcMonitor, IntPtr lParam);

        [ComImport]
        [Guid("A7ABA9C1-8983-11cf-8F20-00805F2CD064")]
        [InterfaceType(ComInterfaceType.InterfaceIsIUnknown)]
        public interface IProvideMultipleClassInfo
        {
            // since the inheritance doesn't seem to work...
            // these are from IProvideClassInfo & IProvideClassInfo2
            [PreserveSig]
            void GetClassInfo_Stub();
            // HRESULT GetClassInfo(out ITypeInfo ppTI);

            [PreserveSig]
            int GetGUID(int dwGuidKind, [In, Out] ref Guid pGuid);

            [PreserveSig]
            HRESULT GetMultiTypeInfoCount([In, Out] ref int pcti);

            // we use arrays for most of these since we never use them anyway.
            [PreserveSig]
            HRESULT GetInfoOfIndex(int iti, int dwFlags,
                                [In, Out]
                                ref UnsafeNativeMethods.ITypeInfo pTypeInfo,
                                int pTIFlags,
                                int pcdispidReserved,
                                IntPtr piidPrimary,
                                IntPtr piidSource);
        }

        [ComImport]
        [Guid("B196B283-BAB4-101A-B69C-00AA00341D07")]
        [InterfaceType(ComInterfaceType.InterfaceIsIUnknown)]
        public interface IProvideClassInfo
        {
            [PreserveSig]
            HRESULT GetClassInfo(out UnsafeNativeMethods.ITypeInfo ppTI);
        }

        /// <summary>
        ///  This method takes a file URL and converts it to a local path.  The trick here is that
        ///  if there is a '#' in the path, everything after this is treated as a fragment.  So
        ///  we need to append the fragment to the end of the path.
        /// </summary>
        internal static string GetLocalPath(string fileName)
        {
            System.Diagnostics.Debug.Assert(fileName != null && fileName.Length > 0, "Cannot get local path, fileName is not valid");

            Uri uri = new Uri(fileName);
            return uri.LocalPath + uri.Fragment;
        }

        // Threading stuff
        public const uint STILL_ACTIVE = 259;
    }
}<|MERGE_RESOLUTION|>--- conflicted
+++ resolved
@@ -559,45 +559,6 @@
             public int dwInfoFlags;
         }
 
-<<<<<<< HEAD
-        [StructLayout(LayoutKind.Sequential, CharSet = CharSet.Auto)]
-        public class MENUITEMINFO_T
-        {
-            public int cbSize = Marshal.SizeOf<MENUITEMINFO_T>();
-            public int fMask;
-            public int fType;
-            public int fState;
-            public int wID;
-            public IntPtr hSubMenu;
-            public IntPtr hbmpChecked;
-            public IntPtr hbmpUnchecked;
-            public IntPtr dwItemData;
-            public string? dwTypeData;
-            public int cch;
-        }
-
-        // This version allows you to read the string that's stuffed
-        // in the native menu item.  You have to do the marshaling on
-        // your own though.
-        [StructLayout(LayoutKind.Sequential, CharSet = CharSet.Auto)]
-        public class MENUITEMINFO_T_RW
-        {
-            public int cbSize = Marshal.SizeOf<MENUITEMINFO_T_RW>();
-            public int fMask = 0;
-            public int fType = 0;
-            public int fState = 0;
-            public int wID = 0;
-            public IntPtr hSubMenu = IntPtr.Zero;
-            public IntPtr hbmpChecked = IntPtr.Zero;
-            public IntPtr hbmpUnchecked = IntPtr.Zero;
-            public IntPtr dwItemData = IntPtr.Zero;
-            public IntPtr dwTypeData = IntPtr.Zero;
-            public int cch = 0;
-            public IntPtr hbmpItem = IntPtr.Zero;  // requires WINVER > 5
-        }
-
-=======
->>>>>>> 2edff516
         [StructLayout(LayoutKind.Sequential, CharSet = CharSet.Unicode)]
         public struct MSAAMENUINFO
         {
@@ -641,30 +602,6 @@
             public int FlagsEx;
         }
 
-<<<<<<< HEAD
-        [StructLayout(LayoutKind.Sequential, CharSet = CharSet.Auto)]
-        public class CHOOSEFONT
-        {
-            public int lStructSize = Marshal.SizeOf<CHOOSEFONT>();
-            public IntPtr hwndOwner;
-            public IntPtr hDC;
-            public IntPtr lpLogFont;
-            public int iPointSize = 0;
-            public Comdlg32.CF Flags;
-            public int rgbColors;
-            public IntPtr lCustData = IntPtr.Zero;
-            public WndProc? lpfnHook;
-            public string? lpTemplateName = null;
-            public IntPtr hInstance;
-            public string? lpszStyle = null;
-            public short nFontType = 0;
-            public short ___MISSING_ALIGNMENT__ = 0;
-            public int nSizeMin;
-            public int nSizeMax;
-        }
-
-=======
->>>>>>> 2edff516
         [StructLayout(LayoutKind.Sequential)]
         public class COMRECT
         {
@@ -691,22 +628,6 @@
             }
         }
 
-<<<<<<< HEAD
-        [StructLayout(LayoutKind.Sequential, CharSet = CharSet.Auto)]
-        public class TOOLTIPTEXT
-        {
-            public User32.NMHDR hdr;
-            public string? lpszText;
-
-            [MarshalAs(UnmanagedType.ByValTStr, SizeConst = 80)]
-            public string? szText = null;
-
-            public IntPtr hinst;
-            public int uFlags;
-        }
-
-=======
->>>>>>> 2edff516
         [StructLayout(LayoutKind.Sequential)]
         public class CLIENTCREATESTRUCT
         {
@@ -802,26 +723,6 @@
             public uint codepage;       // Code page for translation (CP_ACP for default, 1200 for Unicode)
         }
 
-<<<<<<< HEAD
-        [StructLayout(LayoutKind.Sequential)]
-        public class PARAFORMAT
-        {
-            public int cbSize = Marshal.SizeOf<PARAFORMAT>();
-            public int dwMask;
-            public short wNumbering;
-            public short wReserved = 0;
-            public int dxStartIndent;
-            public int dxRightIndent;
-            public int dxOffset;
-            public short wAlignment;
-            public short cTabCount;
-
-            [MarshalAs(UnmanagedType.ByValArray, SizeConst = 32)]
-            public int[]? rgxTabs;
-        }
-
-=======
->>>>>>> 2edff516
         [StructLayout(LayoutKind.Sequential, CharSet = CharSet.Auto)]
         public class FINDTEXT
         {
