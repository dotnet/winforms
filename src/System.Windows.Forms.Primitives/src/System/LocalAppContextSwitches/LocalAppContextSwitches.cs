--- conflicted
+++ resolved
@@ -26,12 +26,9 @@
     internal const string NoClientNotificationsSwitchName = "Switch.System.Windows.Forms.AccessibleObject.NoClientNotifications";
     internal const string EnableMsoComponentManagerSwitchName = "Switch.System.Windows.Forms.EnableMsoComponentManager";
     internal const string TreeNodeCollectionAddRangeRespectsSortOrderSwitchName = "System.Windows.Forms.TreeNodeCollectionAddRangeRespectsSortOrder";
-<<<<<<< HEAD
-    internal const string UseSystemRenderingModeAsDefaultSwitchName = "System.Windows.Forms.StatusStrip.UseSystemRenderingModeAsDefault";
-=======
     internal const string ClipboardDragDropEnableUnsafeBinaryFormatterSerializationSwitchName = "Windows.ClipboardDragDrop.EnableUnsafeBinaryFormatterSerialization";
     internal const string ClipboardDragDropEnableNrbfSerializationSwitchName = "Windows.ClipboardDragDrop.EnableNrbfSerialization";
->>>>>>> c9c06a5d
+    internal const string UseSystemRenderingModeAsDefaultSwitchName = "System.Windows.Forms.StatusStrip.UseSystemRenderingModeAsDefault";
 
     private static int s_scaleTopLevelFormMinMaxSizeForDpi;
     private static int s_anchorLayoutV2;
@@ -43,12 +40,9 @@
     private static int s_noClientNotifications;
     private static int s_enableMsoComponentManager;
     private static int s_treeNodeCollectionAddRangeRespectsSortOrder;
-<<<<<<< HEAD
-    private static int s_useSystemRenderingModeAsDefault;
-=======
     private static int s_clipboardDragDropEnableUnsafeBinaryFormatterSerialization;
     private static int s_clipboardDragDropEnableNrbfSerialization;
->>>>>>> c9c06a5d
+    private static int s_useSystemRenderingModeAsDefault;
 
     private static FrameworkName? s_targetFrameworkName;
 
@@ -238,14 +232,6 @@
     }
 
     /// <summary>
-<<<<<<< HEAD
-    ///  Indicates whether to use ToolStripRenderMode.System as the default painting mode for StatusStrip.
-    /// </summary>
-    public static bool UseSystemRenderingModeAsDefault
-    {
-        [MethodImpl(MethodImplOptions.AggressiveInlining)]
-        get => GetCachedSwitchValue(UseSystemRenderingModeAsDefaultSwitchName, ref s_useSystemRenderingModeAsDefault);
-=======
     ///  If <see langword="true"/>, then Clipboard and DataObject Get and Set methods will attempts to serialize or deserialize
     ///  binary formatted content using either <see cref="BinaryFormatter"/> or System.Windows.Forms.BinaryFormat.Deserializer.
     ///  To use <see cref="BinaryFormatter"/>, application should also opt in into the
@@ -275,6 +261,14 @@
     {
         [MethodImpl(MethodImplOptions.AggressiveInlining)]
         get => GetCachedSwitchValue(ClipboardDragDropEnableNrbfSerializationSwitchName, ref s_clipboardDragDropEnableNrbfSerialization);
->>>>>>> c9c06a5d
+    }
+  
+    /// <summary>    
+    ///  Indicates whether to use ToolStripRenderMode.System as the default painting mode for StatusStrip.
+    /// </summary>
+    public static bool UseSystemRenderingModeAsDefault
+    {
+        [MethodImpl(MethodImplOptions.AggressiveInlining)]
+        get => GetCachedSwitchValue(UseSystemRenderingModeAsDefaultSwitchName, ref s_useSystemRenderingModeAsDefault);
     }
 }