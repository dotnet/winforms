﻿// Licensed to the .NET Foundation under one or more agreements.	
// The .NET Foundation licenses this file to you under the MIT license.	
// See the LICENSE file in the project root for more information.	

using System.Drawing;
using Xunit;

namespace System.Windows.Forms.Tests
{
    public class DataObjectTests
    {
        [Fact]
        private void DataObject_Constructor()
        {
            var dataObject = new DataObject();
            var formats = dataObject.GetFormats(true);
            Assert.NotNull(formats);
            Assert.Empty(formats);
            formats = dataObject.GetFormats(false);
            Assert.NotNull(formats);
            Assert.Empty(formats);
        }
        private static readonly string[] s_clipboardFormats =
       {
            DataFormats.CommaSeparatedValue,
            DataFormats.Dib,
            DataFormats.Dif,
            DataFormats.PenData,
            DataFormats.Riff,
            DataFormats.Tiff,
            DataFormats.WaveAudio,
            DataFormats.SymbolicLink,
            DataFormats.StringFormat,
            DataFormats.Bitmap,
            DataFormats.EnhancedMetafile,
            DataFormats.FileDrop,
            DataFormats.Html,
            DataFormats.MetafilePict,
            DataFormats.OemText,
            DataFormats.Palette,
            DataFormats.Rtf,
            DataFormats.Text,
            DataFormats.UnicodeText,
            DataFormats.Serializable,
            "something custom",
            typeof(Bitmap).FullName,
            "FileName",
            "FileNameW",
        };
        public static TheoryData<string> GetClipboardFormats()
        {
            var data = new TheoryData<string>();
            foreach (string format in s_clipboardFormats)
            {
                data.Add(format);
            }
            return data;
        }
        [Theory]
        [MemberData(nameof(GetClipboardFormats))]
        private void DataObject_DataGetSet(string format)
        {
            string input = "payload";
            DataObject dataObject = new DataObject();
            dataObject.SetData(format, autoConvert: false, input);
            Assert.True(dataObject.GetDataPresent(format, autoConvert: false));
            Assert.Equal(input, dataObject.GetData(format, autoConvert: false));
        }

        public static TheoryData<Memory<byte>> AudioData => TestHelper.GetMemoryBytes();

        [Theory]
        [MemberData(nameof(AudioData))]
        public void DataObject_SetAudio(Memory<byte> audioBytes)
        {
            var dataObject = new DataObject();
            dataObject.SetAudio(audioBytes.Span);
            using (var stream = dataObject.GetAudioStream())
            {
                var blob = new byte[stream.Length];
                var read = stream.Read(blob);
                Assert.Equal(blob.Length, read);
                Assert.True(audioBytes.Span.SequenceEqual(blob));
            }
        }
<<<<<<< HEAD

        [Fact]
        public void DataObject_SetAudioEmpty()
        {
            var outer = new DataObject();
            Assert.Throws<ArgumentException>(() => outer.SetAudio(Array.Empty<byte>().AsSpan()));
        }
=======
>>>>>>> 10c3cbf8
    }
}<|MERGE_RESOLUTION|>--- conflicted
+++ resolved
@@ -83,15 +83,5 @@
                 Assert.True(audioBytes.Span.SequenceEqual(blob));
             }
         }
-<<<<<<< HEAD
-
-        [Fact]
-        public void DataObject_SetAudioEmpty()
-        {
-            var outer = new DataObject();
-            Assert.Throws<ArgumentException>(() => outer.SetAudio(Array.Empty<byte>().AsSpan()));
-        }
-=======
->>>>>>> 10c3cbf8
     }
 }