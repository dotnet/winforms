--- conflicted
+++ resolved
@@ -35,11 +35,7 @@
         [Fact]
         public void DomainUpDown_SelectedIndex_ArgumentOutOfRangeException()
         {
-<<<<<<< HEAD
-            var upDown = GetNewDomainUpDown();
-=======
             DomainUpDown upDown = GetNewDomainUpDown();
->>>>>>> 05087938
             Assert.Throws<ArgumentOutOfRangeException>(() => upDown.SelectedIndex = 3100);
         }
 
