// Licensed to the .NET Foundation under one or more agreements.
// The .NET Foundation licenses this file to you under the MIT license.
// See the LICENSE file in the project root for more information.

using System.Drawing;
using System.Reflection;
using Xunit;
using static System.Windows.Forms.ListView;
using static System.Windows.Forms.ListViewGroup;
using static Interop;
using static Interop.UiaCore;

namespace System.Windows.Forms.Tests
{
    public class ListViewGroup_ListViewGroupAccessibleObjectTests : IClassFixture<ThreadExceptionFixture>
    {
        [WinFormsFact]
        public void ListViewGroupAccessibleObject_Ctor_ThrowsArgumentNullException()
        {
            using ListView list = new ListView();
            ListViewGroup listGroup = new ListViewGroup("Group1");
            listGroup.Items.Add(new ListViewItem());
            list.Groups.Add(listGroup);

            Type type = listGroup.AccessibilityObject.GetType();
            ConstructorInfo ctor = type.GetConstructor(new Type[] { typeof(ListViewGroup), typeof(bool) });
            Assert.NotNull(ctor);
            Assert.Throws<TargetInvocationException>(() => ctor.Invoke(new object[] { null, false }));

            // group without parent ListView
            ListViewGroup listGroupWithoutList = new ListViewGroup("Group2");
            Assert.Throws<TargetInvocationException>(() => ctor.Invoke(new object[] { listGroupWithoutList, false }));
        }

        [WinFormsFact]
        public void ListViewGroupAccessibleObject_Ctor_Default()
        {
            using ListView list = new ListView();
            ListViewGroup listGroup = new ListViewGroup("Group1");
            listGroup.Items.Add(new ListViewItem());
            list.Groups.Add(listGroup);

            AccessibleObject accessibleObject = listGroup.AccessibilityObject;
            Assert.False(list.IsHandleCreated);

            Assert.NotNull(accessibleObject);
            Assert.Equal(AccessibleRole.Grouping, accessibleObject.Role);
        }

        [WinFormsFact]
        public void ListViewGroupAccessibleObject_GetPropertyValue_ReturnsExpected_WithoutDefaultGroup()
        {
            using ListView list = new ListView();
            ListViewGroup listGroup = new ListViewGroup("Group1");
            listGroup.Items.Add(new ListViewItem());
            list.Groups.Add(listGroup);

            AccessibleObject accessibleObject = listGroup.AccessibilityObject;
            Assert.False(list.IsHandleCreated);

            object accessibleName = accessibleObject.GetPropertyValue(UiaCore.UIA.NamePropertyId);
            Assert.Equal("Group1", accessibleName);

            object automationId = accessibleObject.GetPropertyValue(UiaCore.UIA.AutomationIdPropertyId);
            Assert.Equal("ListViewGroup-0", automationId);

            object controlType = accessibleObject.GetPropertyValue(UiaCore.UIA.ControlTypePropertyId);
            UiaCore.UIA expected = UiaCore.UIA.GroupControlTypeId;
            Assert.Equal(expected, controlType);

            Assert.True((bool)accessibleObject.GetPropertyValue(UiaCore.UIA.IsLegacyIAccessiblePatternAvailablePropertyId));
            Assert.Equal(AccessibleRole.Grouping, accessibleObject.GetPropertyValue(UiaCore.UIA.LegacyIAccessibleRolePropertyId));
            Assert.False(list.IsHandleCreated);
        }

        [WinFormsFact]
        public void ListViewGroupAccessibleObject_GetPropertyValue_ReturnsExpected_WithDefaultGroup()
        {
            if (!Application.UseVisualStyles)
            {
                return;
            }

            using ListView list = new ListView();
            ListViewGroup listGroup = new ListViewGroup("Group1");
            listGroup.Items.Add(new ListViewItem());
            list.Items.Add(new ListViewItem());
            list.Groups.Add(listGroup);

            AccessibleObject defaultGroupAccessibleObject = list.DefaultGroup.AccessibilityObject;
            AccessibleObject groupAccessibleObject = listGroup.AccessibilityObject;

            Assert.Equal(list.DefaultGroup.Header, defaultGroupAccessibleObject.GetPropertyValue(UiaCore.UIA.NamePropertyId));
            Assert.Equal("Group1", groupAccessibleObject.GetPropertyValue(UiaCore.UIA.NamePropertyId));
            Assert.Equal("Group1", groupAccessibleObject.GetPropertyValue(UiaCore.UIA.LegacyIAccessibleNamePropertyId));

            Assert.Equal("ListViewGroup-0", defaultGroupAccessibleObject.GetPropertyValue(UiaCore.UIA.AutomationIdPropertyId));
            Assert.Equal("ListViewGroup-1", groupAccessibleObject.GetPropertyValue(UiaCore.UIA.AutomationIdPropertyId));

            Assert.Equal(UiaCore.UIA.GroupControlTypeId, groupAccessibleObject.GetPropertyValue(UiaCore.UIA.ControlTypePropertyId));
            Assert.Equal(UiaCore.UIA.GroupControlTypeId, defaultGroupAccessibleObject.GetPropertyValue(UiaCore.UIA.ControlTypePropertyId));

            Assert.True((bool)defaultGroupAccessibleObject.GetPropertyValue(UiaCore.UIA.IsLegacyIAccessiblePatternAvailablePropertyId));
            Assert.True((bool)groupAccessibleObject.GetPropertyValue(UiaCore.UIA.IsLegacyIAccessiblePatternAvailablePropertyId));
            Assert.Equal(AccessibleRole.Grouping, defaultGroupAccessibleObject.GetPropertyValue(UiaCore.UIA.LegacyIAccessibleRolePropertyId));
            Assert.Equal(AccessibleRole.Grouping, groupAccessibleObject.GetPropertyValue(UiaCore.UIA.LegacyIAccessibleRolePropertyId));
            Assert.Null(groupAccessibleObject.GetPropertyValue(UiaCore.UIA.ValueValuePropertyId));
            Assert.Equal(NativeMethods.WinFormFrameworkId, groupAccessibleObject.GetPropertyValue(UiaCore.UIA.FrameworkIdPropertyId));
            Assert.False(list.IsHandleCreated);
        }

        [WinFormsFact]
        public void ListViewGroupAccessibleObject_GetPropertyValue_ReturnsExpected_WithSubtitle()
        {
            using ListView list = new ListView();
            const string name = "Group1";
            const string subtitle = "Subtitle";
            ListViewGroup listGroup = new ListViewGroup(name) { Subtitle = subtitle };
            listGroup.Items.Add(new ListViewItem());
            list.Groups.Add(listGroup);

            AccessibleObject accessibleObject = listGroup.AccessibilityObject;
            Assert.False(list.IsHandleCreated);

            object accessibleName = accessibleObject.GetPropertyValue(UiaCore.UIA.NamePropertyId);
            Assert.Equal($"{name}. {subtitle}", accessibleName);

            Assert.False(list.IsHandleCreated);
        }

        [WinFormsTheory]
        [MemberData(nameof(ListViewGroupAccessibleObject_TestData))]
        public void ListViewGroupAccessibleObject_FragmentNavigate_ReturnsExpected_WithDefaultGroup(View view, bool showGroups, bool createHandle)
        {
            using ListView listView = new()
            {
                View = view,
                ShowGroups = showGroups,
                Size = new Size(200, 200)
            };

            ListViewGroupCollection groups = listView.Groups;
            ListViewItemCollection items = listView.Items;

            groups.Add(new ListViewGroup("Group1"));
            groups.Add(new ListViewGroup("Group2"));
            items.Add(new ListViewItem(groups[0]));
            items.Add(new ListViewItem(groups[0]));
            items.Add(new ListViewItem());
            items.Add(new ListViewItem(groups[1]));
            items.Add(new ListViewItem(groups[1]));
            items.Add(new ListViewItem(groups[1]));

            if (createHandle)
            {
                Assert.NotEqual(IntPtr.Zero, listView.Handle);
            }

            if (listView.IsHandleCreated && listView.GroupsDisplayed)
            {
                Assert.Equal(listView.AccessibilityObject, listView.DefaultGroup.AccessibilityObject.FragmentNavigate(NavigateDirection.Parent));
                Assert.Equal(groups[0].AccessibilityObject, listView.DefaultGroup.AccessibilityObject.FragmentNavigate(NavigateDirection.NextSibling));
                Assert.Null(listView.DefaultGroup.AccessibilityObject.FragmentNavigate(NavigateDirection.PreviousSibling));
                Assert.Equal(items[2].AccessibilityObject, listView.DefaultGroup.AccessibilityObject.FragmentNavigate(NavigateDirection.FirstChild));
                Assert.Equal(items[2].AccessibilityObject, listView.DefaultGroup.AccessibilityObject.FragmentNavigate(NavigateDirection.LastChild));

                Assert.Equal(listView.AccessibilityObject, groups[0].AccessibilityObject.FragmentNavigate(NavigateDirection.Parent));
                Assert.Equal(groups[1].AccessibilityObject, groups[0].AccessibilityObject.FragmentNavigate(NavigateDirection.NextSibling));
                Assert.Equal(listView.DefaultGroup.AccessibilityObject, groups[0].AccessibilityObject.FragmentNavigate(NavigateDirection.PreviousSibling));
                Assert.Equal(items[0].AccessibilityObject, groups[0].AccessibilityObject.FragmentNavigate(NavigateDirection.FirstChild));
                Assert.Equal(items[1].AccessibilityObject, groups[0].AccessibilityObject.FragmentNavigate(NavigateDirection.LastChild));

                Assert.Equal(listView.AccessibilityObject, groups[1].AccessibilityObject.FragmentNavigate(NavigateDirection.Parent));
                Assert.Null(groups[1].AccessibilityObject.FragmentNavigate(NavigateDirection.NextSibling));
                Assert.Equal(groups[0].AccessibilityObject, groups[1].AccessibilityObject.FragmentNavigate(NavigateDirection.PreviousSibling));
                Assert.Equal(items[3].AccessibilityObject, groups[1].AccessibilityObject.FragmentNavigate(NavigateDirection.FirstChild));
                Assert.Equal(items[5].AccessibilityObject, groups[1].AccessibilityObject.FragmentNavigate(NavigateDirection.LastChild));
            }
            else
            {
                Assert.Null(listView.DefaultGroup.AccessibilityObject.FragmentNavigate(NavigateDirection.Parent));
                Assert.Null(listView.DefaultGroup.AccessibilityObject.FragmentNavigate(NavigateDirection.NextSibling));
                Assert.Null(listView.DefaultGroup.AccessibilityObject.FragmentNavigate(NavigateDirection.PreviousSibling));
                Assert.Null(listView.DefaultGroup.AccessibilityObject.FragmentNavigate(NavigateDirection.FirstChild));
                Assert.Null(listView.DefaultGroup.AccessibilityObject.FragmentNavigate(NavigateDirection.LastChild));

                Assert.Null(listView.Groups[0].AccessibilityObject.FragmentNavigate(NavigateDirection.Parent));
                Assert.Null(listView.Groups[0].AccessibilityObject.FragmentNavigate(NavigateDirection.NextSibling));
                Assert.Null(listView.Groups[0].AccessibilityObject.FragmentNavigate(NavigateDirection.PreviousSibling));
                Assert.Null(listView.Groups[0].AccessibilityObject.FragmentNavigate(NavigateDirection.FirstChild));
                Assert.Null(listView.Groups[0].AccessibilityObject.FragmentNavigate(NavigateDirection.LastChild));

                Assert.Null(listView.Groups[1].AccessibilityObject.FragmentNavigate(NavigateDirection.Parent));
                Assert.Null(listView.Groups[1].AccessibilityObject.FragmentNavigate(NavigateDirection.NextSibling));
                Assert.Null(listView.Groups[1].AccessibilityObject.FragmentNavigate(NavigateDirection.PreviousSibling));
                Assert.Null(listView.Groups[1].AccessibilityObject.FragmentNavigate(NavigateDirection.FirstChild));
                Assert.Null(listView.Groups[1].AccessibilityObject.FragmentNavigate(NavigateDirection.LastChild));
            }
        }

        [WinFormsTheory]
        [MemberData(nameof(ListViewGroupAccessibleObject_TestData))]
        public void ListViewGroupAccessibleObject_FragmentNavigate_ReturnsExpected_WithoutDefaultGroup(View view, bool showGroups, bool createHandle)
        {
            using ListView listView = new()
            {
                View = view,
                ShowGroups = showGroups,
                Size = new Size(200, 200)
            };

            ListViewGroupCollection groups = listView.Groups;
            ListViewItemCollection items = listView.Items;
            groups.Add(new ListViewGroup("Group1"));
            groups.Add(new ListViewGroup("Group2"));
            items.Add(new ListViewItem(groups[0]));
            items.Add(new ListViewItem(groups[0]));
            items.Add(new ListViewItem(groups[0]));
            items.Add(new ListViewItem(groups[1]));
            items.Add(new ListViewItem(groups[1]));
            items.Add(new ListViewItem(groups[1]));

            if (createHandle)
            {
                Assert.NotEqual(IntPtr.Zero, listView.Handle);
            }

            if (listView.IsHandleCreated && listView.GroupsDisplayed)
            {
                Assert.Null(listView.DefaultGroup.AccessibilityObject.FragmentNavigate(NavigateDirection.Parent));
                Assert.Null(listView.DefaultGroup.AccessibilityObject.FragmentNavigate(NavigateDirection.NextSibling));
                Assert.Null(listView.DefaultGroup.AccessibilityObject.FragmentNavigate(NavigateDirection.PreviousSibling));
                Assert.Null(listView.DefaultGroup.AccessibilityObject.FragmentNavigate(NavigateDirection.FirstChild));
                Assert.Null(listView.DefaultGroup.AccessibilityObject.FragmentNavigate(NavigateDirection.LastChild));

                Assert.Equal(listView.AccessibilityObject, groups[0].AccessibilityObject.FragmentNavigate(NavigateDirection.Parent));
                Assert.Equal(groups[1].AccessibilityObject, groups[0].AccessibilityObject.FragmentNavigate(NavigateDirection.NextSibling));
                Assert.Null(groups[0].AccessibilityObject.FragmentNavigate(NavigateDirection.PreviousSibling));
                Assert.Equal(items[0].AccessibilityObject, groups[0].AccessibilityObject.FragmentNavigate(NavigateDirection.FirstChild));
                Assert.Equal(items[2].AccessibilityObject, groups[0].AccessibilityObject.FragmentNavigate(NavigateDirection.LastChild));

                Assert.Equal(listView.AccessibilityObject, listView.Groups[1].AccessibilityObject.FragmentNavigate(NavigateDirection.Parent));
                Assert.Null(groups[1].AccessibilityObject.FragmentNavigate(NavigateDirection.NextSibling));
                Assert.Equal(groups[0].AccessibilityObject, groups[1].AccessibilityObject.FragmentNavigate(NavigateDirection.PreviousSibling));
                Assert.Equal(items[3].AccessibilityObject, groups[1].AccessibilityObject.FragmentNavigate(NavigateDirection.FirstChild));
                Assert.Equal(items[5].AccessibilityObject, groups[1].AccessibilityObject.FragmentNavigate(NavigateDirection.LastChild));
            }
            else
            {
                Assert.Null(listView.DefaultGroup.AccessibilityObject.FragmentNavigate(NavigateDirection.Parent));
                Assert.Null(listView.DefaultGroup.AccessibilityObject.FragmentNavigate(NavigateDirection.NextSibling));
                Assert.Null(listView.DefaultGroup.AccessibilityObject.FragmentNavigate(NavigateDirection.PreviousSibling));
                Assert.Null(listView.DefaultGroup.AccessibilityObject.FragmentNavigate(NavigateDirection.FirstChild));
                Assert.Null(listView.DefaultGroup.AccessibilityObject.FragmentNavigate(NavigateDirection.LastChild));

                Assert.Null(groups[0].AccessibilityObject.FragmentNavigate(NavigateDirection.Parent));
                Assert.Null(groups[0].AccessibilityObject.FragmentNavigate(NavigateDirection.NextSibling));
                Assert.Null(groups[0].AccessibilityObject.FragmentNavigate(NavigateDirection.PreviousSibling));
                Assert.Null(groups[0].AccessibilityObject.FragmentNavigate(NavigateDirection.FirstChild));
                Assert.Null(groups[0].AccessibilityObject.FragmentNavigate(NavigateDirection.LastChild));

                Assert.Null(groups[1].AccessibilityObject.FragmentNavigate(NavigateDirection.Parent));
                Assert.Null(groups[1].AccessibilityObject.FragmentNavigate(NavigateDirection.NextSibling));
                Assert.Null(groups[1].AccessibilityObject.FragmentNavigate(NavigateDirection.PreviousSibling));
                Assert.Null(groups[1].AccessibilityObject.FragmentNavigate(NavigateDirection.FirstChild));
                Assert.Null(groups[1].AccessibilityObject.FragmentNavigate(NavigateDirection.LastChild));
            }
        }

        [WinFormsFact]
<<<<<<< HEAD
=======
        public void ListViewGroupAccessibleObject_Bounds_ReturnsCorrectValue()
        {
            using RemoteInvokeHandle invokerHandle = RemoteExecutor.Invoke(() =>
            {
                Control.CheckForIllegalCrossThreadCalls = true;
                using Form form = new Form();

                using ListView list = new ListView();
                ListViewGroup listGroup = new ListViewGroup("Group1");
                ListViewItem listItem1 = new ListViewItem("Item1");
                ListViewItem listItem2 = new ListViewItem("Item2");
                list.Groups.Add(listGroup);
                listItem1.Group = listGroup;
                listItem2.Group = listGroup;
                list.Items.Add(listItem1);
                list.Items.Add(listItem2);
                list.CreateControl();
                form.Controls.Add(list);
                form.Show();

                AccessibleObject accessibleObject = list.AccessibilityObject;
                AccessibleObject group1AccObj = listGroup.AccessibilityObject;
                Assert.True(list.IsHandleCreated);

                RECT groupRect = new RECT();
                PInvoke.SendMessage(list, (User32.WM)ComCtl32.LVM.GETGROUPRECT, (WPARAM)listGroup.ID, ref groupRect);

                int actualWidth = group1AccObj.Bounds.Width;
                int expectedWidth = groupRect.Width;
                Assert.Equal(expectedWidth, actualWidth);

                int actualHeight = group1AccObj.Bounds.Height;
                int expectedHeight = groupRect.Height;
                Assert.Equal(expectedHeight, actualHeight);

                Rectangle actualBounds = group1AccObj.Bounds;
                actualBounds.Location = new Point(0, 0);
                Rectangle expectedBounds = groupRect;
                Assert.Equal(expectedBounds, actualBounds);
            });

            // verify the remote process succeeded
            Assert.Equal(RemoteExecutor.SuccessExitCode, invokerHandle.ExitCode);
        }

        [WinFormsFact]
>>>>>>> 778f2768
        public void ListViewGroupAccessibleObject_Bounds_ReturnsCorrectValue_PostHandle()
        {
            using Form form = new();
            using ListView listView = new();

            form.Controls.Add(listView);
            form.Show();

            Assert.True(listView.IsHandleCreated);

            ListViewGroup group = new();
            listView.Groups.Add(group);
            listView.Items.Add(new ListViewItem("a", group));

            RECT groupRect = new RECT();
            PInvoke.SendMessage(listView, (User32.WM)ComCtl32.LVM.GETGROUPRECT, (WPARAM)group.ID, ref groupRect);

            AccessibleObject groupAccObj = group.AccessibilityObject;

            int actualWidth = groupAccObj.Bounds.Width;
            int expectedWidth = groupRect.Width;
            Assert.Equal(expectedWidth, actualWidth);

            int actualHeight = groupAccObj.Bounds.Height;
            int expectedHeight = groupRect.Height;
            Assert.Equal(expectedHeight, actualHeight);

            Rectangle actualBounds = groupAccObj.Bounds;
            actualBounds.Location = new Point(0, 0);
            Rectangle expectedBounds = groupRect;
            Assert.Equal(expectedBounds, actualBounds);
        }

        public static IEnumerable<object[]> ListViewGroupAccessibleObject_TestData()
        {
            foreach (View view in Enum.GetValues(typeof(View)))
            {
                foreach (bool showGroups in new[] { true, false })
                {
                    foreach (bool createHandle in new[] { true, false })
                    {
                        yield return new object[] { view, showGroups, createHandle };
                    }
                }
            }
        }

        [WinFormsTheory]
        [MemberData(nameof(ListViewGroupAccessibleObject_TestData))]
        public void ListViewGroupAccessibleObject_GetChildIndex_ReturnsExpected(View view, bool showGroups, bool createHandle)
        {
            using ListView listView = new()
            {
                View = view,
                ShowGroups = showGroups,
                Size = new Size(200, 200)
            };

            ListViewGroupCollection groups = listView.Groups;
            ListViewItemCollection items = listView.Items;

            groups.Add(new ListViewGroup("Group1"));
            groups.Add(new ListViewGroup("Group2"));
            items.Add(new ListViewItem(groups[0]));
            items.Add(new ListViewItem(groups[0]));
            items.Add(new ListViewItem());
            items.Add(new ListViewItem(groups[1]));
            items.Add(new ListViewItem(groups[1]));
            items.Add(new ListViewItem(groups[1]));
            items.Add(new ListViewItem(groups[1]));
            items.Add(new ListViewItem(groups[1]));

            ListViewItem itemWithoutListView1 = new(groups[1]);
            ListViewItem itemWithoutListView2 = new(groups[1]);

            if (createHandle)
            {
                Assert.NotEqual(IntPtr.Zero, listView.Handle);
            }

            if (listView.IsHandleCreated && listView.GroupsDisplayed)
            {
                Assert.Equal(0, groups[0].AccessibilityObject.GetChildIndex(items[0].AccessibilityObject));
                Assert.Equal(1, groups[0].AccessibilityObject.GetChildIndex(items[1].AccessibilityObject));
                Assert.Equal(-1, groups[0].AccessibilityObject.GetChildIndex(items[2].AccessibilityObject));
                Assert.Equal(-1, groups[0].AccessibilityObject.GetChildIndex(items[3].AccessibilityObject));
                Assert.Equal(-1, groups[0].AccessibilityObject.GetChildIndex(items[4].AccessibilityObject));
                Assert.Equal(-1, groups[0].AccessibilityObject.GetChildIndex(items[5].AccessibilityObject));
                Assert.Equal(-1, groups[0].AccessibilityObject.GetChildIndex(itemWithoutListView1.AccessibilityObject));
                Assert.Equal(-1, groups[0].AccessibilityObject.GetChildIndex(itemWithoutListView2.AccessibilityObject));

                Assert.Equal(-1, groups[1].AccessibilityObject.GetChildIndex(items[0].AccessibilityObject));
                Assert.Equal(-1, groups[1].AccessibilityObject.GetChildIndex(items[1].AccessibilityObject));
                Assert.Equal(-1, groups[1].AccessibilityObject.GetChildIndex(items[2].AccessibilityObject));
                Assert.Equal(0, groups[1].AccessibilityObject.GetChildIndex(items[3].AccessibilityObject));
                Assert.Equal(1, groups[1].AccessibilityObject.GetChildIndex(items[4].AccessibilityObject));
                Assert.Equal(2, groups[1].AccessibilityObject.GetChildIndex(items[5].AccessibilityObject));
                Assert.Equal(-1, groups[1].AccessibilityObject.GetChildIndex(itemWithoutListView1.AccessibilityObject));
                Assert.Equal(-1, groups[1].AccessibilityObject.GetChildIndex(itemWithoutListView2.AccessibilityObject));

                Assert.Equal(-1, listView.DefaultGroup.AccessibilityObject.GetChildIndex(items[0].AccessibilityObject));
                Assert.Equal(-1, listView.DefaultGroup.AccessibilityObject.GetChildIndex(items[1].AccessibilityObject));
                Assert.Equal(0, listView.DefaultGroup.AccessibilityObject.GetChildIndex(items[2].AccessibilityObject));
                Assert.Equal(-1, listView.DefaultGroup.AccessibilityObject.GetChildIndex(items[3].AccessibilityObject));
                Assert.Equal(-1, listView.DefaultGroup.AccessibilityObject.GetChildIndex(items[4].AccessibilityObject));
                Assert.Equal(-1, listView.DefaultGroup.AccessibilityObject.GetChildIndex(items[5].AccessibilityObject));
                Assert.Equal(-1, listView.DefaultGroup.AccessibilityObject.GetChildIndex(itemWithoutListView1.AccessibilityObject));
                Assert.Equal(-1, listView.DefaultGroup.AccessibilityObject.GetChildIndex(itemWithoutListView2.AccessibilityObject));
            }
            else
            {
                Assert.Equal(-1, groups[0].AccessibilityObject.GetChildIndex(items[0].AccessibilityObject));
                Assert.Equal(-1, groups[0].AccessibilityObject.GetChildIndex(items[1].AccessibilityObject));
                Assert.Equal(-1, groups[0].AccessibilityObject.GetChildIndex(items[2].AccessibilityObject));
                Assert.Equal(-1, groups[0].AccessibilityObject.GetChildIndex(items[3].AccessibilityObject));
                Assert.Equal(-1, groups[0].AccessibilityObject.GetChildIndex(items[4].AccessibilityObject));
                Assert.Equal(-1, groups[0].AccessibilityObject.GetChildIndex(items[5].AccessibilityObject));
                Assert.Equal(-1, groups[0].AccessibilityObject.GetChildIndex(itemWithoutListView1.AccessibilityObject));
                Assert.Equal(-1, groups[0].AccessibilityObject.GetChildIndex(itemWithoutListView2.AccessibilityObject));

                Assert.Equal(-1, groups[1].AccessibilityObject.GetChildIndex(items[0].AccessibilityObject));
                Assert.Equal(-1, groups[1].AccessibilityObject.GetChildIndex(items[1].AccessibilityObject));
                Assert.Equal(-1, groups[1].AccessibilityObject.GetChildIndex(items[2].AccessibilityObject));
                Assert.Equal(-1, groups[1].AccessibilityObject.GetChildIndex(items[3].AccessibilityObject));
                Assert.Equal(-1, groups[1].AccessibilityObject.GetChildIndex(items[4].AccessibilityObject));
                Assert.Equal(-1, groups[1].AccessibilityObject.GetChildIndex(items[5].AccessibilityObject));
                Assert.Equal(-1, groups[1].AccessibilityObject.GetChildIndex(itemWithoutListView1.AccessibilityObject));
                Assert.Equal(-1, groups[1].AccessibilityObject.GetChildIndex(itemWithoutListView2.AccessibilityObject));

                Assert.Equal(-1, listView.DefaultGroup.AccessibilityObject.GetChildIndex(items[0].AccessibilityObject));
                Assert.Equal(-1, listView.DefaultGroup.AccessibilityObject.GetChildIndex(items[1].AccessibilityObject));
                Assert.Equal(-1, listView.DefaultGroup.AccessibilityObject.GetChildIndex(items[2].AccessibilityObject));
                Assert.Equal(-1, listView.DefaultGroup.AccessibilityObject.GetChildIndex(items[3].AccessibilityObject));
                Assert.Equal(-1, listView.DefaultGroup.AccessibilityObject.GetChildIndex(items[4].AccessibilityObject));
                Assert.Equal(-1, listView.DefaultGroup.AccessibilityObject.GetChildIndex(items[5].AccessibilityObject));
                Assert.Equal(-1, listView.DefaultGroup.AccessibilityObject.GetChildIndex(itemWithoutListView1.AccessibilityObject));
                Assert.Equal(-1, listView.DefaultGroup.AccessibilityObject.GetChildIndex(itemWithoutListView2.AccessibilityObject));
            }

            Assert.Equal(createHandle, listView.IsHandleCreated);
        }

        [WinFormsTheory]
        [MemberData(nameof(ListViewGroupAccessibleObject_TestData))]
        public void ListViewGroupAccessibleObject_GetChildIndex_ReturnsMinusOne_IfChildIsNull(View view, bool showGroups, bool createHandle)
        {
            using ListView listView = new()
            {
                View = view,
                ShowGroups = showGroups,
                Size = new Size(200, 200)
            };

            ListViewGroupCollection groups = listView.Groups;
            ListViewItemCollection items = listView.Items;

            groups.Add(new ListViewGroup("Group1"));
            groups.Add(new ListViewGroup("Group2"));
            items.Add(new ListViewItem(groups[0]));
            items.Add(new ListViewItem(groups[0]));
            items.Add(new ListViewItem());
            items.Add(new ListViewItem(groups[1]));
            items.Add(new ListViewItem(groups[1]));
            items.Add(new ListViewItem(groups[1]));
            items.Add(new ListViewItem(groups[1]));
            items.Add(new ListViewItem(groups[1]));

            if (createHandle)
            {
                Assert.NotEqual(IntPtr.Zero, listView.Handle);
            }

            Assert.Equal(-1, groups[0].AccessibilityObject.GetChildIndex(null));
            Assert.Equal(-1, groups[1].AccessibilityObject.GetChildIndex(null));
            Assert.Equal(-1, listView.DefaultGroup.AccessibilityObject.GetChildIndex(null));
            Assert.Equal(createHandle, listView.IsHandleCreated);
        }

        [WinFormsTheory]
        [MemberData(nameof(ListViewGroupAccessibleObject_TestData))]
        public void ListViewGroupAccessibleObject_GetChildCount_Invoke_ReturnsExpected(View view, bool showGroups, bool createHandle)
        {
            using ListView listView = new()
            {
                View = view,
                ShowGroups = showGroups,
                Size = new Size(200, 200)
            };

            ListViewGroupCollection groups = listView.Groups;
            ListViewItemCollection items = listView.Items;

            groups.Add(new ListViewGroup("Group1"));
            groups.Add(new ListViewGroup("Group2"));
            items.Add(new ListViewItem(groups[0]));
            items.Add(new ListViewItem(groups[0]));
            items.Add(new ListViewItem());
            items.Add(new ListViewItem(groups[1]));
            items.Add(new ListViewItem(groups[1]));
            items.Add(new ListViewItem(groups[1]));

            if (createHandle)
            {
                Assert.NotEqual(IntPtr.Zero, listView.Handle);
            }

            ListViewGroupAccessibleObject group1AccObj = (ListViewGroupAccessibleObject)groups[0].AccessibilityObject;
            ListViewGroupAccessibleObject group2AccObj = (ListViewGroupAccessibleObject)groups[1].AccessibilityObject;
            ListViewGroupAccessibleObject defaultGroupAccObj = (ListViewGroupAccessibleObject)listView.DefaultGroup.AccessibilityObject;
            bool supportsGetChild = listView.IsHandleCreated && listView.GroupsDisplayed;

            Assert.Equal(supportsGetChild ? 2 : -1, group1AccObj.GetChildCount());
            Assert.Equal(supportsGetChild ? 3 : -1, group2AccObj.GetChildCount());
            Assert.Equal(supportsGetChild ? 1 : -1, defaultGroupAccObj.GetChildCount());
            Assert.Equal(createHandle, listView.IsHandleCreated);
        }

        public static IEnumerable<object[]> ListViewGroupAccessibleObject_VirtualMode_TestData()
        {
            foreach (View view in Enum.GetValues(typeof(View)))
            {
                // View.Tile is not supported by ListView in virtual mode
                if (view == View.Tile)
                {
                    continue;
                }

                foreach (bool showGroups in new[] { true, false })
                {
                    foreach (bool createHandle in new[] { true, false })
                    {
                        yield return new object[] { view, showGroups, createHandle };
                    }
                }
            }
        }

        public static IEnumerable<object[]> ListViewGroupAccessibleObject_GetChild_Invoke_TestData()
        {
            foreach (bool virtualMode in new[] { true, false })
            {
                foreach (View view in Enum.GetValues(typeof(View)))
                {
                    // View.Tile is not supported by ListView in virtual mode
                    if (virtualMode == true && View.Tile == view)
                    {
                        continue;
                    }

                    foreach (bool showGroups in new[] { true, false })
                    {
                        foreach (bool createHandle in new[] { true, false })
                        {
                            yield return new object[] { view, showGroups, createHandle, virtualMode };
                        }
                    }
                }
            }
        }

        [WinFormsTheory]
        [MemberData(nameof(ListViewGroupAccessibleObject_TestData))]
        public void ListViewGroupAccessibleObject_GetChild_Invoke_ReturnsExpected(View view, bool showGroups, bool createHandle)
        {
            using ListView listView = new()
            {
                View = view,
                ShowGroups = showGroups,
                Size = new Size(200, 200)
            };

            listView.Columns.Add(new ColumnHeader());

            ListViewGroupCollection groups = listView.Groups;
            ListViewItemCollection items = listView.Items;

            groups.Add(new ListViewGroup("Group1"));
            groups.Add(new ListViewGroup("Group2"));
            groups.Add(new ListViewGroup("Group3"));
            items.Add(new ListViewItem(groups[0]));
            items.Add(new ListViewItem());
            items.Add(new ListViewItem(groups[1]));
            items.Add(new ListViewItem(groups[1]));

            if (createHandle)
            {
                Assert.NotEqual(IntPtr.Zero, listView.Handle);
            }

            ListViewGroupAccessibleObject group1AccObj = (ListViewGroupAccessibleObject)groups[0].AccessibilityObject;
            ListViewGroupAccessibleObject group2AccObj = (ListViewGroupAccessibleObject)groups[1].AccessibilityObject;
            ListViewGroupAccessibleObject group3AccObj = (ListViewGroupAccessibleObject)groups[2].AccessibilityObject;
            ListViewGroupAccessibleObject defaultGroupAccObj = (ListViewGroupAccessibleObject)listView.DefaultGroup.AccessibilityObject;
            bool supportsGetChild = listView.IsHandleCreated && listView.GroupsDisplayed;

            Assert.Null(group1AccObj.GetChild(-1));
            Assert.Null(group1AccObj.GetChild(1));

            Assert.Equal(supportsGetChild ? items[0].AccessibilityObject : null, group1AccObj.GetChild(0));

            Assert.Null(group2AccObj.GetChild(-1));
            Assert.Null(group2AccObj.GetChild(2));
            Assert.Equal(supportsGetChild ? items[2].AccessibilityObject : null, group2AccObj.GetChild(0));
            Assert.Equal(supportsGetChild ? items[3].AccessibilityObject : null, group2AccObj.GetChild(1));

            Assert.Null(group3AccObj.GetChild(-1));
            Assert.Null(group3AccObj.GetChild(0));

            Assert.Null(defaultGroupAccObj.GetChild(-1));
            Assert.Null(defaultGroupAccObj.GetChild(1));
            Assert.Equal(supportsGetChild ? items[1].AccessibilityObject : null, defaultGroupAccObj.GetChild(0));
            Assert.Equal(createHandle, listView.IsHandleCreated);
        }

        public static IEnumerable<object[]> ListViewGroup_GroupAddedWithItem_AccessibleObject_TestData()
        {
            foreach (bool virtualMode in new[] { true, false })
            {
                foreach (View view in Enum.GetValues(typeof(View)))
                {
                    // View.Tile is not supported by ListView in virtual mode
                    if (virtualMode == true && View.Tile == view)
                    {
                        continue;
                    }

                    foreach (bool showGroups in new[] { true, false })
                    {
                        foreach (bool createHandle in new[] { true, false })
                        {
                            yield return new object[] { view, showGroups, createHandle, virtualMode };
                        }
                    }
                }
            }
        }

        [WinFormsTheory]
        [MemberData(nameof(ListViewGroup_GroupAddedWithItem_AccessibleObject_TestData))]
        public void ListViewGroup_GroupAddedWithItem_AccessibleObject_DoesntThrowException(View view, bool showGroups, bool createHandle, bool virtualMode)
        {
            using var listView = new ListView
            {
                View = view,
                ShowGroups = showGroups,
                VirtualListSize = 1,
                VirtualMode = virtualMode
            };

            var listViewGroup = new ListViewGroup("Test Group");
            var listViewItem = new ListViewItem("Test item", listViewGroup);

            if (virtualMode)
            {
                listView.RetrieveVirtualItem += (s, e) =>
                {
                    e.Item = e.ItemIndex switch
                    {
                        0 => listViewItem,
                        _ => throw new NotImplementedException()
                    };
                };

                listViewItem.SetItemIndex(listView, 0);
            }
            else
            {
                listView.Items.Add(listViewItem);
            }

            if (createHandle)
            {
                Assert.NotEqual(IntPtr.Zero, listView.Handle);
            }

            Assert.Null(listViewGroup.ListView);
            Assert.NotNull(listViewGroup.AccessibilityObject);
            Assert.Equal(createHandle, listView.IsHandleCreated);
        }

        [WinFormsTheory]
        [MemberData(nameof(ListViewGroupAccessibleObject_TestData))]
        public void ListViewGroupAccessibleObject_ExpandCollapseState_ReturnExpected(View view, bool showGroups, bool createHandle)
        {
            using ListView listView = new ListView
            {
                View = view,
                ShowGroups = showGroups,
            };

            var lvgroup1 = new ListViewGroup
            {
                Header = "CollapsibleGroup1",
                CollapsedState = ListViewGroupCollapsedState.Expanded
            };

            listView.Groups.Add(lvgroup1);
            listView.Items.Add(new ListViewItem("Item1", lvgroup1));

            var lvgroup2 = new ListViewGroup
            {
                Header = "CollapsibleGroup2",
                CollapsedState = ListViewGroupCollapsedState.Collapsed
            };

            listView.Groups.Add(lvgroup2);
            listView.Items.Add(new ListViewItem("Item2", lvgroup2));

            if (createHandle)
            {
                Assert.NotEqual(IntPtr.Zero, listView.Handle);
            }

            Assert.Equal(ExpandCollapseState.Expanded, lvgroup1.AccessibilityObject.ExpandCollapseState);
            Assert.Equal(ExpandCollapseState.Collapsed, lvgroup2.AccessibilityObject.ExpandCollapseState);
            Assert.Equal(ExpandCollapseState.Expanded, listView.DefaultGroup.AccessibilityObject.ExpandCollapseState);
            Assert.Equal(createHandle, listView.IsHandleCreated);
        }

        [WinFormsFact]
        public void ListViewGroupAccessibleObject_ExpandCollapseStateFromKeyboard_ReturnsExpected()
        {
            using ListView listView = new() { ShowGroups = true };

            ListViewGroup listViewGroup = new()
            {
                Header = "CollapsibleGroup",
                CollapsedState = ListViewGroupCollapsedState.Expanded
            };

            listView.Groups.Add(listViewGroup);
            listView.Items.Add(new ListViewItem("Group Item 1", listViewGroup));
            listView.Items.Add(new ListViewItem("Group Item 2", listViewGroup));
            listView.CreateControl();
            listViewGroup.Items[0].Selected = true;
            listViewGroup.Items[0].Focused = true;
            AccessibleObject accessibleObject = listView.SelectedItems[0].AccessibilityObject;
            ListViewGroupAccessibleObject groupAccObj = (ListViewGroupAccessibleObject)accessibleObject.FragmentNavigate(UiaCore.NavigateDirection.Parent);

            groupAccObj.SetFocus();

            Assert.True(listView.IsHandleCreated);
            Assert.NotEqual(IntPtr.Zero, listView.Handle);

            KeyboardSimulator.KeyPress(listView, Keys.Up);
            KeyboardSimulator.KeyPress(listView, Keys.Left);

            Assert.Equal(ListViewGroupCollapsedState.Collapsed, listViewGroup.GetNativeCollapsedState());
            Assert.Equal(ExpandCollapseState.Collapsed, listViewGroup.AccessibilityObject.ExpandCollapseState);

            KeyboardSimulator.KeyPress(listView, Keys.Left);

            // The second left key pressing should not change Collapsed state
            Assert.Equal(ListViewGroupCollapsedState.Collapsed, listViewGroup.GetNativeCollapsedState());
            Assert.Equal(ExpandCollapseState.Collapsed, listViewGroup.AccessibilityObject.ExpandCollapseState);

            KeyboardSimulator.KeyPress(listView, Keys.Right);

            Assert.Equal(ListViewGroupCollapsedState.Expanded, listViewGroup.GetNativeCollapsedState());
            Assert.Equal(ExpandCollapseState.Expanded, listViewGroup.AccessibilityObject.ExpandCollapseState);

            KeyboardSimulator.KeyPress(listView, Keys.Right);

            // The second right key pressing should not change Expanded state
            Assert.Equal(ListViewGroupCollapsedState.Expanded, listViewGroup.GetNativeCollapsedState());
            Assert.Equal(ExpandCollapseState.Expanded, listViewGroup.AccessibilityObject.ExpandCollapseState);
        }

        [WinFormsTheory]
        [InlineData(ListViewGroupCollapsedState.Collapsed)]
        [InlineData(ListViewGroupCollapsedState.Expanded)]
        public void ListViewGroupAccessibleObject_GroupCollapsedStateChanged_IsExpected_ForMultipleSelection(ListViewGroupCollapsedState firstGroupSate)
        {
            using ListView listView = new() { ShowGroups = true };

            // This test checks the case of collapsing of the second group.
            // The first group state might affect behaviour, so check both states.
            ListViewGroup group1 = new("Group 1") { CollapsedState = firstGroupSate };
            ListViewGroup group2 = new("Group 2") { CollapsedState = ListViewGroupCollapsedState.Expanded };
            ListViewGroup group3 = new("Group 3") { CollapsedState = ListViewGroupCollapsedState.Expanded };
            listView.Groups.AddRange(new[] { group1, group2, group3 });
            ListViewItem item1 = new("Item 1", group1);
            ListViewItem item2 = new("Item 2", group2);
            ListViewItem item3 = new("Item 2", group3);
            listView.Items.AddRange(new[] { item1, item2, item3 });
            listView.CreateControl();
            item1.Focused = true;

            // Keep indices of groups, that GroupCollapsedStateChanged event was raised for.
            // It will help to understand if the event was raised for a correct group and was raised at all.
            List<int> eventGroupIndices = new();
            listView.GroupCollapsedStateChanged += (_, e) => eventGroupIndices.Add(e.GroupIndex);

            // Navigate to the second group
            KeyboardSimulator.KeyPress(listView, Keys.Down);

            if (firstGroupSate == ListViewGroupCollapsedState.Collapsed)
            {
                // This action is necessary to navigate to the second group correctly in this specific case.
                KeyboardSimulator.KeyPress(listView, Keys.Up);
            }

            // Simulate multiple selection of several groups to test a specific case,
            // described in https://github.com/dotnet/winforms/issues/6708
            item1.Selected = true;
            item2.Selected = true;
            item3.Selected = true;

            // Simulate the second group collapse action via keyboard.
            KeyboardSimulator.KeyPress(listView, Keys.Left);

            Assert.Equal(firstGroupSate, group1.GetNativeCollapsedState());
            Assert.Equal(firstGroupSate, group1.CollapsedState);
            Assert.Equal(ListViewGroupCollapsedState.Collapsed, group2.GetNativeCollapsedState());
            Assert.Equal(ListViewGroupCollapsedState.Collapsed, group2.CollapsedState);
            Assert.Equal(ListViewGroupCollapsedState.Expanded, group3.GetNativeCollapsedState());
            Assert.Equal(ListViewGroupCollapsedState.Expanded, group3.CollapsedState);

            // GroupCollapsedStateChanged event should be raised
            // for the second group only in this specific case.
            Assert.Equal(1, eventGroupIndices.Count);
            Assert.Equal(1, eventGroupIndices[0]); 

            // Make sure that we really cheched multiple selection case and the items
            // are still selected after keyboard navigation simulations.
            Assert.Equal(3, listView.SelectedItems.Count);
            Assert.True(listView.IsHandleCreated);
        }

        [WinFormsTheory]
        [InlineData(View.Details)]
        [InlineData(View.LargeIcon)]
        [InlineData(View.SmallIcon)]
        [InlineData(View.Tile)]
        public void ListViewGroupAccessibleObject_FragmentNavigate_Sibling_ReturnsExpected_InvisibleGroups(View view)
        {
            if (!Application.UseVisualStyles)
            {
                return;
            }

            using ListView listView = GetListViewItemWithEmptyGroups(view);
            AccessibleObject accessibleObject = listView.AccessibilityObject;
            AccessibleObject listViewGroupWithItems1 = listView.Groups[1].AccessibilityObject;
            AccessibleObject listViewGroupWithItems2 = listView.Groups[2].AccessibilityObject;

            Assert.Null(listViewGroupWithItems1.FragmentNavigate(NavigateDirection.PreviousSibling));
            Assert.Equal(listViewGroupWithItems2, listViewGroupWithItems1.FragmentNavigate(NavigateDirection.NextSibling));
            Assert.Equal(listViewGroupWithItems1, listViewGroupWithItems2.FragmentNavigate(NavigateDirection.PreviousSibling));
            Assert.Null(listViewGroupWithItems2.FragmentNavigate(NavigateDirection.NextSibling));
            Assert.True(listView.IsHandleCreated);
        }

        [WinFormsTheory]
        [InlineData(View.Details)]
        [InlineData(View.LargeIcon)]
        [InlineData(View.SmallIcon)]
        [InlineData(View.Tile)]
        public void ListViewGroupAccessibleObject_FragmentNavigate_ReturnsExpected_Sibling_InvisibleGroups_AfterAddingItems(View view)
        {
            if (!Application.UseVisualStyles)
            {
                return;
            }

            using ListView listView = GetListViewItemWithEmptyGroups(view);
            AccessibleObject accessibleObject = listView.AccessibilityObject;

            Assert.Null(GetAccessibleObject(1).FragmentNavigate(NavigateDirection.PreviousSibling));
            Assert.Equal(GetAccessibleObject(2), GetAccessibleObject(1).FragmentNavigate(NavigateDirection.NextSibling));
            Assert.Equal(GetAccessibleObject(1), GetAccessibleObject(2).FragmentNavigate(NavigateDirection.PreviousSibling));
            Assert.Null(GetAccessibleObject(2).FragmentNavigate(NavigateDirection.NextSibling));

            ListViewItem listViewItem1 = new();
            ListViewItem listViewItem2 = new();
            listView.Items.Add(listViewItem1);
            listView.Items.Add(listViewItem2);
            listView.Groups[0].Items.Add(listViewItem1);
            listView.Groups[3].Items.Add(listViewItem2);

            Assert.Null(GetAccessibleObject(0).FragmentNavigate(NavigateDirection.PreviousSibling));
            Assert.Equal(GetAccessibleObject(1), GetAccessibleObject(0).FragmentNavigate(NavigateDirection.NextSibling));
            Assert.Equal(GetAccessibleObject(0), GetAccessibleObject(1).FragmentNavigate(NavigateDirection.PreviousSibling));
            Assert.Equal(GetAccessibleObject(2), GetAccessibleObject(1).FragmentNavigate(NavigateDirection.NextSibling));
            Assert.Equal(GetAccessibleObject(1), GetAccessibleObject(2).FragmentNavigate(NavigateDirection.PreviousSibling));
            Assert.Equal(GetAccessibleObject(3), GetAccessibleObject(2).FragmentNavigate(NavigateDirection.NextSibling));
            Assert.Equal(GetAccessibleObject(2), GetAccessibleObject(3).FragmentNavigate(NavigateDirection.PreviousSibling));
            Assert.Null(GetAccessibleObject(3).FragmentNavigate(NavigateDirection.NextSibling));
            Assert.True(listView.IsHandleCreated);

            AccessibleObject GetAccessibleObject(int index) => listView.Groups[index].AccessibilityObject;
        }

        [WinFormsTheory]
        [InlineData(View.Details)]
        [InlineData(View.LargeIcon)]
        [InlineData(View.SmallIcon)]
        [InlineData(View.Tile)]
        public void ListViewGroupAccessibleObject_FragmentNavigate_Sibling_ReturnsExpected_InvisibleGroups_AfterRemovingItems(View view)
        {
            if (!Application.UseVisualStyles)
            {
                return;
            }

            using ListView listView = GetListViewItemWithEmptyGroups(view);
            AccessibleObject accessibleObject = listView.AccessibilityObject;
            AccessibleObject listViewGroupWithItems1 = listView.Groups[1].AccessibilityObject;
            AccessibleObject listViewGroupWithItems2 = listView.Groups[2].AccessibilityObject;

            Assert.Null(listViewGroupWithItems1.FragmentNavigate(NavigateDirection.PreviousSibling));
            Assert.Equal(listViewGroupWithItems2, listViewGroupWithItems1.FragmentNavigate(NavigateDirection.NextSibling));
            Assert.Equal(listViewGroupWithItems1, listViewGroupWithItems2.FragmentNavigate(NavigateDirection.PreviousSibling));
            Assert.Null(listViewGroupWithItems2.FragmentNavigate(NavigateDirection.NextSibling));

            listView.Groups[2].Items.RemoveAt(0);

            Assert.Equal(listView.DefaultGroup.AccessibilityObject, listViewGroupWithItems1.FragmentNavigate(NavigateDirection.PreviousSibling));
            Assert.Null(listViewGroupWithItems1.FragmentNavigate(NavigateDirection.NextSibling));
            Assert.True(listView.IsHandleCreated);
        }

        [WinFormsTheory]
        [InlineData(View.Details)]
        [InlineData(View.LargeIcon)]
        [InlineData(View.SmallIcon)]
        [InlineData(View.Tile)]
        public void ListViewGroupAccessibleObject_FragmentNavigate_Child_ReturnsExpected_InvisibleItems(View view)
        {
            if (!Application.UseVisualStyles)
            {
                return;
            }

            using ListView listView = GetListViewItemWithInvisibleItems(view);
            AccessibleObject accessibleObject = listView.Groups[0].AccessibilityObject;

            Assert.Equal(listView.Groups[0].Items[1].AccessibilityObject, accessibleObject.FragmentNavigate(NavigateDirection.FirstChild));
            Assert.Equal(listView.Groups[0].Items[2].AccessibilityObject, accessibleObject.FragmentNavigate(NavigateDirection.LastChild));
            Assert.True(listView.IsHandleCreated);
        }

        [WinFormsTheory]
        [InlineData(View.Details)]
        [InlineData(View.LargeIcon)]
        [InlineData(View.SmallIcon)]
        [InlineData(View.Tile)]
        public void ListViewGroupAccessibleObject_FragmentNavigate_Child_ReturnsExpected_InvisibleItems_AfterAddingItems(View view)
        {
            if (!Application.UseVisualStyles)
            {
                return;
            }

            using ListView listView = GetListViewItemWithInvisibleItems(view);
            AccessibleObject accessibleObject = listView.Groups[0].AccessibilityObject;

            Assert.Equal(listView.Groups[0].Items[1].AccessibilityObject, accessibleObject.FragmentNavigate(NavigateDirection.FirstChild));
            Assert.Equal(listView.Groups[0].Items[2].AccessibilityObject, accessibleObject.FragmentNavigate(NavigateDirection.LastChild));

            listView.Items.Add(listView.Groups[0].Items[0]);
            listView.Items.Add(listView.Groups[0].Items[3]);

            Assert.Equal(listView.Groups[0].Items[0].AccessibilityObject, accessibleObject.FragmentNavigate(NavigateDirection.FirstChild));
            Assert.Equal(listView.Groups[0].Items[3].AccessibilityObject, accessibleObject.FragmentNavigate(NavigateDirection.LastChild));
            Assert.True(listView.IsHandleCreated);
        }

        [WinFormsTheory]
        [InlineData(View.Details)]
        [InlineData(View.LargeIcon)]
        [InlineData(View.SmallIcon)]
        [InlineData(View.Tile)]
        public void ListViewGroupAccessibleObject_FragmentNavigate_Child_ReturnsExpected_InvisibleItems_AfterRemovingItems(View view)
        {
            if (!Application.UseVisualStyles)
            {
                return;
            }

            using ListView listView = GetListViewItemWithInvisibleItems(view);
            AccessibleObject accessibleObject = listView.Groups[0].AccessibilityObject;

            Assert.Equal(listView.Groups[0].Items[1].AccessibilityObject, accessibleObject.FragmentNavigate(NavigateDirection.FirstChild));
            Assert.Equal(listView.Groups[0].Items[2].AccessibilityObject, accessibleObject.FragmentNavigate(NavigateDirection.LastChild));

            listView.Items.RemoveAt(1);

            Assert.Equal(listView.Groups[0].Items[1].AccessibilityObject, accessibleObject.FragmentNavigate(NavigateDirection.FirstChild));
            Assert.Equal(listView.Groups[0].Items[1].AccessibilityObject, accessibleObject.FragmentNavigate(NavigateDirection.LastChild));
            Assert.True(listView.IsHandleCreated);
        }

        [WinFormsTheory]
        [InlineData(View.Details)]
        [InlineData(View.LargeIcon)]
        [InlineData(View.SmallIcon)]
        [InlineData(View.Tile)]
        public void ListViewGroupAccessibleObject_GetChildCount_ReturnsExpected_InvisibleItems(View view)
        {
            if (!Application.UseVisualStyles)
            {
                return;
            }

            using ListView listView = GetListViewItemWithInvisibleItems(view);
            AccessibleObject accessibleObject = listView.Groups[0].AccessibilityObject;

            Assert.Equal(2, accessibleObject.GetChildCount());
            Assert.True(listView.IsHandleCreated);
        }

        [WinFormsTheory]
        [InlineData(View.Details)]
        [InlineData(View.LargeIcon)]
        [InlineData(View.SmallIcon)]
        [InlineData(View.Tile)]
        public void ListViewGroupAccessibleObject_GetChildCount_ReturnsExpected_InvisibleItems_AfterAddingItems(View view)
        {
            if (!Application.UseVisualStyles)
            {
                return;
            }

            using ListView listView = GetListViewItemWithInvisibleItems(view);
            AccessibleObject accessibleObject = listView.Groups[0].AccessibilityObject;

            Assert.Equal(2, accessibleObject.GetChildCount());

            listView.Items.Add(listView.Groups[0].Items[0]);
            listView.Items.Add(listView.Groups[0].Items[3]);

            Assert.Equal(4, accessibleObject.GetChildCount());
            Assert.True(listView.IsHandleCreated);
        }

        [WinFormsTheory]
        [InlineData(View.Details)]
        [InlineData(View.LargeIcon)]
        [InlineData(View.SmallIcon)]
        [InlineData(View.Tile)]
        public void ListViewGroupAccessibleObject_GetChildCount_ReturnsExpected_InvisibleItems_AfterRemovingItems(View view)
        {
            if (!Application.UseVisualStyles)
            {
                return;
            }

            using ListView listView = GetListViewItemWithInvisibleItems(view);
            AccessibleObject accessibleObject = listView.Groups[0].AccessibilityObject;

            Assert.Equal(2, accessibleObject.GetChildCount());

            listView.Items.RemoveAt(1);

            Assert.Equal(1, accessibleObject.GetChildCount());

            listView.Items.RemoveAt(0);

            Assert.Equal(0, accessibleObject.GetChildCount());
            Assert.True(listView.IsHandleCreated);
        }

        [WinFormsTheory]
        [InlineData(View.Details)]
        [InlineData(View.LargeIcon)]
        [InlineData(View.SmallIcon)]
        [InlineData(View.Tile)]
        public void ListViewGroupAccessibleObject_GetChild_ReturnsExpected_InvisibleItems(View view)
        {
            if (!Application.UseVisualStyles)
            {
                return;
            }

            using ListView listView = GetListViewItemWithInvisibleItems(view);
            AccessibleObject accessibleObject = listView.Groups[0].AccessibilityObject;

            Assert.Equal(listView.Groups[0].Items[1].AccessibilityObject, accessibleObject.GetChild(0));
            Assert.Equal(listView.Groups[0].Items[2].AccessibilityObject, accessibleObject.GetChild(1));
            Assert.Null(accessibleObject.GetChild(2));
            Assert.True(listView.IsHandleCreated);
        }

        [WinFormsTheory]
        [InlineData(View.Details)]
        [InlineData(View.LargeIcon)]
        [InlineData(View.SmallIcon)]
        [InlineData(View.Tile)]
        public void ListViewGroupAccessibleObject_GetChild_ReturnsExpected_InvisibleItems_AfterAddingItems(View view)
        {
            if (!Application.UseVisualStyles)
            {
                return;
            }

            using ListView listView = GetListViewItemWithInvisibleItems(view);
            AccessibleObject accessibleObject = listView.Groups[0].AccessibilityObject;

            listView.Items.Add(listView.Groups[0].Items[0]);
            listView.Items.Add(listView.Groups[0].Items[3]);

            Assert.Equal(listView.Groups[0].Items[0].AccessibilityObject, accessibleObject.GetChild(0));
            Assert.Equal(listView.Groups[0].Items[1].AccessibilityObject, accessibleObject.GetChild(1));
            Assert.Equal(listView.Groups[0].Items[2].AccessibilityObject, accessibleObject.GetChild(2));
            Assert.Equal(listView.Groups[0].Items[3].AccessibilityObject, accessibleObject.GetChild(3));
            Assert.Null(accessibleObject.GetChild(4));
            Assert.True(listView.IsHandleCreated);
        }

        [WinFormsTheory]
        [InlineData(View.Details)]
        [InlineData(View.LargeIcon)]
        [InlineData(View.SmallIcon)]
        [InlineData(View.Tile)]
        public void ListViewGroupAccessibleObject_GetChild_ReturnsExpected_InvisibleItems_AfterRemovingItems(View view)
        {
            if (!Application.UseVisualStyles)
            {
                return;
            }

            using ListView listView = GetListViewItemWithInvisibleItems(view);
            AccessibleObject accessibleObject = listView.Groups[0].AccessibilityObject;

            listView.Items.RemoveAt(1);

            Assert.Equal(listView.Groups[0].Items[1].AccessibilityObject, accessibleObject.GetChild(0));
            Assert.Null(accessibleObject.GetChild(1));
            Assert.True(listView.IsHandleCreated);
        }

        [WinFormsTheory]
        [MemberData(nameof(ListViewGroupAccessibleObject_TestData))]
        public void ListViewGroupAccessibleObject_FragmentRoot_Returns_ListViewAccessibleObject(View view, bool showGroups, bool createHandle)
        {
            using ListView listView = new()
            {
                View = view,
                ShowGroups = showGroups,
            };

            ListViewGroup listViewGroup = new();
            listView.Groups.Add(listViewGroup);

            if (createHandle)
            {
                listView.CreateControl();
            }

            Assert.Equal(listView.AccessibilityObject, listViewGroup.AccessibilityObject.FragmentRoot);
            Assert.Equal(createHandle, listView.IsHandleCreated);
        }

        [WinFormsTheory]
        [MemberData(nameof(ListViewGroupAccessibleObject_TestData))]
        public void ListViewGroupAccessibleObject_Bounds_ReturnsExpected(View view, bool showGroups, bool createHandle)
        {
            using ListView listView = GetListViewWithGroups(view, showGroups, createHandle, virtualMode: false);
            ListView.ListViewAccessibleObject accessibleObject = listView.AccessibilityObject as ListView.ListViewAccessibleObject;
            bool showBounds = listView.IsHandleCreated && listView.GroupsDisplayed;

            Assert.Equal(showBounds, !listView.DefaultGroup.AccessibilityObject.Bounds.IsEmpty);
            Assert.Equal(showBounds, !listView.Groups[0].AccessibilityObject.Bounds.IsEmpty);
            Assert.Equal(createHandle, listView.IsHandleCreated);
        }

        [WinFormsTheory]
        [InlineData(View.Details)]
        [InlineData(View.LargeIcon)]
        [InlineData(View.SmallIcon)]
        [InlineData(View.Tile)]
        public void ListViewGroupAccessibleObject_Bounds_LocatedInsideListViewBounds(View view)
        {
            if (!Application.UseVisualStyles)
            {
                return;
            }

            using ListView listView = GetListViewWithGroups(view, showGroups: true, createHandle: true, virtualMode: false);
            ListView.ListViewAccessibleObject accessibleObject = listView.AccessibilityObject as ListView.ListViewAccessibleObject;
            Rectangle listViewBounds = listView.AccessibilityObject.Bounds;

            Assert.True(listViewBounds.Contains(listView.DefaultGroup.AccessibilityObject.Bounds));
            Assert.True(listViewBounds.Contains(listView.Groups[0].AccessibilityObject.Bounds));
            Assert.True(listView.IsHandleCreated);
        }

        [WinFormsTheory]
        [InlineData(View.Details)]
        [InlineData(View.LargeIcon)]
        [InlineData(View.SmallIcon)]
        [InlineData(View.Tile)]
        public void ListViewGroupAccessibleObject_Bounds_ReturnEmptyRectangle_ForEmptyGroup(View view)
        {
            if (!Application.UseVisualStyles)
            {
                return;
            }

            using ListView listView = new ListView() { View = view, ShowGroups = true };
            listView.Columns.Add(new ColumnHeader());
            listView.CreateControl();
            listView.Groups.Add(new ListViewGroup());
            listView.Items.Add(new ListViewItem());

            Assert.False(listView.DefaultGroup.AccessibilityObject.Bounds.IsEmpty);
            Assert.True(listView.Groups[0].AccessibilityObject.Bounds.IsEmpty);
            Assert.True(listView.IsHandleCreated);
        }

        private ListView GetListViewItemWithEmptyGroups(View view)
        {
            ListView listView = new ListView() { View = view };
            listView.CreateControl();
            ListViewGroup listViewGroupWithoutItems = new("Group without items");
            ListViewGroup listViewGroupWithItems1 = new("Group with item 1");
            ListViewGroup listViewGroupWithItems2 = new("Group with item 2");
            ListViewGroup listViewGroupWithInvisibleItems = new("Group with invisible item");
            listView.Groups.Add(listViewGroupWithoutItems);
            listView.Groups.Add(listViewGroupWithItems1);
            listView.Groups.Add(listViewGroupWithItems2);
            listView.Groups.Add(listViewGroupWithInvisibleItems);
            ListViewItem listViewItem1 = new();
            ListViewItem listViewItem2 = new();
            ListViewItem listViewItem3 = new();
            listView.Items.Add(listViewItem1);
            listView.Items.Add(listViewItem2);
            listViewGroupWithItems1.Items.Add(listViewItem1);
            listViewGroupWithItems2.Items.Add(listViewItem2);
            listViewGroupWithInvisibleItems.Items.Add(listViewItem3);

            return listView;
        }

        [WinFormsTheory]
        [MemberData(nameof(ListViewGroupAccessibleObject_TestData))]
        public void ListViewGroupAccessibleObject_SetFocus_WorksCorrectly(View view, bool showGroups, bool createHandle)
        {
            using ListView listView = new()
            {
                View = view,
                ShowGroups = showGroups,
                Size = new Size(200, 200)
            };

            ListViewGroup listGroup1 = new ListViewGroup("Group1");
            ListViewGroup listGroup2 = new ListViewGroup("Group2");
            ListViewItem listItem1 = new ListViewItem(listGroup1);
            ListViewItem listItem2 = new ListViewItem(listGroup1);
            ListViewItem listItem3 = new ListViewItem();
            listView.Groups.Add(listGroup1);
            listView.Groups.Add(listGroup2);

            listView.Items.Add(listItem1);
            listView.Items.Add(listItem2);
            listView.Items.Add(listItem3);

            if (createHandle)
            {
                Assert.NotEqual(IntPtr.Zero, listView.Handle);
            }

            bool setFocusSupported = listView.IsHandleCreated && listView.GroupsDisplayed;

            listGroup2.AccessibilityObject.SetFocus();

            Assert.Null(listView.FocusedGroup);

            listView.DefaultGroup.AccessibilityObject.SetFocus();

            Assert.Equal(setFocusSupported ? listView.DefaultGroup : null, listView.FocusedGroup);

            listGroup1.AccessibilityObject.SetFocus();

            Assert.Equal(setFocusSupported ? listGroup1 : null, listView.FocusedGroup);

            Assert.Equal(createHandle, listView.IsHandleCreated);
        }

        public static IEnumerable<object[]> ListViewGroupAccessibleObject_IsPatternSupported_TestData()
        {
            foreach (View view in Enum.GetValues(typeof(View)))
            {
                foreach (bool showGroups in new[] { true, false })
                {
                    foreach (bool createHandle in new[] { true, false })
                    {
                        foreach (ListViewGroupCollapsedState listViewGroupCollapsedState in Enum.GetValues(typeof(ListViewGroupCollapsedState)))
                        {
                            yield return new object[] { view, showGroups, createHandle, listViewGroupCollapsedState };
                        }
                    }
                }
            }
        }

        [WinFormsTheory]
        [MemberData(nameof(ListViewGroupAccessibleObject_IsPatternSupported_TestData))]
        public void ListViewGroupAccessibleObject_IsPatternSupported_ReturnFalse_ForCollapsedStateDefault(View view, bool showGroups, bool createHandle, ListViewGroupCollapsedState listViewGroupCollapsedState)
        {
            using ListView listView = new()
            {
                View = view,
                ShowGroups = showGroups,
            };

            ListViewGroup listGroup = new("Test")
            {
                CollapsedState = listViewGroupCollapsedState,
            };

            listView.Groups.Add(listGroup);
            ListViewItem item = new("Test");
            item.Group = listGroup;
            listView.Items.Add(item);
            ListViewGroupAccessibleObject accessibleObject = new(listGroup, false);

            if (createHandle)
            {
                listView.CreateControl();
            }

            bool expectedPatternSupported = listViewGroupCollapsedState != ListViewGroupCollapsedState.Default;

            Assert.Equal(expectedPatternSupported, accessibleObject.IsPatternSupported(UiaCore.UIA.ExpandCollapsePatternId));
            Assert.Equal(createHandle, listView.IsHandleCreated);
        }

        [WinFormsFact]
        public void ListViewGroupAccessibleObject_IsDisconnected_WhenListViewReleasesUiaProvider()
        {
            using ListView listView = new();
            ListViewGroup group = new();
            listView.Groups.Add(group);
            EnforceAccessibleObjectCreation(group);
            EnforceAccessibleObjectCreation(listView.DefaultGroup);

            listView.ReleaseUiaProvider(listView.Handle);

            Assert.Null(group.TestAccessor().Dynamic._accessibilityObject);
            Assert.Null(listView.DefaultGroup.TestAccessor().Dynamic._accessibilityObject);
            Assert.True(listView.IsHandleCreated);
        }

        [WinFormsFact]
        public void ListViewGroupAccessibleObject_IsDisconnected_WhenGroupsAreCleared()
        {
            using ListView listView = new();
            ListViewGroup group = new();
            listView.Groups.Add(group);
            EnforceAccessibleObjectCreation(group);

            listView.Groups.Clear();

            Assert.Null(group.TestAccessor().Dynamic._accessibilityObject);
            Assert.False(listView.IsHandleCreated);
        }

        [WinFormsFact]
        public void ListViewGroupAccessibleObject_IsDisconnected_WhenGroupIsRemoved()
        {
            using ListView listView = new();
            ListViewGroup group = new();
            listView.Groups.Add(group);
            EnforceAccessibleObjectCreation(group);

            listView.Groups.Remove(group);

            Assert.Null(group.TestAccessor().Dynamic._accessibilityObject);
            Assert.False(listView.IsHandleCreated);
        }

        private static void EnforceAccessibleObjectCreation(ListViewGroup group)
        {
            _ = group.AccessibilityObject;
            Assert.NotNull(group.TestAccessor().Dynamic._accessibilityObject);
        }

        private ListView GetListViewItemWithInvisibleItems(View view)
        {
            ListView listView = new ListView() { View = view };
            listView.CreateControl();
            ListViewGroup listViewGroup = new("Test group");
            ListViewItem listViewInvisibleItem1 = new ListViewItem("Invisible item 1");
            ListViewItem listViewVisibleItem1 = new ListViewItem("Visible item 1");
            ListViewItem listViewInvisibleItem2 = new ListViewItem("Invisible item 1");
            ListViewItem listViewVisibleItem2 = new ListViewItem("Visible item 1");

            listView.Groups.Add(listViewGroup);
            listView.Items.AddRange(new ListViewItem[] { listViewVisibleItem1, listViewVisibleItem2 });
            listViewGroup.Items.AddRange(new ListViewItem[]
            {
                listViewInvisibleItem1, listViewVisibleItem1,
                listViewVisibleItem2, listViewInvisibleItem2
            });

            return listView;
        }

        private ListView GetListViewWithGroups(View view, bool showGroups, bool createHandle, bool virtualMode)
        {
            ListView listView = new()
            {
                View = view,
                ShowGroups = showGroups,
                VirtualListSize = 2,
                VirtualMode = virtualMode,
                Size = new Size(200, 200)
            };

            listView.Columns.Add(new ColumnHeader());

            ListViewItem listViewItem1 = new ListViewItem("Test item 1");
            if (!virtualMode)
            {
                var listViewGroup = new ListViewGroup("Test Group");
                listView.Groups.Add(listViewGroup);
                listViewItem1.Group = listViewGroup;
            }

            var listViewItem2 = new ListViewItem("Test item 2");

            if (virtualMode)
            {
                listView.RetrieveVirtualItem += (s, e) =>
                {
                    e.Item = e.ItemIndex switch
                    {
                        0 => listViewItem1,
                        1 => listViewItem2,
                        _ => throw new NotImplementedException()
                    };
                };

                listViewItem1.SetItemIndex(listView, 0);
                listViewItem2.SetItemIndex(listView, 1);
            }
            else
            {
                listView.Items.Add(listViewItem1);
                listView.Items.Add(listViewItem2);
            }

            if (createHandle)
            {
                Assert.NotEqual(IntPtr.Zero, listView.Handle);
            }

            return listView;
        }
    }
}<|MERGE_RESOLUTION|>--- conflicted
+++ resolved
@@ -268,55 +268,6 @@
         }
 
         [WinFormsFact]
-<<<<<<< HEAD
-=======
-        public void ListViewGroupAccessibleObject_Bounds_ReturnsCorrectValue()
-        {
-            using RemoteInvokeHandle invokerHandle = RemoteExecutor.Invoke(() =>
-            {
-                Control.CheckForIllegalCrossThreadCalls = true;
-                using Form form = new Form();
-
-                using ListView list = new ListView();
-                ListViewGroup listGroup = new ListViewGroup("Group1");
-                ListViewItem listItem1 = new ListViewItem("Item1");
-                ListViewItem listItem2 = new ListViewItem("Item2");
-                list.Groups.Add(listGroup);
-                listItem1.Group = listGroup;
-                listItem2.Group = listGroup;
-                list.Items.Add(listItem1);
-                list.Items.Add(listItem2);
-                list.CreateControl();
-                form.Controls.Add(list);
-                form.Show();
-
-                AccessibleObject accessibleObject = list.AccessibilityObject;
-                AccessibleObject group1AccObj = listGroup.AccessibilityObject;
-                Assert.True(list.IsHandleCreated);
-
-                RECT groupRect = new RECT();
-                PInvoke.SendMessage(list, (User32.WM)ComCtl32.LVM.GETGROUPRECT, (WPARAM)listGroup.ID, ref groupRect);
-
-                int actualWidth = group1AccObj.Bounds.Width;
-                int expectedWidth = groupRect.Width;
-                Assert.Equal(expectedWidth, actualWidth);
-
-                int actualHeight = group1AccObj.Bounds.Height;
-                int expectedHeight = groupRect.Height;
-                Assert.Equal(expectedHeight, actualHeight);
-
-                Rectangle actualBounds = group1AccObj.Bounds;
-                actualBounds.Location = new Point(0, 0);
-                Rectangle expectedBounds = groupRect;
-                Assert.Equal(expectedBounds, actualBounds);
-            });
-
-            // verify the remote process succeeded
-            Assert.Equal(RemoteExecutor.SuccessExitCode, invokerHandle.ExitCode);
-        }
-
-        [WinFormsFact]
->>>>>>> 778f2768
         public void ListViewGroupAccessibleObject_Bounds_ReturnsCorrectValue_PostHandle()
         {
             using Form form = new();
