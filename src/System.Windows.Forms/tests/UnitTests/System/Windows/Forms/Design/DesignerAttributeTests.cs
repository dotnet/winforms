--- conflicted
+++ resolved
@@ -1,4 +1,4 @@
-﻿// Licensed to the .NET Foundation under one or more agreements.
+// Licensed to the .NET Foundation under one or more agreements.
 // The .NET Foundation licenses this file to you under the MIT license.
 // See the LICENSE file in the project root for more information.
 
@@ -32,11 +32,6 @@
         "System.Windows.Forms.Design.DataGridViewDesigner, System.Design, Version=4.0.0.0, Culture=neutral, PublicKeyToken=b03f5f7f11d50a3a",
         "System.Windows.Forms.Design.FlowLayoutPanelDesigner, System.Design, Version=4.0.0.0, Culture=neutral, PublicKeyToken=b03f5f7f11d50a3a",
         "System.Windows.Forms.Design.FolderBrowserDialogDesigner, System.Design, Version=4.0.0.0, Culture=neutral, PublicKeyToken=b03f5f7f11d50a3a",
-<<<<<<< HEAD
-        "System.Windows.Forms.Design.MonthCalendarDesigner, System.Design, Version=4.0.0.0, Culture=neutral, PublicKeyToken=b03f5f7f11d50a3a",
-=======
-        "System.Windows.Forms.Design.ImageListDesigner, System.Design, Version=4.0.0.0, Culture=neutral, PublicKeyToken=b03f5f7f11d50a3a",
->>>>>>> 5b659e9f
         "System.Windows.Forms.Design.NotifyIconDesigner, System.Design, Version=4.0.0.0, Culture=neutral, PublicKeyToken=b03f5f7f11d50a3a",
         "System.Windows.Forms.Design.PrintDialogDesigner, System.Design, Version=4.0.0.0, Culture=neutral, PublicKeyToken=b03f5f7f11d50a3a",
         "System.Windows.Forms.Design.PropertyGridDesigner, System.Design, Version=4.0.0.0, Culture=neutral, PublicKeyToken=b03f5f7f11d50a3a",
