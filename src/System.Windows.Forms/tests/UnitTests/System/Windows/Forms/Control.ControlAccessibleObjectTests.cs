﻿// Licensed to the .NET Foundation under one or more agreements.
// The .NET Foundation licenses this file to you under the MIT license.
// See the LICENSE file in the project root for more information.

using System.Runtime.CompilerServices;
using System.Windows.Forms.Automation;
using Accessibility;
using static Interop;

namespace System.Windows.Forms.Tests;

public class Control_ControlAccessibleObjectTests
{
    // These controls return an empty "AccessKey" property because they have a ControlStyles.UseTextForAccessibility flag
    // with "false" value, which prohibits the use of text to create the AccessKey.
    // This behavior is consistent with .NET Framework 4.7.2
    private static Type[] s_controlsNotUseTextForAccessibility = new Type[]
    {
        typeof(CheckedListBox),
        typeof(ComboBox),
        typeof(DataGridViewComboBoxEditingControl),
        typeof(DataGridViewTextBoxEditingControl),
        typeof(DateTimePicker),
        typeof(DomainUpDown),
        typeof(HScrollBar),
        typeof(ListBox),
        typeof(ListView),
        typeof(MaskedTextBox),
        typeof(NumericUpDown),
        typeof(ProgressBar),
        typeof(RichTextBox),
        typeof(TextBox),
        typeof(TrackBar),
        typeof(TreeView),
        typeof(VScrollBar),
        typeof(WebBrowser),
    };

    // These controls have special conditions for setting the Text property.
    // Please check if the control type isn't contained here in cases where text change is needed
    // otherwise an error can be thrown.
    private static Type[] s_controlsIgnoringTextChangesForTests = new Type[]
    {
        typeof(DateTimePicker), typeof(WebBrowser)
    };

    [WinFormsFact]
    public void ControlAccessibleObject_Ctor_ControlWithoutHandle()
    {
        using var ownerControl = new Control();
        var accessibleObject = new Control.ControlAccessibleObject(ownerControl);
        Assert.False(ownerControl.IsHandleCreated);

        Assert.True(accessibleObject.Bounds.X >= 0);
        Assert.True(accessibleObject.Bounds.Y >= 0);
        Assert.Equal(0, accessibleObject.Bounds.Width);
        Assert.Equal(0, accessibleObject.Bounds.Height);
        Assert.Equal(IntPtr.Zero, accessibleObject.HandleInternal);
        Assert.Null(accessibleObject.DefaultAction);
        Assert.Null(accessibleObject.Description);
        Assert.Null(accessibleObject.Help);
        Assert.Null(accessibleObject.KeyboardShortcut);
        Assert.Null(accessibleObject.Name);
        Assert.Same(ownerControl, accessibleObject.Owner);
        Assert.Null(accessibleObject.Parent);
        Assert.Equal(AccessibleRole.None, accessibleObject.Role);
        Assert.Equal(AccessibleStates.None, accessibleObject.State);
        Assert.Equal(string.Empty, accessibleObject.Value);
    }

    [WinFormsFact]
    public void ControlAccessibleObject_Ctor_ControlWithHandle()
    {
        using var ownerControl = new Control();
        Assert.NotEqual(IntPtr.Zero, ownerControl.Handle);
        int invalidatedCallCount = 0;
        ownerControl.Invalidated += (sender, e) => invalidatedCallCount++;
        int styleChangedCallCount = 0;
        ownerControl.StyleChanged += (sender, e) => styleChangedCallCount++;
        int createdCallCount = 0;
        ownerControl.HandleCreated += (sender, e) => createdCallCount++;

        var accessibleObject = new Control.ControlAccessibleObject(ownerControl);
        Assert.True(ownerControl.IsHandleCreated);
        Assert.Equal(0, invalidatedCallCount);
        Assert.Equal(0, styleChangedCallCount);
        Assert.Equal(0, createdCallCount);

        Assert.True(accessibleObject.Bounds.X >= 0);
        Assert.True(accessibleObject.Bounds.Y >= 0);
        Assert.Equal(0, accessibleObject.Bounds.Width);
        Assert.Equal(0, accessibleObject.Bounds.Height);
        Assert.Null(accessibleObject.DefaultAction);
        Assert.Null(accessibleObject.Description);
        Assert.Equal(ownerControl.Handle, accessibleObject.Handle);
        Assert.Null(accessibleObject.Help);
        Assert.Null(accessibleObject.KeyboardShortcut);
        Assert.Null(accessibleObject.Name);
        Assert.Same(ownerControl, accessibleObject.Owner);
        Assert.NotNull(accessibleObject.Parent);
        Assert.Equal(AccessibleRole.Client, accessibleObject.Role);
        Assert.Equal(AccessibleStates.Focusable, accessibleObject.State);
        Assert.Null(accessibleObject.Value);
    }

    [WinFormsFact]
    public void ControlAccessibleObject_Ctor_NullControl_ThrowsArgumentNullException()
    {
        Assert.Throws<ArgumentNullException>("ownerControl", () => new Control.ControlAccessibleObject(null));
    }

    [WinFormsFact]
    public void ControlAccessibleObject_created_via_owner_ensure_handle_set_when_owner_created()
    {
        using var ownerControl = new Control();

        AccessibleObject accessibleObject = ownerControl.AccessibilityObject;
        Assert.IsType<Control.ControlAccessibleObject>(accessibleObject);

        Control.ControlAccessibleObject controlAccessibleObject = (Control.ControlAccessibleObject)accessibleObject;
        Assert.False(ownerControl.IsHandleCreated);
        Assert.Equal(IntPtr.Zero, controlAccessibleObject.HandleInternal);

        // force the owner control to create its handle
        ownerControl.CreateControl();

        Assert.True(ownerControl.IsHandleCreated);
        Assert.Equal(ownerControl.Handle, controlAccessibleObject.Handle);
    }

    [WinFormsFact]
    public void ControlAccessibleObject_created_via_owner_ensure_handle_reset_when_owner_destroyed()
    {
        using var ownerControl = new Control();
        ownerControl.CreateControl();

        AccessibleObject accessibleObject = ownerControl.AccessibilityObject;
        Assert.IsType<Control.ControlAccessibleObject>(accessibleObject);

        Control.ControlAccessibleObject controlAccessibleObject = (Control.ControlAccessibleObject)accessibleObject;
        Assert.True(ownerControl.IsHandleCreated);
        Assert.Equal(ownerControl.Handle, controlAccessibleObject.Handle);

        ownerControl.Dispose();

        Assert.False(ownerControl.IsHandleCreated);
        Assert.Equal(IntPtr.Zero, controlAccessibleObject.Handle);
    }

    [WinFormsFact]
    public void ControlAccessibleObject_created_detached_owner_ensure_handle_set_when_owner_created()
    {
        using var ownerControl = new Control();
        var accessibleObject = new Control.ControlAccessibleObject(ownerControl);
        Assert.False(ownerControl.IsHandleCreated);
        Assert.Equal(IntPtr.Zero, accessibleObject.HandleInternal);

        // force the owner control to create its handle
        ownerControl.CreateControl();

        Assert.True(ownerControl.IsHandleCreated);
        Assert.Equal(ownerControl.Handle, accessibleObject.Handle);
    }

    [WinFormsFact]
    public void ControlAccessibleObject_created_detached_owner_ensure_handle_reset_when_owner_destroyed()
    {
        using var ownerControl = new Control();
        var controlAccessibleObject = new Control.ControlAccessibleObject(ownerControl);
        ownerControl.CreateControl();

        Assert.True(ownerControl.IsHandleCreated);
        Assert.Equal(ownerControl.Handle, controlAccessibleObject.Handle);

        ownerControl.Dispose();

        Assert.False(ownerControl.IsHandleCreated);

        // NB: Detached object, so we don't get notifications
        Assert.NotEqual(IntPtr.Zero, controlAccessibleObject.Handle);
    }

    [WinFormsTheory]
    [StringWithNullData]
    public void ControlAccessibleObject_DefaultAction_GetWithAccessibleDefaultActionDescription_ReturnsExpected(string accessibleDefaultActionDescription)
    {
        using var ownerControl = new Control
        {
            AccessibleDefaultActionDescription = accessibleDefaultActionDescription
        };
        var accessibleObject = new Control.ControlAccessibleObject(ownerControl);
        Assert.Equal(accessibleDefaultActionDescription, accessibleObject.DefaultAction);
    }

    [WinFormsTheory]
    [StringWithNullData]
    public void ControlAccessibleObject_GetPropertyValue_LegacyIAccessibleDefaultActionPropertyId_ReturnsExpected(string accessibleDefaultActionDescription)
    {
        using var ownerControl = new Control
        {
            AccessibleDefaultActionDescription = accessibleDefaultActionDescription
        };
        var accessibleObject = new Control.ControlAccessibleObject(ownerControl);
        Assert.Equal(!string.IsNullOrEmpty(accessibleDefaultActionDescription) ? accessibleDefaultActionDescription :
            null, accessibleObject.GetPropertyValue(UiaCore.UIA.LegacyIAccessibleDefaultActionPropertyId));
    }

    [WinFormsTheory]
    [StringWithNullData]
    public void ControlAccessibleObject_Description_GetWithAccessibleDescription_ReturnsExpected(string accessibleDescription)
    {
        using var ownerControl = new Control
        {
            AccessibleDescription = accessibleDescription
        };
        var accessibleObject = new Control.ControlAccessibleObject(ownerControl);
        Assert.Equal(accessibleDescription, accessibleObject.Description);
    }

    public static IEnumerable<object[]> Handle_Set_TestData()
    {
        yield return new object[] { IntPtr.Zero };
        yield return new object[] { (IntPtr)(-1) };
        yield return new object[] { (IntPtr)1 };
        yield return new object[] { (IntPtr)250 };
        yield return new object[] { new Control().Handle };
    }

    [WinFormsTheory]
    [MemberData(nameof(Handle_Set_TestData))]
    public void ControlAccessibleObject_Handle_Set_Success(IntPtr value)
    {
        using var ownerControl = new Control();
        ownerControl.CreateControl();
        Assert.True(ownerControl.IsHandleCreated);
        var accessibleObject = new Control.ControlAccessibleObject(ownerControl);
        Assert.True(ownerControl.IsHandleCreated);

        // Set empty.
        accessibleObject.Handle = value;
        Assert.Equal(value, accessibleObject.Handle);

        // Set same.
        accessibleObject.Handle = value;
        Assert.Equal(value, accessibleObject.Handle);
    }

    [WinFormsTheory]
    [StringWithNullData]
    public void ControlAccessibleObject_Help_GetWithQueryAccessibilityHelpEvent_Success(string result)
    {
        using var ownerControl = new Control();
        var accessibleObject = new Control.ControlAccessibleObject(ownerControl);

        int callCount = 0;
        void handler(object sender, QueryAccessibilityHelpEventArgs e)
        {
            Assert.Same(ownerControl, sender);
            Assert.Null(e.HelpKeyword);
            Assert.Null(e.HelpNamespace);
            Assert.Null(e.HelpString);

            e.HelpString = result;
            callCount++;
        }

        ownerControl.QueryAccessibilityHelp += handler;

        // Get with handler.
        Assert.Equal(result, accessibleObject.Help);
        Assert.Equal(1, callCount);

        // Get again.
        Assert.Equal(result, accessibleObject.Help);
        Assert.Equal(2, callCount);

        // Remove handler.
        ownerControl.QueryAccessibilityHelp -= handler;
        Assert.Null(accessibleObject.Help);
        Assert.Equal(2, callCount);
    }

    public static IEnumerable<object[]> KeyboardShortcut_Get_TestData()
    {
        yield return new object[] { true, null, null };
        yield return new object[] { true, string.Empty, null };
        yield return new object[] { true, "Text", null };
        yield return new object[] { false, null, null };
        yield return new object[] { false, string.Empty, null };
        yield return new object[] { false, "Text", null };

        // With mnemonic.
        yield return new object[] { true, "&", null };
        yield return new object[] { true, "&&a", null };
        yield return new object[] { true, "a&", null };
        yield return new object[] { true, "a&b", "Alt+b" };
        yield return new object[] { true, "a&bc", "Alt+b" };
        yield return new object[] { false, "&", null };
        yield return new object[] { false, "&&a", null };
        yield return new object[] { false, "a&", null };
        yield return new object[] { false, "a&b", null };
        yield return new object[] { false, "a&bc", null };
    }

    [WinFormsTheory]
    [MemberData(nameof(KeyboardShortcut_Get_TestData))]
    public void ControlAccessibleObject_KeyboardShortcut_Get_ReturnsExpected(bool useTextForAccessibility, string text, string expected)
    {
        using var ownerControl = new SubControl
        {
            Text = text
        };
        ownerControl.SetStyle(ControlStyles.UseTextForAccessibility, useTextForAccessibility);
        var accessibleObject = new Control.ControlAccessibleObject(ownerControl);
        Assert.Equal(expected, accessibleObject.KeyboardShortcut);
    }

    [WinFormsTheory]
    [MemberData(nameof(KeyboardShortcut_Get_TestData))]
    public void ControlAccessibleObject_KeyboardShortcut_GetWithNonContainerControlParent_IgnoresParent(bool useTextForAccessibility, string text, string expected)
    {
        using var parent = new Control();
        using var ownerControl = new SubControl
        {
            Parent = parent,
            Text = text
        };
        ownerControl.SetStyle(ControlStyles.UseTextForAccessibility, useTextForAccessibility);
        var accessibleObject = new Control.ControlAccessibleObject(ownerControl);
        Assert.Equal(expected, accessibleObject.KeyboardShortcut);
    }

    [WinFormsTheory]
    [MemberData(nameof(KeyboardShortcut_Get_TestData))]
    public void ControlAccessibleObject_KeyboardShortcut_GetWithContainerControlParentWithoutPreviousLabel_IgnoresParent(bool useTextForAccessibility, string text, string expected)
    {
        using var parent = new ContainerControl();
        using var ownerControl = new SubControl
        {
            Parent = parent,
            Text = text
        };
        ownerControl.SetStyle(ControlStyles.UseTextForAccessibility, useTextForAccessibility);
        var accessibleObject = new Control.ControlAccessibleObject(ownerControl);
        Assert.Equal(expected, accessibleObject.KeyboardShortcut);
    }

    public static IEnumerable<object[]> KeyboardShortcut_GetWithPreviousLabel_TestData()
    {
        yield return new object[] { true, null, null, null };
        yield return new object[] { true, null, string.Empty, null };
        yield return new object[] { true, null, "LabelText", null };
        yield return new object[] { true, string.Empty, null, null };
        yield return new object[] { true, string.Empty, string.Empty, null };
        yield return new object[] { true, string.Empty, "LabelText", null };
        yield return new object[] { true, "Text", null, null };
        yield return new object[] { true, "Text", string.Empty, null };
        yield return new object[] { true, "Text", "LabelText", null };
        yield return new object[] { false, null, null, null };
        yield return new object[] { false, null, string.Empty, null };
        yield return new object[] { false, null, "LabelText", null };
        yield return new object[] { false, string.Empty, null, null };
        yield return new object[] { false, string.Empty, string.Empty, null };
        yield return new object[] { false, string.Empty, "LabelText", null };
        yield return new object[] { false, "Text", null, null };
        yield return new object[] { false, "Text", string.Empty, null };
        yield return new object[] { false, "Text", "LabelText", null };

        // With mnemonic.
        yield return new object[] { true, "&", null, null };
        yield return new object[] { true, "&&a", null, null };
        yield return new object[] { true, "a&", null, null };
        yield return new object[] { true, "a&b", null, "Alt+b" };
        yield return new object[] { true, "a&bc", null, "Alt+b" };
        yield return new object[] { true, null, "&", null };
        yield return new object[] { true, null, "&&a", null };
        yield return new object[] { true, null, "a&", null };
        yield return new object[] { true, null, "a&b", "Alt+b" };
        yield return new object[] { true, null, "a&bc", "Alt+b" };

        yield return new object[] { false, "&", null, null };
        yield return new object[] { false, "&&a", null, null };
        yield return new object[] { false, "a&", null, null };
        yield return new object[] { false, "a&b", null, null };
        yield return new object[] { false, "a&bc", null, null };
        yield return new object[] { false, null, "&", null };
        yield return new object[] { false, null, "&&a", null };
        yield return new object[] { false, null, "a&", null };
        yield return new object[] { false, null, "a&b", "Alt+b" };
        yield return new object[] { false, null, "a&bc", "Alt+b" };
    }

    [WinFormsTheory]
    [MemberData(nameof(KeyboardShortcut_GetWithPreviousLabel_TestData))]
    public void ControlAccessibleObject_KeyboardShortcut_GetWithContainerControlParentWithPreviousLabel_ReturnsExpected(bool useTextForAccessibility, string text, string labelText, string expected)
    {
        using var parent = new ContainerControl();
        using var previousLabel = new Label
        {
            Parent = parent,
            Text = labelText
        };
        using var previousControl = new Control
        {
            Parent = parent,
            Visible = false
        };
        using var ownerControl = new SubControl
        {
            Parent = parent,
            Text = text
        };
        ownerControl.SetStyle(ControlStyles.UseTextForAccessibility, useTextForAccessibility);
        var accessibleObject = new Control.ControlAccessibleObject(ownerControl);
        Assert.Equal(expected, accessibleObject.KeyboardShortcut);
    }

    [WinFormsTheory]
    [MemberData(nameof(KeyboardShortcut_GetWithPreviousLabel_TestData))]
    public void ControlAccessibleObject_KeyboardShortcut_GetWithPreviousNotTabStopAndPreviousLabel_IgnoresPreviousLabel(bool useTextForAccessibility, string text, string labelText, string expected)
    {
        using var parent = new ContainerControl();
        using var previousLabel = new Label
        {
            Parent = parent,
            Text = labelText
        };
        using var previousControl = new Control
        {
            Parent = parent,
            TabStop = false
        };
        using var ownerControl = new SubControl
        {
            Parent = parent,
            Text = text
        };
        ownerControl.SetStyle(ControlStyles.UseTextForAccessibility, useTextForAccessibility);
        var accessibleObject = new Control.ControlAccessibleObject(ownerControl);
        Assert.Equal(expected, accessibleObject.KeyboardShortcut);
    }

    [WinFormsTheory]
    [MemberData(nameof(KeyboardShortcut_Get_TestData))]
    public void ControlAccessibleObject_KeyboardShortcut_GetWithPreviousTabStopVisibleAndPreviousLabel_IgnoresPreviousLabel(bool useTextForAccessibility, string text, string expected)
    {
        using var parent = new ContainerControl();
        using var previousLabel = new Label
        {
            Parent = parent,
            Text = "LabelText"
        };
        using var previousControl = new Control
        {
            Parent = parent
        };
        using var ownerControl = new SubControl
        {
            Parent = parent,
            Text = text
        };
        ownerControl.SetStyle(ControlStyles.UseTextForAccessibility, useTextForAccessibility);
        var accessibleObject = new Control.ControlAccessibleObject(ownerControl);
        Assert.Equal(expected, accessibleObject.KeyboardShortcut);
    }

    public static IEnumerable<object[]> Name_Get_TestData()
    {
        yield return new object[] { true, null, null, null };
        yield return new object[] { true, null, string.Empty, null };
        yield return new object[] { true, null, "text", "text" };
        yield return new object[] { true, string.Empty, null, string.Empty };
        yield return new object[] { true, string.Empty, string.Empty, string.Empty };
        yield return new object[] { true, string.Empty, "text", string.Empty };
        yield return new object[] { true, "name", null, "name" };
        yield return new object[] { true, "name", string.Empty, "name" };
        yield return new object[] { true, "name", "text", "name" };

        yield return new object[] { false, null, null, null };
        yield return new object[] { false, null, string.Empty, null };
        yield return new object[] { false, null, "text", null };
        yield return new object[] { false, string.Empty, null, string.Empty };
        yield return new object[] { false, string.Empty, string.Empty, string.Empty };
        yield return new object[] { false, string.Empty, "text", string.Empty };
        yield return new object[] { false, "name", null, "name" };
        yield return new object[] { false, "name", string.Empty, "name" };
        yield return new object[] { false, "name", "text", "name" };

        // With mnemonic.
        yield return new object[] { true, "Name1&Name2", "text", "Name1&Name2" };
        yield return new object[] { true, null, "&", string.Empty };
        yield return new object[] { true, null, "&&Name", "&Name" };
        yield return new object[] { true, null, "Name1&Name2", "Name1Name2" };
        yield return new object[] { true, null, "Name1&Name2&Name3", "Name1Name2Name3" };
        yield return new object[] { true, null, "Name1&Name2&", "Name1Name2" };
        yield return new object[] { false, "Name1&Name2", "text", "Name1&Name2" };
        yield return new object[] { false, null, "&", null };
        yield return new object[] { false, null, "&&Name", null };
        yield return new object[] { false, null, "Name1&Name2", null };
        yield return new object[] { false, null, "Name1&Name2&Name3", null };
        yield return new object[] { false, null, "Name1&Name2&", null };
    }

    [WinFormsTheory]
    [MemberData(nameof(Name_Get_TestData))]
    public void ControlAccessibleObject_Name_Get_ReturnsExpected(bool useTextForAccessibility, string accessibleName, string text, string expected)
    {
        using var ownerControl = new SubControl
        {
            AccessibleName = accessibleName,
            Text = text
        };
        ownerControl.SetStyle(ControlStyles.UseTextForAccessibility, useTextForAccessibility);
        var accessibleObject = new Control.ControlAccessibleObject(ownerControl);
        Assert.Equal(expected, accessibleObject.Name);
    }

    [WinFormsTheory]
    [MemberData(nameof(Name_Get_TestData))]
    public void ControlAccessibleObject_Name_GetWithNonContainerControlParent_IgnoresParent(bool useTextForAccessibility, string accessibleName, string text, string expected)
    {
        using var parent = new Control();
        using var ownerControl = new SubControl
        {
            Parent = parent,
            AccessibleName = accessibleName,
            Text = text
        };
        ownerControl.SetStyle(ControlStyles.UseTextForAccessibility, useTextForAccessibility);
        var accessibleObject = new Control.ControlAccessibleObject(ownerControl);
        Assert.Equal(expected, accessibleObject.Name);
    }

    [WinFormsTheory]
    [MemberData(nameof(Name_Get_TestData))]
    public void ControlAccessibleObject_Name_GetWithContainerControlParentEmpty_IgnoresParent(bool useTextForAccessibility, string accessibleName, string text, string expected)
    {
        using var parent = new ContainerControl();
        using var ownerControl = new SubControl
        {
            Parent = parent,
            AccessibleName = accessibleName,
            Text = text
        };
        ownerControl.SetStyle(ControlStyles.UseTextForAccessibility, useTextForAccessibility);
        var accessibleObject = new Control.ControlAccessibleObject(ownerControl);
        Assert.Equal(expected, accessibleObject.Name);
    }

    public static IEnumerable<object[]> Name_GetWithPreviousLabel_TestData()
    {
        yield return new object[] { true, null, null, null, null };
        yield return new object[] { true, null, null, string.Empty, null };
        yield return new object[] { true, null, null, "LabelText", "LabelText" };
        yield return new object[] { true, null, string.Empty, null, null };
        yield return new object[] { true, null, string.Empty, string.Empty, null };
        yield return new object[] { true, null, string.Empty, "LabelText", "LabelText" };
        yield return new object[] { true, null, "text", null, "text" };
        yield return new object[] { true, null, "text", string.Empty, "text" };
        yield return new object[] { true, null, "text", "LabelText", "text" };
        yield return new object[] { true, string.Empty, null, null, string.Empty };
        yield return new object[] { true, string.Empty, null, string.Empty, string.Empty };
        yield return new object[] { true, string.Empty, null, "LabelText", string.Empty };
        yield return new object[] { true, string.Empty, string.Empty, null, string.Empty };
        yield return new object[] { true, string.Empty, string.Empty, string.Empty, string.Empty };
        yield return new object[] { true, string.Empty, string.Empty, "LabelText", string.Empty };
        yield return new object[] { true, string.Empty, "text", null, string.Empty };
        yield return new object[] { true, string.Empty, "text", string.Empty, string.Empty };
        yield return new object[] { true, string.Empty, "text", "LabelText", string.Empty };
        yield return new object[] { true, "name", null, null, "name" };
        yield return new object[] { true, "name", null, string.Empty, "name" };
        yield return new object[] { true, "name", null, "LabelText", "name" };
        yield return new object[] { true, "name", string.Empty, null, "name" };
        yield return new object[] { true, "name", string.Empty, string.Empty, "name" };
        yield return new object[] { true, "name", string.Empty, "LabelText", "name" };
        yield return new object[] { true, "name", "text", null, "name" };
        yield return new object[] { true, "name", "text", string.Empty, "name" };
        yield return new object[] { true, "name", "text", "LabelText", "name" };

        yield return new object[] { false, null, null, null, null };
        yield return new object[] { false, null, null, string.Empty, null };
        yield return new object[] { false, null, null, "LabelText", "LabelText" };
        yield return new object[] { false, null, string.Empty, null, null };
        yield return new object[] { false, null, string.Empty, string.Empty, null };
        yield return new object[] { false, null, string.Empty, "LabelText", "LabelText" };
        yield return new object[] { false, null, "text", null, null };
        yield return new object[] { false, null, "text", string.Empty, null };
        yield return new object[] { false, null, "text", "LabelText", "LabelText" };
        yield return new object[] { false, string.Empty, null, null, string.Empty };
        yield return new object[] { false, string.Empty, null, string.Empty, string.Empty };
        yield return new object[] { false, string.Empty, null, "LabelText", string.Empty };
        yield return new object[] { false, string.Empty, string.Empty, null, string.Empty };
        yield return new object[] { false, string.Empty, string.Empty, string.Empty, string.Empty };
        yield return new object[] { false, string.Empty, string.Empty, "LabelText", string.Empty };
        yield return new object[] { false, string.Empty, "text", null, string.Empty };
        yield return new object[] { false, string.Empty, "text", string.Empty, string.Empty };
        yield return new object[] { false, string.Empty, "text", "LabelText", string.Empty };
        yield return new object[] { false, "name", null, null, "name" };
        yield return new object[] { false, "name", null, string.Empty, "name" };
        yield return new object[] { false, "name", null, "LabelText", "name" };
        yield return new object[] { false, "name", string.Empty, null, "name" };
        yield return new object[] { false, "name", string.Empty, string.Empty, "name" };
        yield return new object[] { false, "name", string.Empty, "LabelText", "name" };
        yield return new object[] { false, "name", "text", null, "name" };
        yield return new object[] { false, "name", "text", string.Empty, "name" };
        yield return new object[] { false, "name", "text", "LabelText", "name" };

        // With mnemonic.
        yield return new object[] { true, "Name1&Name2", "text", null, "Name1&Name2" };
        yield return new object[] { true, null, "&", null, string.Empty };
        yield return new object[] { true, null, "&&Name", null, "&Name" };
        yield return new object[] { true, null, "Name1&Name2", null, "Name1Name2" };
        yield return new object[] { true, null, "Name1&Name2&Name3", null, "Name1Name2Name3" };
        yield return new object[] { true, null, "Name1&Name2&", null, "Name1Name2" };
        yield return new object[] { true, null, null, "&", string.Empty };
        yield return new object[] { true, null, null, "&&Name", "&Name" };
        yield return new object[] { true, null, null, "Name1&Name2", "Name1Name2" };
        yield return new object[] { true, null, null, "Name1&Name2&Name3", "Name1Name2Name3" };
        yield return new object[] { true, null, null, "Name1&Name2&", "Name1Name2" };
        yield return new object[] { false, "Name1&Name2", "text", null, "Name1&Name2" };
        yield return new object[] { false, null, "&", null, null };
        yield return new object[] { false, null, "&&Name", null, null };
        yield return new object[] { false, null, "Name1&Name2", null, null };
        yield return new object[] { false, null, "Name1&Name2&Name3", null, null };
        yield return new object[] { false, null, "Name1&Name2&", null, null };
        yield return new object[] { false, null, null, "&", string.Empty };
        yield return new object[] { false, null, null, "&&Name", "&Name" };
        yield return new object[] { false, null, null, "Name1&Name2", "Name1Name2" };
        yield return new object[] { false, null, null, "Name1&Name2&Name3", "Name1Name2Name3" };
        yield return new object[] { false, null, null, "Name1&Name2&", "Name1Name2" };
    }

    [WinFormsTheory]
    [MemberData(nameof(Name_GetWithPreviousLabel_TestData))]
    public void ControlAccessibleObject_Name_GetWithContainerControlParentWithPreviousLabel_ReturnsExpected(bool useTextForAccessibility, string accessibleName, string text, string labelText, string expected)
    {
        using var parent = new ContainerControl();
        using var previousLabel = new Label
        {
            Parent = parent,
            Text = labelText
        };
        using var previousControl = new Control
        {
            Parent = parent,
            Visible = false
        };
        using var ownerControl = new SubControl
        {
            Parent = parent,
            AccessibleName = accessibleName,
            Text = text
        };
        ownerControl.SetStyle(ControlStyles.UseTextForAccessibility, useTextForAccessibility);
        var accessibleObject = new Control.ControlAccessibleObject(ownerControl);
        Assert.Equal(expected, accessibleObject.Name);
    }

    [WinFormsTheory]
    [MemberData(nameof(Name_GetWithPreviousLabel_TestData))]
    public void ControlAccessibleObject_Name_GetWithPreviousNotTabStopAndPreviousLabel_ReturnsExpected(bool useTextForAccessibility, string accessibleName, string text, string labelText, string expected)
    {
        using var parent = new ContainerControl();
        using var previousLabel = new Label
        {
            Parent = parent,
            Text = labelText
        };
        using var previousControl = new Control
        {
            Parent = parent,
            TabStop = false
        };
        using var ownerControl = new SubControl
        {
            Parent = parent,
            AccessibleName = accessibleName,
            Text = text
        };
        ownerControl.SetStyle(ControlStyles.UseTextForAccessibility, useTextForAccessibility);
        var accessibleObject = new Control.ControlAccessibleObject(ownerControl);
        Assert.Equal(expected, accessibleObject.Name);
    }

    [WinFormsTheory]
    [MemberData(nameof(Name_Get_TestData))]
    public void ControlAccessibleObject_Name_GetWithPreviousTabStopVisibleAndPreviousLabel_ReturnsExpected(bool useTextForAccessibility, string accessibleName, string text, string expected)
    {
        using var parent = new ContainerControl();
        using var previousLabel = new Label
        {
            Parent = parent,
            Text = "LabelText"
        };
        using var previousControl = new Control
        {
            Parent = parent
        };
        using var ownerControl = new SubControl
        {
            Parent = parent,
            AccessibleName = accessibleName,
            Text = text
        };
        ownerControl.SetStyle(ControlStyles.UseTextForAccessibility, useTextForAccessibility);
        var accessibleObject = new Control.ControlAccessibleObject(ownerControl);
        Assert.Equal(expected, accessibleObject.Name);
    }

    [WinFormsTheory]
    [StringWithNullData]
    public void ControlAccessibleObject_Name_Set_GetReturnsExpected(string value)
    {
        using var ownerControl = new Control();
        var accessibleObject = new Control.ControlAccessibleObject(ownerControl);

        accessibleObject.Name = value;
        Assert.Equal(value, accessibleObject.Name);
        Assert.Empty(ownerControl.Name);
        Assert.Equal(value, ownerControl.AccessibleName);

        // Set same.
        accessibleObject.Name = value;
        Assert.Equal(value, accessibleObject.Name);
        Assert.Empty(ownerControl.Name);
        Assert.Equal(value, ownerControl.AccessibleName);
    }

    public static IEnumerable<object[]> Role_Get_TestData()
    {
        yield return new object[] { AccessibleRole.None };
        yield return new object[] { AccessibleRole.TitleBar };
        yield return new object[] { AccessibleRole.MenuBar };
        yield return new object[] { AccessibleRole.ScrollBar };
        yield return new object[] { AccessibleRole.Grip };
        yield return new object[] { AccessibleRole.Sound };
        yield return new object[] { AccessibleRole.Cursor };
        yield return new object[] { AccessibleRole.Caret };
        yield return new object[] { AccessibleRole.Alert };
        yield return new object[] { AccessibleRole.Window };
        yield return new object[] { AccessibleRole.Client };
        yield return new object[] { AccessibleRole.MenuPopup };
        yield return new object[] { AccessibleRole.MenuItem };
        yield return new object[] { AccessibleRole.ToolTip };
        yield return new object[] { AccessibleRole.Application };
        yield return new object[] { AccessibleRole.Document };
        yield return new object[] { AccessibleRole.Pane };
        yield return new object[] { AccessibleRole.Chart };
        yield return new object[] { AccessibleRole.Dialog };
        yield return new object[] { AccessibleRole.Border };
        yield return new object[] { AccessibleRole.Grouping };
        yield return new object[] { AccessibleRole.Separator };
        yield return new object[] { AccessibleRole.ToolBar };
        yield return new object[] { AccessibleRole.StatusBar };
        yield return new object[] { AccessibleRole.Table };
        yield return new object[] { AccessibleRole.ColumnHeader };
        yield return new object[] { AccessibleRole.RowHeader };
        yield return new object[] { AccessibleRole.Column };
        yield return new object[] { AccessibleRole.Row };
        yield return new object[] { AccessibleRole.Cell };
        yield return new object[] { AccessibleRole.Link };
        yield return new object[] { AccessibleRole.HelpBalloon };
        yield return new object[] { AccessibleRole.Character };
        yield return new object[] { AccessibleRole.List };
        yield return new object[] { AccessibleRole.ListItem };
        yield return new object[] { AccessibleRole.Outline };
        yield return new object[] { AccessibleRole.OutlineItem };
        yield return new object[] { AccessibleRole.PageTab };
        yield return new object[] { AccessibleRole.PropertyPage };
        yield return new object[] { AccessibleRole.Indicator };
        yield return new object[] { AccessibleRole.Graphic };
        yield return new object[] { AccessibleRole.StaticText };
        yield return new object[] { AccessibleRole.Text };
        yield return new object[] { AccessibleRole.PushButton };
        yield return new object[] { AccessibleRole.CheckButton };
        yield return new object[] { AccessibleRole.RadioButton };
        yield return new object[] { AccessibleRole.ComboBox };
        yield return new object[] { AccessibleRole.DropList };
        yield return new object[] { AccessibleRole.ProgressBar };
        yield return new object[] { AccessibleRole.Dial };
        yield return new object[] { AccessibleRole.HotkeyField };
        yield return new object[] { AccessibleRole.Slider };
        yield return new object[] { AccessibleRole.SpinButton };
        yield return new object[] { AccessibleRole.Diagram };
        yield return new object[] { AccessibleRole.Animation };
        yield return new object[] { AccessibleRole.Equation };
        yield return new object[] { AccessibleRole.ButtonDropDown };
        yield return new object[] { AccessibleRole.ButtonMenu };
        yield return new object[] { AccessibleRole.ButtonDropDownGrid };
        yield return new object[] { AccessibleRole.WhiteSpace };
        yield return new object[] { AccessibleRole.PageTabList };
        yield return new object[] { AccessibleRole.Clock };
        yield return new object[] { AccessibleRole.SplitButton };
        yield return new object[] { AccessibleRole.IpAddress };
        yield return new object[] { AccessibleRole.OutlineButton };
    }

    [WinFormsTheory]
    [MemberData(nameof(Role_Get_TestData))]
    public void ControlAccessibleObject_Role_GetWithAccessibleRole_ReturnsExpected(AccessibleRole accessibleRole)
    {
        using var ownerControl = new Control
        {
            AccessibleRole = accessibleRole
        };
        var accessibleObject = new Control.ControlAccessibleObject(ownerControl);
        Assert.Equal(accessibleRole, accessibleObject.Role);
    }

    [WinFormsTheory]
    [StringWithNullData]
    public void ControlAccessibleObject_Value_Set_GetReturnsNull_IfHandleIsCreated(string value)
    {
        using var ownerControl = new Control();
        ownerControl.CreateControl();
        var accessibleObject = new Control.ControlAccessibleObject(ownerControl);

        accessibleObject.Value = value;
        Assert.Null(accessibleObject.Value);

        // Set same.
        accessibleObject.Value = value;
        Assert.Null(accessibleObject.Value);
        Assert.True(ownerControl.IsHandleCreated);
    }

    [WinFormsTheory]
    [StringWithNullData]
    public void ControlAccessibleObject_Value_Set_GetReturnsNull_IfHandleIsNotCreated(string value)
    {
        using var ownerControl = new Control();
        var accessibleObject = new Control.ControlAccessibleObject(ownerControl);

        accessibleObject.Value = value;
        Assert.Equal(string.Empty, accessibleObject.Value);

        // Set same.
        accessibleObject.Value = value;
        Assert.Equal(string.Empty, accessibleObject.Value);
        Assert.False(ownerControl.IsHandleCreated);
    }

    [WinFormsFact]
    public void ControlAccessibleObject_DoDefaultAction_InvokeDefault_Nop()
    {
        using var ownerControl = new Control();
        var accessibleObject = new Control.ControlAccessibleObject(ownerControl);
        accessibleObject.DoDefaultAction();
    }

    [WinFormsFact]
    public void ControlAccessibleObject_GetChildCount_InvokeDefault_ReturnsMinusOne()
    {
        using var ownerControl = new Control();
        var accessibleObject = new Control.ControlAccessibleObject(ownerControl);
        Assert.Equal(-1, accessibleObject.GetChildCount());
    }

    [WinFormsFact]
    public void ControlAccessibleObject_GetChildCount_InvokeWithChildren_ReturnsMinusOne()
    {
        using var child = new Control();
        using var ownerControl = new Control();
        ownerControl.Controls.Add(child);
        var accessibleObject = new Control.ControlAccessibleObject(ownerControl);
        Assert.Equal(-1, accessibleObject.GetChildCount());
    }

    [WinFormsTheory]
    [InlineData(-1)]
    [InlineData(0)]
    [InlineData(1)]
    public void ControlAccessibleObject_GetChild_InvokeDefault_ReturnsNull(int index)
    {
        using var ownerControl = new Control();
        var accessibleObject = new Control.ControlAccessibleObject(ownerControl);
        Assert.Null(accessibleObject.GetChild(index));
    }

    [WinFormsFact]
    public void ControlAccessibleObject_GetFocused_InvokeDefault_ReturnsNull()
    {
        using var ownerControl = new Control();
        var accessibleObject = new Control.ControlAccessibleObject(ownerControl);
        Assert.Null(accessibleObject.GetFocused());
    }

    [WinFormsFact]
    public void ControlAccessibleObject_GetHelpTopic_InvokeDefault_ReturnsMinusOne()
    {
        var accessibleObject = new AccessibleObject();
        Assert.Equal(-1, accessibleObject.GetHelpTopic(out string fileName));
        Assert.Null(fileName);
    }

    [WinFormsTheory]
    [InlineData(null, null, 0, true, 0)]
    [InlineData("", "", 0, true, 0)]
    [InlineData("HelpNamespace", "invalid", 0, true, 0)]
    [InlineData("HelpNamespace", "1", 1, true, 0)]
    [InlineData(null, null, 0, false, -1)]
    [InlineData("", "", 0, false, -1)]
    [InlineData("HelpNamespace", "invalid", 0, false, -1)]
    [InlineData("HelpNamespace", "1", 1, false, -1)]
    public void ControlAccessibleObject_GetHelpTopic_InvokeWithQueryAccessibilityHelpEvent_ReturnsExpected(
        string helpNamespace,
        string helpKeyword,
        int expectedResult,
        bool createControl,
        int expectedResultWithoutHandler)
    {
        using var ownerControl = new Control();
        if (createControl)
        {
            ownerControl.CreateControl();
        }

        Assert.Equal(createControl, ownerControl.IsHandleCreated);
        var accessibleObject = new Control.ControlAccessibleObject(ownerControl);
        Assert.Equal(createControl, ownerControl.IsHandleCreated);

        int callCount = 0;
        void handler(object sender, QueryAccessibilityHelpEventArgs e)
        {
            Assert.Same(ownerControl, sender);
            Assert.Null(e.HelpKeyword);
            Assert.Null(e.HelpNamespace);
            Assert.Null(e.HelpString);

            e.HelpNamespace = helpNamespace;
            e.HelpKeyword = helpKeyword;
            callCount++;
        }

        ownerControl.QueryAccessibilityHelp += handler;

        // Get with handler.
        Assert.Equal(expectedResult, accessibleObject.GetHelpTopic(out string fileName));
        Assert.Equal(helpNamespace, fileName);
        Assert.Equal(1, callCount);

        // Get again.
        Assert.Equal(expectedResult, accessibleObject.GetHelpTopic(out fileName));
        Assert.Equal(helpNamespace, fileName);
        Assert.Equal(2, callCount);

        // Remove handler.
        ownerControl.QueryAccessibilityHelp -= handler;
        Assert.Equal(expectedResultWithoutHandler, accessibleObject.GetHelpTopic(out fileName));
        Assert.Null(fileName);
        Assert.Equal(2, callCount);
    }

    [WinFormsFact]
    public void ControlAccessibleObject_GetSelected_InvokeDefault_ReturnsNull()
    {
        using var ownerControl = new Control();
        var accessibleObject = new Control.ControlAccessibleObject(ownerControl);
        Assert.Null(accessibleObject.GetSelected());
    }

    [WinFormsTheory]
    [InlineData(-1, -2)]
    [InlineData(0, 0)]
    [InlineData(1, 2)]
    public void AccessibleObject_HitTest_InvokeDefault_ReturnsNull(int x, int y)
    {
        using var ownerControl = new Control();
        var accessibleObject = new Control.ControlAccessibleObject(ownerControl);
        Assert.Null(accessibleObject.HitTest(x, y));
    }

    [WinFormsTheory]
    [EnumData<AccessibleNavigation>]
    public void AccessibleObject_Navigate_InvokeDefault_ReturnsNull(AccessibleNavigation navdir)
    {
        using var ownerControl = new Control();
        var accessibleObject = new Control.ControlAccessibleObject(ownerControl);
        Assert.Null(accessibleObject.Navigate(navdir));
    }

    [WinFormsTheory]
    [InlineData(AccessibleEvents.Create)]
    public void ControlAccessibleObject_NotifyClients_InvokeAccessibleEvents_Success(AccessibleEvents accEvent)
    {
        using var ownerControl = new Control();
        var accessibleObject = new Control.ControlAccessibleObject(ownerControl);
        accessibleObject.NotifyClients(accEvent);
    }

    [WinFormsTheory]
    [InlineData(AccessibleEvents.Create, -1)]
    [InlineData(AccessibleEvents.Create, 0)]
    [InlineData(AccessibleEvents.Create, 1)]
    public void ControlAccessibleObject_NotifyClients_InvokeAccessibleEventsInt_Success(AccessibleEvents accEvent, int childID)
    {
        using var ownerControl = new Control();
        var accessibleObject = new Control.ControlAccessibleObject(ownerControl);
        accessibleObject.NotifyClients(accEvent, childID);
    }

    [WinFormsTheory]
    [InlineData(AccessibleEvents.Create, -1, -1)]
    [InlineData(AccessibleEvents.Create, 1, 0)]
    [InlineData(AccessibleEvents.Create, 2, 1)]
    public void ControlAccessibleObject_NotifyClients_InvokeAccessibleEventsIntInt_Success(AccessibleEvents accEvent, int objectID, int childID)
    {
        using var ownerControl = new Control();
        var accessibleObject = new Control.ControlAccessibleObject(ownerControl);
        accessibleObject.NotifyClients(accEvent, objectID, childID);
    }

    [WinFormsFact]
    public void ControlAccessibleObject_RaiseLiveRegionChanged_Invoke_Success()
    {
        using var ownerControl = new AutomationLiveRegionControl();
        var accessibleObject = new Control.ControlAccessibleObject(ownerControl);
        accessibleObject.RaiseLiveRegionChanged();
    }

    [WinFormsFact]
    public void ControlAccessibleObject_RaiseLiveRegionChanged_InvokeNotIAutomationLiveRegion_ThrowsInvalidOperationException()
    {
        using var ownerControl = new Control();
        var accessibleObject = new Control.ControlAccessibleObject(ownerControl);
        Assert.Throws<InvalidOperationException>(() => accessibleObject.RaiseLiveRegionChanged());
    }

    [WinFormsTheory]
    [InlineData(false)]
    [InlineData(true)]
    public void ControlAccessibleObject_RaiseAutomationEvent_IsHandleCreatedFlag(bool isHandleCreated)
    {
        using var ownerControl = new Control();
        var accessibleObject = new Control.ControlAccessibleObject(ownerControl);

        Assert.False(ownerControl.IsHandleCreated);

        if (isHandleCreated)
        {
            Assert.NotEqual(IntPtr.Zero, ownerControl.Handle);
        }

        Assert.Equal(isHandleCreated, accessibleObject.RaiseAutomationEvent(UiaCore.UIA.AutomationPropertyChangedEventId));
        Assert.Equal(isHandleCreated, ownerControl.IsHandleCreated);
    }

    [WinFormsTheory]
    [InlineData(false)]
    [InlineData(true)]
    public void ControlAccessibleObject_RaiseAutomationPropertyChangedEvent_IsHandleCreatedFlag(bool isHandleCreated)
    {
        using var ownerControl = new Control();
        var accessibleObject = new Control.ControlAccessibleObject(ownerControl);

        Assert.False(ownerControl.IsHandleCreated);

        if (isHandleCreated)
        {
            Assert.NotEqual(IntPtr.Zero, ownerControl.Handle);
        }

        Assert.Equal(isHandleCreated, accessibleObject.RaiseAutomationPropertyChangedEvent(UiaCore.UIA.NamePropertyId, ownerControl.Name, ownerControl.Name));
        Assert.Equal(isHandleCreated, ownerControl.IsHandleCreated);
    }

    [WinFormsFact]
    public void ControlAccessibleObject_ToString_Invoke_Success()
    {
        using var ownerControl = new Control();
        var accessibleObject = new Control.ControlAccessibleObject(ownerControl);
        Assert.Equal("ControlAccessibleObject: Owner = System.Windows.Forms.Control", accessibleObject.ToString());
    }

    [WinFormsFact]
    public void ControlAccessibleObject_IAccessibleaccFocus_InvokeDefault_ReturnsNull()
    {
        using var ownerControl = new Control();
        var accessibleObject = new Control.ControlAccessibleObject(ownerControl);
        IAccessible iAccessible = accessibleObject;
        Assert.Null(iAccessible.accFocus);
    }

    [WinFormsTheory]
    [InlineData(true, -1, -2, 0)]
    [InlineData(true, 0, 0, 0)]
    [InlineData(true, 1, 2, 0)]
    [InlineData(false, -1, -2, null)]
    [InlineData(false, 0, 0, null)]
    [InlineData(false, 1, 2, null)]
    public void AccessibleObject_IAccessibleaccHitTest_InvokeDefault_ReturnsExpectedValue(bool createControl, int x, int y, int? expectedValue)
    {
        using var ownerControl = new Control();
        if (createControl)
        {
            ownerControl.CreateControl();
        }

        Assert.Equal(createControl, ownerControl.IsHandleCreated);

        var accessibleObject = new Control.ControlAccessibleObject(ownerControl);
        Assert.Equal(createControl, ownerControl.IsHandleCreated);
        IAccessible iAccessible = accessibleObject;
        Assert.Equal(expectedValue, iAccessible.accHitTest(x, y));
    }

    [WinFormsTheory]
    [InlineData(true)]
    [InlineData(false)]
    public void ControlAccessibleObject_IAccessibleaccParent_InvokeDefault_ReturnsExpectedValue(bool createControl)
    {
        using var ownerControl = new Control();
        if (createControl)
        {
            ownerControl.CreateControl();
        }

        Assert.Equal(createControl, ownerControl.IsHandleCreated);

        var accessibleObject = new Control.ControlAccessibleObject(ownerControl);
        Assert.Equal(createControl, ownerControl.IsHandleCreated);
        IAccessible iAccessible = accessibleObject;
        Assert.Equal(createControl, iAccessible.accParent is not null);
    }

    [WinFormsFact]
    public void ControlAccessibleObject_IAccessibleaccSelection_InvokeDefault_ReturnsNull()
    {
        using var ownerControl = new Control();
        var accessibleObject = new Control.ControlAccessibleObject(ownerControl);
        IAccessible iAccessible = accessibleObject;
        Assert.Null(iAccessible.accSelection);
    }

    [WinFormsTheory]
    [InlineData(-1)]
    [InlineData(1)]
    public void ControlAccessibleObject_IAccessibleget_accChild_InvokeNoSuchChild_ReturnsNull(int childID)
    {
        using var ownerControl = new Control();
        var accessibleObject = new Control.ControlAccessibleObject(ownerControl);
        IAccessible iAccessible = accessibleObject;
        Assert.Null(iAccessible.get_accChild(childID));
    }

    [WinFormsFact]
    public void ControlAccessibleObject_IAccessibleget_accChildCount_InvokeDefault_ReturnsExpected()
    {
        using var ownerControl = new Control();
        var accessibleObject = new Control.ControlAccessibleObject(ownerControl);
        IAccessible iAccessible = accessibleObject;
        Assert.Equal(0, iAccessible.accChildCount);
    }

    [WinFormsTheory]
    [InlineData(true, 1)]
    [InlineData(false, 0)]
    public void ControlAccessibleObject_IAccessibleget_accChildCount_InvokeWithChildren_ReturnsExpected(bool createControl, int expectedCount)
    {
        using var child = new Control();
        using var ownerControl = new Control();
        if (createControl)
        {
            ownerControl.CreateControl();
        }

        Assert.Equal(createControl, ownerControl.IsHandleCreated);
        ownerControl.Controls.Add(child);
        var accessibleObject = new Control.ControlAccessibleObject(ownerControl);
        Assert.Equal(createControl, ownerControl.IsHandleCreated);
        IAccessible iAccessible = accessibleObject;
        Assert.Equal(expectedCount, iAccessible.accChildCount);
    }

    [WinFormsTheory]
    [InlineData(-1)]
    [InlineData(1)]
    public void ControlAccessibleObject_IAccessibleget_accRole_InvokeNoSuchChild_ReturnsNull(object varChild)
    {
        using var ownerControl = new Control();
        var accessibleObject = new Control.ControlAccessibleObject(ownerControl);
        IAccessible iAccessible = accessibleObject;
        Assert.Null(iAccessible.get_accRole(varChild));
    }

    [WinFormsFact]
    public void ControlAccessibleObject_DoesntSupport_LegacyIAccessiblePattern()
    {
        using var control = new Control();
        var accessibleObject = control.AccessibilityObject;

        bool expected = control.SupportsUiaProviders;
        Assert.False(expected);

        bool actual = accessibleObject.IsPatternSupported(UiaCore.UIA.LegacyIAccessiblePatternId);
        Assert.Equal(expected, actual);
    }

    [WinFormsFact]
    public void ControlAccessibleObject_Supports_LegacyIAccessiblePattern_IfOwnerSupportsUia()
    {
        using var control = new Label();
        var accessibleObject = new Control.ControlAccessibleObject(control);

        Assert.True(control.SupportsUiaProviders);
        bool actual = accessibleObject.IsPatternSupported(UiaCore.UIA.LegacyIAccessiblePatternId);
        Assert.True(actual);
    }

    public static IEnumerable<object[]> ControlAccessibleObject_TestData()
    {
        return ReflectionHelper.GetPublicNotAbstractClasses<Control>().Select(type => new object[] { type });
    }

    // The weak reference is still not referenced by the accessible object of the control below, thus preventing GC collect.
    // After all field referencing owning control are removed, this method will be deprecated.
    // See: https://github.com/dotnet/winforms/issues/9224.
    public static IEnumerable<object[]> ControlAccessibleObject_UsingWeakReference_TestData()
    {
        var typesToIgnore = new[]
        {
<<<<<<< HEAD
           typeof(CheckedListBox), typeof(DataGridView), typeof(DataGridViewComboBoxEditingControl), typeof(DataGridViewTextBoxEditingControl),
           typeof(FlowLayoutPanel), typeof(HScrollBar), typeof(LinkLabel), typeof(ListBox),typeof(ListView), typeof(MaskedTextBox), typeof(MonthCalendar),
=======
           typeof(ComboBox), typeof(DataGridView), typeof(DataGridViewComboBoxEditingControl), typeof(DataGridViewTextBoxEditingControl),
           typeof(FlowLayoutPanel), typeof(HScrollBar), typeof(LinkLabel), typeof(ListView), typeof(MaskedTextBox), typeof(MonthCalendar),
>>>>>>> a726c90e
           typeof(PropertyGrid), typeof(TableLayoutPanel), typeof(TabPage), typeof(TextBox), typeof(ToolStripContentPanel), typeof(TreeView), typeof(VScrollBar)
        };

        return ReflectionHelper.GetPublicNotAbstractClasses<Control>()
           .Where(t => !typesToIgnore.Contains(t))
           .Select(type => new object[] { type });
    }

    [WinFormsTheory]
    [MemberData(nameof(ControlAccessibleObject_TestData))]
    public void ControlAccessibleObject_Custom_Role_ReturnsExpected(Type type)
    {
        using Control control = ReflectionHelper.InvokePublicConstructor<Control>(type);

        if (!control.SupportsUiaProviders)
        {
            return;
        }

        control.AccessibleRole = AccessibleRole.Link;
        AccessibleObject controlAccessibleObject = control.AccessibilityObject;

        var accessibleObjectRole = controlAccessibleObject.Role;

        Assert.Equal(AccessibleRole.Link, accessibleObjectRole);
    }

    [WinFormsTheory]
    [MemberData(nameof(ControlAccessibleObject_TestData))]
    public void ControlAccessibleObject_GetPropertyValue_AccessKey_ReturnExpected(Type type)
    {
        using Control control = ReflectionHelper.InvokePublicConstructor<Control>(type);

        if (!control.SupportsUiaProviders)
        {
            return;
        }

        if (!s_controlsIgnoringTextChangesForTests.Contains(type))
        {
            control.Text = "&Name";
        }

        AccessibleObject controlAccessibleObject = control.AccessibilityObject;
        string expectedValue = s_controlsNotUseTextForAccessibility.Contains(type) ? string.Empty : "Alt+n";

        Assert.Equal(expectedValue, controlAccessibleObject.GetPropertyValue(UiaCore.UIA.AccessKeyPropertyId));
    }

    [WinFormsTheory]
    [MemberData(nameof(ControlAccessibleObject_TestData))]
    public void ControlAccessibleObject_IsPatternSupported_LegacyIAccessible_ReturnsTrue(Type type)
    {
        using Control control = ReflectionHelper.InvokePublicConstructor<Control>(type);

        if (!control.SupportsUiaProviders)
        {
            return;
        }

        AccessibleObject controlAccessibleObject = control.AccessibilityObject;

        bool supportsLegacyIAccessiblePatternId = controlAccessibleObject.IsPatternSupported(UiaCore.UIA.LegacyIAccessiblePatternId);

        Assert.True(supportsLegacyIAccessiblePatternId);
    }

    [WinFormsTheory]
    [MemberData(nameof(ControlAccessibleObject_TestData))]
    public void ControlAccessibleObject_Custom_Description_ReturnsExpected(Type type)
    {
        using Control control = ReflectionHelper.InvokePublicConstructor<Control>(type);

        if (!control.SupportsUiaProviders)
        {
            return;
        }

        control.AccessibleDescription = "Test Accessible Description";
        AccessibleObject controlAccessibleObject = control.AccessibilityObject;

        var accessibleObjectDescription = controlAccessibleObject.Description;

        Assert.Equal("Test Accessible Description", accessibleObjectDescription);
    }

    [WinFormsTheory]
    [MemberData(nameof(ControlAccessibleObject_TestData))]
    public void ControlAccessibleObject_GetPropertyValue_Custom_Name_ReturnsExpected(Type type)
    {
        using Control control = ReflectionHelper.InvokePublicConstructor<Control>(type);

        if (!control.SupportsUiaProviders)
        {
            return;
        }

        AccessibleObject controlAccessibleObject = control.AccessibilityObject;
        control.Name = "Name1";
        control.AccessibleName = "Test Name";

        Assert.Equal("Test Name", controlAccessibleObject.GetPropertyValue(UiaCore.UIA.LegacyIAccessibleNamePropertyId));
        Assert.Equal("Test Name", controlAccessibleObject.GetPropertyValue(UiaCore.UIA.NamePropertyId));
    }

    public static IEnumerable<object[]> ControlAccessibleObject_DefaultName_TestData()
    {
        // These controls have AccessibleName defined.
        // MonthCalendar has "Month" view by default and returns current date as AccessibleName
        var typeDefaultValues = new Dictionary<Type, string>
        {
            { typeof(DataGridViewTextBoxEditingControl), SR.DataGridView_AccEditingControlAccName },
            { typeof(DateTimePicker), string.Empty },
            { typeof(PrintPreviewDialog), SR.PrintPreviewDialog_PrintPreview }
        };

        foreach (Type type in ReflectionHelper.GetPublicNotAbstractClasses<Control>())
        {
            yield return new object[]
            {
                type,
                typeDefaultValues.ContainsKey(type) ? typeDefaultValues[type] : null
            };
        }
    }

    [WinFormsTheory]
    [MemberData(nameof(ControlAccessibleObject_DefaultName_TestData))]
    public void ControlAccessibleObject_GetPropertyValue_Default_Name_ReturnsExpected(Type type, string expectedName)
    {
        using Control control = ReflectionHelper.InvokePublicConstructor<Control>(type);

        if (!control.SupportsUiaProviders)
        {
            return;
        }

        AccessibleObject controlAccessibleObject = control.AccessibilityObject;
        Assert.Equal(expectedName, controlAccessibleObject.GetPropertyValue(UiaCore.UIA.NamePropertyId));
    }

    public static IEnumerable<object[]> ControlAccessibleObject_GetPropertyValue_ControlTypeProperty_ReturnsCorrectValue_TestData()
    {
        Array roles = Enum.GetValues(typeof(AccessibleRole));

        foreach (AccessibleRole role in roles)
        {
            yield return new object[] { role };
        }
    }

    [WinFormsTheory]
    [MemberData(nameof(ControlAccessibleObject_GetPropertyValue_ControlTypeProperty_ReturnsCorrectValue_TestData))]
    public void ControlAccessibleObject_GetPropertyValue_ControlTypeProperty_ReturnsCorrectValue(AccessibleRole role)
    {
        using Control control = new Control();
        control.AccessibleRole = role;

        UiaCore.UIA actual = (UiaCore.UIA)control.AccessibilityObject.GetPropertyValue(UiaCore.UIA.ControlTypePropertyId);
        UiaCore.UIA expected = AccessibleRoleControlTypeMap.GetControlType(role);

        Assert.Equal(expected, actual);
        // Check if the method returns an exist UIA_ControlTypeId
        Assert.True(actual >= UiaCore.UIA.ButtonControlTypeId && actual <= UiaCore.UIA.AppBarControlTypeId);
    }

    [WinFormsTheory]
    [MemberData(nameof(ControlAccessibleObject_TestData))]
    public void ControlAccessibleObject_FragmentRoot_IsNullOrOwnObject(Type type)
    {
        using NoAssertContext context = new();
        using Control control = ReflectionHelper.InvokePublicConstructor<Control>(type);

        Assert.False(control.IsHandleCreated);
        Assert.True(control.AccessibilityObject is Control.ControlAccessibleObject);

        UiaCore.IRawElementProviderFragment actual = control.AccessibilityObject.FragmentRoot;

        Assert.True(actual is null || actual == control.AccessibilityObject);
    }

    [WinFormsTheory]
    [MemberData(nameof(ControlAccessibleObject_TestData))]
    public void ControlAccessibleObject_FragmentRoot_IsToolStrip_IfControlIsUsedAsToolStripItem(Type type)
    {
        using NoAssertContext context = new();
        using ToolStrip toolStrip = new();
        using Control control = ReflectionHelper.InvokePublicConstructor<Control>(type);
        using ToolStripControlHost host = new(control);

        toolStrip.CreateControl();
        control.CreateControl();

        if (!CanBeAddedToToolStrip(control))
        {
            // A number of controls can't be added to ToolStrip. Double verify it is still the case, and exit.
            Assert.Throws<ArgumentException>(() => toolStrip.Items.Add(host));

            return;
        }

        toolStrip.Items.Add(host);

        Assert.True(control.AccessibilityObject is Control.ControlAccessibleObject);

        UiaCore.IRawElementProviderFragment actual = ((UiaCore.IRawElementProviderFragment)control.AccessibilityObject).FragmentRoot;

        Assert.Equal(toolStrip.AccessibilityObject, actual);
        Assert.True(control.IsHandleCreated);
        Assert.True(toolStrip.IsHandleCreated);
    }

    [WinFormsTheory]
    [MemberData(nameof(ControlAccessibleObject_TestData))]
    public void ControlAccessibleObject_FragmentNavigate_Parent_IsNull(Type type)
    {
        using NoAssertContext context = new();
        using Control control = ReflectionHelper.InvokePublicConstructor<Control>(type);

        Assert.True(control.AccessibilityObject is Control.ControlAccessibleObject);

        UiaCore.IRawElementProviderFragment parent
            = control.AccessibilityObject.FragmentNavigate(UiaCore.NavigateDirection.Parent);

        Assert.True(parent is null);
        Assert.False(control.IsHandleCreated);
    }

    [WinFormsTheory]
    [MemberData(nameof(ControlAccessibleObject_TestData))]
    public void ControlAccessibleObject_FragmentNavigate_Siblings_AreNull(Type type)
    {
        using NoAssertContext context = new();
        using Control control = ReflectionHelper.InvokePublicConstructor<Control>(type);

        Assert.True(control.AccessibilityObject is Control.ControlAccessibleObject);

        UiaCore.IRawElementProviderFragment nextSibling
            = control.AccessibilityObject.FragmentNavigate(UiaCore.NavigateDirection.NextSibling);
        UiaCore.IRawElementProviderFragment previousSibling
            = control.AccessibilityObject.FragmentNavigate(UiaCore.NavigateDirection.PreviousSibling);

        Assert.True(nextSibling is null);
        Assert.True(previousSibling is null);
        Assert.False(control.IsHandleCreated);
    }

    [WinFormsTheory]
    [MemberData(nameof(ControlAccessibleObject_TestData))]
    public void ControlAccessibleObject_FragmentNavigate_ParentIsToolStrip_IfControlIsUsedAsToolStripItem(Type type)
    {
        using NoAssertContext noAssertContext = new();
        using ToolStrip toolStrip = new() { Size = new Drawing.Size(1000, 25) };
        using Control control = ReflectionHelper.InvokePublicConstructor<Control>(type);
        using ToolStripControlHost host = new(control);

        toolStrip.CreateControl();
        control.CreateControl();

        if (!CanBeAddedToToolStrip(control))
        {
            // A number of controls can't be added to ToolStrip. Double verify it is still the case, and exit.
            Assert.Throws<ArgumentException>(() => toolStrip.Items.Add(host));

            return;
        }

        toolStrip.Items.Add(host);
        ((ToolStripItem)host).TestAccessor().Dynamic._parent = toolStrip;
        host.SetPlacement(ToolStripItemPlacement.Main);

        Assert.True(control.AccessibilityObject is Control.ControlAccessibleObject);

        UiaCore.IRawElementProviderFragment actual = control.AccessibilityObject.FragmentNavigate(UiaCore.NavigateDirection.Parent);
        AccessibleObject expected = toolStrip.AccessibilityObject;

        Assert.Equal(expected, actual);
        Assert.True(control.IsHandleCreated);
        Assert.True(toolStrip.IsHandleCreated);
    }

    [WinFormsTheory]
    [MemberData(nameof(ControlAccessibleObject_TestData))]
    public void ControlAccessibleObject_FragmentNavigate_NextSibling_IsNextItem_IfControlIsUsedAsToolStripItem(Type type)
    {
        using NoAssertContext noAssertContext = new();
        using ToolStrip toolStrip = new() { Size = new Drawing.Size(1000, 25) };
        using Control control = ReflectionHelper.InvokePublicConstructor<Control>(type);
        using ToolStripControlHost host = new(control);
        using ToolStripLabel label = new();
        using ToolStripButton button = new();

        toolStrip.CreateControl();
        control.CreateControl();
        toolStrip.Items.Add(label);

        if (!CanBeAddedToToolStrip(control))
        {
            // A number of controls can't be added to ToolStrip. Double verify it is still the case, and exit.
            Assert.Throws<ArgumentException>(() => toolStrip.Items.Add(host));

            return;
        }

        toolStrip.Items.Add(host);
        toolStrip.Items.Add(button);
        ((ToolStripItem)host).TestAccessor().Dynamic._parent = toolStrip;
        host.SetPlacement(ToolStripItemPlacement.Main);

        Assert.True(control.AccessibilityObject is Control.ControlAccessibleObject);

        UiaCore.IRawElementProviderFragment actual = control.AccessibilityObject.FragmentNavigate(UiaCore.NavigateDirection.NextSibling);
        AccessibleObject expected = button.AccessibilityObject;

        Assert.Equal(expected, actual);
        Assert.True(control.IsHandleCreated);
        Assert.True(toolStrip.IsHandleCreated);
    }

    [WinFormsTheory]
    [MemberData(nameof(ControlAccessibleObject_TestData))]
    public void ControlAccessibleObject_FragmentNavigate_PreviousSibling_IsPreviousItem_IfControlIsUsedAsToolStripItem(Type type)
    {
        using NoAssertContext noAssertContext = new();
        using ToolStrip toolStrip = new() { Size = new Drawing.Size(1000, 25) };
        using Control control = ReflectionHelper.InvokePublicConstructor<Control>(type);
        using ToolStripControlHost host = new(control);
        using ToolStripLabel label = new();

        toolStrip.CreateControl();
        control.CreateControl();
        toolStrip.Items.Add(label);

        if (!CanBeAddedToToolStrip(control))
        {
            // A number of controls can't be added to ToolStrip. Double verify it is still the case, and exit.
            Assert.Throws<ArgumentException>(() => toolStrip.Items.Add(host));

            return;
        }

        toolStrip.Items.Add(host);
        ((ToolStripItem)host).TestAccessor().Dynamic._parent = toolStrip;
        host.SetPlacement(ToolStripItemPlacement.Main);

        Assert.True(control.AccessibilityObject is Control.ControlAccessibleObject);

        UiaCore.IRawElementProviderFragment actual = control.AccessibilityObject.FragmentNavigate(UiaCore.NavigateDirection.PreviousSibling);
        AccessibleObject expected = label.AccessibilityObject;

        Assert.Equal(expected, actual);
        Assert.True(control.IsHandleCreated);
        Assert.True(toolStrip.IsHandleCreated);
    }

    [WinFormsFact]
    public void ControlAccessibleObject_GetPropertyValue_AutomationId_ReturnsExpected()
    {
        using Control ownerControl = new() { Name = "test name" };
        string expected = ownerControl.Name;
        object actual = ownerControl.AccessibilityObject.GetPropertyValue(UiaCore.UIA.AutomationIdPropertyId);

        Assert.Equal(expected, actual);
        Assert.False(ownerControl.IsHandleCreated);
    }

    [WinFormsFact]
    public void ControlAccessibleObject_DoesNotRootControl()
    {
        Control.ControlAccessibleObject accessibleObject = CreateAndDisposeControl();
        GC.Collect(GC.MaxGeneration, GCCollectionMode.Forced, blocking: true);
        Assert.False(accessibleObject.TryGetOwnerAs(out Control _));

        [MethodImpl(MethodImplOptions.NoInlining)]
        static Control.ControlAccessibleObject CreateAndDisposeControl()
        {
            using Control control = new();
            var accessibleObject = (Control.ControlAccessibleObject)control.AccessibilityObject;
            Assert.NotNull(accessibleObject);
            Assert.True(accessibleObject.TryGetOwnerAs(out Control _));

            return accessibleObject;
        }
    }

    [WinFormsTheory]
    [MemberData(nameof(ControlAccessibleObject_UsingWeakReference_TestData))]
    public void ControlAccessibleObject_DoesNotRootControls_AllPublicControl(Type type)
    {
        Control.ControlAccessibleObject accessibleObject = CreateAndDisposeControl(type);
        GC.Collect(GC.MaxGeneration, GCCollectionMode.Forced, blocking: true);
        Assert.False(accessibleObject.TryGetOwnerAs(out Control _));

        [MethodImpl(MethodImplOptions.NoInlining)]
        static Control.ControlAccessibleObject CreateAndDisposeControl(Type type)
        {
            using Control control = ReflectionHelper.InvokePublicConstructor<Control>(type);
            var accessibleObject = (Control.ControlAccessibleObject)control.AccessibilityObject;
            Assert.NotNull(accessibleObject);
            Assert.True(accessibleObject.TryGetOwnerAs(out Control _));

            return accessibleObject;
        }
    }

    // ContextMenuStrip, From, ToolStripDropDown, ToolStripDropDownMenu
    // are Top level controls that can't be added to a ToolStrip.
    // A TabPage can be added to a TabControl only (see TabPage.AssignParent method).
    private bool CanBeAddedToToolStrip(Control control)
        => !(control is ContextMenuStrip
            || control is Form
            || control is ToolStripDropDown
            || control is ToolStripDropDownMenu
            || control is TabPage);

    private class AutomationLiveRegionControl : Control, IAutomationLiveRegion
    {
        public AutomationLiveSetting LiveSetting { get; set; }
    }

    private class SubControl : Control
    {
        public new void SetStyle(ControlStyles flag, bool value) => base.SetStyle(flag, value);
    }
}<|MERGE_RESOLUTION|>--- conflicted
+++ resolved
@@ -1219,13 +1219,8 @@
     {
         var typesToIgnore = new[]
         {
-<<<<<<< HEAD
-           typeof(CheckedListBox), typeof(DataGridView), typeof(DataGridViewComboBoxEditingControl), typeof(DataGridViewTextBoxEditingControl),
+           typeof(DataGridView), typeof(DataGridViewComboBoxEditingControl), typeof(DataGridViewTextBoxEditingControl),
            typeof(FlowLayoutPanel), typeof(HScrollBar), typeof(LinkLabel), typeof(ListBox),typeof(ListView), typeof(MaskedTextBox), typeof(MonthCalendar),
-=======
-           typeof(ComboBox), typeof(DataGridView), typeof(DataGridViewComboBoxEditingControl), typeof(DataGridViewTextBoxEditingControl),
-           typeof(FlowLayoutPanel), typeof(HScrollBar), typeof(LinkLabel), typeof(ListView), typeof(MaskedTextBox), typeof(MonthCalendar),
->>>>>>> a726c90e
            typeof(PropertyGrid), typeof(TableLayoutPanel), typeof(TabPage), typeof(TextBox), typeof(ToolStripContentPanel), typeof(TreeView), typeof(VScrollBar)
         };
 
