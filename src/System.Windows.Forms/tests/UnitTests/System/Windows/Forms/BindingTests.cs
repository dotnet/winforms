--- conflicted
+++ resolved
@@ -183,50 +183,41 @@
         Assert.Same(propertyName, binding.PropertyName);
     }
 
-<<<<<<< HEAD
+    public static IEnumerable<object[]> Ctor_String_Object_String_Bool_DataSourceUpdateMode_Object_String_IFormatProvider_Bool_TestData()
+    {
+        yield return new object[] { null, null, null, true, DataSourceUpdateMode.OnValidation, null, null, null, true };
+        yield return new object[] { string.Empty, new(), string.Empty, true, DataSourceUpdateMode.OnValidation - 1, DBNull.Value, string.Empty, CultureInfo.CurrentCulture, true };
+        yield return new object[] { "propertyName", new(), "dataMember", false, DataSourceUpdateMode.Never, new object(), "formatString", CultureInfo.InvariantCulture, true };
+        yield return new object[] { "propertyName", new(), "dataMember.subDataMember", false, DataSourceUpdateMode.Never + 1, new object(), "formatString", CultureInfo.CurrentCulture, true };
+    }
+
+    [Theory]
+    [MemberData(nameof(Ctor_String_Object_String_Bool_DataSourceUpdateMode_Object_String_IFormatProvider_Bool_TestData))]
+    public void Binding_Ctor_String_Object_String_Bool_DataSourceUpdateMode_Object_String_IFormatProvider_Bool(string propertyName, object dataSource, string dataMember, bool formattingEnabled, DataSourceUpdateMode dataSourceUpdateMode, object nullValue, string formatString, IFormatProvider formatInfo, bool invokeControl)
+    {
+        var binding = new Binding(propertyName, dataSource, dataMember, formattingEnabled, dataSourceUpdateMode, nullValue, formatString, formatInfo, invokeControl);
+        Assert.Null(binding.BindableComponent);
+        Assert.Null(binding.BindingManagerBase);
+        Assert.Equal(new BindingMemberInfo(dataMember), binding.BindingMemberInfo);
+        Assert.Null(binding.Control);
+        Assert.Equal(ControlUpdateMode.OnPropertyChanged, binding.ControlUpdateMode);
+        Assert.Same(dataSource, binding.DataSource);
+        Assert.Same(DBNull.Value, binding.DataSourceNullValue);
+        Assert.Equal(dataSourceUpdateMode, binding.DataSourceUpdateMode);
+        Assert.Equal(formatInfo, binding.FormatInfo);
+        Assert.Same(formatString, binding.FormatString);
+        Assert.Equal(formattingEnabled, binding.FormattingEnabled);
+        Assert.False(binding.IsBinding);
+        Assert.Same(nullValue, binding.NullValue);
+        Assert.Same(propertyName, binding.PropertyName);
+    }
+
     public static IEnumerable<object[]> DataSourceNullValue_Set_TestData()
     {
         yield return new object[] { null };
         yield return new object[] { new() };
         yield return new object[] { DBNull.Value };
     }
-=======
-        public static IEnumerable<object[]> Ctor_String_Object_String_Bool_DataSourceUpdateMode_Object_String_IFormatProvider_Bool_TestData()
-        {
-            yield return new object[] { null, null, null, true, DataSourceUpdateMode.OnValidation, null, null, null, true };
-            yield return new object[] { string.Empty, new object(), string.Empty, true, DataSourceUpdateMode.OnValidation - 1, DBNull.Value, string.Empty, CultureInfo.CurrentCulture, true };
-            yield return new object[] { "propertyName", new object(), "dataMember", false, DataSourceUpdateMode.Never, new object(), "formatString", CultureInfo.InvariantCulture, true };
-            yield return new object[] { "propertyName", new object(), "dataMember.subDataMember", false, DataSourceUpdateMode.Never + 1, new object(), "formatString", CultureInfo.CurrentCulture, true };
-        }
-
-        [Theory]
-        [MemberData(nameof(Ctor_String_Object_String_Bool_DataSourceUpdateMode_Object_String_IFormatProvider_Bool_TestData))]
-        public void Binding_Ctor_String_Object_String_Bool_DataSourceUpdateMode_Object_String_IFormatProvider_Bool(string propertyName, object dataSource, string dataMember, bool formattingEnabled, DataSourceUpdateMode dataSourceUpdateMode, object nullValue, string formatString, IFormatProvider formatInfo, bool invokeControl)
-        {
-            var binding = new Binding(propertyName, dataSource, dataMember, formattingEnabled, dataSourceUpdateMode, nullValue, formatString, formatInfo, invokeControl);
-            Assert.Null(binding.BindableComponent);
-            Assert.Null(binding.BindingManagerBase);
-            Assert.Equal(new BindingMemberInfo(dataMember), binding.BindingMemberInfo);
-            Assert.Null(binding.Control);
-            Assert.Equal(ControlUpdateMode.OnPropertyChanged, binding.ControlUpdateMode);
-            Assert.Same(dataSource, binding.DataSource);
-            Assert.Same(DBNull.Value, binding.DataSourceNullValue);
-            Assert.Equal(dataSourceUpdateMode, binding.DataSourceUpdateMode);
-            Assert.Equal(formatInfo, binding.FormatInfo);
-            Assert.Same(formatString, binding.FormatString);
-            Assert.Equal(formattingEnabled, binding.FormattingEnabled);
-            Assert.False(binding.IsBinding);
-            Assert.Same(nullValue, binding.NullValue);
-            Assert.Same(propertyName, binding.PropertyName);
-        }
-
-        public static IEnumerable<object[]> DataSourceNullValue_Set_TestData()
-        {
-            yield return new object[] { null };
-            yield return new object[] { new object() };
-            yield return new object[] { DBNull.Value };
-        }
->>>>>>> 64f34e0f
 
     [Theory]
     [MemberData(nameof(DataSourceNullValue_Set_TestData))]
