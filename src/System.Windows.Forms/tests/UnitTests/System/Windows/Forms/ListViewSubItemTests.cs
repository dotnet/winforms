﻿// Licensed to the .NET Foundation under one or more agreements.
// The .NET Foundation licenses this file to you under the MIT license.
// See the LICENSE file in the project root for more information.

using System.Collections.Generic;
using System.Drawing;
using System.IO;
using System.Runtime.Serialization;
using System.Runtime.Serialization.Formatters.Binary;
using WinForms.Common.Tests;
using Xunit;

namespace System.Windows.Forms.Tests
{
    public class ListViewSubItemTests
    {
        [Fact]
        public void ListViewSubItem_Ctor_Default()
        {
            var subItem = new ListViewItem.ListViewSubItem();
            Assert.Equal(SystemColors.Window, subItem.BackColor);
            Assert.Equal(Rectangle.Empty, subItem.Bounds);
            Assert.Equal(Control.DefaultFont, subItem.Font);
            Assert.Equal(SystemColors.WindowText, subItem.ForeColor);
            Assert.Empty(subItem.Name);
            Assert.Null(subItem.Tag);
            Assert.Empty(subItem.Text);
        }

        public static IEnumerable<object[]> Ctor_ListViewItem_String_TestData()
        {
            yield return new object[] { null, null, string.Empty };
            yield return new object[] { new ListViewItem(), string.Empty, string.Empty };
            yield return new object[] { new ListViewItem(), "reasonable", "reasonable" };
            yield return new object[] { new ListViewItem() { BackColor = Color.Yellow, ForeColor = Color.Yellow, Font = SystemFonts.StatusFont }, "reasonable", "reasonable" };

            var listView = new ListView();
            var item = new ListViewItem();
            Assert.Null(item.ListView);
            yield return new object[] { item, "reasonable", "reasonable" };
        }

        [Theory]
        [MemberData(nameof(Ctor_ListViewItem_String_TestData))]
        public void ListViewSubItem_Ctor_ListViewItem_String(ListViewItem owner, string text, string expectedText)
        {
            var subItem = new ListViewItem.ListViewSubItem(owner, text);
            Assert.Equal(SystemColors.Window, subItem.BackColor);
            Assert.Equal(Rectangle.Empty, subItem.Bounds);
            Assert.Equal(Control.DefaultFont, subItem.Font);
            Assert.Equal(SystemColors.WindowText, subItem.ForeColor);
            Assert.Empty(subItem.Name);
            Assert.Null(subItem.Tag);
            Assert.Equal(expectedText, subItem.Text);
        }

        public static IEnumerable<object[]> Ctor_ListViewItem_String_Color_Color_Font_TestData()
        {
            yield return new object[] { null, null, Color.Empty, Color.Empty, null, SystemColors.WindowText, SystemColors.Window, string.Empty };
            yield return new object[] { new ListViewItem(), string.Empty, Color.Red, Color.Blue, SystemFonts.MenuFont, Color.Red, Color.Blue, string.Empty };
            yield return new object[] { new ListViewItem(), "reasonable", Color.Red, Color.Blue, SystemFonts.MenuFont, Color.Red, Color.Blue, "reasonable" };
            yield return new object[] { new ListViewItem() { BackColor = Color.Yellow, ForeColor = Color.Yellow, Font = SystemFonts.StatusFont }, string.Empty, Color.Red, Color.Blue, SystemFonts.MenuFont, Color.Red, Color.Blue, string.Empty };

            var listView = new ListView();
            var item = new ListViewItem();
            Assert.Null(item.ListView);
            yield return new object[] { item, "reasonable", Color.Red, Color.Blue, SystemFonts.MenuFont, Color.Red, Color.Blue, "reasonable" };
        }

        [Theory]
        [MemberData(nameof(Ctor_ListViewItem_String_Color_Color_Font_TestData))]
        public void ListViewSubItem_Ctor_ListViewItem_String_Color_Color_Font(ListViewItem owner, string text, Color foreColor, Color backColor, Font font, Color expectedForeColor, Color expectedBackColor, string expectedText)
        {
            var subItem = new ListViewItem.ListViewSubItem(owner, text, foreColor, backColor, font);
            Assert.Equal(expectedBackColor, subItem.BackColor);
            Assert.Equal(Rectangle.Empty, subItem.Bounds);
            Assert.Equal(font ?? Control.DefaultFont, subItem.Font);
            Assert.Equal(expectedForeColor, subItem.ForeColor);
            Assert.Empty(subItem.Name);
            Assert.Null(subItem.Tag);
            Assert.Equal(expectedText, subItem.Text);
        }

        [Fact]
        public void ListViewSubItem_BackColor_GetWithListView_ReturnsEqual()
        {
            var listView = new ListView
            {
                BackColor = Color.Red
            };
            var item = new ListViewItem();
            listView.Items.Add(item);

            var subItem = new ListViewItem.ListViewSubItem(item, "text");
            Assert.Equal(Color.Red, subItem.BackColor);
        }

        public static IEnumerable<object[]> BackColor_Set_TestData()
        {
            yield return new object[] { Color.Red, Color.Red };
            yield return new object[] { Color.Empty, SystemColors.Window };
        }

        [Theory]
        [MemberData(nameof(BackColor_Set_TestData))]
        public void ListViewSubItem_BackColor_Set_GetReturnsExpected(Color value, Color expected)
        {
            var subItem = new ListViewItem.ListViewSubItem
            {
                BackColor = value
            };
            Assert.Equal(expected, subItem.BackColor);
<<<<<<< HEAD

            // Set again to test caching behaviour.
=======
            
            // Set same.
>>>>>>> 2e3d08b6
            subItem.BackColor = value;
            Assert.Equal(expected, subItem.BackColor);
        }

        [Fact]
        public void ListViewSubItem_Bounds_GetWithListViewHandle_ReturnsEqual()
        {
            var listView = new ListView();
            var item = new ListViewItem();
            listView.Items.Add(item);
            Assert.NotEqual(IntPtr.Zero, listView.Handle);

            var subItem = new ListViewItem.ListViewSubItem(item, "text");
            Assert.Equal(subItem.Bounds, subItem.Bounds);
        }

        [Fact]
        public void ListViewSubItem_Font_GetWithListView_ReturnsEqual()
        {
            var listView = new ListView
            {
                Font = SystemFonts.MenuFont
            };
            var item = new ListViewItem();
            listView.Items.Add(item);

            var subItem = new ListViewItem.ListViewSubItem(item, "text");
            Assert.Equal(SystemFonts.MenuFont, subItem.Font);
        }

        public static IEnumerable<object[]> Font_Set_TestData()
        {
            yield return new object[] { SystemFonts.MenuFont };
            yield return new object[] { null };
        }

        [Theory]
        [MemberData(nameof(Font_Set_TestData))]
        public void ListViewSubItem_Font_Set_GetReturnsExpected(Font value)
        {
            var subItem = new ListViewItem.ListViewSubItem
            {
                Font = value
            };
            Assert.Equal(value ?? Control.DefaultFont, subItem.Font);
<<<<<<< HEAD

            // Set again to test caching behaviour.
=======
            
            // Set same.
>>>>>>> 2e3d08b6
            subItem.Font = value;
            Assert.Equal(value ?? Control.DefaultFont, subItem.Font);
        }

        [Fact]
        public void ListViewSubItem_ForeColor_GetWithListView_ReturnsEqual()
        {
            var listView = new ListView
            {
                ForeColor = Color.Red
            };
            var item = new ListViewItem();
            listView.Items.Add(item);

            var subItem = new ListViewItem.ListViewSubItem(item, "text");
            Assert.Equal(Color.Red, subItem.ForeColor);
        }

        public static IEnumerable<object[]> ForeColor_Set_TestData()
        {
            yield return new object[] { Color.Red, Color.Red };
            yield return new object[] { Color.Empty, SystemColors.WindowText };
        }

        [Theory]
        [MemberData(nameof(ForeColor_Set_TestData))]
        public void ListViewSubItem_ForeColor_Set_GetReturnsExpected(Color value, Color expected)
        {
            var subItem = new ListViewItem.ListViewSubItem
            {
                ForeColor = value
            };
            Assert.Equal(expected, subItem.ForeColor);
<<<<<<< HEAD

            // Set again to test caching behaviour.
=======
            
            // Set same.
>>>>>>> 2e3d08b6
            subItem.ForeColor = value;
            Assert.Equal(expected, subItem.ForeColor);
        }

        [Theory]
        [CommonMemberData(nameof(CommonTestHelper.GetStringNormalizedTheoryData))]
        public void ListViewSubItem_Name_SetWithOwner_GetReturnsExpected(string value, string expected)
        {
            var item = new ListViewItem();
            var subItem = new ListViewItem.ListViewSubItem(item, "text")
            {
                Name = value
            };
            Assert.Same(expected, subItem.Name);

            // Set same.
            subItem.Name = value;
            Assert.Same(expected, subItem.Name);
        }

        [Theory]
        [CommonMemberData(nameof(CommonTestHelper.GetStringNormalizedTheoryData))]
        public void ListViewSubItem_Name_SetWithoutOwner_GetReturnsExpected(string value, string expected)
        {
            var subItem = new ListViewItem.ListViewSubItem
            {
                Name = value
            };
            Assert.Same(expected, subItem.Name);

            // Set same.
            subItem.Name = value;
            Assert.Same(expected, subItem.Name);
        }

        [Theory]
        [CommonMemberData(nameof(CommonTestHelper.GetStringWithNullTheoryData))]
        public void ListViewSubItem_Tag_Set_GetReturnsExpected(string value)
        {
            var subItem = new ListViewItem.ListViewSubItem
            {
                Tag = value
            };
            Assert.Same(value, subItem.Tag);

            // Set same.
            subItem.Tag = value;
            Assert.Same(value, subItem.Tag);
        }

        [Theory]
        [CommonMemberData(nameof(CommonTestHelper.GetStringNormalizedTheoryData))]
        public void ListViewSubItem_Text_SetWithOwner_GetReturnsExpected(string value, string expected)
        {
            var item = new ListViewItem();
            var subItem = new ListViewItem.ListViewSubItem(item, "text")
            {
                Text = value
            };
            Assert.Same(expected, subItem.Text);

            // Set same.
            subItem.Text = value;
            Assert.Same(expected, subItem.Text);
        }

        [Theory]
        [CommonMemberData(nameof(CommonTestHelper.GetStringNormalizedTheoryData))]
        public void ListViewSubItem_Text_SetWithoutOwner_GetReturnsExpected(string value, string expected)
        {
            var subItem = new ListViewItem.ListViewSubItem
            {
                Text = value
            };
            Assert.Same(expected, subItem.Text);

            // Set same.
            subItem.Text = value;
            Assert.Same(expected, subItem.Text);
        }

        public static IEnumerable<object[]> ResetStyle_Owner_TestData()
        {
            yield return new object[] { null };
            yield return new object[] { new ListViewItem() };
        }

        [Theory]
        [MemberData(nameof(ResetStyle_Owner_TestData))]
        public void ListViewSubItem_ResetStyle_NoStyle_Nop(ListViewItem owner)
        {
            var subItem = new ListViewItem.ListViewSubItem(owner, "text");
            subItem.ResetStyle();
            Assert.Equal(SystemColors.Window, subItem.BackColor);
            Assert.Equal(Control.DefaultFont, subItem.Font);
            Assert.Equal(SystemColors.WindowText, subItem.ForeColor);

            subItem.ResetStyle();
            Assert.Equal(SystemColors.Window, subItem.BackColor);
            Assert.Equal(Control.DefaultFont, subItem.Font);
            Assert.Equal(SystemColors.WindowText, subItem.ForeColor);
        }

        [Theory]
        [MemberData(nameof(ResetStyle_Owner_TestData))]
        public void ListViewSubItem_ResetStyle_HasStyleWithOwner_Success(ListViewItem owner)
        {
            var subItem = new ListViewItem.ListViewSubItem(owner, "text", Color.Red, Color.Blue, SystemFonts.MenuFont);

            subItem.ResetStyle();
            Assert.Equal(SystemColors.Window, subItem.BackColor);
            Assert.Equal(Control.DefaultFont, subItem.Font);
            Assert.Equal(SystemColors.WindowText, subItem.ForeColor);

            subItem.ResetStyle();
            Assert.Equal(SystemColors.Window, subItem.BackColor);
            Assert.Equal(Control.DefaultFont, subItem.Font);
            Assert.Equal(SystemColors.WindowText, subItem.ForeColor);
        }

        public static IEnumerable<object[]> Serialize_Deserialize_TestData()
        {
            yield return new object[] { new ListViewItem.ListViewSubItem() };
            yield return new object[] { new ListViewItem.ListViewSubItem(null, "header", Color.Red, Color.Blue, SystemFonts.MenuFont) { Name = "name", Tag = "tag" } };
        }

        [Theory]
        [MemberData(nameof(Serialize_Deserialize_TestData))]
        public void ListViewSubItem_Serialize_Deserialize_Success(ListViewItem.ListViewSubItem subItem)
        {
            using (var stream = new MemoryStream())
            {
                var formatter = new BinaryFormatter();
                formatter.Serialize(stream, subItem);
                stream.Seek(0, SeekOrigin.Begin);

                ListViewItem.ListViewSubItem result = Assert.IsType<ListViewItem.ListViewSubItem>(formatter.Deserialize(stream));
                Assert.Equal(subItem.BackColor, result.BackColor);
                Assert.Equal(subItem.Font, result.Font);
                Assert.Equal(subItem.ForeColor, result.ForeColor);
                Assert.Empty(result.Name);
                Assert.Null(result.Tag);
                Assert.Equal(subItem.Text, result.Text);
            }
        }

        [Theory]
        [CommonMemberData(nameof(CommonTestHelper.GetStringWithNullTheoryData))]
        public void ListViewSubItem_ToString_Invoke_ReturnsExpected(string text)
        {
            var subItem = new ListViewItem.ListViewSubItem(null, text);
            Assert.Equal($"ListViewSubItem: {{{text}}}", subItem.ToString());
        }
    }
}<|MERGE_RESOLUTION|>--- conflicted
+++ resolved
@@ -110,13 +110,8 @@
                 BackColor = value
             };
             Assert.Equal(expected, subItem.BackColor);
-<<<<<<< HEAD
-
-            // Set again to test caching behaviour.
-=======
             
             // Set same.
->>>>>>> 2e3d08b6
             subItem.BackColor = value;
             Assert.Equal(expected, subItem.BackColor);
         }
@@ -162,13 +157,8 @@
                 Font = value
             };
             Assert.Equal(value ?? Control.DefaultFont, subItem.Font);
-<<<<<<< HEAD
-
-            // Set again to test caching behaviour.
-=======
             
             // Set same.
->>>>>>> 2e3d08b6
             subItem.Font = value;
             Assert.Equal(value ?? Control.DefaultFont, subItem.Font);
         }
@@ -202,13 +192,8 @@
                 ForeColor = value
             };
             Assert.Equal(expected, subItem.ForeColor);
-<<<<<<< HEAD
-
-            // Set again to test caching behaviour.
-=======
             
             // Set same.
->>>>>>> 2e3d08b6
             subItem.ForeColor = value;
             Assert.Equal(expected, subItem.ForeColor);
         }
