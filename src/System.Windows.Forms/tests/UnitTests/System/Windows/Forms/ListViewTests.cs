﻿// Licensed to the .NET Foundation under one or more agreements.
// The .NET Foundation licenses this file to you under the MIT license.
// See the LICENSE file in the project root for more information.

using System.ComponentModel;
using System.Drawing;
using System.Windows.Forms.Automation;
using System.Windows.Forms.TestUtilities;
using Xunit;
using static System.Windows.Forms.ListViewItem;
using static Interop;
using static Interop.ComCtl32;
using System.Runtime.InteropServices;

namespace System.Windows.Forms.Tests
{
    using Point = System.Drawing.Point;
    using Size = System.Drawing.Size;

    public class ListViewTests : IClassFixture<ThreadExceptionFixture>
    {
        [WinFormsFact]
        public void ListView_Ctor_Default()
        {
            using var control = new SubListView();
            Assert.Null(control.AccessibleDefaultActionDescription);
            Assert.Null(control.AccessibleDescription);
            Assert.Null(control.AccessibleName);
            Assert.Equal(AccessibleRole.Default, control.AccessibleRole);
            Assert.Equal(ItemActivation.Standard, control.Activation);
            Assert.Equal(ListViewAlignment.Top, control.Alignment);
            Assert.False(control.AllowColumnReorder);
            Assert.False(control.AllowDrop);
            Assert.Equal(AnchorStyles.Top | AnchorStyles.Left, control.Anchor);
            Assert.True(control.AutoArrange);
            Assert.False(control.AutoSize);
            Assert.Equal(SystemColors.Window, control.BackColor);
            Assert.Null(control.BackgroundImage);
            Assert.Equal(ImageLayout.Tile, control.BackgroundImageLayout);
            Assert.False(control.BackgroundImageTiled);
            Assert.Null(control.BindingContext);
            Assert.Equal(BorderStyle.Fixed3D, control.BorderStyle);
            Assert.Equal(97, control.Bottom);
            Assert.Equal(new Rectangle(0, 0, 121, 97), control.Bounds);
            Assert.True(control.CanEnableIme);
            Assert.False(control.CanFocus);
            Assert.True(control.CanRaiseEvents);
            Assert.True(control.CanSelect);
            Assert.False(control.Capture);
            Assert.True(control.CausesValidation);
            Assert.False(control.CheckBoxes);
            Assert.Empty(control.CheckedIndices);
            Assert.Same(control.CheckedIndices, control.CheckedIndices);
            Assert.Empty(control.CheckedItems);
            Assert.Same(control.CheckedItems, control.CheckedItems);
            Assert.Equal(new Size(117, 93), control.ClientSize);
            Assert.Equal(new Rectangle(0, 0, 117, 93), control.ClientRectangle);
            Assert.Empty(control.Columns);
            Assert.Same(control.Columns, control.Columns);
            Assert.Null(control.Container);
            Assert.False(control.ContainsFocus);
            Assert.Null(control.ContextMenuStrip);
            Assert.Empty(control.Controls);
            Assert.Same(control.Controls, control.Controls);
            Assert.False(control.Created);
            Assert.Equal(Cursors.Default, control.Cursor);
            Assert.Same(Cursors.Default, control.DefaultCursor);
            Assert.Equal(ImeMode.Inherit, control.DefaultImeMode);
            Assert.Equal(new Padding(3), control.DefaultMargin);
            Assert.Equal(Size.Empty, control.DefaultMaximumSize);
            Assert.Equal(Size.Empty, control.DefaultMinimumSize);
            Assert.Equal(Padding.Empty, control.DefaultPadding);
            Assert.Equal(new Size(121, 97), control.DefaultSize);
            Assert.False(control.DesignMode);
            Assert.Equal(new Rectangle(0, 0, 117, 93), control.DisplayRectangle);
            Assert.Equal(DockStyle.None, control.Dock);
            Assert.False(control.DoubleBuffered);
            Assert.True(control.Enabled);
            Assert.NotNull(control.Events);
            Assert.Same(control.Events, control.Events);
            Assert.False(control.Focused);
            Assert.Null(control.FocusedItem);
            Assert.Equal(Control.DefaultFont, control.Font);
            Assert.Equal(control.Font.Height, control.FontHeight);
            Assert.Equal(SystemColors.WindowText, control.ForeColor);
            Assert.False(control.FullRowSelect);
            Assert.False(control.GridLines);
            Assert.Empty(control.Groups);
            Assert.Same(control.Groups, control.Groups);
            Assert.Null(control.GroupImageList);
            Assert.False(control.HasChildren);
            Assert.Equal(ColumnHeaderStyle.Clickable, control.HeaderStyle);
            Assert.Equal(97, control.Height);
            Assert.False(control.HideSelection);
            Assert.False(control.HotTracking);
            Assert.False(control.HoverSelection);
            Assert.Equal(ImeMode.NoControl, control.ImeMode);
            Assert.Equal(ImeMode.NoControl, control.ImeModeBase);
            Assert.NotNull(control.InsertionMark);
            Assert.Same(control.InsertionMark, control.InsertionMark);
            Assert.False(control.IsAccessible);
            Assert.False(control.IsMirrored);
            Assert.Empty(control.Items);
            Assert.Same(control.Items, control.Items);
            Assert.False(control.LabelEdit);
            Assert.True(control.LabelWrap);
            Assert.Null(control.LargeImageList);
            Assert.NotNull(control.LayoutEngine);
            Assert.Same(control.LayoutEngine, control.LayoutEngine);
            Assert.Equal(0, control.Left);
            Assert.Null(control.ListViewItemSorter);
            Assert.Equal(Point.Empty, control.Location);
            Assert.Equal(new Padding(3), control.Margin);
            Assert.Equal(Size.Empty, control.MaximumSize);
            Assert.Equal(Size.Empty, control.MinimumSize);
            Assert.True(control.MultiSelect);
            Assert.False(control.OwnerDraw);
            Assert.Equal(Padding.Empty, control.Padding);
            Assert.Null(control.Parent);
            Assert.Equal(new Size(121, 97), control.PreferredSize);
            Assert.Equal("Microsoft\u00AE .NET", control.ProductName);
            Assert.False(control.RecreatingHandle);
            Assert.Null(control.Region);
            Assert.False(control.ResizeRedraw);
            Assert.Equal(121, control.Right);
            Assert.Equal(RightToLeft.No, control.RightToLeft);
            Assert.False(control.RightToLeftLayout);
            Assert.True(control.Scrollable);
            Assert.Empty(control.SelectedIndices);
            Assert.Same(control.SelectedIndices, control.SelectedIndices);
            Assert.Empty(control.SelectedItems);
            Assert.Same(control.SelectedItems, control.SelectedItems);
            Assert.True(control.ShowFocusCues);
            Assert.True(control.ShowGroups);
            Assert.False(control.ShowItemToolTips);
            Assert.True(control.ShowKeyboardCues);
            Assert.Null(control.SmallImageList);
            Assert.Null(control.Site);
            Assert.Equal(new Size(121, 97), control.Size);
            Assert.Equal(SortOrder.None, control.Sorting);
            Assert.Null(control.StateImageList);
            Assert.Equal(0, control.TabIndex);
            Assert.True(control.TabStop);
            Assert.Empty(control.Text);
            Assert.Equal(Size.Empty, control.TileSize);
            Assert.Equal(0, control.Top);
            Assert.Throws<InvalidOperationException>(() => control.TopItem);
            Assert.Null(control.TopLevelControl);
            Assert.True(control.UseCompatibleStateImageBehavior);
            Assert.False(control.UseWaitCursor);
            Assert.Equal(View.LargeIcon, control.View);
            Assert.Equal(0, control.VirtualListSize);
            Assert.False(control.VirtualMode);
            Assert.True(control.Visible);
            Assert.Equal(121, control.Width);

            Assert.False(control.IsHandleCreated);
        }

        [WinFormsFact]
        public void ListView_CreateParams_GetDefault_ReturnsExpected()
        {
            using var control = new SubListView();
            CreateParams createParams = control.CreateParams;
            Assert.Null(createParams.Caption);
            Assert.Equal("SysListView32", createParams.ClassName);
            Assert.Equal(0x8, createParams.ClassStyle);
            Assert.Equal(0x200, createParams.ExStyle);
            Assert.Equal(97, createParams.Height);
            Assert.Equal(IntPtr.Zero, createParams.Parent);
            Assert.Null(createParams.Param);
            Assert.Equal(0x56010148, createParams.Style);
            Assert.Equal(121, createParams.Width);
            Assert.Equal(0, createParams.X);
            Assert.Equal(0, createParams.Y);
            Assert.Same(createParams, control.CreateParams);
            Assert.False(control.IsHandleCreated);
        }

        [WinFormsTheory]
        [CommonMemberData(typeof(CommonTestHelper), nameof(CommonTestHelper.GetEnumTypeTheoryData), typeof(ItemActivation))]
        public void ListView_Activation_Set_GetReturnsExpected(ItemActivation value)
        {
            using var listView = new ListView
            {
                Activation = value
            };
            Assert.Equal(value, listView.Activation);
            Assert.False(listView.IsHandleCreated);

            // Set same.
            listView.Activation = value;
            Assert.Equal(value, listView.Activation);
            Assert.False(listView.IsHandleCreated);
        }

        [WinFormsTheory]
        [InlineData(ItemActivation.Standard, 0)]
        [InlineData(ItemActivation.OneClick, 1)]
        [InlineData(ItemActivation.TwoClick, 1)]
        public void ListView_Activation_SetWithHandle_GetReturnsExpected(ItemActivation value, int expectedInvalidatedCallCount)
        {
            using var listView = new ListView();
            Assert.NotEqual(IntPtr.Zero, listView.Handle);
            int invalidatedCallCount = 0;
            listView.Invalidated += (sender, e) => invalidatedCallCount++;
            int styleChangedCallCount = 0;
            listView.StyleChanged += (sender, e) => styleChangedCallCount++;
            int createdCallCount = 0;
            listView.HandleCreated += (sender, e) => createdCallCount++;

            listView.Activation = value;
            Assert.Equal(value, listView.Activation);
            Assert.True(listView.IsHandleCreated);
            Assert.Equal(expectedInvalidatedCallCount, invalidatedCallCount);
            Assert.Equal(0, styleChangedCallCount);
            Assert.Equal(0, createdCallCount);

            // Set same.
            listView.Activation = value;
            Assert.Equal(value, listView.Activation);
            Assert.True(listView.IsHandleCreated);
            Assert.Equal(expectedInvalidatedCallCount, invalidatedCallCount);
            Assert.Equal(0, styleChangedCallCount);
            Assert.Equal(0, createdCallCount);
        }

        [WinFormsFact]
        public void ListView_Activation_SetHotTrackingOneClick_Nop()
        {
            using var listView = new ListView
            {
                HotTracking = true,
                Activation = ItemActivation.OneClick
            };
            Assert.Equal(ItemActivation.OneClick, listView.Activation);
            Assert.False(listView.IsHandleCreated);

            // Set same.
            listView.Activation = ItemActivation.OneClick;
            Assert.Equal(ItemActivation.OneClick, listView.Activation);
            Assert.False(listView.IsHandleCreated);
        }

        [WinFormsTheory]
        [CommonMemberData(typeof(CommonTestHelper), nameof(CommonTestHelper.GetEnumTypeTheoryDataInvalid), typeof(ItemActivation))]
        public void ListView_Activation_SetInvalidValue_ThrowsInvalidEnumArgumentException(ItemActivation value)
        {
            using var listView = new ListView();
            Assert.Throws<InvalidEnumArgumentException>("value", () => listView.Activation = value);
        }

        [WinFormsTheory]
        [CommonMemberData(typeof(CommonTestHelper), nameof(CommonTestHelper.GetEnumTypeTheoryDataInvalid), typeof(ItemActivation))]
        public void ListView_Activation_SetHotTrackingInvalidValue_ThrowsInvalidEnumArgumentException(ItemActivation value)
        {
            using var listView = new ListView
            {
                HotTracking = true
            };
            Assert.Throws<InvalidEnumArgumentException>("value", () => listView.Activation = value);
        }

        [WinFormsTheory]
        [InlineData(ItemActivation.Standard)]
        [InlineData(ItemActivation.TwoClick)]
        public void ListView_Activation_SetHotTrackingNotOneClick_ThrowsArgumentException(ItemActivation value)
        {
            using var listView = new ListView
            {
                HotTracking = true
            };
            Assert.Throws<ArgumentException>("value", () => listView.Activation = value);
            Assert.Equal(ItemActivation.OneClick, listView.Activation);
        }

        [WinFormsTheory]
        [CommonMemberData(typeof(CommonTestHelper), nameof(CommonTestHelper.GetEnumTypeTheoryData), typeof(ListViewAlignment))]
        public void ListView_Alignment_Set_GetReturnsExpected(ListViewAlignment value)
        {
            using var listView = new ListView
            {
                Alignment = value
            };
            Assert.Equal(value, listView.Alignment);
            Assert.False(listView.IsHandleCreated);

            // Set same.
            listView.Alignment = value;
            Assert.Equal(value, listView.Alignment);
            Assert.False(listView.IsHandleCreated);
        }

        [WinFormsTheory]
        [InlineData(ListViewAlignment.Default, 2, 1)]
        [InlineData(ListViewAlignment.Top, 0, 0)]
        [InlineData(ListViewAlignment.Left, 2, 1)]
        [InlineData(ListViewAlignment.SnapToGrid, 2, 1)]
        public void ListView_Alignment_SetWithHandle_GetReturnsExpected(ListViewAlignment value, int expectedInvalidatedCallCount, int expectedCreatedCallCount)
        {
            using var listView = new ListView();
            Assert.NotEqual(IntPtr.Zero, listView.Handle);
            int invalidatedCallCount = 0;
            listView.Invalidated += (sender, e) => invalidatedCallCount++;
            int styleChangedCallCount = 0;
            listView.StyleChanged += (sender, e) => styleChangedCallCount++;
            int createdCallCount = 0;
            listView.HandleCreated += (sender, e) => createdCallCount++;

            listView.Alignment = value;
            Assert.Equal(value, listView.Alignment);
            Assert.True(listView.IsHandleCreated);
            Assert.Equal(expectedInvalidatedCallCount, invalidatedCallCount);
            Assert.Equal(0, styleChangedCallCount);
            Assert.Equal(expectedCreatedCallCount, createdCallCount);

            // Set same.
            listView.Alignment = value;
            Assert.Equal(value, listView.Alignment);
            Assert.True(listView.IsHandleCreated);
            Assert.Equal(expectedInvalidatedCallCount, invalidatedCallCount);
            Assert.Equal(0, styleChangedCallCount);
            Assert.Equal(expectedCreatedCallCount, createdCallCount);
        }

        [WinFormsTheory]
        [CommonMemberData(typeof(CommonTestHelper), nameof(CommonTestHelper.GetEnumTypeTheoryDataInvalid), typeof(ListViewAlignment))]
        public void ListView_Alignment_SetInvalidValue_ThrowsInvalidEnumArgumentException(ListViewAlignment value)
        {
            using var listView = new ListView();
            Assert.Throws<InvalidEnumArgumentException>("value", () => listView.Alignment = value);
        }

        [WinFormsTheory]
        [CommonMemberData(typeof(CommonTestHelper), nameof(CommonTestHelper.GetBoolTheoryData))]
        public void ListView_AllowColumnReorder_Set_GetReturnsExpected(bool value)
        {
            using var listView = new ListView
            {
                AllowColumnReorder = value
            };
            Assert.Equal(value, listView.AllowColumnReorder);
            Assert.False(listView.IsHandleCreated);

            // Set same.
            listView.AllowColumnReorder = value;
            Assert.Equal(value, listView.AllowColumnReorder);
            Assert.False(listView.IsHandleCreated);

            // Set different.
            listView.AllowColumnReorder = !value;
            Assert.Equal(!value, listView.AllowColumnReorder);
            Assert.False(listView.IsHandleCreated);
        }

        [WinFormsTheory]
        [InlineData(true, 1)]
        [InlineData(false, 0)]
        public void ListView_AllowColumnReorder_SetWithHandle_GetReturnsExpected(bool value, int expectedInvalidatedCallCount)
        {
            using var listView = new ListView();
            Assert.NotEqual(IntPtr.Zero, listView.Handle);
            int invalidatedCallCount = 0;
            listView.Invalidated += (sender, e) => invalidatedCallCount++;
            int styleChangedCallCount = 0;
            listView.StyleChanged += (sender, e) => styleChangedCallCount++;
            int createdCallCount = 0;
            listView.HandleCreated += (sender, e) => createdCallCount++;

            listView.AllowColumnReorder = value;
            Assert.Equal(value, listView.AllowColumnReorder);
            Assert.True(listView.IsHandleCreated);
            Assert.Equal(expectedInvalidatedCallCount, invalidatedCallCount);
            Assert.Equal(0, styleChangedCallCount);
            Assert.Equal(0, createdCallCount);

            // Set same.
            listView.AllowColumnReorder = value;
            Assert.Equal(value, listView.AllowColumnReorder);
            Assert.True(listView.IsHandleCreated);
            Assert.Equal(expectedInvalidatedCallCount, invalidatedCallCount);
            Assert.Equal(0, styleChangedCallCount);
            Assert.Equal(0, createdCallCount);

            // Set different.
            listView.AllowColumnReorder = !value;
            Assert.Equal(!value, listView.AllowColumnReorder);
            Assert.True(listView.IsHandleCreated);
            Assert.Equal(expectedInvalidatedCallCount + 1, invalidatedCallCount);
            Assert.Equal(0, styleChangedCallCount);
            Assert.Equal(0, createdCallCount);
        }

        [WinFormsTheory]
        [CommonMemberData(typeof(CommonTestHelper), nameof(CommonTestHelper.GetBoolTheoryData))]
        public void ListView_AutoArrange_Set_GetReturnsExpected(bool value)
        {
            using var listView = new ListView
            {
                AutoArrange = value
            };
            Assert.Equal(value, listView.AutoArrange);
            Assert.False(listView.IsHandleCreated);

            // Set same.
            listView.AutoArrange = value;
            Assert.Equal(value, listView.AutoArrange);
            Assert.False(listView.IsHandleCreated);

            // Set different.
            listView.AutoArrange = !value;
            Assert.Equal(!value, listView.AutoArrange);
            Assert.False(listView.IsHandleCreated);
        }

        [WinFormsTheory]
        [InlineData(true, 0)]
        [InlineData(false, 1)]
        public void ListView_AutoArrange_SetWithHandle_GetReturnsExpected(bool value, int expectedInvalidatedCallCount)
        {
            using var listView = new ListView();
            Assert.NotEqual(IntPtr.Zero, listView.Handle);
            int invalidatedCallCount = 0;
            listView.Invalidated += (sender, e) => invalidatedCallCount++;
            int styleChangedCallCount = 0;
            listView.StyleChanged += (sender, e) => styleChangedCallCount++;
            int createdCallCount = 0;
            listView.HandleCreated += (sender, e) => createdCallCount++;

            listView.AutoArrange = value;
            Assert.Equal(value, listView.AutoArrange);
            Assert.True(listView.IsHandleCreated);
            Assert.Equal(expectedInvalidatedCallCount, invalidatedCallCount);
            Assert.Equal(expectedInvalidatedCallCount, styleChangedCallCount);
            Assert.Equal(0, createdCallCount);

            // Set same.
            listView.AutoArrange = value;
            Assert.Equal(value, listView.AutoArrange);
            Assert.True(listView.IsHandleCreated);
            Assert.Equal(expectedInvalidatedCallCount, invalidatedCallCount);
            Assert.Equal(expectedInvalidatedCallCount, styleChangedCallCount);
            Assert.Equal(0, createdCallCount);

            // Set different.
            listView.AutoArrange = !value;
            Assert.Equal(!value, listView.AutoArrange);
            Assert.True(listView.IsHandleCreated);
            Assert.Equal(expectedInvalidatedCallCount + 1, invalidatedCallCount);
            Assert.Equal(expectedInvalidatedCallCount + 1, styleChangedCallCount);
            Assert.Equal(0, createdCallCount);
        }

        public static IEnumerable<object[]> BackColor_Set_TestData()
        {
            yield return new object[] { Color.Empty, SystemColors.Window };
            yield return new object[] { Color.Red, Color.Red };
        }

        [WinFormsTheory]
        [MemberData(nameof(BackColor_Set_TestData))]
        public void ListView_BackColor_Set_GetReturnsExpected(Color value, Color expected)
        {
            using var control = new ListView
            {
                BackColor = value
            };
            Assert.Equal(expected, control.BackColor);
            Assert.False(control.IsHandleCreated);

            // Set same.
            control.BackColor = value;
            Assert.Equal(expected, control.BackColor);
            Assert.False(control.IsHandleCreated);
        }

        public static IEnumerable<object[]> BackColor_SetWithHandle_TestData()
        {
            yield return new object[] { Color.Empty, SystemColors.Window, 0 };
            yield return new object[] { Color.Red, Color.Red, 1 };
        }

        [WinFormsTheory]
        [MemberData(nameof(BackColor_SetWithHandle_TestData))]
        public void ListView_BackColor_SetWithHandle_GetReturnsExpected(Color value, Color expected, int expectedInvalidatedCallCount)
        {
            using var control = new ListView();
            Assert.NotEqual(IntPtr.Zero, control.Handle);
            int invalidatedCallCount = 0;
            control.Invalidated += (sender, e) => invalidatedCallCount++;
            int styleChangedCallCount = 0;
            control.StyleChanged += (sender, e) => styleChangedCallCount++;
            int createdCallCount = 0;
            control.HandleCreated += (sender, e) => createdCallCount++;

            control.BackColor = value;
            Assert.Equal(expected, control.BackColor);
            Assert.True(control.IsHandleCreated);
            Assert.Equal(expectedInvalidatedCallCount, invalidatedCallCount);
            Assert.Equal(0, styleChangedCallCount);
            Assert.Equal(0, createdCallCount);

            // Set same.
            control.BackColor = value;
            Assert.Equal(expected, control.BackColor);
            Assert.True(control.IsHandleCreated);
            Assert.Equal(expectedInvalidatedCallCount, invalidatedCallCount);
            Assert.Equal(0, styleChangedCallCount);
            Assert.Equal(0, createdCallCount);
        }

        [WinFormsFact]
        public void ListView_BackColor_GetBkColor_Success()
        {
            using var control = new ListView();

            Assert.NotEqual(IntPtr.Zero, control.Handle);
            control.BackColor = Color.FromArgb(0xFF, 0x12, 0x34, 0x56);
            Assert.Equal(0x563412, User32.SendMessageW(control.Handle, (User32.WM)LVM.GETBKCOLOR));
        }

        [WinFormsFact]
        public void ListView_BackColor_SetWithHandler_CallsBackColorChanged()
        {
            using var control = new ListView();
            int callCount = 0;
            EventHandler handler = (sender, e) =>
            {
                Assert.Same(control, sender);
                Assert.Same(EventArgs.Empty, e);
                callCount++;
            };
            control.BackColorChanged += handler;

            // Set different.
            control.BackColor = Color.Red;
            Assert.Equal(Color.Red, control.BackColor);
            Assert.Equal(1, callCount);

            // Set same.
            control.BackColor = Color.Red;
            Assert.Equal(Color.Red, control.BackColor);
            Assert.Equal(1, callCount);

            // Set different.
            control.BackColor = Color.Empty;
            Assert.Equal(SystemColors.Window, control.BackColor);
            Assert.Equal(2, callCount);

            // Remove handler.
            control.BackColorChanged -= handler;
            control.BackColor = Color.Red;
            Assert.Equal(Color.Red, control.BackColor);
            Assert.Equal(2, callCount);
        }

        [WinFormsTheory]
        [CommonMemberData(typeof(CommonTestHelper), nameof(CommonTestHelper.GetEnumTypeTheoryData), typeof(ImageLayout))]
        public void ListView_BackgroundImageLayout_Set_GetReturnsExpected(ImageLayout value)
        {
            using var control = new SubListView
            {
                BackgroundImageLayout = value
            };
            Assert.Equal(value, control.BackgroundImageLayout);
            Assert.False(control.DoubleBuffered);
            Assert.False(control.IsHandleCreated);

            // Set same.
            control.BackgroundImageLayout = value;
            Assert.Equal(value, control.BackgroundImageLayout);
            Assert.False(control.DoubleBuffered);
            Assert.False(control.IsHandleCreated);
        }

        [WinFormsFact]
        public void ListView_BackgroundImageLayout_SetWithHandler_CallsBackgroundImageLayoutChanged()
        {
            using var control = new ListView();
            int callCount = 0;
            EventHandler handler = (sender, e) =>
            {
                Assert.Same(control, sender);
                Assert.Same(EventArgs.Empty, e);
                callCount++;
            };
            control.BackgroundImageLayoutChanged += handler;

            // Set different.
            control.BackgroundImageLayout = ImageLayout.Center;
            Assert.Equal(ImageLayout.Center, control.BackgroundImageLayout);
            Assert.Equal(1, callCount);

            // Set same.
            control.BackgroundImageLayout = ImageLayout.Center;
            Assert.Equal(ImageLayout.Center, control.BackgroundImageLayout);
            Assert.Equal(1, callCount);

            // Set different.
            control.BackgroundImageLayout = ImageLayout.Stretch;
            Assert.Equal(ImageLayout.Stretch, control.BackgroundImageLayout);
            Assert.Equal(2, callCount);

            // Remove handler.
            control.BackgroundImageLayoutChanged -= handler;
            control.BackgroundImageLayout = ImageLayout.Center;
            Assert.Equal(ImageLayout.Center, control.BackgroundImageLayout);
            Assert.Equal(2, callCount);
        }

        [WinFormsTheory]
        [CommonMemberData(typeof(CommonTestHelper), nameof(CommonTestHelper.GetEnumTypeTheoryDataInvalid), typeof(ImageLayout))]
        public void ListView_BackgroundImageLayout_SetInvalid_ThrowsInvalidEnumArgumentException(ImageLayout value)
        {
            using var control = new ListView();
            Assert.Throws<InvalidEnumArgumentException>("value", () => control.BackgroundImageLayout = value);
        }

        [WinFormsTheory]
        [CommonMemberData(typeof(CommonTestHelper), nameof(CommonTestHelper.GetBoolTheoryData))]
        public void ListView_BackgroundImageTiled_Set_GetReturnsExpected(bool value)
        {
            using var listView = new ListView
            {
                BackgroundImageTiled = value
            };
            Assert.Equal(value, listView.BackgroundImageTiled);
            Assert.False(listView.IsHandleCreated);

            // Set same.
            listView.BackgroundImageTiled = value;
            Assert.Equal(value, listView.BackgroundImageTiled);
            Assert.False(listView.IsHandleCreated);

            // Set different.
            listView.BackgroundImageTiled = !value;
            Assert.Equal(!value, listView.BackgroundImageTiled);
            Assert.False(listView.IsHandleCreated);
        }

        [WinFormsTheory]
        [CommonMemberData(typeof(CommonTestHelper), nameof(CommonTestHelper.GetBoolTheoryData))]
        public void ListView_BackgroundImageTiled_SetWithBackgroundImage_GetReturnsExpected(bool value)
        {
            using var listView = new ListView
            {
                BackgroundImage = new Bitmap(10, 10),
                BackgroundImageTiled = value
            };
            Assert.Equal(value, listView.BackgroundImageTiled);
            Assert.False(listView.IsHandleCreated);

            // Set same.
            listView.BackgroundImageTiled = value;
            Assert.Equal(value, listView.BackgroundImageTiled);
            Assert.False(listView.IsHandleCreated);

            // Set different.
            listView.BackgroundImageTiled = !value;
            Assert.Equal(!value, listView.BackgroundImageTiled);
            Assert.False(listView.IsHandleCreated);
        }

        [WinFormsTheory]
        [CommonMemberData(typeof(CommonTestHelper), nameof(CommonTestHelper.GetBoolTheoryData))]
        public void ListView_BackgroundImageTiled_SetWithHandle_GetReturnsExpected(bool value)
        {
            using var listView = new ListView();
            Assert.NotEqual(IntPtr.Zero, listView.Handle);
            int invalidatedCallCount = 0;
            listView.Invalidated += (sender, e) => invalidatedCallCount++;
            int styleChangedCallCount = 0;
            listView.StyleChanged += (sender, e) => styleChangedCallCount++;
            int createdCallCount = 0;
            listView.HandleCreated += (sender, e) => createdCallCount++;

            listView.BackgroundImageTiled = value;
            Assert.Equal(value, listView.BackgroundImageTiled);
            Assert.True(listView.IsHandleCreated);
            Assert.Equal(0, invalidatedCallCount);
            Assert.Equal(0, styleChangedCallCount);
            Assert.Equal(0, createdCallCount);

            // Set same.
            listView.BackgroundImageTiled = value;
            Assert.Equal(value, listView.BackgroundImageTiled);
            Assert.True(listView.IsHandleCreated);
            Assert.Equal(0, invalidatedCallCount);
            Assert.Equal(0, styleChangedCallCount);
            Assert.Equal(0, createdCallCount);

            // Set different.
            listView.BackgroundImageTiled = !value;
            Assert.Equal(!value, listView.BackgroundImageTiled);
            Assert.True(listView.IsHandleCreated);
            Assert.Equal(0, invalidatedCallCount);
            Assert.Equal(0, styleChangedCallCount);
            Assert.Equal(0, createdCallCount);
        }

        [WinFormsTheory]
        [CommonMemberData(typeof(CommonTestHelper), nameof(CommonTestHelper.GetBoolTheoryData))]
        public void ListView_BackgroundImageTiled_SetWithBackgroundImageWithHandle_GetReturnsExpected(bool value)
        {
            using var listView = new ListView
            {
                BackgroundImage = new Bitmap(10, 10)
            };
            Assert.NotEqual(IntPtr.Zero, listView.Handle);
            int invalidatedCallCount = 0;
            listView.Invalidated += (sender, e) => invalidatedCallCount++;
            int styleChangedCallCount = 0;
            listView.StyleChanged += (sender, e) => styleChangedCallCount++;
            int createdCallCount = 0;
            listView.HandleCreated += (sender, e) => createdCallCount++;

            listView.BackgroundImageTiled = value;
            Assert.Equal(value, listView.BackgroundImageTiled);
            Assert.True(listView.IsHandleCreated);
            Assert.Equal(0, invalidatedCallCount);
            Assert.Equal(0, styleChangedCallCount);
            Assert.Equal(0, createdCallCount);

            // Set same.
            listView.BackgroundImageTiled = value;
            Assert.Equal(value, listView.BackgroundImageTiled);
            Assert.True(listView.IsHandleCreated);
            Assert.Equal(0, invalidatedCallCount);
            Assert.Equal(0, styleChangedCallCount);
            Assert.Equal(0, createdCallCount);

            // Set different.
            listView.BackgroundImageTiled = !value;
            Assert.Equal(!value, listView.BackgroundImageTiled);
            Assert.True(listView.IsHandleCreated);
            Assert.Equal(0, invalidatedCallCount);
            Assert.Equal(0, styleChangedCallCount);
            Assert.Equal(0, createdCallCount);
        }

        [WinFormsTheory]
        [CommonMemberData(typeof(CommonTestHelper), nameof(CommonTestHelper.GetEnumTypeTheoryData), typeof(BorderStyle))]
        public void ListView_BorderStyle_Set_GetReturnsExpected(BorderStyle value)
        {
            using var listView = new ListView
            {
                BorderStyle = value
            };
            Assert.Equal(value, listView.BorderStyle);
            Assert.False(listView.IsHandleCreated);

            // Set same.
            listView.BorderStyle = value;
            Assert.Equal(value, listView.BorderStyle);
            Assert.False(listView.IsHandleCreated);
        }

        [WinFormsTheory]
        [InlineData(BorderStyle.Fixed3D, 0)]
        [InlineData(BorderStyle.FixedSingle, 1)]
        [InlineData(BorderStyle.None, 1)]
        public void ListView_BorderStyle_SetWithHandle_GetReturnsExpected(BorderStyle value, int expectedInvalidatedCallCount)
        {
            using var listView = new ListView();
            Assert.NotEqual(IntPtr.Zero, listView.Handle);
            int invalidatedCallCount = 0;
            listView.Invalidated += (sender, e) => invalidatedCallCount++;
            int styleChangedCallCount = 0;
            listView.StyleChanged += (sender, e) => styleChangedCallCount++;
            int createdCallCount = 0;
            listView.HandleCreated += (sender, e) => createdCallCount++;

            listView.BorderStyle = value;
            Assert.Equal(value, listView.BorderStyle);
            Assert.True(listView.IsHandleCreated);
            Assert.Equal(expectedInvalidatedCallCount, invalidatedCallCount);
            Assert.Equal(expectedInvalidatedCallCount, styleChangedCallCount);
            Assert.Equal(0, createdCallCount);

            // Set same.
            listView.BorderStyle = value;
            Assert.Equal(value, listView.BorderStyle);
            Assert.True(listView.IsHandleCreated);
            Assert.Equal(expectedInvalidatedCallCount, invalidatedCallCount);
            Assert.Equal(expectedInvalidatedCallCount, styleChangedCallCount);
            Assert.Equal(0, createdCallCount);
        }

        [WinFormsTheory]
        [CommonMemberData(typeof(CommonTestHelper), nameof(CommonTestHelper.GetEnumTypeTheoryDataInvalid), typeof(BorderStyle))]
        public void ListView_BorderStyle_SetInvalid_ThrowsInvalidEnumArgumentException(BorderStyle value)
        {
            using var listView = new ListView();
            Assert.Throws<InvalidEnumArgumentException>("value", () => listView.BorderStyle = value);
        }

        public static IEnumerable<object[]> CheckBoxes_Set_TestData()
        {
            foreach (bool useCompatibleStateImageBehavior in new bool[] { true, false })
            {
                foreach (ListViewAlignment alignment in Enum.GetValues(typeof(ListViewAlignment)))
                {
                    foreach (Func<ImageList> imageListFactory in new Func<ImageList>[] { () => new ImageList(), () => null })
                    {
                        foreach (bool value in new bool[] { true, false })
                        {
                            yield return new object[] { useCompatibleStateImageBehavior, View.Details, alignment, imageListFactory(), value };
                            yield return new object[] { useCompatibleStateImageBehavior, View.LargeIcon, alignment, imageListFactory(), value };
                            yield return new object[] { useCompatibleStateImageBehavior, View.List, alignment, imageListFactory(), value };
                            yield return new object[] { useCompatibleStateImageBehavior, View.SmallIcon, alignment, imageListFactory(), value };
                        }
                    }
                }
            }
        }

        [WinFormsTheory]
        [MemberData(nameof(CheckBoxes_Set_TestData))]
        public void ListView_CheckBoxes_Set_GetReturnsExpected(bool useCompatibleStateImageBehavior, View view, ListViewAlignment alignment, ImageList stateImageList, bool value)
        {
            using var listView = new ListView
            {
                UseCompatibleStateImageBehavior = useCompatibleStateImageBehavior,
                View = view,
                Alignment = alignment,
                StateImageList = stateImageList,
                CheckBoxes = value
            };
            Assert.Equal(value, listView.CheckBoxes);
            Assert.False(listView.IsHandleCreated);

            // Set same.
            listView.CheckBoxes = value;
            Assert.Equal(value, listView.CheckBoxes);
            Assert.False(listView.IsHandleCreated);

            // Set different.
            listView.CheckBoxes = !value;
            Assert.Equal(!value, listView.CheckBoxes);
            Assert.False(listView.IsHandleCreated);
        }

        [WinFormsTheory]
        [MemberData(nameof(CheckBoxes_Set_TestData))]
        public void ListView_CheckBoxes_SetAutoArrange_GetReturnsExpected(bool useCompatibleStateImageBehavior, View view, ListViewAlignment alignment, ImageList stateImageList, bool value)
        {
            using var listView = new ListView
            {
                AutoArrange = true,
                UseCompatibleStateImageBehavior = useCompatibleStateImageBehavior,
                View = view,
                Alignment = alignment,
                StateImageList = stateImageList,
                CheckBoxes = value
            };
            Assert.Equal(value, listView.CheckBoxes);
            Assert.False(listView.IsHandleCreated);

            // Set same.
            listView.CheckBoxes = value;
            Assert.Equal(value, listView.CheckBoxes);
            Assert.False(listView.IsHandleCreated);

            // Set different.
            listView.CheckBoxes = !value;
            Assert.Equal(!value, listView.CheckBoxes);
            Assert.False(listView.IsHandleCreated);
        }

        [WinFormsTheory]
        [CommonMemberData(typeof(CommonTestHelper), nameof(CommonTestHelper.GetBoolTheoryData))]
        public void ListView_CheckBoxes_SetWithCheckedItems_Success(bool value)
        {
            var item1 = new ListViewItem
            {
                Checked = true
            };
            var item2 = new ListViewItem();
            using var listView = new ListView();
            listView.Items.Add(item1);
            listView.Items.Add(item2);
            Assert.Equal(new ListViewItem[] { item1, item2 }, listView.Items.Cast<ListViewItem>());

            listView.CheckBoxes = value;
            Assert.Equal(value, listView.CheckBoxes);
            Assert.True(item1.Checked);
            Assert.False(item2.Checked);
            Assert.False(listView.IsHandleCreated);

            // Set same.
            listView.CheckBoxes = value;
            Assert.Equal(value, listView.CheckBoxes);
            Assert.True(item1.Checked);
            Assert.False(item2.Checked);
            Assert.False(listView.IsHandleCreated);

            // Set different.
            listView.CheckBoxes = !value;
            Assert.Equal(!value, listView.CheckBoxes);
            Assert.True(item1.Checked);
            Assert.False(item2.Checked);
            Assert.False(listView.IsHandleCreated);
        }

        public static IEnumerable<object[]> CheckBoxes_SetWithHandle_TestData()
        {
            foreach (ListViewAlignment alignment in Enum.GetValues(typeof(ListViewAlignment)))
            {
                foreach (Func<ImageList> imageListFactory in new Func<ImageList>[] { () => new ImageList(), () => null })
                {
                    yield return new object[] { true, View.Details, alignment, imageListFactory(), true, 1, 0, 2, 0 };
                    yield return new object[] { true, View.LargeIcon, alignment, imageListFactory(), true, 1, 0, 2, 0 };
                    yield return new object[] { true, View.List, alignment, imageListFactory(), true, 1, 0, 2, 0 };
                    yield return new object[] { true, View.SmallIcon, alignment, imageListFactory(), true, 1, 0, 2, 0 };
                    yield return new object[] { true, View.Details, alignment, imageListFactory(), false, 0, 0, 1, 0 };
                    yield return new object[] { true, View.LargeIcon, alignment, imageListFactory(), false, 0, 0, 1, 0 };
                    yield return new object[] { true, View.List, alignment, imageListFactory(), false, 0, 0, 1, 0 };
                    yield return new object[] { true, View.SmallIcon, alignment, imageListFactory(), false, 0, 0, 1, 0 };
                }

                if (alignment != ListViewAlignment.Left)
                {
                    yield return new object[] { false, View.Details, alignment, null, true, 1, 0, 2, 0 };
                    yield return new object[] { false, View.LargeIcon, alignment, null, true, 2, 1, 3, 1 };
                    yield return new object[] { false, View.List, alignment, null, true, 1, 1, 2, 1 };
                    yield return new object[] { false, View.SmallIcon, alignment, null, true, 2, 1, 3, 1 };
                    yield return new object[] { false, View.Details, alignment, null, false, 0, 0, 1, 0 };
                    yield return new object[] { false, View.LargeIcon, alignment, null, false, 0, 0, 2, 1 };
                    yield return new object[] { false, View.List, alignment, null, false, 0, 0, 1, 1 };
                    yield return new object[] { false, View.SmallIcon, alignment, null, false, 0, 0, 2, 1 };

                    yield return new object[] { false, View.Details, alignment, new ImageList(), true, 1, 0, 2, 1 };
                    yield return new object[] { false, View.LargeIcon, alignment, new ImageList(), true, 2, 1, 4, 2 };
                    yield return new object[] { false, View.List, alignment, new ImageList(), true, 1, 1, 2, 2 };
                    yield return new object[] { false, View.SmallIcon, alignment, new ImageList(), true, 2, 1, 4, 2 };
                    yield return new object[] { false, View.Details, alignment, new ImageList(), false, 0, 0, 1, 0 };
                    yield return new object[] { false, View.LargeIcon, alignment, new ImageList(), false, 0, 0, 2, 1 };
                    yield return new object[] { false, View.List, alignment, new ImageList(), false, 0, 0, 1, 1 };
                    yield return new object[] { false, View.SmallIcon, alignment, new ImageList(), false, 0, 0, 2, 1 };
                }
            }

            foreach (Func<ImageList> imageListFactory in new Func<ImageList>[] { () => new ImageList(), () => null })
            {
                yield return new object[] { false, View.Details, ListViewAlignment.Left, imageListFactory(), true, 1, 0, 2, 1 };
                yield return new object[] { false, View.LargeIcon, ListViewAlignment.Left, imageListFactory(), true, 2, 1, 4, 2 };
                yield return new object[] { false, View.List, ListViewAlignment.Left, imageListFactory(), true, 1, 1, 2, 2 };
                yield return new object[] { false, View.SmallIcon, ListViewAlignment.Left, imageListFactory(), true, 2, 1, 4, 2 };
                yield return new object[] { false, View.Details, ListViewAlignment.Left, imageListFactory(), false, 0, 0, 1, 0 };
                yield return new object[] { false, View.LargeIcon, ListViewAlignment.Left, imageListFactory(), false, 0, 0, 2, 1 };
                yield return new object[] { false, View.List, ListViewAlignment.Left, imageListFactory(), false, 0, 0, 1, 1 };
                yield return new object[] { false, View.SmallIcon, ListViewAlignment.Left, imageListFactory(), false, 0, 0, 2, 1 };
            }
        }

        [WinFormsTheory]
        [MemberData(nameof(CheckBoxes_SetWithHandle_TestData))]
        public void ListView_CheckBoxes_SetWithHandle_GetReturnsExpected(bool useCompatibleStateImageBehavior, View view, ListViewAlignment alignment, ImageList stateImageList, bool value, int expectedInvalidatedCallCount1, int expectedCreatedCallCount1, int expectedInvalidatedCallCount2, int expectedCreatedCallCount2)
        {
            using var listView = new ListView
            {
                UseCompatibleStateImageBehavior = useCompatibleStateImageBehavior,
                View = view,
                Alignment = alignment,
                StateImageList = stateImageList
            };
            Assert.NotEqual(IntPtr.Zero, listView.Handle);
            int invalidatedCallCount = 0;
            listView.Invalidated += (sender, e) => invalidatedCallCount++;
            int styleChangedCallCount = 0;
            listView.StyleChanged += (sender, e) => styleChangedCallCount++;
            int createdCallCount = 0;
            listView.HandleCreated += (sender, e) => createdCallCount++;

            listView.CheckBoxes = value;
            Assert.Equal(value, listView.CheckBoxes);
            Assert.True(listView.IsHandleCreated);
            Assert.Equal(expectedInvalidatedCallCount1, invalidatedCallCount);
            Assert.Equal(0, styleChangedCallCount);
            Assert.Equal(expectedCreatedCallCount1, createdCallCount);

            // Set same.
            listView.CheckBoxes = value;
            Assert.Equal(value, listView.CheckBoxes);
            Assert.True(listView.IsHandleCreated);
            Assert.Equal(expectedInvalidatedCallCount1, invalidatedCallCount);
            Assert.Equal(0, styleChangedCallCount);
            Assert.Equal(expectedCreatedCallCount1, createdCallCount);

            // Set different.
            listView.CheckBoxes = !value;
            Assert.Equal(!value, listView.CheckBoxes);
            Assert.True(listView.IsHandleCreated);
            Assert.Equal(expectedInvalidatedCallCount2, invalidatedCallCount);
            Assert.Equal(0, styleChangedCallCount);
            Assert.Equal(expectedCreatedCallCount2, createdCallCount);
        }

        [WinFormsTheory]
        [MemberData(nameof(CheckBoxes_SetWithHandle_TestData))]
        public void ListView_CheckBoxes_SetAutoArrangeWithHandle_GetReturnsExpected(bool useCompatibleStateImageBehavior, View view, ListViewAlignment alignment, ImageList stateImageList, bool value, int expectedInvalidatedCallCount1, int expectedCreatedCallCount1, int expectedInvalidatedCallCount2, int expectedCreatedCallCount2)
        {
            using var listView = new ListView
            {
                AutoArrange = true,
                UseCompatibleStateImageBehavior = useCompatibleStateImageBehavior,
                View = view,
                Alignment = alignment,
                StateImageList = stateImageList
            };
            Assert.NotEqual(IntPtr.Zero, listView.Handle);
            int invalidatedCallCount = 0;
            listView.Invalidated += (sender, e) => invalidatedCallCount++;
            int styleChangedCallCount = 0;
            listView.StyleChanged += (sender, e) => styleChangedCallCount++;
            int createdCallCount = 0;
            listView.HandleCreated += (sender, e) => createdCallCount++;

            listView.CheckBoxes = value;
            Assert.Equal(value, listView.CheckBoxes);
            Assert.True(listView.IsHandleCreated);
            Assert.Equal(expectedInvalidatedCallCount1, invalidatedCallCount);
            Assert.Equal(0, styleChangedCallCount);
            Assert.Equal(expectedCreatedCallCount1, createdCallCount);

            // Set same.
            listView.CheckBoxes = value;
            Assert.Equal(value, listView.CheckBoxes);
            Assert.True(listView.IsHandleCreated);
            Assert.Equal(expectedInvalidatedCallCount1, invalidatedCallCount);
            Assert.Equal(0, styleChangedCallCount);
            Assert.Equal(expectedCreatedCallCount1, createdCallCount);

            // Set different.
            listView.CheckBoxes = !value;
            Assert.Equal(!value, listView.CheckBoxes);
            Assert.True(listView.IsHandleCreated);
            Assert.Equal(expectedInvalidatedCallCount2, invalidatedCallCount);
            Assert.Equal(0, styleChangedCallCount);
            Assert.Equal(expectedCreatedCallCount2, createdCallCount);
        }

        [WinFormsTheory]
        [CommonMemberData(typeof(CommonTestHelper), nameof(CommonTestHelper.GetBoolTheoryData))]
        public void ListView_CheckBoxes_SetWithCheckedItemsWithHandle_Success(bool value)
        {
            var item1 = new ListViewItem
            {
                Checked = true
            };
            var item2 = new ListViewItem();
            using var listView = new ListView();
            listView.Items.Add(item1);
            listView.Items.Add(item2);
            Assert.Equal(new ListViewItem[] { item1, item2 }, listView.Items.Cast<ListViewItem>());
            Assert.NotEqual(IntPtr.Zero, listView.Handle);

            listView.CheckBoxes = value;
            Assert.Equal(value, listView.CheckBoxes);
            Assert.True(item1.Checked);
            Assert.False(item2.Checked);
            Assert.True(listView.IsHandleCreated);

            // Set same.
            listView.CheckBoxes = value;
            Assert.Equal(value, listView.CheckBoxes);
            Assert.True(item1.Checked);
            Assert.False(item2.Checked);
            Assert.True(listView.IsHandleCreated);

            // Set different.
            listView.CheckBoxes = !value;
            Assert.Equal(!value, listView.CheckBoxes);
            Assert.True(item1.Checked);
            Assert.False(item2.Checked);
            Assert.True(listView.IsHandleCreated);
        }

        [WinFormsTheory]
        [CommonMemberData(typeof(CommonTestHelper), nameof(CommonTestHelper.GetBoolTheoryData))]
        public void ListView_CheckBoxes_SetTile_ThrowsNotSupportedException(bool useCompatibleStateImageBehavior)
        {
            using var listView = new ListView
            {
                UseCompatibleStateImageBehavior = useCompatibleStateImageBehavior,
                View = View.Tile
            };
            Assert.Throws<NotSupportedException>(() => listView.CheckBoxes = true);
            Assert.False(listView.CheckBoxes);

            listView.CheckBoxes = false;
            Assert.False(listView.CheckBoxes);
        }

        [WinFormsFact]
        public void ListView_DisposeWithReferencedImageListDoesNotLeak()
        {
            // must be separate function because GC of local variables is not precise
            static WeakReference CreateAndDisposeListViewWithImageListReference(ImageList imageList)
            {
                // short lived test code, whatever you need to trigger the leak
                using var listView = new ListView();
                listView.LargeImageList = imageList;

                // return a weak reference to whatever you want to track GC of
                // creating a long weak reference to make sure finalizer does not resurrect the ListView
                return new WeakReference(listView, true);
            }

            // simulate a long-living ImageList by keeping it alive for the test
            using var imageList = new ImageList();

            // simulate a short-living ListView by disposing it (returning a WeakReference to track finalization)
            var listViewRef = CreateAndDisposeListViewWithImageListReference(imageList);

            GC.Collect(); // mark for finalization (also would clear normal weak references)
            GC.WaitForPendingFinalizers(); // wait until finalizer is executed
            GC.Collect(); // wait for long weak reference to be cleared

            // at this point the WeakReference is cleared if -and only if- the finalizer was called and did not resurrect the object
            // (if the test ever fails you can set a breakpoint here, debug the test, and make heap snapshot in VS;
            // then search for the ListView in the heap snapshot UI and look who is referencing it, usually you
            // can derive from types referencing the ListView who is to blame)
            Assert.False(listViewRef.IsAlive);
        }

#if DEBUG
        [WinFormsFact]
        public void ListView_Dispose_shared_ImageList_doesnt_assert()
        {
            using ListView listView = new();
            ImageList imageList = new();
            listView.LargeImageList = imageList;
            listView.SmallImageList = imageList;

            // Initiate DetachImageList sequence
            imageList.Dispose();

            // Unless we track whether an imagelist was disposed, we would hit Debug.Fail assertion
            // and never reach this line
            Assert.True(true);
        }
#endif

        [WinFormsTheory]
        [CommonMemberData(typeof(CommonTestHelper), nameof(CommonTestHelper.GetBoolTheoryData))]
        public void ListView_DoubleBuffered_Get_ReturnsExpected(bool value)
        {
            using var control = new SubListView();
            control.SetStyle(ControlStyles.OptimizedDoubleBuffer, value);
            Assert.Equal(value, control.DoubleBuffered);
        }

        [WinFormsTheory]
        [CommonMemberData(typeof(CommonTestHelper), nameof(CommonTestHelper.GetBoolTheoryData))]
        public void ListView_DoubleBuffered_Set_GetReturnsExpected(bool value)
        {
            using var control = new SubListView
            {
                DoubleBuffered = value
            };
            Assert.Equal(value, control.DoubleBuffered);
            Assert.Equal(value, control.GetStyle(ControlStyles.OptimizedDoubleBuffer));
            Assert.False(control.IsHandleCreated);

            // Set same.
            control.DoubleBuffered = value;
            Assert.Equal(value, control.DoubleBuffered);
            Assert.Equal(value, control.GetStyle(ControlStyles.OptimizedDoubleBuffer));
            Assert.False(control.IsHandleCreated);

            // Set different.
            control.DoubleBuffered = !value;
            Assert.Equal(!value, control.DoubleBuffered);
            Assert.Equal(!value, control.GetStyle(ControlStyles.OptimizedDoubleBuffer));
            Assert.False(control.IsHandleCreated);
        }

        [WinFormsTheory]
        [InlineData(true, 1)]
        [InlineData(false, 0)]
        public void ListView_DoubleBuffered_SetWithHandle_GetReturnsExpected(bool value, int expectedInvalidatedCallCount)
        {
            using var control = new SubListView();
            Assert.NotEqual(IntPtr.Zero, control.Handle);
            int invalidatedCallCount = 0;
            control.Invalidated += (sender, e) => invalidatedCallCount++;
            int styleChangedCallCount = 0;
            control.StyleChanged += (sender, e) => styleChangedCallCount++;
            int createdCallCount = 0;
            control.HandleCreated += (sender, e) => createdCallCount++;

            control.DoubleBuffered = value;
            Assert.Equal(value, control.DoubleBuffered);
            Assert.Equal(value, control.GetStyle(ControlStyles.OptimizedDoubleBuffer));
            Assert.True(control.IsHandleCreated);
            Assert.Equal(expectedInvalidatedCallCount, invalidatedCallCount);
            Assert.Equal(0, styleChangedCallCount);
            Assert.Equal(0, createdCallCount);

            // Set same.
            control.DoubleBuffered = value;
            Assert.Equal(value, control.DoubleBuffered);
            Assert.Equal(value, control.GetStyle(ControlStyles.OptimizedDoubleBuffer));
            Assert.True(control.IsHandleCreated);
            Assert.Equal(expectedInvalidatedCallCount, invalidatedCallCount);
            Assert.Equal(0, styleChangedCallCount);
            Assert.Equal(0, createdCallCount);

            // Set different.
            control.DoubleBuffered = !value;
            Assert.Equal(!value, control.DoubleBuffered);
            Assert.Equal(!value, control.GetStyle(ControlStyles.OptimizedDoubleBuffer));
            Assert.True(control.IsHandleCreated);
            Assert.Equal(expectedInvalidatedCallCount + 1, invalidatedCallCount);
            Assert.Equal(0, styleChangedCallCount);
            Assert.Equal(0, createdCallCount);
        }

        public static IEnumerable<object[]> FocusedItem_Set_TestData()
        {
            yield return new object[] { new ListViewItem(), false };
            yield return new object[] { null, null };
        }

        [WinFormsTheory]
        [MemberData(nameof(FocusedItem_Set_TestData))]
        public void ListView_FocusedItem_Set_GetReturnsExpected(ListViewItem value, bool? expectedFocused)
        {
            using var control = new SubListView
            {
                FocusedItem = value
            };
            Assert.Null(control.FocusedItem);
            Assert.False(control.IsHandleCreated);
            Assert.Equal(expectedFocused, value?.Focused);

            // Set same.
            control.FocusedItem = value;
            Assert.Null(control.FocusedItem);
            Assert.False(control.IsHandleCreated);
            Assert.Equal(expectedFocused, value?.Focused);
        }

        [WinFormsFact]
        public void ListView_FocusedItem_SetChild_GetReturnsExpected()
        {
            var value = new ListViewItem();
            using var control = new SubListView();
            control.Items.Add(value);

            control.FocusedItem = value;
            Assert.Null(control.FocusedItem);
            Assert.False(control.Focused);
            Assert.False(control.IsHandleCreated);

            // Set same.
            control.FocusedItem = value;
            Assert.Null(control.FocusedItem);
            Assert.False(control.Focused);
            Assert.False(control.IsHandleCreated);

            // Set null.
            control.FocusedItem = null;
            Assert.Null(control.FocusedItem);
            Assert.False(control.Focused);
            Assert.False(control.IsHandleCreated);
        }

        [WinFormsTheory]
        [MemberData(nameof(FocusedItem_Set_TestData))]
        public void ListView_FocusedItem_SetWithHandle_GetReturnsExpected(ListViewItem value, bool? expectedFocused)
        {
            using var control = new SubListView();
            Assert.NotEqual(IntPtr.Zero, control.Handle);

            control.FocusedItem = value;
            Assert.Null(control.FocusedItem);
            Assert.Equal(expectedFocused, value?.Focused);

            // Set same.
            control.FocusedItem = value;
            Assert.Null(control.FocusedItem);
            Assert.Equal(expectedFocused, value?.Focused);
        }

        [WinFormsFact]
        public void ListView_FocusedItem_SetChildWithHandle_GetReturnsExpected()
        {
            var value = new ListViewItem();
            using var control = new SubListView();
            control.Items.Add(value);
            Assert.NotEqual(IntPtr.Zero, control.Handle);

            control.FocusedItem = value;
            Assert.Same(value, control.FocusedItem);
            Assert.True(value.Focused);

            // Set same.
            control.FocusedItem = value;
            Assert.Same(value, control.FocusedItem);
            Assert.True(value.Focused);

            // Set null.
            control.FocusedItem = null;
            Assert.Same(value, control.FocusedItem);
            Assert.True(value.Focused);
        }

        public static IEnumerable<object[]> ForeColor_Set_TestData()
        {
            yield return new object[] { Color.Empty, SystemColors.WindowText };
            yield return new object[] { Color.FromArgb(254, 1, 2, 3), Color.FromArgb(254, 1, 2, 3) };
            yield return new object[] { Color.White, Color.White };
            yield return new object[] { Color.Black, Color.Black };
            yield return new object[] { Color.Red, Color.Red };
        }

        [WinFormsTheory]
        [MemberData(nameof(ForeColor_Set_TestData))]
        public void ListView_ForeColor_Set_GetReturnsExpected(Color value, Color expected)
        {
            using var control = new ListView
            {
                ForeColor = value
            };
            Assert.Equal(expected, control.ForeColor);
            Assert.False(control.IsHandleCreated);

            // Set same.
            control.ForeColor = value;
            Assert.Equal(expected, control.ForeColor);
            Assert.False(control.IsHandleCreated);
        }

        public static IEnumerable<object[]> ForeColor_SetWithHandle_TestData()
        {
            yield return new object[] { Color.Empty, SystemColors.WindowText, 0 };
            yield return new object[] { Color.FromArgb(254, 1, 2, 3), Color.FromArgb(254, 1, 2, 3), 1 };
            yield return new object[] { Color.White, Color.White, 1 };
            yield return new object[] { Color.Black, Color.Black, 1 };
            yield return new object[] { Color.Red, Color.Red, 1 };
        }

        [WinFormsTheory]
        [MemberData(nameof(ForeColor_SetWithHandle_TestData))]
        public void ListView_ForeColor_SetWithHandle_GetReturnsExpected(Color value, Color expected, int expectedInvalidatedCallCount)
        {
            using var control = new ListView();
            Assert.NotEqual(IntPtr.Zero, control.Handle);
            int invalidatedCallCount = 0;
            control.Invalidated += (sender, e) => invalidatedCallCount++;
            int styleChangedCallCount = 0;
            control.StyleChanged += (sender, e) => styleChangedCallCount++;
            int createdCallCount = 0;
            control.HandleCreated += (sender, e) => createdCallCount++;

            control.ForeColor = value;
            Assert.Equal(expected, control.ForeColor);
            Assert.True(control.IsHandleCreated);
            Assert.Equal(expectedInvalidatedCallCount, invalidatedCallCount);
            Assert.Equal(0, styleChangedCallCount);
            Assert.Equal(0, createdCallCount);

            // Set same.
            control.ForeColor = value;
            Assert.Equal(expected, control.ForeColor);
            Assert.True(control.IsHandleCreated);
            Assert.Equal(expectedInvalidatedCallCount, invalidatedCallCount);
            Assert.Equal(0, styleChangedCallCount);
            Assert.Equal(0, createdCallCount);
        }

        [WinFormsFact]
        public void ListView_ForeColor_GetTxtColor_Success()
        {
            using var control = new ListView();

            Assert.NotEqual(IntPtr.Zero, control.Handle);
            control.ForeColor = Color.FromArgb(0x12, 0x34, 0x56, 0x78);
            Assert.Equal(0x785634, User32.SendMessageW(control.Handle, (User32.WM)LVM.GETTEXTCOLOR));
        }

        [WinFormsFact]
        public void ListView_ForeColor_SetWithHandler_CallsForeColorChanged()
        {
            using var control = new ListView();
            int callCount = 0;
            EventHandler handler = (sender, e) =>
            {
                Assert.Same(control, sender);
                Assert.Same(EventArgs.Empty, e);
                callCount++;
            };
            control.ForeColorChanged += handler;

            // Set different.
            control.ForeColor = Color.Red;
            Assert.Equal(Color.Red, control.ForeColor);
            Assert.Equal(1, callCount);

            // Set same.
            control.ForeColor = Color.Red;
            Assert.Equal(Color.Red, control.ForeColor);
            Assert.Equal(1, callCount);

            // Set different.
            control.ForeColor = Color.Empty;
            Assert.Equal(SystemColors.WindowText, control.ForeColor);
            Assert.Equal(2, callCount);

            // Remove handler.
            control.ForeColorChanged -= handler;
            control.ForeColor = Color.Red;
            Assert.Equal(Color.Red, control.ForeColor);
            Assert.Equal(2, callCount);
        }

        [WinFormsTheory]
        [CommonMemberData(typeof(CommonTestHelper), nameof(CommonTestHelper.GetBoolTheoryData))]
        public void ListView_FullRowSelect_Set_GetReturnsExpected(bool value)
        {
            using var listView = new ListView
            {
                FullRowSelect = value
            };
            Assert.Equal(value, listView.FullRowSelect);
            Assert.False(listView.IsHandleCreated);

            // Set same.
            listView.FullRowSelect = value;
            Assert.Equal(value, listView.FullRowSelect);
            Assert.False(listView.IsHandleCreated);

            // Set different.
            listView.FullRowSelect = !value;
            Assert.Equal(!value, listView.FullRowSelect);
            Assert.False(listView.IsHandleCreated);
        }

        [WinFormsTheory]
        [InlineData(true, 1)]
        [InlineData(false, 0)]
        public void ListView_FullRowSelect_SetWithHandle_GetReturnsExpected(bool value, int expectedInvalidatedCallCount)
        {
            using var listView = new ListView();
            Assert.NotEqual(IntPtr.Zero, listView.Handle);
            int invalidatedCallCount = 0;
            listView.Invalidated += (sender, e) => invalidatedCallCount++;
            int styleChangedCallCount = 0;
            listView.StyleChanged += (sender, e) => styleChangedCallCount++;
            int createdCallCount = 0;
            listView.HandleCreated += (sender, e) => createdCallCount++;

            listView.FullRowSelect = value;
            Assert.Equal(value, listView.FullRowSelect);
            Assert.True(listView.IsHandleCreated);
            Assert.Equal(expectedInvalidatedCallCount, invalidatedCallCount);
            Assert.Equal(0, styleChangedCallCount);
            Assert.Equal(0, createdCallCount);

            // Set same.
            listView.FullRowSelect = value;
            Assert.Equal(value, listView.FullRowSelect);
            Assert.True(listView.IsHandleCreated);
            Assert.Equal(expectedInvalidatedCallCount, invalidatedCallCount);
            Assert.Equal(0, styleChangedCallCount);
            Assert.Equal(0, createdCallCount);

            // Set different.
            listView.FullRowSelect = !value;
            Assert.Equal(!value, listView.FullRowSelect);
            Assert.True(listView.IsHandleCreated);
            Assert.Equal(expectedInvalidatedCallCount + 1, invalidatedCallCount);
            Assert.Equal(0, styleChangedCallCount);
            Assert.Equal(0, createdCallCount);
        }

        [WinFormsTheory]
        [CommonMemberData(typeof(CommonTestHelper), nameof(CommonTestHelper.GetBoolTheoryData))]
        public void ListView_GridLines_Set_GetReturnsExpected(bool value)
        {
            using var listView = new ListView
            {
                GridLines = value
            };
            Assert.Equal(value, listView.GridLines);
            Assert.False(listView.IsHandleCreated);

            // Set same.
            listView.GridLines = value;
            Assert.Equal(value, listView.GridLines);
            Assert.False(listView.IsHandleCreated);

            // Set different.
            listView.GridLines = !value;
            Assert.Equal(!value, listView.GridLines);
            Assert.False(listView.IsHandleCreated);
        }

        [WinFormsTheory]
        [InlineData(true, 1)]
        [InlineData(false, 0)]
        public void ListView_GridLines_SetWithHandle_GetReturnsExpected(bool value, int expectedInvalidatedCallCount)
        {
            using var listView = new ListView();
            Assert.NotEqual(IntPtr.Zero, listView.Handle);
            int invalidatedCallCount = 0;
            listView.Invalidated += (sender, e) => invalidatedCallCount++;
            int styleChangedCallCount = 0;
            listView.StyleChanged += (sender, e) => styleChangedCallCount++;
            int createdCallCount = 0;
            listView.HandleCreated += (sender, e) => createdCallCount++;

            listView.GridLines = value;
            Assert.Equal(value, listView.GridLines);
            Assert.True(listView.IsHandleCreated);
            Assert.Equal(expectedInvalidatedCallCount, invalidatedCallCount);
            Assert.Equal(0, styleChangedCallCount);
            Assert.Equal(0, createdCallCount);

            // Set same.
            listView.GridLines = value;
            Assert.Equal(value, listView.GridLines);
            Assert.True(listView.IsHandleCreated);
            Assert.Equal(expectedInvalidatedCallCount, invalidatedCallCount);
            Assert.Equal(0, styleChangedCallCount);
            Assert.Equal(0, createdCallCount);

            // Set different.
            listView.GridLines = !value;
            Assert.Equal(!value, listView.GridLines);
            Assert.True(listView.IsHandleCreated);
            Assert.Equal(expectedInvalidatedCallCount + 1, invalidatedCallCount);
            Assert.Equal(0, styleChangedCallCount);
            Assert.Equal(0, createdCallCount);
        }

        public static IEnumerable<object[]> GroupImageList_Set_GetReturnsExpected()
        {
            foreach (bool autoArrange in new bool[] { true, false })
            {
                foreach (bool virtualMode in new bool[] { true, false })
                {
                    foreach (View view in new View[] { View.Details, View.LargeIcon, View.List, View.SmallIcon })
                    {
                        yield return new object[] { autoArrange, virtualMode, view, null };
                        yield return new object[] { autoArrange, virtualMode, view, new ImageList() };
                        yield return new object[] { autoArrange, virtualMode, view, CreateImageListNonEmpty() };
                    }
                }

                yield return new object[] { autoArrange, false, View.Tile, null };
                yield return new object[] { autoArrange, false, View.Tile, new ImageList() };
                yield return new object[] { autoArrange, false, View.Tile, CreateImageListNonEmpty() };
            }
        }

        [WinFormsTheory]
        [MemberData(nameof(GroupImageList_Set_GetReturnsExpected))]
        public void ListView_GroupImageList_Set_GetReturnsExpected(bool autoArrange, bool virtualMode, View view, ImageList value)
        {
            using var listView = new ListView
            {
                AutoArrange = autoArrange,
                VirtualMode = virtualMode,
                View = view,
                GroupImageList = value
            };

            Assert.Same(value, listView.GroupImageList);
            Assert.False(listView.IsHandleCreated);

            // Set same.
            listView.GroupImageList = value;
            Assert.Same(value, listView.GroupImageList);
            Assert.False(listView.IsHandleCreated);
        }

        [WinFormsTheory]
        [MemberData(nameof(GroupImageList_Set_GetReturnsExpected))]
        public void ListView_GroupImageList_SetWithNonNullOldValue_GetReturnsExpected(bool autoArrange, bool virtualMode, View view, ImageList value)
        {
            using var imageList = new ImageList();
            using var listView = new ListView
            {
                AutoArrange = autoArrange,
                VirtualMode = virtualMode,
                View = view,
                GroupImageList = imageList
            };

            listView.GroupImageList = value;
            Assert.Same(value, listView.GroupImageList);
            Assert.False(listView.IsHandleCreated);

            // Set same.
            listView.GroupImageList = value;
            Assert.Same(value, listView.GroupImageList);
            Assert.False(listView.IsHandleCreated);
        }

        public static IEnumerable<object[]> GroupImageList_SetWithHandle_GetReturnsExpected()
        {
            yield return new object[] { true, false, View.Details, null };
            yield return new object[] { true, false, View.Details, new ImageList() };
            yield return new object[] { true, false, View.Details, CreateImageListNonEmpty() };
            yield return new object[] { true, false, View.LargeIcon, null };
            yield return new object[] { true, false, View.LargeIcon, new ImageList() };
            yield return new object[] { true, false, View.LargeIcon, CreateImageListNonEmpty() };
            yield return new object[] { true, false, View.List, null };
            yield return new object[] { true, false, View.List, new ImageList() };
            yield return new object[] { true, false, View.List, CreateImageListNonEmpty() };
            yield return new object[] { true, false, View.SmallIcon, null };
            yield return new object[] { true, false, View.SmallIcon, new ImageList() };
            yield return new object[] { true, false, View.SmallIcon, CreateImageListNonEmpty() };
            yield return new object[] { true, false, View.Tile, null };
            yield return new object[] { true, false, View.Tile, new ImageList() };
            yield return new object[] { true, false, View.Tile, CreateImageListNonEmpty() };

            foreach (bool autoArrange in new bool[] { true, false })
            {
                yield return new object[] { autoArrange, true, View.Details, null };
                yield return new object[] { autoArrange, true, View.Details, new ImageList() };
                yield return new object[] { autoArrange, true, View.Details, CreateImageListNonEmpty() };
                yield return new object[] { autoArrange, true, View.LargeIcon, null };
                yield return new object[] { autoArrange, true, View.LargeIcon, new ImageList() };
                yield return new object[] { autoArrange, true, View.LargeIcon, CreateImageListNonEmpty() };
                yield return new object[] { autoArrange, true, View.List, null };
                yield return new object[] { autoArrange, true, View.List, new ImageList() };
                yield return new object[] { autoArrange, true, View.List, CreateImageListNonEmpty() };
                yield return new object[] { autoArrange, true, View.SmallIcon, null };
                yield return new object[] { autoArrange, true, View.SmallIcon, new ImageList() };
                yield return new object[] { autoArrange, true, View.SmallIcon, CreateImageListNonEmpty() };
            }

            yield return new object[] { false, false, View.Details, null };
            yield return new object[] { false, false, View.Details, new ImageList() };
            yield return new object[] { false, false, View.Details, CreateImageListNonEmpty() };
            yield return new object[] { false, false, View.LargeIcon, null };
            yield return new object[] { false, false, View.LargeIcon, new ImageList() };
            yield return new object[] { false, false, View.LargeIcon, CreateImageListNonEmpty() };
            yield return new object[] { false, false, View.List, null };
            yield return new object[] { false, false, View.List, new ImageList() };
            yield return new object[] { false, false, View.List, CreateImageListNonEmpty() };
            yield return new object[] { false, false, View.SmallIcon, null };
            yield return new object[] { false, false, View.SmallIcon, new ImageList() };
            yield return new object[] { false, false, View.SmallIcon, CreateImageListNonEmpty() };
            yield return new object[] { false, false, View.Tile, null };
            yield return new object[] { false, false, View.Tile, new ImageList() };
            yield return new object[] { false, false, View.Tile, CreateImageListNonEmpty() };
        }

        [WinFormsTheory]
        [MemberData(nameof(GroupImageList_SetWithHandle_GetReturnsExpected))]
        public void ListView_GroupImageList_SetWithHandle_GetReturnsExpected(bool autoArrange, bool virtualMode, View view, ImageList value)
        {
            using var listView = new ListView
            {
                AutoArrange = autoArrange,
                VirtualMode = virtualMode,
                View = view
            };

            Assert.NotEqual(IntPtr.Zero, listView.Handle);
            int invalidatedCallCount = 0;
            listView.Invalidated += (sender, e) => invalidatedCallCount++;
            int styleChangedCallCount = 0;
            listView.StyleChanged += (sender, e) => styleChangedCallCount++;
            int createdCallCount = 0;
            listView.HandleCreated += (sender, e) => createdCallCount++;

            listView.GroupImageList = value;
            Assert.Same(value, listView.GroupImageList);
            Assert.True(listView.IsHandleCreated);
            Assert.Equal(0, invalidatedCallCount);
            Assert.Equal(0, styleChangedCallCount);
            Assert.Equal(0, createdCallCount);

            // Set same.
            listView.GroupImageList = value;
            Assert.Same(value, listView.GroupImageList);
            Assert.True(listView.IsHandleCreated);
            Assert.Equal(0, invalidatedCallCount);
            Assert.Equal(0, styleChangedCallCount);
            Assert.Equal(0, createdCallCount);
        }

        public static IEnumerable<object[]> GroupImageList_SetWithHandleWithNonNullOldValue_GetReturnsExpected()
        {
            yield return new object[] { true, false, View.Details, null };
            yield return new object[] { true, false, View.Details, new ImageList() };
            yield return new object[] { true, false, View.Details, CreateImageListNonEmpty() };
            yield return new object[] { true, false, View.LargeIcon, null };
            yield return new object[] { true, false, View.LargeIcon, new ImageList() };
            yield return new object[] { true, false, View.LargeIcon, CreateImageListNonEmpty() };
            yield return new object[] { true, false, View.List, null };
            yield return new object[] { true, false, View.List, new ImageList() };
            yield return new object[] { true, false, View.List, CreateImageListNonEmpty() };
            yield return new object[] { true, false, View.SmallIcon, null };
            yield return new object[] { true, false, View.SmallIcon, new ImageList() };
            yield return new object[] { true, false, View.SmallIcon, CreateImageListNonEmpty() };
            yield return new object[] { true, false, View.Tile, null };
            yield return new object[] { true, false, View.Tile, new ImageList() };
            yield return new object[] { true, false, View.Tile, CreateImageListNonEmpty() };

            foreach (bool autoArrange in new bool[] { true, false })
            {
                yield return new object[] { autoArrange, true, View.Details, null };
                yield return new object[] { autoArrange, true, View.Details, new ImageList() };
                yield return new object[] { autoArrange, true, View.Details, CreateImageListNonEmpty() };
                yield return new object[] { autoArrange, true, View.LargeIcon, null };
                yield return new object[] { autoArrange, true, View.LargeIcon, new ImageList() };
                yield return new object[] { autoArrange, true, View.LargeIcon, CreateImageListNonEmpty() };
                yield return new object[] { autoArrange, true, View.List, null };
                yield return new object[] { autoArrange, true, View.List, new ImageList() };
                yield return new object[] { autoArrange, true, View.List, CreateImageListNonEmpty() };
                yield return new object[] { autoArrange, true, View.SmallIcon, null };
                yield return new object[] { autoArrange, true, View.SmallIcon, new ImageList() };
                yield return new object[] { autoArrange, true, View.SmallIcon, CreateImageListNonEmpty() };
            }

            yield return new object[] { false, false, View.Details, null };
            yield return new object[] { false, false, View.Details, new ImageList() };
            yield return new object[] { false, false, View.Details, CreateImageListNonEmpty() };
            yield return new object[] { false, false, View.LargeIcon, null };
            yield return new object[] { false, false, View.LargeIcon, new ImageList() };
            yield return new object[] { false, false, View.LargeIcon, CreateImageListNonEmpty() };
            yield return new object[] { false, false, View.List, null };
            yield return new object[] { false, false, View.List, new ImageList() };
            yield return new object[] { false, false, View.List, CreateImageListNonEmpty() };
            yield return new object[] { false, false, View.SmallIcon, null };
            yield return new object[] { false, false, View.SmallIcon, new ImageList() };
            yield return new object[] { false, false, View.SmallIcon, CreateImageListNonEmpty() };
            yield return new object[] { false, false, View.Tile, null };
            yield return new object[] { false, false, View.Tile, new ImageList() };
            yield return new object[] { false, false, View.Tile, CreateImageListNonEmpty() };
        }

        [WinFormsTheory]
        [MemberData(nameof(GroupImageList_SetWithHandleWithNonNullOldValue_GetReturnsExpected))]
        public void ListView_GroupImageList_SetWithHandleWithNonNullOldValue_GetReturnsExpected(bool autoArrange, bool virtualMode, View view, ImageList value)
        {
            using var listView = new ListView
            {
                AutoArrange = autoArrange,
                VirtualMode = virtualMode,
                View = view,
            };

            Assert.NotEqual(IntPtr.Zero, listView.Handle);
            int invalidatedCallCount = 0;
            listView.Invalidated += (sender, e) => invalidatedCallCount++;
            int styleChangedCallCount = 0;
            listView.StyleChanged += (sender, e) => styleChangedCallCount++;
            int createdCallCount = 0;
            listView.HandleCreated += (sender, e) => createdCallCount++;

            listView.GroupImageList = value;
            Assert.Same(value, listView.GroupImageList);
            Assert.True(listView.IsHandleCreated);
            Assert.Equal(0, invalidatedCallCount);
            Assert.Equal(0, styleChangedCallCount);
            Assert.Equal(0, createdCallCount);

            // Set same.
            listView.GroupImageList = value;
            Assert.Same(value, listView.GroupImageList);
            Assert.True(listView.IsHandleCreated);
            Assert.Equal(0, invalidatedCallCount);
            Assert.Equal(0, styleChangedCallCount);
            Assert.Equal(0, createdCallCount);
        }

        [WinFormsTheory]
        [CommonMemberData(typeof(CommonTestHelper), nameof(CommonTestHelper.GetBoolTheoryData))]
        public void ListView_GroupImageList_Dispose_DetachesFromListView(bool autoArrange)
        {
            using var imageList1 = new ImageList();
            using var imageList2 = new ImageList();
            using var listView = new ListView
            {
                AutoArrange = autoArrange,
                GroupImageList = imageList1
            };

            Assert.Same(imageList1, listView.GroupImageList);

            imageList1.Dispose();
            Assert.Null(listView.GroupImageList);
            Assert.False(listView.IsHandleCreated);

            // Make sure we detached the setter.
            listView.GroupImageList = imageList2;
            imageList1.Dispose();
            Assert.Same(imageList2, listView.GroupImageList);
        }

        [WinFormsTheory]
        [InlineData(true, 1)]
        [InlineData(false, 0)]
        public void ListView_GroupImageList_DisposeWithHandle_DetachesFromListView(bool autoArrange, int expectedInvalidatedCallCount)
        {
            using var imageList1 = new ImageList();
            using var imageList2 = new ImageList();
            using var listView = new ListView
            {
                AutoArrange = autoArrange
            };

            Assert.NotEqual(IntPtr.Zero, listView.Handle);
            int invalidatedCallCount = 0;
            listView.Invalidated += (sender, e) => invalidatedCallCount++;
            int styleChangedCallCount = 0;
            listView.StyleChanged += (sender, e) => styleChangedCallCount++;
            int createdCallCount = 0;
            listView.HandleCreated += (sender, e) => createdCallCount++;

            listView.GroupImageList = imageList1;
            Assert.Same(imageList1, listView.GroupImageList);
            Assert.True(listView.IsHandleCreated);
            Assert.Equal(0, invalidatedCallCount);
            Assert.Equal(0, styleChangedCallCount);
            Assert.Equal(0, createdCallCount);

            imageList1.Dispose();
            Assert.Null(listView.GroupImageList);
            Assert.True(listView.IsHandleCreated);
            Assert.Equal(expectedInvalidatedCallCount, invalidatedCallCount);
            Assert.Equal(0, styleChangedCallCount);
            Assert.Equal(0, createdCallCount);

            // Make sure we detached the setter.
            listView.GroupImageList = imageList2;
            imageList1.Dispose();
            Assert.Same(imageList2, listView.GroupImageList);
            Assert.True(listView.IsHandleCreated);
            Assert.Equal(expectedInvalidatedCallCount, invalidatedCallCount);
            Assert.Equal(0, styleChangedCallCount);
            Assert.Equal(0, createdCallCount);
        }

        [WinFormsFact]
        public void ListView_Handle_GetWithBackColor_Success()
        {
            using var control = new ListView
            {
                BackColor = Color.FromArgb(0xFF, 0x12, 0x34, 0x56)
            };
            Assert.NotEqual(IntPtr.Zero, control.Handle);
            Assert.Equal(0x563412, User32.SendMessageW(control.Handle, (User32.WM)LVM.GETBKCOLOR));
        }

        [WinFormsFact]
        public void ListView_Handle_GetWithForeColor_Success()
        {
            using var control = new ListView
            {
                ForeColor = Color.FromArgb(0x12, 0x34, 0x56, 0x78)
            };
            Assert.NotEqual(IntPtr.Zero, control.Handle);
            Assert.Equal(0x785634, User32.SendMessageW(control.Handle, (User32.WM)LVM.GETTEXTCOLOR));
        }

        [WinFormsTheory]
        [CommonMemberData(typeof(CommonTestHelper), nameof(CommonTestHelper.GetBoolTheoryData))]
        public void ListView_Handle_GetWithoutGroups_Success(bool showGroups)
        {
            using var listView = new ListView
            {
                ShowGroups = showGroups
            };
            Assert.Equal(0, User32.SendMessageW(listView.Handle, (User32.WM)LVM.GETGROUPCOUNT));
        }

        public static IEnumerable<object[]> Handle_GetWithGroups_TestData()
        {
            foreach (bool showGroups in new bool[] { true, false })
            {
                yield return new object[] { showGroups, null!, HorizontalAlignment.Left, null!, HorizontalAlignment.Right, string.Empty, string.Empty, LVGA.HEADER_LEFT, LVGA.HEADER_LEFT };
                yield return new object[] { showGroups, null!, HorizontalAlignment.Center, null!, HorizontalAlignment.Center, string.Empty, string.Empty, LVGA.HEADER_LEFT, LVGA.HEADER_CENTER };
                yield return new object[] { showGroups, null!, HorizontalAlignment.Right, null!, HorizontalAlignment.Left, string.Empty, string.Empty, LVGA.HEADER_LEFT, LVGA.HEADER_RIGHT };

                yield return new object[] { showGroups, string.Empty, HorizontalAlignment.Left, string.Empty, HorizontalAlignment.Right, string.Empty, string.Empty, LVGA.HEADER_LEFT, LVGA.HEADER_LEFT };
                yield return new object[] { showGroups, string.Empty, HorizontalAlignment.Center, string.Empty, HorizontalAlignment.Center, string.Empty, string.Empty, LVGA.HEADER_LEFT, LVGA.HEADER_CENTER };
                yield return new object[] { showGroups, string.Empty, HorizontalAlignment.Right, string.Empty, HorizontalAlignment.Left, string.Empty, string.Empty, LVGA.HEADER_LEFT, LVGA.HEADER_RIGHT };

                yield return new object[] { showGroups, "header", HorizontalAlignment.Left, "footer", HorizontalAlignment.Right, "header", "footer", LVGA.HEADER_LEFT, LVGA.HEADER_LEFT | LVGA.FOOTER_RIGHT };
                yield return new object[] { showGroups, "header", HorizontalAlignment.Center, "footer", HorizontalAlignment.Center, "header", "footer", LVGA.HEADER_LEFT, LVGA.HEADER_CENTER | LVGA.FOOTER_CENTER };
                yield return new object[] { showGroups, "header", HorizontalAlignment.Right, "footer", HorizontalAlignment.Left, "header", "footer", LVGA.HEADER_LEFT, LVGA.HEADER_RIGHT | LVGA.FOOTER_LEFT };

                yield return new object[] { showGroups, "he\0der", HorizontalAlignment.Left, "fo\0oter", HorizontalAlignment.Right, "he", "fo", LVGA.HEADER_LEFT, LVGA.HEADER_LEFT | LVGA.FOOTER_RIGHT };
                yield return new object[] { showGroups, "he\0der", HorizontalAlignment.Center, "fo\0oter", HorizontalAlignment.Center, "he", "fo", LVGA.HEADER_LEFT, LVGA.HEADER_CENTER | LVGA.FOOTER_CENTER };
                yield return new object[] { showGroups, "he\0der", HorizontalAlignment.Right, "fo\0oter", HorizontalAlignment.Left, "he", "fo", LVGA.HEADER_LEFT, LVGA.HEADER_RIGHT | LVGA.FOOTER_LEFT };
            }
        }

        [WinFormsFact]
        public unsafe void ListView_Handle_GetWithGroups_Success()
        {
            if (!Application.UseVisualStyles)
            {
                return;
            }

            foreach (object[] data in Handle_GetWithGroups_TestData())
            {
                bool showGroups = (bool)data[0];
                string header = (string)data[1];
                HorizontalAlignment headerAlignment = (HorizontalAlignment)data[2];
                string footer = (string)data[3];
                HorizontalAlignment footerAlignment = (HorizontalAlignment)data[4];
                string expectedHeaderText = (string)data[5];
                string expectedFooterText = (string)data[6];
                LVGA expectedAlignGroup1 = (LVGA)data[7];
                LVGA exptectedAlignGroup2 = (LVGA)data[8];
                var headerText = header is not null && header.Contains('\0') ? header[..header.IndexOf('\0')] : header;
                var footerText = footer is not null && footer.Contains('\0') ? footer[..footer.IndexOf('\0')] : footer;
                int headerSize = !string.IsNullOrEmpty(headerText) ? headerText.Length + 1 : 0;
                int footerSize = !string.IsNullOrEmpty(footerText) ? footerText.Length + 1 : 0;
                char* headerBuffer = stackalloc char[headerSize];
                char* footerBuffer = stackalloc char[footerSize];

                using var listView = new ListView
                {
                    ShowGroups = showGroups
                };
                var group1 = new ListViewGroup();
                var group2 = new ListViewGroup
                {
                    Header = header,
                    HeaderAlignment = headerAlignment,
                    Footer = footer,
                    FooterAlignment = footerAlignment
                };
                listView.Groups.Add(group1);
                listView.Groups.Add(group2);

                Assert.Equal(2, User32.SendMessageW(listView.Handle, (User32.WM)LVM.GETGROUPCOUNT));

                var lvgroup1 = new LVGROUPW
                {
                    cbSize = (uint)sizeof(LVGROUPW),
                    mask = LVGF.HEADER | LVGF.FOOTER | LVGF.GROUPID | LVGF.ALIGN,
                    pszHeader = null,
                    cchHeader = 0,
                    pszFooter = null,
                    cchFooter = 0,
                };
                Assert.Equal(1, User32.SendMessageW(listView.Handle, (User32.WM)LVM.GETGROUPINFOBYINDEX, 0, ref lvgroup1));
                Assert.Equal("ListViewGroup", new string(lvgroup1.pszHeader));
                Assert.Empty(new string(lvgroup1.pszFooter));
                Assert.True(lvgroup1.iGroupId >= 0);
                Assert.Equal(expectedAlignGroup1, lvgroup1.uAlign);

                var lvgroup2 = new LVGROUPW
                {
                    cbSize = (uint)sizeof(LVGROUPW),
                    mask = LVGF.HEADER | LVGF.FOOTER | LVGF.GROUPID | LVGF.ALIGN,
                    pszHeader = headerBuffer,
                    cchHeader = headerSize,
                    pszFooter = footerBuffer,
                    cchFooter = footerSize,
                };
                Assert.Equal(1, User32.SendMessageW(listView.Handle, (User32.WM)LVM.GETGROUPINFOBYINDEX, 1, ref lvgroup2));
                Assert.Equal(expectedHeaderText, new string(lvgroup2.pszHeader));
                Assert.Equal(expectedFooterText, new string(lvgroup2.pszFooter));
                Assert.True(lvgroup2.iGroupId > 0);
                Assert.Equal(exptectedAlignGroup2, lvgroup2.uAlign);
                Assert.True(lvgroup2.iGroupId > lvgroup1.iGroupId);
            }
        }

        [WinFormsFact]
        public void ListView_Handle_GetTextBackColor_Success()
        {
            using var control = new ListView();
            Assert.NotEqual(IntPtr.Zero, control.Handle);

            nint expected = unchecked((nint)0xFFFFFFFF);
            Assert.Equal(expected, User32.SendMessageW(control.Handle, (User32.WM)LVM.GETTEXTBKCOLOR));
        }

        [WinFormsFact]
        public void ListView_Handle_GetVersion_ReturnsExpected()
        {
            using var control = new ListView();
            Assert.NotEqual(IntPtr.Zero, control.Handle);
            int version = Application.UseVisualStyles ? 6 : 5;
            Assert.Equal(version, User32.SendMessageW(control.Handle, (User32.WM)CCM.GETVERSION));
        }

        public static IEnumerable<object[]> Handle_CustomGetVersion_TestData()
        {
            yield return new object[] { IntPtr.Zero, 1 };
            yield return new object[] { (IntPtr)4, 1 };
            yield return new object[] { (IntPtr)5, 0 };
            yield return new object[] { (IntPtr)6, 0 };
        }

        [WinFormsTheory]
        [MemberData(nameof(Handle_CustomGetVersion_TestData))]
        public void ListView_Handle_CustomGetVersion_Success(IntPtr getVersionResult, int expectedSetVersionCallCount)
        {
            using var control = new CustomGetVersionListView
            {
                GetVersionResult = getVersionResult
            };
            Assert.NotEqual(IntPtr.Zero, control.Handle);
            Assert.Equal(expectedSetVersionCallCount, control.SetVersionCallCount);
        }

        private class CustomGetVersionListView : ListView
        {
            public IntPtr GetVersionResult { get; set; }
            public int SetVersionCallCount { get; set; }

            protected override void WndProc(ref Message m)
            {
                if (m.Msg == (int)CCM.GETVERSION)
                {
                    Assert.Equal(IntPtr.Zero, m.WParam);
                    Assert.Equal(IntPtr.Zero, m.LParam);
                    m.Result = GetVersionResult;
                    return;
                }
                else if (m.Msg == (int)CCM.SETVERSION)
                {
                    Assert.Equal((IntPtr)5, m.WParam);
                    Assert.Equal(IntPtr.Zero, m.LParam);
                    SetVersionCallCount++;
                    return;
                }

                base.WndProc(ref m);
            }
        }

        [WinFormsTheory]
        [CommonMemberData(typeof(CommonTestHelper), nameof(CommonTestHelper.GetEnumTypeTheoryData), typeof(ColumnHeaderStyle))]
        public void ListView_HeaderStyle_Set_GetReturnsExpected(ColumnHeaderStyle value)
        {
            using var listView = new ListView
            {
                HeaderStyle = value
            };
            Assert.Equal(value, listView.HeaderStyle);
            Assert.False(listView.IsHandleCreated);

            // Set same.
            listView.HeaderStyle = value;
            Assert.Equal(value, listView.HeaderStyle);
            Assert.False(listView.IsHandleCreated);
        }

        [WinFormsTheory]
        [InlineData(ColumnHeaderStyle.Clickable, 0, 0, 0)]
        [InlineData(ColumnHeaderStyle.Nonclickable, 2, 0, 1)]
        [InlineData(ColumnHeaderStyle.None, 1, 1, 0)]
        public void ListView_HeaderStyle_SetClickableWithHandle_GetReturnsExpected(ColumnHeaderStyle value, int expectedInvalidatedCallCount, int expectedStyleChangedCallCount, int expectedCreatedCallCount)
        {
            using var listView = new ListView();
            Assert.NotEqual(IntPtr.Zero, listView.Handle);
            int invalidatedCallCount = 0;
            listView.Invalidated += (sender, e) => invalidatedCallCount++;
            int styleChangedCallCount = 0;
            listView.StyleChanged += (sender, e) => styleChangedCallCount++;
            int createdCallCount = 0;
            listView.HandleCreated += (sender, e) => createdCallCount++;

            listView.HeaderStyle = value;
            Assert.Equal(value, listView.HeaderStyle);
            Assert.True(listView.IsHandleCreated);
            Assert.Equal(expectedInvalidatedCallCount, invalidatedCallCount);
            Assert.Equal(expectedStyleChangedCallCount, styleChangedCallCount);
            Assert.Equal(expectedCreatedCallCount, createdCallCount);

            // Set same.
            listView.HeaderStyle = value;
            Assert.Equal(value, listView.HeaderStyle);
            Assert.True(listView.IsHandleCreated);
            Assert.Equal(expectedInvalidatedCallCount, invalidatedCallCount);
            Assert.Equal(expectedStyleChangedCallCount, styleChangedCallCount);
            Assert.Equal(expectedCreatedCallCount, createdCallCount);
        }

        [WinFormsTheory]
        [InlineData(ColumnHeaderStyle.Clickable, 2, 0, 1)]
        [InlineData(ColumnHeaderStyle.Nonclickable, 0, 0, 0)]
        [InlineData(ColumnHeaderStyle.None, 1, 1, 0)]
        public void ListView_HeaderStyle_SetNonClickableWithHandle_GetReturnsExpected(ColumnHeaderStyle value, int expectedInvalidatedCallCount, int expectedStyleChangedCallCount, int expectedCreatedCallCount)
        {
            using var listView = new ListView
            {
                HeaderStyle = ColumnHeaderStyle.Nonclickable
            };
            Assert.NotEqual(IntPtr.Zero, listView.Handle);
            int invalidatedCallCount = 0;
            listView.Invalidated += (sender, e) => invalidatedCallCount++;
            int styleChangedCallCount = 0;
            listView.StyleChanged += (sender, e) => styleChangedCallCount++;
            int createdCallCount = 0;
            listView.HandleCreated += (sender, e) => createdCallCount++;

            listView.HeaderStyle = value;
            Assert.Equal(value, listView.HeaderStyle);
            Assert.True(listView.IsHandleCreated);
            Assert.Equal(expectedInvalidatedCallCount, invalidatedCallCount);
            Assert.Equal(expectedStyleChangedCallCount, styleChangedCallCount);
            Assert.Equal(expectedCreatedCallCount, createdCallCount);

            // Set same.
            listView.HeaderStyle = value;
            Assert.Equal(value, listView.HeaderStyle);
            Assert.True(listView.IsHandleCreated);
            Assert.Equal(expectedInvalidatedCallCount, invalidatedCallCount);
            Assert.Equal(expectedStyleChangedCallCount, styleChangedCallCount);
            Assert.Equal(expectedCreatedCallCount, createdCallCount);
        }

        [WinFormsTheory]
        [CommonMemberData(typeof(CommonTestHelper), nameof(CommonTestHelper.GetEnumTypeTheoryDataInvalid), typeof(ColumnHeaderStyle))]
        public void ListView_HeaderStyle_SetInvalidValue_ThrowsInvalidEnumArgumentException(ColumnHeaderStyle value)
        {
            using var listView = new ListView();
            Assert.Throws<InvalidEnumArgumentException>("value", () => listView.HeaderStyle = value);
        }

        [WinFormsTheory]
        [CommonMemberData(typeof(CommonTestHelper), nameof(CommonTestHelper.GetBoolTheoryData))]
        public void ListView_HideSelection_Set_GetReturnsExpected(bool value)
        {
            using var listView = new ListView
            {
                HideSelection = value
            };
            Assert.Equal(value, listView.HideSelection);
            Assert.False(listView.IsHandleCreated);

            // Set same.
            listView.HideSelection = value;
            Assert.Equal(value, listView.HideSelection);
            Assert.False(listView.IsHandleCreated);

            // Set different.
            listView.HideSelection = !value;
            Assert.Equal(!value, listView.HideSelection);
            Assert.False(listView.IsHandleCreated);
        }

        [WinFormsTheory]
        [InlineData(true, 1)]
        [InlineData(false, 0)]
        public void ListView_HideSelection_SetWithHandle_GetReturnsExpected(bool value, int expectedInvalidatedCallCount)
        {
            using var listView = new ListView();
            Assert.NotEqual(IntPtr.Zero, listView.Handle);
            int invalidatedCallCount = 0;
            listView.Invalidated += (sender, e) => invalidatedCallCount++;
            int styleChangedCallCount = 0;
            listView.StyleChanged += (sender, e) => styleChangedCallCount++;
            int createdCallCount = 0;
            listView.HandleCreated += (sender, e) => createdCallCount++;

            listView.HideSelection = value;
            Assert.Equal(value, listView.HideSelection);
            Assert.True(listView.IsHandleCreated);
            Assert.Equal(expectedInvalidatedCallCount, invalidatedCallCount);
            Assert.Equal(expectedInvalidatedCallCount, styleChangedCallCount);
            Assert.Equal(0, createdCallCount);

            // Set same.
            listView.HideSelection = value;
            Assert.Equal(value, listView.HideSelection);
            Assert.True(listView.IsHandleCreated);
            Assert.Equal(expectedInvalidatedCallCount, invalidatedCallCount);
            Assert.Equal(expectedInvalidatedCallCount, styleChangedCallCount);
            Assert.Equal(0, createdCallCount);

            // Set different.
            listView.HideSelection = !value;
            Assert.Equal(!value, listView.HideSelection);
            Assert.True(listView.IsHandleCreated);
            Assert.Equal(expectedInvalidatedCallCount + 1, invalidatedCallCount);
            Assert.Equal(expectedInvalidatedCallCount + 1, styleChangedCallCount);
            Assert.Equal(0, createdCallCount);
        }

        [WinFormsTheory]
        [CommonMemberData(typeof(CommonTestHelper), nameof(CommonTestHelper.GetBoolTheoryData))]
        public void ListView_HotTracking_Set_GetReturnsExpected(bool value)
        {
            using var listView = new ListView
            {
                HotTracking = value
            };
            Assert.Equal(value, listView.HotTracking);
            Assert.False(listView.IsHandleCreated);

            // Set same.
            listView.HotTracking = value;
            Assert.Equal(value, listView.HotTracking);
            Assert.False(listView.IsHandleCreated);

            // Set different.
            listView.HotTracking = !value;
            Assert.Equal(!value, listView.HotTracking);
            Assert.False(listView.IsHandleCreated);
        }

        [WinFormsTheory]
        [InlineData(true, 3, 4)]
        [InlineData(false, 0, 3)]
        public void ListView_HotTracking_SetWithHandle_GetReturnsExpected(bool value, int expectedInvalidatedCallCount1, int expectedInvalidatedCallCount2)
        {
            using var listView = new ListView();
            Assert.NotEqual(IntPtr.Zero, listView.Handle);
            int invalidatedCallCount = 0;
            listView.Invalidated += (sender, e) => invalidatedCallCount++;
            int styleChangedCallCount = 0;
            listView.StyleChanged += (sender, e) => styleChangedCallCount++;
            int createdCallCount = 0;
            listView.HandleCreated += (sender, e) => createdCallCount++;

            listView.HotTracking = value;
            Assert.Equal(value, listView.HotTracking);
            Assert.True(listView.IsHandleCreated);
            Assert.Equal(expectedInvalidatedCallCount1, invalidatedCallCount);
            Assert.Equal(0, styleChangedCallCount);
            Assert.Equal(0, createdCallCount);

            // Set same.
            listView.HotTracking = value;
            Assert.Equal(value, listView.HotTracking);
            Assert.True(listView.IsHandleCreated);
            Assert.Equal(expectedInvalidatedCallCount1, invalidatedCallCount);
            Assert.Equal(0, styleChangedCallCount);
            Assert.Equal(0, createdCallCount);

            // Set different.
            listView.HotTracking = !value;
            Assert.Equal(!value, listView.HotTracking);
            Assert.True(listView.IsHandleCreated);
            Assert.Equal(expectedInvalidatedCallCount2, invalidatedCallCount);
            Assert.Equal(0, styleChangedCallCount);
            Assert.Equal(0, createdCallCount);
        }

        [WinFormsFact]
        public void ListView_HotTracking_Set_SetsHoverSelectionAndActivationIfTrue()
        {
            using var listView = new ListView
            {
                HotTracking = true
            };
            Assert.True(listView.HotTracking);
            Assert.True(listView.HoverSelection);
            Assert.Equal(ItemActivation.OneClick, listView.Activation);
            Assert.False(listView.IsHandleCreated);

            // Set same.
            listView.HotTracking = true;
            Assert.True(listView.HotTracking);
            Assert.True(listView.HoverSelection);
            Assert.Equal(ItemActivation.OneClick, listView.Activation);
            Assert.False(listView.IsHandleCreated);

            // Set different.
            listView.HotTracking = false;
            Assert.False(listView.HotTracking);
            Assert.True(listView.HoverSelection);
            Assert.Equal(ItemActivation.OneClick, listView.Activation);
            Assert.False(listView.IsHandleCreated);
        }

        [WinFormsTheory]
        [CommonMemberData(typeof(CommonTestHelper), nameof(CommonTestHelper.GetBoolTheoryData))]
        public void ListView_HoverSelection_Set_GetReturnsExpected(bool value)
        {
            using var listView = new ListView
            {
                HoverSelection = value
            };
            Assert.Equal(value, listView.HoverSelection);
            Assert.False(listView.IsHandleCreated);

            // Set same.
            listView.HoverSelection = value;
            Assert.Equal(value, listView.HoverSelection);
            Assert.False(listView.IsHandleCreated);

            // Set different.
            listView.HoverSelection = !value;
            Assert.Equal(!value, listView.HoverSelection);
            Assert.False(listView.IsHandleCreated);
        }

        [WinFormsTheory]
        [InlineData(true, 1)]
        [InlineData(false, 0)]
        public void ListView_HoverSelection_SetWithHandle_GetReturnsExpected(bool value, int expectedInvalidatedCallCount)
        {
            using var listView = new ListView();
            Assert.NotEqual(IntPtr.Zero, listView.Handle);
            int invalidatedCallCount = 0;
            listView.Invalidated += (sender, e) => invalidatedCallCount++;
            int styleChangedCallCount = 0;
            listView.StyleChanged += (sender, e) => styleChangedCallCount++;
            int createdCallCount = 0;
            listView.HandleCreated += (sender, e) => createdCallCount++;

            listView.HoverSelection = value;
            Assert.Equal(value, listView.HoverSelection);
            Assert.True(listView.IsHandleCreated);
            Assert.Equal(expectedInvalidatedCallCount, invalidatedCallCount);
            Assert.Equal(0, styleChangedCallCount);
            Assert.Equal(0, createdCallCount);

            // Set same.
            listView.HoverSelection = value;
            Assert.Equal(value, listView.HoverSelection);
            Assert.True(listView.IsHandleCreated);
            Assert.Equal(expectedInvalidatedCallCount, invalidatedCallCount);
            Assert.Equal(0, styleChangedCallCount);
            Assert.Equal(0, createdCallCount);

            // Set different.
            listView.HoverSelection = !value;
            Assert.Equal(!value, listView.HoverSelection);
            Assert.True(listView.IsHandleCreated);
            Assert.Equal(expectedInvalidatedCallCount + 1, invalidatedCallCount);
            Assert.Equal(0, styleChangedCallCount);
            Assert.Equal(0, createdCallCount);
        }

        [WinFormsFact]
        public void ListView_HoverSelection_SetHotTrackingTrue_Nop()
        {
            using var listView = new ListView
            {
                HotTracking = true,
                HoverSelection = true
            };
            Assert.True(listView.HoverSelection);
            Assert.False(listView.IsHandleCreated);

            // Set same.
            listView.HoverSelection = true;
            Assert.True(listView.HoverSelection);
            Assert.False(listView.IsHandleCreated);
        }

        [WinFormsFact]
        public void ListView_HoverSelection_SetHotTrackingFalse_ThrowsArgumentException()
        {
            using var listView = new ListView
            {
                HotTracking = true
            };
            Assert.Throws<ArgumentException>("value", () => listView.HoverSelection = false);
            Assert.True(listView.HoverSelection);
        }

        [WinFormsTheory]
        [CommonMemberData(typeof(CommonTestHelper), nameof(CommonTestHelper.GetBoolTheoryData))]
        public void ListView_LabelEdit_Set_GetReturnsExpected(bool value)
        {
            using var listView = new ListView
            {
                LabelEdit = value
            };
            Assert.Equal(value, listView.LabelEdit);
            Assert.False(listView.IsHandleCreated);

            // Set same.
            listView.LabelEdit = value;
            Assert.Equal(value, listView.LabelEdit);
            Assert.False(listView.IsHandleCreated);

            // Set different.
            listView.LabelEdit = !value;
            Assert.Equal(!value, listView.LabelEdit);
            Assert.False(listView.IsHandleCreated);
        }

        [WinFormsTheory]
        [InlineData(true, 1)]
        [InlineData(false, 0)]
        public void ListView_LabelEdit_SetWithHandle_GetReturnsExpected(bool value, int expectedInvalidatedCallCount)
        {
            using var listView = new ListView();
            Assert.NotEqual(IntPtr.Zero, listView.Handle);
            int invalidatedCallCount = 0;
            listView.Invalidated += (sender, e) => invalidatedCallCount++;
            int styleChangedCallCount = 0;
            listView.StyleChanged += (sender, e) => styleChangedCallCount++;
            int createdCallCount = 0;
            listView.HandleCreated += (sender, e) => createdCallCount++;

            listView.LabelEdit = value;
            Assert.Equal(value, listView.LabelEdit);
            Assert.True(listView.IsHandleCreated);
            Assert.Equal(expectedInvalidatedCallCount, invalidatedCallCount);
            Assert.Equal(expectedInvalidatedCallCount, styleChangedCallCount);
            Assert.Equal(0, createdCallCount);

            // Set same.
            listView.LabelEdit = value;
            Assert.Equal(value, listView.LabelEdit);
            Assert.True(listView.IsHandleCreated);
            Assert.Equal(expectedInvalidatedCallCount, invalidatedCallCount);
            Assert.Equal(expectedInvalidatedCallCount, styleChangedCallCount);
            Assert.Equal(0, createdCallCount);

            // Set different.
            listView.LabelEdit = !value;
            Assert.Equal(!value, listView.LabelEdit);
            Assert.True(listView.IsHandleCreated);
            Assert.Equal(expectedInvalidatedCallCount + 1, invalidatedCallCount);
            Assert.Equal(expectedInvalidatedCallCount + 1, styleChangedCallCount);
            Assert.Equal(0, createdCallCount);
        }

        [WinFormsTheory]
        [CommonMemberData(typeof(CommonTestHelper), nameof(CommonTestHelper.GetBoolTheoryData))]
        public void ListView_LabelWrap_Set_GetReturnsExpected(bool value)
        {
            using var listView = new ListView
            {
                LabelWrap = value
            };
            Assert.Equal(value, listView.LabelWrap);
            Assert.False(listView.IsHandleCreated);

            // Set same.
            listView.LabelWrap = value;
            Assert.Equal(value, listView.LabelWrap);
            Assert.False(listView.IsHandleCreated);

            // Set different.
            listView.LabelWrap = !value;
            Assert.Equal(!value, listView.LabelWrap);
            Assert.False(listView.IsHandleCreated);
        }

        [WinFormsTheory]
        [InlineData(true, 0)]
        [InlineData(false, 1)]
        public void ListView_LabelWrap_SetWithHandle_GetReturnsExpected(bool value, int expectedInvalidatedCallCount)
        {
            using var listView = new ListView();
            Assert.NotEqual(IntPtr.Zero, listView.Handle);
            int invalidatedCallCount = 0;
            listView.Invalidated += (sender, e) => invalidatedCallCount++;
            int styleChangedCallCount = 0;
            listView.StyleChanged += (sender, e) => styleChangedCallCount++;
            int createdCallCount = 0;
            listView.HandleCreated += (sender, e) => createdCallCount++;

            listView.LabelWrap = value;
            Assert.Equal(value, listView.LabelWrap);
            Assert.True(listView.IsHandleCreated);
            Assert.Equal(expectedInvalidatedCallCount, invalidatedCallCount);
            Assert.Equal(expectedInvalidatedCallCount, styleChangedCallCount);
            Assert.Equal(0, createdCallCount);

            // Set same.
            listView.LabelWrap = value;
            Assert.Equal(value, listView.LabelWrap);
            Assert.True(listView.IsHandleCreated);
            Assert.Equal(expectedInvalidatedCallCount, invalidatedCallCount);
            Assert.Equal(expectedInvalidatedCallCount, styleChangedCallCount);
            Assert.Equal(0, createdCallCount);

            // Set different.
            listView.LabelWrap = !value;
            Assert.Equal(!value, listView.LabelWrap);
            Assert.True(listView.IsHandleCreated);
            Assert.Equal(expectedInvalidatedCallCount + 1, invalidatedCallCount);
            Assert.Equal(expectedInvalidatedCallCount + 1, styleChangedCallCount);
            Assert.Equal(0, createdCallCount);
        }

        public static IEnumerable<object[]> LargeImageList_Set_GetReturnsExpected()
        {
            foreach (bool autoArrange in new bool[] { true, false })
            {
                foreach (bool virtualMode in new bool[] { true, false })
                {
                    foreach (View view in new View[] { View.Details, View.LargeIcon, View.List, View.SmallIcon })
                    {
                        yield return new object[] { autoArrange, virtualMode, view, null };
                        yield return new object[] { autoArrange, virtualMode, view, new ImageList() };
                        yield return new object[] { autoArrange, virtualMode, view, CreateImageListNonEmpty() };
                    }
                }

                yield return new object[] { autoArrange, false, View.Tile, null };
                yield return new object[] { autoArrange, false, View.Tile, new ImageList() };
                yield return new object[] { autoArrange, false, View.Tile, CreateImageListNonEmpty() };
            }
        }

        [WinFormsTheory]
        [MemberData(nameof(LargeImageList_Set_GetReturnsExpected))]
        public void ListView_LargeImageList_Set_GetReturnsExpected(bool autoArrange, bool virtualMode, View view, ImageList value)
        {
            using var listView = new ListView
            {
                AutoArrange = autoArrange,
                VirtualMode = virtualMode,
                View = view,
                LargeImageList = value
            };
            Assert.Same(value, listView.LargeImageList);
            Assert.False(listView.IsHandleCreated);

            // Set same.
            listView.LargeImageList = value;
            Assert.Same(value, listView.LargeImageList);
            Assert.False(listView.IsHandleCreated);
        }

        [WinFormsTheory]
        [MemberData(nameof(LargeImageList_Set_GetReturnsExpected))]
        public void ListView_LargeImageList_SetWithNonNullOldValue_GetReturnsExpected(bool autoArrange, bool virtualMode, View view, ImageList value)
        {
            using var imageList = new ImageList();
            using var listView = new ListView
            {
                AutoArrange = autoArrange,
                VirtualMode = virtualMode,
                View = view,
                LargeImageList = imageList
            };

            listView.LargeImageList = value;
            Assert.Same(value, listView.LargeImageList);
            Assert.False(listView.IsHandleCreated);

            // Set same.
            listView.LargeImageList = value;
            Assert.Same(value, listView.LargeImageList);
            Assert.False(listView.IsHandleCreated);
        }

        public static IEnumerable<object[]> LargeImageList_SetWithHandle_GetReturnsExpected()
        {
            yield return new object[] { true, false, View.Details, null, 0 };
            yield return new object[] { true, false, View.Details, new ImageList(), 0 };
            yield return new object[] { true, false, View.Details, CreateImageListNonEmpty(), 0 };
            yield return new object[] { true, false, View.LargeIcon, null, 0 };
            yield return new object[] { true, false, View.LargeIcon, new ImageList(), 1 };
            yield return new object[] { true, false, View.LargeIcon, CreateImageListNonEmpty(), 1 };
            yield return new object[] { true, false, View.List, null, 0 };
            yield return new object[] { true, false, View.List, new ImageList(), 0 };
            yield return new object[] { true, false, View.List, CreateImageListNonEmpty(), 0 };
            yield return new object[] { true, false, View.SmallIcon, null, 0 };
            yield return new object[] { true, false, View.SmallIcon, new ImageList(), 1 };
            yield return new object[] { true, false, View.SmallIcon, CreateImageListNonEmpty(), 1 };
            yield return new object[] { true, false, View.Tile, null, 0 };
            yield return new object[] { true, false, View.Tile, new ImageList(), 0 };
            yield return new object[] { true, false, View.Tile, CreateImageListNonEmpty(), 0 };

            foreach (bool autoArrange in new bool[] { true, false })
            {
                yield return new object[] { autoArrange, true, View.Details, null, 0 };
                yield return new object[] { autoArrange, true, View.Details, new ImageList(), 0 };
                yield return new object[] { autoArrange, true, View.Details, CreateImageListNonEmpty(), 0 };
                yield return new object[] { autoArrange, true, View.LargeIcon, null, 0 };
                yield return new object[] { autoArrange, true, View.LargeIcon, new ImageList(), 0 };
                yield return new object[] { autoArrange, true, View.LargeIcon, CreateImageListNonEmpty(), 0 };
                yield return new object[] { autoArrange, true, View.List, null, 0 };
                yield return new object[] { autoArrange, true, View.List, new ImageList(), 0 };
                yield return new object[] { autoArrange, true, View.List, CreateImageListNonEmpty(), 0 };
                yield return new object[] { autoArrange, true, View.SmallIcon, null, 0 };
                yield return new object[] { autoArrange, true, View.SmallIcon, new ImageList(), 0 };
                yield return new object[] { autoArrange, true, View.SmallIcon, CreateImageListNonEmpty(), 0 };
            }

            yield return new object[] { false, false, View.Details, null, 0 };
            yield return new object[] { false, false, View.Details, new ImageList(), 0 };
            yield return new object[] { false, false, View.Details, CreateImageListNonEmpty(), 0 };
            yield return new object[] { false, false, View.LargeIcon, null, 0 };
            yield return new object[] { false, false, View.LargeIcon, new ImageList(), 0 };
            yield return new object[] { false, false, View.LargeIcon, CreateImageListNonEmpty(), 0 };
            yield return new object[] { false, false, View.List, null, 0 };
            yield return new object[] { false, false, View.List, new ImageList(), 0 };
            yield return new object[] { false, false, View.List, CreateImageListNonEmpty(), 0 };
            yield return new object[] { false, false, View.SmallIcon, null, 0 };
            yield return new object[] { false, false, View.SmallIcon, new ImageList(), 0 };
            yield return new object[] { false, false, View.SmallIcon, CreateImageListNonEmpty(), 0 };
            yield return new object[] { false, false, View.Tile, null, 0 };
            yield return new object[] { false, false, View.Tile, new ImageList(), 0 };
            yield return new object[] { false, false, View.Tile, CreateImageListNonEmpty(), 0 };
        }

        [WinFormsTheory]
        [MemberData(nameof(LargeImageList_SetWithHandle_GetReturnsExpected))]
        public void ListView_LargeImageList_SetWithHandle_GetReturnsExpected(bool autoArrange, bool virtualMode, View view, ImageList value, int expectedInvalidatedCallCount)
        {
            using var listView = new ListView
            {
                AutoArrange = autoArrange,
                VirtualMode = virtualMode,
                View = view
            };
            Assert.NotEqual(IntPtr.Zero, listView.Handle);
            int invalidatedCallCount = 0;
            listView.Invalidated += (sender, e) => invalidatedCallCount++;
            int styleChangedCallCount = 0;
            listView.StyleChanged += (sender, e) => styleChangedCallCount++;
            int createdCallCount = 0;
            listView.HandleCreated += (sender, e) => createdCallCount++;

            listView.LargeImageList = value;
            Assert.Same(value, listView.LargeImageList);
            Assert.True(listView.IsHandleCreated);
            Assert.Equal(expectedInvalidatedCallCount, invalidatedCallCount);
            Assert.Equal(0, styleChangedCallCount);
            Assert.Equal(0, createdCallCount);

            // Set same.
            listView.LargeImageList = value;
            Assert.Same(value, listView.LargeImageList);
            Assert.True(listView.IsHandleCreated);
            Assert.Equal(expectedInvalidatedCallCount, invalidatedCallCount);
            Assert.Equal(0, styleChangedCallCount);
            Assert.Equal(0, createdCallCount);
        }

        public static IEnumerable<object[]> LargeImageList_SetWithHandleWithNonNullOldValue_GetReturnsExpected()
        {
            yield return new object[] { true, false, View.Details, null, 0 };
            yield return new object[] { true, false, View.Details, new ImageList(), 0 };
            yield return new object[] { true, false, View.Details, CreateImageListNonEmpty(), 0 };
            yield return new object[] { true, false, View.LargeIcon, null, 1 };
            yield return new object[] { true, false, View.LargeIcon, new ImageList(), 1 };
            yield return new object[] { true, false, View.LargeIcon, CreateImageListNonEmpty(), 1 };
            yield return new object[] { true, false, View.List, null, 0 };
            yield return new object[] { true, false, View.List, new ImageList(), 0 };
            yield return new object[] { true, false, View.List, CreateImageListNonEmpty(), 0 };
            yield return new object[] { true, false, View.SmallIcon, null, 1 };
            yield return new object[] { true, false, View.SmallIcon, new ImageList(), 1 };
            yield return new object[] { true, false, View.SmallIcon, CreateImageListNonEmpty(), 1 };
            yield return new object[] { true, false, View.Tile, null, 0 };
            yield return new object[] { true, false, View.Tile, new ImageList(), 0 };
            yield return new object[] { true, false, View.Tile, CreateImageListNonEmpty(), 0 };

            foreach (bool autoArrange in new bool[] { true, false })
            {
                yield return new object[] { autoArrange, true, View.Details, null, 0 };
                yield return new object[] { autoArrange, true, View.Details, new ImageList(), 0 };
                yield return new object[] { autoArrange, true, View.Details, CreateImageListNonEmpty(), 0 };
                yield return new object[] { autoArrange, true, View.LargeIcon, null, 0 };
                yield return new object[] { autoArrange, true, View.LargeIcon, new ImageList(), 0 };
                yield return new object[] { autoArrange, true, View.LargeIcon, CreateImageListNonEmpty(), 0 };
                yield return new object[] { autoArrange, true, View.List, null, 0 };
                yield return new object[] { autoArrange, true, View.List, new ImageList(), 0 };
                yield return new object[] { autoArrange, true, View.List, CreateImageListNonEmpty(), 0 };
                yield return new object[] { autoArrange, true, View.SmallIcon, null, 0 };
                yield return new object[] { autoArrange, true, View.SmallIcon, new ImageList(), 0 };
                yield return new object[] { autoArrange, true, View.SmallIcon, CreateImageListNonEmpty(), 0 };
            }

            yield return new object[] { false, false, View.Details, null, 0 };
            yield return new object[] { false, false, View.Details, new ImageList(), 0 };
            yield return new object[] { false, false, View.Details, CreateImageListNonEmpty(), 0 };
            yield return new object[] { false, false, View.LargeIcon, null, 0 };
            yield return new object[] { false, false, View.LargeIcon, new ImageList(), 0 };
            yield return new object[] { false, false, View.LargeIcon, CreateImageListNonEmpty(), 0 };
            yield return new object[] { false, false, View.List, null, 0 };
            yield return new object[] { false, false, View.List, new ImageList(), 0 };
            yield return new object[] { false, false, View.List, CreateImageListNonEmpty(), 0 };
            yield return new object[] { false, false, View.SmallIcon, null, 0 };
            yield return new object[] { false, false, View.SmallIcon, new ImageList(), 0 };
            yield return new object[] { false, false, View.SmallIcon, CreateImageListNonEmpty(), 0 };
            yield return new object[] { false, false, View.Tile, null, 0 };
            yield return new object[] { false, false, View.Tile, new ImageList(), 0 };
            yield return new object[] { false, false, View.Tile, CreateImageListNonEmpty(), 0 };
        }

        [WinFormsTheory]
        [MemberData(nameof(LargeImageList_SetWithHandleWithNonNullOldValue_GetReturnsExpected))]
        public void ListView_LargeImageList_SetWithHandleWithNonNullOldValue_GetReturnsExpected(bool autoArrange, bool virtualMode, View view, ImageList value, int expectedInvalidatedCallCount)
        {
            using var imageList = new ImageList();
            using var listView = new ListView
            {
                AutoArrange = autoArrange,
                VirtualMode = virtualMode,
                View = view,
                LargeImageList = imageList
            };
            Assert.NotEqual(IntPtr.Zero, listView.Handle);
            int invalidatedCallCount = 0;
            listView.Invalidated += (sender, e) => invalidatedCallCount++;
            int styleChangedCallCount = 0;
            listView.StyleChanged += (sender, e) => styleChangedCallCount++;
            int createdCallCount = 0;
            listView.HandleCreated += (sender, e) => createdCallCount++;

            listView.LargeImageList = value;
            Assert.Same(value, listView.LargeImageList);
            Assert.True(listView.IsHandleCreated);
            Assert.Equal(expectedInvalidatedCallCount, invalidatedCallCount);
            Assert.Equal(0, styleChangedCallCount);
            Assert.Equal(0, createdCallCount);

            // Set same.
            listView.LargeImageList = value;
            Assert.Same(value, listView.LargeImageList);
            Assert.True(listView.IsHandleCreated);
            Assert.Equal(expectedInvalidatedCallCount, invalidatedCallCount);
            Assert.Equal(0, styleChangedCallCount);
            Assert.Equal(0, createdCallCount);
        }

        [WinFormsTheory]
        [CommonMemberData(typeof(CommonTestHelper), nameof(CommonTestHelper.GetBoolTheoryData))]
        public void ListView_LargeImageList_Dispose_DetachesFromListView(bool autoArrange)
        {
            using var imageList1 = new ImageList();
            using var imageList2 = new ImageList();
            using var listView = new ListView
            {
                AutoArrange = autoArrange,
                LargeImageList = imageList1
            };
            Assert.Same(imageList1, listView.LargeImageList);

            imageList1.Dispose();
            Assert.Null(listView.LargeImageList);
            Assert.False(listView.IsHandleCreated);

            // Make sure we detached the setter.
            listView.LargeImageList = imageList2;
            imageList1.Dispose();
            Assert.Same(imageList2, listView.LargeImageList);
        }

        [WinFormsTheory]
        [InlineData(true, 1)]
        [InlineData(false, 0)]
        public void ListView_LargeImageList_DisposeWithHandle_DetachesFromListView(bool autoArrange, int expectedInvalidatedCallCount)
        {
            using var imageList1 = new ImageList();
            using var imageList2 = new ImageList();
            using var listView = new ListView
            {
                AutoArrange = autoArrange
            };
            Assert.NotEqual(IntPtr.Zero, listView.Handle);
            int invalidatedCallCount = 0;
            listView.Invalidated += (sender, e) => invalidatedCallCount++;
            int styleChangedCallCount = 0;
            listView.StyleChanged += (sender, e) => styleChangedCallCount++;
            int createdCallCount = 0;
            listView.HandleCreated += (sender, e) => createdCallCount++;

            listView.LargeImageList = imageList1;
            Assert.Same(imageList1, listView.LargeImageList);
            Assert.True(listView.IsHandleCreated);
            Assert.Equal(expectedInvalidatedCallCount, invalidatedCallCount);
            Assert.Equal(0, styleChangedCallCount);
            Assert.Equal(0, createdCallCount);

            imageList1.Dispose();
            Assert.Null(listView.LargeImageList);
            Assert.True(listView.IsHandleCreated);
            Assert.Equal(expectedInvalidatedCallCount * 2, invalidatedCallCount);
            Assert.Equal(0, styleChangedCallCount);
            Assert.Equal(0, createdCallCount);

            // Make sure we detached the setter.
            listView.LargeImageList = imageList2;
            imageList1.Dispose();
            Assert.Same(imageList2, listView.LargeImageList);
            Assert.True(listView.IsHandleCreated);
            Assert.Equal(expectedInvalidatedCallCount * 3, invalidatedCallCount);
            Assert.Equal(0, styleChangedCallCount);
            Assert.Equal(0, createdCallCount);
        }

        [WinFormsTheory]
        [CommonMemberData(typeof(CommonTestHelper), nameof(CommonTestHelper.GetBoolTheoryData))]
        public void ListView_MultiSelect_Set_GetReturnsExpected(bool value)
        {
            using var listView = new ListView
            {
                MultiSelect = value
            };
            Assert.Equal(value, listView.MultiSelect);
            Assert.False(listView.IsHandleCreated);

            // Set same.
            listView.MultiSelect = value;
            Assert.Equal(value, listView.MultiSelect);
            Assert.False(listView.IsHandleCreated);

            // Set different.
            listView.MultiSelect = !value;
            Assert.Equal(!value, listView.MultiSelect);
            Assert.False(listView.IsHandleCreated);
        }

        [WinFormsTheory]
        [InlineData(true, 0)]
        [InlineData(false, 1)]
        public void ListView_MultiSelect_SetWithHandle_GetReturnsExpected(bool value, int expectedInvalidatedCallCount)
        {
            using var listView = new ListView();
            Assert.NotEqual(IntPtr.Zero, listView.Handle);
            int invalidatedCallCount = 0;
            listView.Invalidated += (sender, e) => invalidatedCallCount++;
            int styleChangedCallCount = 0;
            listView.StyleChanged += (sender, e) => styleChangedCallCount++;
            int createdCallCount = 0;
            listView.HandleCreated += (sender, e) => createdCallCount++;

            listView.MultiSelect = value;
            Assert.Equal(value, listView.MultiSelect);
            Assert.True(listView.IsHandleCreated);
            Assert.Equal(expectedInvalidatedCallCount, invalidatedCallCount);
            Assert.Equal(expectedInvalidatedCallCount, styleChangedCallCount);
            Assert.Equal(0, createdCallCount);

            // Set same.
            listView.MultiSelect = value;
            Assert.Equal(value, listView.MultiSelect);
            Assert.True(listView.IsHandleCreated);
            Assert.Equal(expectedInvalidatedCallCount, invalidatedCallCount);
            Assert.Equal(expectedInvalidatedCallCount, styleChangedCallCount);
            Assert.Equal(0, createdCallCount);

            // Set different.
            listView.MultiSelect = !value;
            Assert.Equal(!value, listView.MultiSelect);
            Assert.True(listView.IsHandleCreated);
            Assert.Equal(expectedInvalidatedCallCount + 1, invalidatedCallCount);
            Assert.Equal(expectedInvalidatedCallCount + 1, styleChangedCallCount);
            Assert.Equal(0, createdCallCount);
        }

        [WinFormsTheory]
        [CommonMemberData(typeof(CommonTestHelper), nameof(CommonTestHelper.GetBoolTheoryData))]
        public void ListView_OwnerDraw_Set_GetReturnsExpected(bool value)
        {
            using var listView = new ListView
            {
                OwnerDraw = value
            };
            Assert.Equal(value, listView.OwnerDraw);
            Assert.False(listView.IsHandleCreated);

            // Set same.
            listView.OwnerDraw = value;
            Assert.Equal(value, listView.OwnerDraw);
            Assert.False(listView.IsHandleCreated);

            // Set different.
            listView.OwnerDraw = !value;
            Assert.Equal(!value, listView.OwnerDraw);
            Assert.False(listView.IsHandleCreated);
        }

        [WinFormsTheory]
        [InlineData(true, 1)]
        [InlineData(false, 0)]
        public void ListView_OwnerDraw_SetWithHandle_GetReturnsExpected(bool value, int expectedInvalidatedCallCount)
        {
            using var listView = new ListView();
            Assert.NotEqual(IntPtr.Zero, listView.Handle);
            int invalidatedCallCount = 0;
            listView.Invalidated += (sender, e) => invalidatedCallCount++;
            int styleChangedCallCount = 0;
            listView.StyleChanged += (sender, e) => styleChangedCallCount++;
            int createdCallCount = 0;
            listView.HandleCreated += (sender, e) => createdCallCount++;

            listView.OwnerDraw = value;
            Assert.Equal(value, listView.OwnerDraw);
            Assert.True(listView.IsHandleCreated);
            Assert.Equal(expectedInvalidatedCallCount, invalidatedCallCount);
            Assert.Equal(0, styleChangedCallCount);
            Assert.Equal(0, createdCallCount);

            // Set same.
            listView.OwnerDraw = value;
            Assert.Equal(value, listView.OwnerDraw);
            Assert.True(listView.IsHandleCreated);
            Assert.Equal(expectedInvalidatedCallCount, invalidatedCallCount);
            Assert.Equal(0, styleChangedCallCount);
            Assert.Equal(0, createdCallCount);

            // Set different.
            listView.OwnerDraw = !value;
            Assert.Equal(!value, listView.OwnerDraw);
            Assert.True(listView.IsHandleCreated);
            Assert.Equal(expectedInvalidatedCallCount + 1, invalidatedCallCount);
            Assert.Equal(0, styleChangedCallCount);
            Assert.Equal(0, createdCallCount);
        }

        [WinFormsTheory]
        [CommonMemberData(typeof(CommonTestHelper), nameof(CommonTestHelper.GetBoolTheoryData))]
        public void ListView_Scrollable_Set_GetReturnsExpected(bool value)
        {
            using var listView = new ListView
            {
                Scrollable = value
            };
            Assert.Equal(value, listView.Scrollable);
            Assert.False(listView.IsHandleCreated);

            // Set same.
            listView.Scrollable = value;
            Assert.Equal(value, listView.Scrollable);
            Assert.False(listView.IsHandleCreated);

            // Set different.
            listView.Scrollable = !value;
            Assert.Equal(!value, listView.Scrollable);
            Assert.False(listView.IsHandleCreated);
        }

        [WinFormsTheory]
        [InlineData(true, 0, 0)]
        [InlineData(false, 2, 1)]
        public void ListView_Scrollable_SetWithHandle_GetReturnsExpected(bool value, int expectedInvalidatedCallCount, int expectedCreatedCallCount)
        {
            using var listView = new ListView();
            Assert.NotEqual(IntPtr.Zero, listView.Handle);
            int invalidatedCallCount = 0;
            listView.Invalidated += (sender, e) => invalidatedCallCount++;
            int styleChangedCallCount = 0;
            listView.StyleChanged += (sender, e) => styleChangedCallCount++;
            int createdCallCount = 0;
            listView.HandleCreated += (sender, e) => createdCallCount++;

            listView.Scrollable = value;
            Assert.Equal(value, listView.Scrollable);
            Assert.True(listView.IsHandleCreated);
            Assert.Equal(expectedInvalidatedCallCount, invalidatedCallCount);
            Assert.Equal(0, styleChangedCallCount);
            Assert.Equal(expectedCreatedCallCount, createdCallCount);

            // Set same.
            listView.Scrollable = value;
            Assert.Equal(value, listView.Scrollable);
            Assert.True(listView.IsHandleCreated);
            Assert.Equal(expectedInvalidatedCallCount, invalidatedCallCount);
            Assert.Equal(0, styleChangedCallCount);
            Assert.Equal(expectedCreatedCallCount, createdCallCount);

            // Set different.
            listView.Scrollable = !value;
            Assert.Equal(!value, listView.Scrollable);
            Assert.True(listView.IsHandleCreated);
            Assert.Equal(expectedInvalidatedCallCount + 2, invalidatedCallCount);
            Assert.Equal(0, styleChangedCallCount);
            Assert.Equal(expectedCreatedCallCount + 1, createdCallCount);
        }

        [WinFormsTheory]
        [CommonMemberData(typeof(CommonTestHelper), nameof(CommonTestHelper.GetBoolTheoryData))]
        public void ListView_ShowGroups_Set_GetReturnsExpected(bool value)
        {
            using var listView = new ListView
            {
                ShowGroups = value
            };
            Assert.Equal(value, listView.ShowGroups);
            Assert.False(listView.IsHandleCreated);

            // Set same.
            listView.ShowGroups = value;
            Assert.Equal(value, listView.ShowGroups);
            Assert.False(listView.IsHandleCreated);

            // Set different.
            listView.ShowGroups = !value;
            Assert.Equal(!value, listView.ShowGroups);
            Assert.False(listView.IsHandleCreated);
        }

        [WinFormsTheory]
        [CommonMemberData(typeof(CommonTestHelper), nameof(CommonTestHelper.GetBoolTheoryData))]
        public void ListView_ShowGroups_VirtualMode_Set_GetReturnsExpected(bool value)
        {
            using var listView = new ListView
            {
                ShowGroups = value,
                VirtualMode = true,
            };
            Assert.Equal(value, listView.ShowGroups);
            Assert.False(listView.IsHandleCreated);

            // Set same.
            listView.ShowGroups = value;
            Assert.Equal(value, listView.ShowGroups);
            Assert.False(listView.IsHandleCreated);

            // Set different.
            listView.ShowGroups = !value;
            Assert.Equal(!value, listView.ShowGroups);
            Assert.False(listView.IsHandleCreated);
        }

        [WinFormsTheory]
        [CommonMemberData(typeof(CommonTestHelper), nameof(CommonTestHelper.GetBoolTheoryData))]
        public void ListView_ShowGroups_SetWithHandle_GetReturnsExpected(bool value)
        {
            using var listView = new ListView();
            Assert.NotEqual(IntPtr.Zero, listView.Handle);
            int invalidatedCallCount = 0;
            listView.Invalidated += (sender, e) => invalidatedCallCount++;
            int styleChangedCallCount = 0;
            listView.StyleChanged += (sender, e) => styleChangedCallCount++;
            int createdCallCount = 0;
            listView.HandleCreated += (sender, e) => createdCallCount++;

            listView.ShowGroups = value;
            Assert.Equal(value, listView.ShowGroups);
            Assert.True(listView.IsHandleCreated);
            Assert.Equal(0, invalidatedCallCount);
            Assert.Equal(0, styleChangedCallCount);
            Assert.Equal(0, createdCallCount);

            // Set same.
            listView.ShowGroups = value;
            Assert.Equal(value, listView.ShowGroups);
            Assert.True(listView.IsHandleCreated);
            Assert.Equal(0, invalidatedCallCount);
            Assert.Equal(0, styleChangedCallCount);
            Assert.Equal(0, createdCallCount);

            // Set different.
            listView.ShowGroups = !value;
            Assert.Equal(!value, listView.ShowGroups);
            Assert.True(listView.IsHandleCreated);
            Assert.Equal(0, invalidatedCallCount);
            Assert.Equal(0, styleChangedCallCount);
            Assert.Equal(0, createdCallCount);
        }

        [WinFormsTheory]
        [CommonMemberData(typeof(CommonTestHelper), nameof(CommonTestHelper.GetBoolTheoryData))]
        public void ListView_ShowGroups_VirtualMode_SetWithHandle_GetReturnsExpected(bool value)
        {
            using var listView = new ListView
            {
                VirtualMode = true,
            };

            Assert.NotEqual(IntPtr.Zero, listView.Handle);
            int invalidatedCallCount = 0;
            listView.Invalidated += (sender, e) => invalidatedCallCount++;
            int styleChangedCallCount = 0;
            listView.StyleChanged += (sender, e) => styleChangedCallCount++;
            int createdCallCount = 0;
            listView.HandleCreated += (sender, e) => createdCallCount++;

            listView.ShowGroups = value;
            Assert.Equal(value, listView.ShowGroups);
            Assert.True(listView.IsHandleCreated);
            Assert.Equal(0, invalidatedCallCount);
            Assert.Equal(0, styleChangedCallCount);
            Assert.Equal(0, createdCallCount);

            // Set same.
            listView.ShowGroups = value;
            Assert.Equal(value, listView.ShowGroups);
            Assert.True(listView.IsHandleCreated);
            Assert.Equal(0, invalidatedCallCount);
            Assert.Equal(0, styleChangedCallCount);
            Assert.Equal(0, createdCallCount);

            // Set different.
            listView.ShowGroups = !value;
            Assert.Equal(!value, listView.ShowGroups);
            Assert.True(listView.IsHandleCreated);
            Assert.Equal(0, invalidatedCallCount);
            Assert.Equal(0, styleChangedCallCount);
            Assert.Equal(0, createdCallCount);
        }

        [WinFormsTheory]
        [CommonMemberData(typeof(CommonTestHelper), nameof(CommonTestHelper.GetBoolTheoryData))]
        public void ListView_ShowItemToolTips_Set_GetReturnsExpected(bool value)
        {
            using var listView = new ListView
            {
                ShowItemToolTips = value
            };
            Assert.Equal(value, listView.ShowItemToolTips);
            Assert.False(listView.IsHandleCreated);

            // Set same.
            listView.ShowItemToolTips = value;
            Assert.Equal(value, listView.ShowItemToolTips);
            Assert.False(listView.IsHandleCreated);

            // Set different.
            listView.ShowItemToolTips = !value;
            Assert.Equal(!value, listView.ShowItemToolTips);
            Assert.False(listView.IsHandleCreated);
        }

        [WinFormsTheory]
        [InlineData(true, 2, 1)]
        [InlineData(false, 0, 0)]
        public void ListView_ShowItemToolTips_SetWithHandle_GetReturnsExpected(bool value, int expectedInvalidatedCallCount, int expectedCreatedCallCount)
        {
            using var listView = new ListView();
            Assert.NotEqual(IntPtr.Zero, listView.Handle);
            int invalidatedCallCount = 0;
            listView.Invalidated += (sender, e) => invalidatedCallCount++;
            int styleChangedCallCount = 0;
            listView.StyleChanged += (sender, e) => styleChangedCallCount++;
            int createdCallCount = 0;
            listView.HandleCreated += (sender, e) => createdCallCount++;

            listView.ShowItemToolTips = value;
            Assert.Equal(value, listView.ShowItemToolTips);
            Assert.True(listView.IsHandleCreated);
            Assert.Equal(expectedInvalidatedCallCount, invalidatedCallCount);
            Assert.Equal(0, styleChangedCallCount);
            Assert.Equal(expectedCreatedCallCount, createdCallCount);

            // Set same.
            listView.ShowItemToolTips = value;
            Assert.Equal(value, listView.ShowItemToolTips);
            Assert.True(listView.IsHandleCreated);
            Assert.Equal(expectedInvalidatedCallCount, invalidatedCallCount);
            Assert.Equal(0, styleChangedCallCount);
            Assert.Equal(expectedCreatedCallCount, createdCallCount);

            // Set different.
            listView.ShowItemToolTips = !value;
            Assert.Equal(!value, listView.ShowItemToolTips);
            Assert.True(listView.IsHandleCreated);
            Assert.Equal(expectedInvalidatedCallCount + 2, invalidatedCallCount);
            Assert.Equal(0, styleChangedCallCount);
            Assert.Equal(expectedCreatedCallCount + 1, createdCallCount);
        }

        public static IEnumerable<object[]> SmallImageList_Set_GetReturnsExpected()
        {
            foreach (bool autoArrange in new bool[] { true, false })
            {
                foreach (bool virtualMode in new bool[] { true, false })
                {
                    foreach (View view in new View[] { View.Details, View.LargeIcon, View.List, View.SmallIcon })
                    {
                        yield return new object[] { autoArrange, virtualMode, view, null };
                        yield return new object[] { autoArrange, virtualMode, view, new ImageList() };
                        yield return new object[] { autoArrange, virtualMode, view, CreateImageListNonEmpty() };
                    }
                }

                yield return new object[] { autoArrange, false, View.Tile, null };
                yield return new object[] { autoArrange, false, View.Tile, new ImageList() };
                yield return new object[] { autoArrange, false, View.Tile, CreateImageListNonEmpty() };
            }
        }

        [WinFormsTheory]
        [MemberData(nameof(SmallImageList_Set_GetReturnsExpected))]
        public void ListView_SmallImageList_Set_GetReturnsExpected(bool autoArrange, bool virtualMode, View view, ImageList value)
        {
            using var listView = new ListView
            {
                AutoArrange = autoArrange,
                VirtualMode = virtualMode,
                View = view,
                SmallImageList = value
            };
            Assert.Same(value, listView.SmallImageList);
            Assert.False(listView.IsHandleCreated);

            // Set same.
            listView.SmallImageList = value;
            Assert.Same(value, listView.SmallImageList);
            Assert.False(listView.IsHandleCreated);
        }

        [WinFormsTheory]
        [MemberData(nameof(SmallImageList_Set_GetReturnsExpected))]
        public void ListView_SmallImageList_SetWithNonNullOldValue_GetReturnsExpected(bool autoArrange, bool virtualMode, View view, ImageList value)
        {
            using var imageList = new ImageList();
            using var listView = new ListView
            {
                AutoArrange = autoArrange,
                VirtualMode = virtualMode,
                View = view,
                SmallImageList = imageList
            };

            listView.SmallImageList = value;
            Assert.Same(value, listView.SmallImageList);
            Assert.False(listView.IsHandleCreated);

            // Set same.
            listView.SmallImageList = value;
            Assert.Same(value, listView.SmallImageList);
            Assert.False(listView.IsHandleCreated);
        }

        public static IEnumerable<object[]> SmallImageList_SetWithHandle_GetReturnsExpected()
        {
            yield return new object[] { true, false, View.Details, null, 0, 0 };
            yield return new object[] { true, false, View.Details, new ImageList(), 1, 0 };
            yield return new object[] { true, false, View.Details, CreateImageListNonEmpty(), 1, 0 };
            yield return new object[] { true, false, View.LargeIcon, null, 0, 0 };
            yield return new object[] { true, false, View.LargeIcon, new ImageList(), 1, 0 };
            yield return new object[] { true, false, View.LargeIcon, CreateImageListNonEmpty(), 1, 0 };
            yield return new object[] { true, false, View.List, null, 0, 0 };
            yield return new object[] { true, false, View.List, new ImageList(), 0, 0 };
            yield return new object[] { true, false, View.List, CreateImageListNonEmpty(), 0, 0 };
            yield return new object[] { true, false, View.Tile, null, 0, 0 };
            yield return new object[] { true, false, View.Tile, new ImageList(), 0, 0 };
            yield return new object[] { true, false, View.Tile, CreateImageListNonEmpty(), 0, 0 };

            foreach (bool autoArrange in new bool[] { true, false })
            {
                yield return new object[] { autoArrange, true, View.Details, null, 0, 0 };
                yield return new object[] { autoArrange, true, View.Details, new ImageList(), 1, 0 };
                yield return new object[] { autoArrange, true, View.Details, CreateImageListNonEmpty(), 1, 0 };
                yield return new object[] { autoArrange, true, View.LargeIcon, null, 0, 0 };
                yield return new object[] { autoArrange, true, View.LargeIcon, new ImageList(), 0, 0 };
                yield return new object[] { autoArrange, true, View.LargeIcon, CreateImageListNonEmpty(), 0, 0 };
                yield return new object[] { autoArrange, true, View.List, null, 0, 0 };
                yield return new object[] { autoArrange, true, View.List, new ImageList(), 0, 0 };
                yield return new object[] { autoArrange, true, View.List, CreateImageListNonEmpty(), 0, 0 };
            }

            yield return new object[] { false, false, View.Details, null, 0, 0 };
            yield return new object[] { false, false, View.Details, new ImageList(), 1, 0 };
            yield return new object[] { false, false, View.Details, CreateImageListNonEmpty(), 1, 0 };
            yield return new object[] { false, false, View.LargeIcon, null, 0, 0 };
            yield return new object[] { false, false, View.LargeIcon, new ImageList(), 0, 0 };
            yield return new object[] { false, false, View.LargeIcon, CreateImageListNonEmpty(), 0, 0 };
            yield return new object[] { false, false, View.List, null, 0, 0 };
            yield return new object[] { false, false, View.List, new ImageList(), 0, 0 };
            yield return new object[] { false, false, View.List, CreateImageListNonEmpty(), 0, 0 };
            yield return new object[] { false, false, View.Tile, null, 0, 0 };
            yield return new object[] { false, false, View.Tile, new ImageList(), 0, 0 };
            yield return new object[] { false, false, View.Tile, CreateImageListNonEmpty(), 0, 0 };

            if (Application.UseVisualStyles)
            {
                yield return new object[] { true, false, View.SmallIcon, null, 0, 0 };
                yield return new object[] { true, false, View.SmallIcon, new ImageList(), 2, 0 };
                yield return new object[] { true, false, View.SmallIcon, CreateImageListNonEmpty(), 2, 0 };

                foreach (bool autoArrange in new bool[] { true, false })
                {
                    yield return new object[] { autoArrange, true, View.SmallIcon, null, 0, 0 };
                    yield return new object[] { autoArrange, true, View.SmallIcon, new ImageList(), 0, 0 };
                    yield return new object[] { autoArrange, true, View.SmallIcon, CreateImageListNonEmpty(), 0, 0 };
                }

                yield return new object[] { false, false, View.SmallIcon, null, 0, 0 };
                yield return new object[] { false, false, View.SmallIcon, new ImageList(), 0, 0 };
                yield return new object[] { false, false, View.SmallIcon, CreateImageListNonEmpty(), 0, 0 };
            }
            else
            {
                yield return new object[] { true, false, View.SmallIcon, null, 0, 0 };
                yield return new object[] { true, false, View.SmallIcon, new ImageList(), 4, 2 };
                yield return new object[] { true, false, View.SmallIcon, CreateImageListNonEmpty(), 4, 2 };

                foreach (bool autoArrange in new bool[] { true, false })
                {
                    yield return new object[] { autoArrange, true, View.SmallIcon, null, 0, 0 };
                    yield return new object[] { autoArrange, true, View.SmallIcon, new ImageList(), 2, 2 };
                    yield return new object[] { autoArrange, true, View.SmallIcon, CreateImageListNonEmpty(), 2, 2 };
                }

                yield return new object[] { false, false, View.SmallIcon, null, 0, 0 };
                yield return new object[] { false, false, View.SmallIcon, new ImageList(), 2, 2 };
                yield return new object[] { false, false, View.SmallIcon, CreateImageListNonEmpty(), 2, 2 };
            }
        }

        [WinFormsTheory]
        [MemberData(nameof(SmallImageList_SetWithHandle_GetReturnsExpected))]
        public void ListView_SmallImageList_SetWithHandle_GetReturnsExpected(bool autoArrange, bool virtualMode, View view, ImageList value, int expectedInvalidatedCallCount, int expectedStyleChangedCallCount)
        {
            using var listView = new ListView
            {
                AutoArrange = autoArrange,
                VirtualMode = virtualMode,
                View = view
            };
            Assert.NotEqual(IntPtr.Zero, listView.Handle);
            int invalidatedCallCount = 0;
            listView.Invalidated += (sender, e) => invalidatedCallCount++;
            int styleChangedCallCount = 0;
            listView.StyleChanged += (sender, e) => styleChangedCallCount++;
            int createdCallCount = 0;
            listView.HandleCreated += (sender, e) => createdCallCount++;

            listView.SmallImageList = value;
            Assert.Same(value, listView.SmallImageList);
            Assert.True(listView.IsHandleCreated);
            Assert.Equal(expectedInvalidatedCallCount, invalidatedCallCount);
            Assert.Equal(expectedStyleChangedCallCount, styleChangedCallCount);
            Assert.Equal(0, createdCallCount);

            // Set same.
            listView.SmallImageList = value;
            Assert.Same(value, listView.SmallImageList);
            Assert.True(listView.IsHandleCreated);
            Assert.Equal(expectedInvalidatedCallCount, invalidatedCallCount);
            Assert.Equal(expectedStyleChangedCallCount, styleChangedCallCount);
            Assert.Equal(0, createdCallCount);
        }

        public static IEnumerable<object[]> SmallImageList_SetWithHandleWithNonNullOldValue_GetReturnsExpected()
        {
            yield return new object[] { true, false, View.Details, null, 1, 0 };
            yield return new object[] { true, false, View.Details, new ImageList(), 1, 0 };
            yield return new object[] { true, false, View.Details, CreateImageListNonEmpty(), 1, 0 };
            yield return new object[] { true, false, View.LargeIcon, null, 1, 0 };
            yield return new object[] { true, false, View.LargeIcon, new ImageList(), 1, 0 };
            yield return new object[] { true, false, View.LargeIcon, CreateImageListNonEmpty(), 1, 0 };
            yield return new object[] { true, false, View.List, null, 0, 0 };
            yield return new object[] { true, false, View.List, new ImageList(), 0, 0 };
            yield return new object[] { true, false, View.List, CreateImageListNonEmpty(), 0, 0 };
            yield return new object[] { true, false, View.Tile, null, 0, 0 };
            yield return new object[] { true, false, View.Tile, new ImageList(), 0, 0 };
            yield return new object[] { true, false, View.Tile, CreateImageListNonEmpty(), 0, 0 };

            foreach (bool autoArrange in new bool[] { true, false })
            {
                yield return new object[] { autoArrange, true, View.Details, null, 1, 0 };
                yield return new object[] { autoArrange, true, View.Details, new ImageList(), 1, 0 };
                yield return new object[] { autoArrange, true, View.Details, CreateImageListNonEmpty(), 1, 0 };
                yield return new object[] { autoArrange, true, View.LargeIcon, null, 0, 0 };
                yield return new object[] { autoArrange, true, View.LargeIcon, new ImageList(), 0, 0 };
                yield return new object[] { autoArrange, true, View.LargeIcon, CreateImageListNonEmpty(), 0, 0 };
                yield return new object[] { autoArrange, true, View.List, null, 0, 0 };
                yield return new object[] { autoArrange, true, View.List, new ImageList(), 0, 0 };
                yield return new object[] { autoArrange, true, View.List, CreateImageListNonEmpty(), 0, 0 };
            }

            yield return new object[] { false, false, View.Details, null, 1, 0 };
            yield return new object[] { false, false, View.Details, new ImageList(), 1, 0 };
            yield return new object[] { false, false, View.Details, CreateImageListNonEmpty(), 1, 0 };
            yield return new object[] { false, false, View.LargeIcon, null, 0, 0 };
            yield return new object[] { false, false, View.LargeIcon, new ImageList(), 0, 0 };
            yield return new object[] { false, false, View.LargeIcon, CreateImageListNonEmpty(), 0, 0 };
            yield return new object[] { false, false, View.List, null, 0, 0 };
            yield return new object[] { false, false, View.List, new ImageList(), 0, 0 };
            yield return new object[] { false, false, View.List, CreateImageListNonEmpty(), 0, 0 };
            yield return new object[] { false, false, View.Tile, null, 0, 0 };
            yield return new object[] { false, false, View.Tile, new ImageList(), 0, 0 };
            yield return new object[] { false, false, View.Tile, CreateImageListNonEmpty(), 0, 0 };

            if (Application.UseVisualStyles)
            {
                yield return new object[] { true, false, View.SmallIcon, null, 2, 0 };
                yield return new object[] { true, false, View.SmallIcon, new ImageList(), 2, 0 };
                yield return new object[] { true, false, View.SmallIcon, CreateImageListNonEmpty(), 2, 0 };

                foreach (bool autoArrange in new bool[] { true, false })
                {
                    yield return new object[] { autoArrange, true, View.SmallIcon, null, 0, 0 };
                    yield return new object[] { autoArrange, true, View.SmallIcon, new ImageList(), 0, 0 };
                    yield return new object[] { autoArrange, true, View.SmallIcon, CreateImageListNonEmpty(), 0, 0 };
                }

                yield return new object[] { false, false, View.SmallIcon, null, 0, 0 };
                yield return new object[] { false, false, View.SmallIcon, new ImageList(), 0, 0 };
                yield return new object[] { false, false, View.SmallIcon, CreateImageListNonEmpty(), 0, 0 };
            }
            else
            {
                yield return new object[] { true, false, View.SmallIcon, null, 4, 2 };
                yield return new object[] { true, false, View.SmallIcon, new ImageList(), 4, 2 };
                yield return new object[] { true, false, View.SmallIcon, CreateImageListNonEmpty(), 4, 2 };

                foreach (bool autoArrange in new bool[] { true, false })
                {
                    yield return new object[] { autoArrange, true, View.SmallIcon, null, 2, 2 };
                    yield return new object[] { autoArrange, true, View.SmallIcon, new ImageList(), 2, 2 };
                    yield return new object[] { autoArrange, true, View.SmallIcon, CreateImageListNonEmpty(), 2, 2 };
                }

                yield return new object[] { false, false, View.SmallIcon, null, 2, 2 };
                yield return new object[] { false, false, View.SmallIcon, new ImageList(), 2, 2 };
                yield return new object[] { false, false, View.SmallIcon, CreateImageListNonEmpty(), 2, 2 };
            }
        }

        [WinFormsTheory]
        [MemberData(nameof(SmallImageList_SetWithHandleWithNonNullOldValue_GetReturnsExpected))]
        public void ListView_SmallImageList_SetWithHandleWithNonNullOldValue_GetReturnsExpected(bool autoArrange, bool virtualMode, View view, ImageList value, int expectedInvalidatedCallCount, int expectedStyleChangedCallCount)
        {
            using var imageList = new ImageList();
            using var listView = new ListView
            {
                AutoArrange = autoArrange,
                VirtualMode = virtualMode,
                View = view,
                SmallImageList = imageList
            };
            Assert.NotEqual(IntPtr.Zero, listView.Handle);
            int invalidatedCallCount = 0;
            listView.Invalidated += (sender, e) => invalidatedCallCount++;
            int styleChangedCallCount = 0;
            listView.StyleChanged += (sender, e) => styleChangedCallCount++;
            int createdCallCount = 0;
            listView.HandleCreated += (sender, e) => createdCallCount++;

            listView.SmallImageList = value;
            Assert.Same(value, listView.SmallImageList);
            Assert.True(listView.IsHandleCreated);
            Assert.Equal(expectedInvalidatedCallCount, invalidatedCallCount);
            Assert.Equal(expectedStyleChangedCallCount, styleChangedCallCount);
            Assert.Equal(0, createdCallCount);

            // Set same.
            listView.SmallImageList = value;
            Assert.Same(value, listView.SmallImageList);
            Assert.True(listView.IsHandleCreated);
            Assert.Equal(expectedInvalidatedCallCount, invalidatedCallCount);
            Assert.Equal(expectedStyleChangedCallCount, styleChangedCallCount);
            Assert.Equal(0, createdCallCount);
        }

        [WinFormsTheory]
        [CommonMemberData(typeof(CommonTestHelper), nameof(CommonTestHelper.GetBoolTheoryData))]
        public void ListView_SmallImageList_Dispose_DetachesFromListView(bool autoArrange)
        {
            using var imageList1 = new ImageList();
            using var imageList2 = new ImageList();
            using var listView = new ListView
            {
                AutoArrange = autoArrange,
                SmallImageList = imageList1
            };
            Assert.Same(imageList1, listView.SmallImageList);

            imageList1.Dispose();
            Assert.Null(listView.SmallImageList);
            Assert.False(listView.IsHandleCreated);

            // Make sure we detached the setter.
            listView.SmallImageList = imageList2;
            imageList1.Dispose();
            Assert.Same(imageList2, listView.SmallImageList);
        }

        [WinFormsTheory]
        [InlineData(true, 1)]
        [InlineData(false, 0)]
        public void ListView_SmallImageList_DisposeWithHandle_DetachesFromListView(bool autoArrange, int expectedInvalidatedCallCount)
        {
            using var imageList1 = new ImageList();
            using var imageList2 = new ImageList();
            using var listView = new ListView
            {
                AutoArrange = autoArrange
            };
            Assert.NotEqual(IntPtr.Zero, listView.Handle);
            int invalidatedCallCount = 0;
            listView.Invalidated += (sender, e) => invalidatedCallCount++;
            int styleChangedCallCount = 0;
            listView.StyleChanged += (sender, e) => styleChangedCallCount++;
            int createdCallCount = 0;
            listView.HandleCreated += (sender, e) => createdCallCount++;

            listView.SmallImageList = imageList1;
            Assert.Same(imageList1, listView.SmallImageList);
            Assert.True(listView.IsHandleCreated);
            Assert.Equal(expectedInvalidatedCallCount, invalidatedCallCount);
            Assert.Equal(0, styleChangedCallCount);
            Assert.Equal(0, createdCallCount);

            imageList1.Dispose();
            Assert.Null(listView.SmallImageList);
            Assert.True(listView.IsHandleCreated);
            Assert.Equal(expectedInvalidatedCallCount * 2, invalidatedCallCount);
            Assert.Equal(0, styleChangedCallCount);
            Assert.Equal(0, createdCallCount);

            // Make sure we detached the setter.
            listView.SmallImageList = imageList2;
            imageList1.Dispose();
            Assert.Same(imageList2, listView.SmallImageList);
            Assert.True(listView.IsHandleCreated);
            Assert.Equal(expectedInvalidatedCallCount * 3, invalidatedCallCount);
            Assert.Equal(0, styleChangedCallCount);
            Assert.Equal(0, createdCallCount);
        }

        public static IEnumerable<object[]> StateImageList_Set_GetReturnsExpected()
        {
            foreach (bool useCompatibleStateImageBehavior in new bool[] { true, false })
            {
                foreach (bool checkBoxes in new bool[] { true, false })
                {
                    foreach (bool autoArrange in new bool[] { true, false })
                    {
                        foreach (bool virtualMode in new bool[] { true, false })
                        {
                            foreach (View view in new View[] { View.Details, View.LargeIcon, View.List, View.SmallIcon })
                            {
                                yield return new object[] { useCompatibleStateImageBehavior, checkBoxes, autoArrange, virtualMode, view, null };
                                yield return new object[] { useCompatibleStateImageBehavior, checkBoxes, autoArrange, virtualMode, view, new ImageList() };
                                yield return new object[] { useCompatibleStateImageBehavior, checkBoxes, autoArrange, virtualMode, view, CreateImageListNonEmpty() };
                            }
                        }
                    }
                }

                yield return new object[] { useCompatibleStateImageBehavior, false, true, false, View.Tile, null };
                yield return new object[] { useCompatibleStateImageBehavior, false, true, false, View.Tile, new ImageList() };
                yield return new object[] { useCompatibleStateImageBehavior, false, true, false, View.Tile, CreateImageListNonEmpty() };

                yield return new object[] { useCompatibleStateImageBehavior, false, false, false, View.Tile, null };
                yield return new object[] { useCompatibleStateImageBehavior, false, false, false, View.Tile, new ImageList() };
                yield return new object[] { useCompatibleStateImageBehavior, false, false, false, View.Tile, CreateImageListNonEmpty() };
            }
        }

        [WinFormsTheory]
        [MemberData(nameof(StateImageList_Set_GetReturnsExpected))]
        public void ListView_StateImageList_Set_GetReturnsExpected(bool useCompatibleStateImageBehavior, bool checkBoxes, bool autoArrange, bool virtualMode, View view, ImageList value)
        {
            using var listView = new ListView
            {
                UseCompatibleStateImageBehavior = useCompatibleStateImageBehavior,
                CheckBoxes = checkBoxes,
                AutoArrange = autoArrange,
                VirtualMode = virtualMode,
                View = view,
                StateImageList = value
            };
            Assert.Same(value, listView.StateImageList);
            Assert.False(listView.IsHandleCreated);

            // Set same.
            listView.StateImageList = value;
            Assert.Same(value, listView.StateImageList);
            Assert.False(listView.IsHandleCreated);
        }

        [WinFormsTheory]
        [MemberData(nameof(StateImageList_Set_GetReturnsExpected))]
        public void ListView_StateImageList_SetWithNonNullOldValue_GetReturnsExpected(bool useCompatibleStateImageBehavior, bool checkBoxes, bool autoArrange, bool virtualMode, View view, ImageList value)
        {
            using var imageList = new ImageList();
            using var listView = new ListView
            {
                UseCompatibleStateImageBehavior = useCompatibleStateImageBehavior,
                CheckBoxes = checkBoxes,
                AutoArrange = autoArrange,
                VirtualMode = virtualMode,
                View = view,
                StateImageList = imageList
            };

            listView.StateImageList = value;
            Assert.Same(value, listView.StateImageList);
            Assert.False(listView.IsHandleCreated);

            // Set same.
            listView.StateImageList = value;
            Assert.Same(value, listView.StateImageList);
            Assert.False(listView.IsHandleCreated);
        }

        public static IEnumerable<object[]> StateImageList_SetWithHandle_GetReturnsExpected()
        {
            // UseCompatibleStateImageBehavior true
            foreach (bool checkBoxes in new bool[] { true, false })
            {
                yield return new object[] { true, checkBoxes, true, false, View.Details, null, 0, 0 };
                yield return new object[] { true, checkBoxes, true, false, View.Details, new ImageList(), 0, 0 };
                yield return new object[] { true, checkBoxes, true, false, View.Details, CreateImageListNonEmpty(), 0, 0 };
                yield return new object[] { true, checkBoxes, true, false, View.LargeIcon, null, 0, 0 };
                yield return new object[] { true, checkBoxes, true, false, View.LargeIcon, new ImageList(), 0, 0 };
                yield return new object[] { true, checkBoxes, true, false, View.LargeIcon, CreateImageListNonEmpty(), 0, 0 };
                yield return new object[] { true, checkBoxes, true, false, View.List, null, 0, 0 };
                yield return new object[] { true, checkBoxes, true, false, View.List, new ImageList(), 0, 0 };
                yield return new object[] { true, checkBoxes, true, false, View.List, CreateImageListNonEmpty(), 0, 0 };
                yield return new object[] { true, checkBoxes, true, false, View.SmallIcon, null, 0, 0 };
                yield return new object[] { true, checkBoxes, true, false, View.SmallIcon, new ImageList(), 0, 0 };
                yield return new object[] { true, checkBoxes, true, false, View.SmallIcon, CreateImageListNonEmpty(), 0, 0 };

                foreach (bool autoArrange in new bool[] { true, false })
                {
                    yield return new object[] { true, checkBoxes, autoArrange, true, View.Details, null, 0, 0 };
                    yield return new object[] { true, checkBoxes, autoArrange, true, View.Details, new ImageList(), 0, 0 };
                    yield return new object[] { true, checkBoxes, autoArrange, true, View.Details, CreateImageListNonEmpty(), 0, 0 };
                    yield return new object[] { true, checkBoxes, autoArrange, true, View.LargeIcon, null, 0, 0 };
                    yield return new object[] { true, checkBoxes, autoArrange, true, View.LargeIcon, new ImageList(), 0, 0 };
                    yield return new object[] { true, checkBoxes, autoArrange, true, View.LargeIcon, CreateImageListNonEmpty(), 0, 0 };
                    yield return new object[] { true, checkBoxes, autoArrange, true, View.List, null, 0, 0 };
                    yield return new object[] { true, checkBoxes, autoArrange, true, View.List, new ImageList(), 0, 0 };
                    yield return new object[] { true, checkBoxes, autoArrange, true, View.List, CreateImageListNonEmpty(), 0, 0 };
                    yield return new object[] { true, checkBoxes, autoArrange, true, View.SmallIcon, null, 0, 0 };
                    yield return new object[] { true, checkBoxes, autoArrange, true, View.SmallIcon, new ImageList(), 0, 0 };
                    yield return new object[] { true, checkBoxes, autoArrange, true, View.SmallIcon, CreateImageListNonEmpty(), 0, 0 };
                }

                yield return new object[] { true, checkBoxes, false, false, View.Details, null, 0, 0 };
                yield return new object[] { true, checkBoxes, false, false, View.Details, new ImageList(), 0, 0 };
                yield return new object[] { true, checkBoxes, false, false, View.Details, CreateImageListNonEmpty(), 0, 0 };
                yield return new object[] { true, checkBoxes, false, false, View.LargeIcon, null, 0, 0 };
                yield return new object[] { true, checkBoxes, false, false, View.LargeIcon, new ImageList(), 0, 0 };
                yield return new object[] { true, checkBoxes, false, false, View.LargeIcon, CreateImageListNonEmpty(), 0, 0 };
                yield return new object[] { true, checkBoxes, false, false, View.List, null, 0, 0 };
                yield return new object[] { true, checkBoxes, false, false, View.List, new ImageList(), 0, 0 };
                yield return new object[] { true, checkBoxes, false, false, View.List, CreateImageListNonEmpty(), 0, 0 };
                yield return new object[] { true, checkBoxes, false, false, View.SmallIcon, null, 0, 0 };
                yield return new object[] { true, checkBoxes, false, false, View.SmallIcon, new ImageList(), 0, 0 };
                yield return new object[] { true, checkBoxes, false, false, View.SmallIcon, CreateImageListNonEmpty(), 0, 0 };
            }

            yield return new object[] { true, false, true, false, View.Tile, null, 0, 0 };
            yield return new object[] { true, false, true, false, View.Tile, new ImageList(), 0, 0 };
            yield return new object[] { true, false, true, false, View.Tile, CreateImageListNonEmpty(), 0, 0 };

            yield return new object[] { true, false, false, false, View.Tile, null, 0, 0 };
            yield return new object[] { true, false, false, false, View.Tile, new ImageList(), 0, 0 };
            yield return new object[] { true, false, false, false, View.Tile, CreateImageListNonEmpty(), 0, 0 };

            // UseCompatibleStateImageBehavior false, CheckBoxes true
            yield return new object[] { false, true, true, false, View.Details, null, 0, 0 };
            yield return new object[] { false, true, true, false, View.Details, new ImageList(), 1, 1 };
            yield return new object[] { false, true, true, false, View.Details, CreateImageListNonEmpty(), 1, 1 };
            yield return new object[] { false, true, true, false, View.LargeIcon, null, 0, 0 };
            yield return new object[] { false, true, true, false, View.LargeIcon, new ImageList(), 3, 1 };
            yield return new object[] { false, true, true, false, View.LargeIcon, CreateImageListNonEmpty(), 3, 1 };
            yield return new object[] { false, true, true, false, View.List, null, 0, 0 };
            yield return new object[] { false, true, true, false, View.List, new ImageList(), 1, 1 };
            yield return new object[] { false, true, true, false, View.List, CreateImageListNonEmpty(), 1, 1 };
            yield return new object[] { false, true, true, false, View.SmallIcon, null, 0, 0 };
            yield return new object[] { false, true, true, false, View.SmallIcon, new ImageList(), 3, 1 };
            yield return new object[] { false, true, true, false, View.SmallIcon, CreateImageListNonEmpty(), 3, 1 };

            foreach (bool autoArrange in new bool[] { true, false })
            {
                yield return new object[] { false, true, autoArrange, true, View.Details, null, 0, 0 };
                yield return new object[] { false, true, autoArrange, true, View.Details, new ImageList(), 1, 1 };
                yield return new object[] { false, true, autoArrange, true, View.Details, CreateImageListNonEmpty(), 1, 1 };
                yield return new object[] { false, true, autoArrange, true, View.LargeIcon, null, 0, 0 };
                yield return new object[] { false, true, autoArrange, true, View.LargeIcon, new ImageList(), 1, 1 };
                yield return new object[] { false, true, autoArrange, true, View.LargeIcon, CreateImageListNonEmpty(), 1, 1 };
                yield return new object[] { false, true, autoArrange, true, View.List, null, 0, 0 };
                yield return new object[] { false, true, autoArrange, true, View.List, new ImageList(), 1, 1 };
                yield return new object[] { false, true, autoArrange, true, View.List, CreateImageListNonEmpty(), 1, 1 };
                yield return new object[] { false, true, autoArrange, true, View.SmallIcon, null, 0, 0 };
                yield return new object[] { false, true, autoArrange, true, View.SmallIcon, new ImageList(), 1, 1 };
                yield return new object[] { false, true, autoArrange, true, View.SmallIcon, CreateImageListNonEmpty(), 1, 1 };
            }

            yield return new object[] { false, true, false, false, View.Details, null, 0, 0 };
            yield return new object[] { false, true, false, false, View.Details, new ImageList(), 1, 1 };
            yield return new object[] { false, true, false, false, View.Details, CreateImageListNonEmpty(), 1, 1 };
            yield return new object[] { false, true, false, false, View.LargeIcon, null, 0, 0 };
            yield return new object[] { false, true, false, false, View.LargeIcon, new ImageList(), 1, 1 };
            yield return new object[] { false, true, false, false, View.LargeIcon, CreateImageListNonEmpty(), 1, 1 };
            yield return new object[] { false, true, false, false, View.List, null, 0, 0 };
            yield return new object[] { false, true, false, false, View.List, new ImageList(), 1, 1 };
            yield return new object[] { false, true, false, false, View.List, CreateImageListNonEmpty(), 1, 1 };
            yield return new object[] { false, true, false, false, View.SmallIcon, null, 0, 0 };
            yield return new object[] { false, true, false, false, View.SmallIcon, new ImageList(), 1, 1 };
            yield return new object[] { false, true, false, false, View.SmallIcon, CreateImageListNonEmpty(), 1, 1 };

            // UseCompatibleStateImageBehavior false, CheckBoxes false
            yield return new object[] { false, false, true, false, View.Details, null, 0, 0 };
            yield return new object[] { false, false, true, false, View.Details, new ImageList(), 0, 0 };
            yield return new object[] { false, false, true, false, View.Details, CreateImageListNonEmpty(), 0, 0 };
            yield return new object[] { false, false, true, false, View.LargeIcon, null, 0, 0 };
            yield return new object[] { false, false, true, false, View.LargeIcon, new ImageList(), 1, 0 };
            yield return new object[] { false, false, true, false, View.LargeIcon, CreateImageListNonEmpty(), 1, 0 };
            yield return new object[] { false, false, true, false, View.List, null, 0, 0 };
            yield return new object[] { false, false, true, false, View.List, new ImageList(), 0, 0 };
            yield return new object[] { false, false, true, false, View.List, CreateImageListNonEmpty(), 0, 0 };
            yield return new object[] { false, false, true, false, View.SmallIcon, null, 0, 0 };
            yield return new object[] { false, false, true, false, View.SmallIcon, new ImageList(), 1, 0 };
            yield return new object[] { false, false, true, false, View.SmallIcon, CreateImageListNonEmpty(), 1, 0 };
            yield return new object[] { false, false, true, false, View.Tile, null, 0, 0 };
            yield return new object[] { false, false, true, false, View.Tile, new ImageList(), 0, 0 };
            yield return new object[] { false, false, true, false, View.Tile, CreateImageListNonEmpty(), 0, 0 };

            foreach (bool autoArrange in new bool[] { true, false })
            {
                yield return new object[] { false, false, autoArrange, true, View.Details, null, 0, 0 };
                yield return new object[] { false, false, autoArrange, true, View.Details, new ImageList(), 0, 0 };
                yield return new object[] { false, false, autoArrange, true, View.Details, CreateImageListNonEmpty(), 0, 0 };
                yield return new object[] { false, false, autoArrange, true, View.LargeIcon, null, 0, 0 };
                yield return new object[] { false, false, autoArrange, true, View.LargeIcon, new ImageList(), 0, 0 };
                yield return new object[] { false, false, autoArrange, true, View.LargeIcon, CreateImageListNonEmpty(), 0, 0 };
                yield return new object[] { false, false, autoArrange, true, View.List, null, 0, 0 };
                yield return new object[] { false, false, autoArrange, true, View.List, new ImageList(), 0, 0 };
                yield return new object[] { false, false, autoArrange, true, View.List, CreateImageListNonEmpty(), 0, 0 };
                yield return new object[] { false, false, autoArrange, true, View.SmallIcon, null, 0, 0 };
                yield return new object[] { false, false, autoArrange, true, View.SmallIcon, new ImageList(), 0, 0 };
                yield return new object[] { false, false, autoArrange, true, View.SmallIcon, CreateImageListNonEmpty(), 0, 0 };
            }

            yield return new object[] { false, false, false, false, View.Details, null, 0, 0 };
            yield return new object[] { false, false, false, false, View.Details, new ImageList(), 0, 0 };
            yield return new object[] { false, false, false, false, View.Details, CreateImageListNonEmpty(), 0, 0 };
            yield return new object[] { false, false, false, false, View.LargeIcon, null, 0, 0 };
            yield return new object[] { false, false, false, false, View.LargeIcon, new ImageList(), 0, 0 };
            yield return new object[] { false, false, false, false, View.LargeIcon, CreateImageListNonEmpty(), 0, 0 };
            yield return new object[] { false, false, false, false, View.List, null, 0, 0 };
            yield return new object[] { false, false, false, false, View.List, new ImageList(), 0, 0 };
            yield return new object[] { false, false, false, false, View.List, CreateImageListNonEmpty(), 0, 0 };
            yield return new object[] { false, false, false, false, View.SmallIcon, null, 0, 0 };
            yield return new object[] { false, false, false, false, View.SmallIcon, new ImageList(), 0, 0 };
            yield return new object[] { false, false, false, false, View.SmallIcon, CreateImageListNonEmpty(), 0, 0 };
            yield return new object[] { false, false, false, false, View.Tile, null, 0, 0 };
            yield return new object[] { false, false, false, false, View.Tile, new ImageList(), 0, 0 };
            yield return new object[] { false, false, false, false, View.Tile, CreateImageListNonEmpty(), 0, 0 };
        }

        [WinFormsTheory]
        [MemberData(nameof(StateImageList_SetWithHandle_GetReturnsExpected))]
        public void ListView_StateImageList_SetWithHandle_GetReturnsExpected(bool useCompatibleStateImageBehavior, bool checkBoxes, bool autoArrange, bool virtualMode, View view, ImageList value, int expectedInvalidatedCallCount, int expectedCreatedCallCount)
        {
            using var listView = new ListView
            {
                UseCompatibleStateImageBehavior = useCompatibleStateImageBehavior,
                CheckBoxes = checkBoxes,
                AutoArrange = autoArrange,
                VirtualMode = virtualMode,
                View = view
            };
            Assert.NotEqual(IntPtr.Zero, listView.Handle);
            int invalidatedCallCount = 0;
            listView.Invalidated += (sender, e) => invalidatedCallCount++;
            int styleChangedCallCount = 0;
            listView.StyleChanged += (sender, e) => styleChangedCallCount++;
            int createdCallCount = 0;
            listView.HandleCreated += (sender, e) => createdCallCount++;

            listView.StateImageList = value;
            Assert.Same(value, listView.StateImageList);
            Assert.True(listView.IsHandleCreated);
            Assert.Equal(expectedInvalidatedCallCount, invalidatedCallCount);
            Assert.Equal(0, styleChangedCallCount);
            Assert.Equal(expectedCreatedCallCount, createdCallCount);

            // Set same.
            listView.StateImageList = value;
            Assert.Same(value, listView.StateImageList);
            Assert.True(listView.IsHandleCreated);
            Assert.Equal(expectedInvalidatedCallCount, invalidatedCallCount);
            Assert.Equal(0, styleChangedCallCount);
            Assert.Equal(expectedCreatedCallCount, createdCallCount);
        }

        public static IEnumerable<object[]> StateImageList_SetWithHandleWithNonNullOldValue_GetReturnsExpected()
        {
            // UseCompatibleStateImageBehavior true
            foreach (bool checkBoxes in new bool[] { true, false })
            {
                yield return new object[] { true, checkBoxes, true, false, View.Details, null, 0, 0 };
                yield return new object[] { true, checkBoxes, true, false, View.Details, new ImageList(), 0, 0 };
                yield return new object[] { true, checkBoxes, true, false, View.Details, CreateImageListNonEmpty(), 0, 0 };
                yield return new object[] { true, checkBoxes, true, false, View.LargeIcon, null, 0, 0 };
                yield return new object[] { true, checkBoxes, true, false, View.LargeIcon, new ImageList(), 0, 0 };
                yield return new object[] { true, checkBoxes, true, false, View.LargeIcon, CreateImageListNonEmpty(), 0, 0 };
                yield return new object[] { true, checkBoxes, true, false, View.List, null, 0, 0 };
                yield return new object[] { true, checkBoxes, true, false, View.List, new ImageList(), 0, 0 };
                yield return new object[] { true, checkBoxes, true, false, View.List, CreateImageListNonEmpty(), 0, 0 };
                yield return new object[] { true, checkBoxes, true, false, View.SmallIcon, null, 0, 0 };
                yield return new object[] { true, checkBoxes, true, false, View.SmallIcon, new ImageList(), 0, 0 };
                yield return new object[] { true, checkBoxes, true, false, View.SmallIcon, CreateImageListNonEmpty(), 0, 0 };

                foreach (bool autoArrange in new bool[] { true, false })
                {
                    yield return new object[] { true, checkBoxes, autoArrange, true, View.Details, null, 0, 0 };
                    yield return new object[] { true, checkBoxes, autoArrange, true, View.Details, new ImageList(), 0, 0 };
                    yield return new object[] { true, checkBoxes, autoArrange, true, View.Details, CreateImageListNonEmpty(), 0, 0 };
                    yield return new object[] { true, checkBoxes, autoArrange, true, View.LargeIcon, null, 0, 0 };
                    yield return new object[] { true, checkBoxes, autoArrange, true, View.LargeIcon, new ImageList(), 0, 0 };
                    yield return new object[] { true, checkBoxes, autoArrange, true, View.LargeIcon, CreateImageListNonEmpty(), 0, 0 };
                    yield return new object[] { true, checkBoxes, autoArrange, true, View.List, null, 0, 0 };
                    yield return new object[] { true, checkBoxes, autoArrange, true, View.List, new ImageList(), 0, 0 };
                    yield return new object[] { true, checkBoxes, autoArrange, true, View.List, CreateImageListNonEmpty(), 0, 0 };
                    yield return new object[] { true, checkBoxes, autoArrange, true, View.SmallIcon, null, 0, 0 };
                    yield return new object[] { true, checkBoxes, autoArrange, true, View.SmallIcon, new ImageList(), 0, 0 };
                    yield return new object[] { true, checkBoxes, autoArrange, true, View.SmallIcon, CreateImageListNonEmpty(), 0, 0 };
                }

                yield return new object[] { true, checkBoxes, false, false, View.Details, null, 0, 0 };
                yield return new object[] { true, checkBoxes, false, false, View.Details, new ImageList(), 0, 0 };
                yield return new object[] { true, checkBoxes, false, false, View.Details, CreateImageListNonEmpty(), 0, 0 };
                yield return new object[] { true, checkBoxes, false, false, View.LargeIcon, null, 0, 0 };
                yield return new object[] { true, checkBoxes, false, false, View.LargeIcon, new ImageList(), 0, 0 };
                yield return new object[] { true, checkBoxes, false, false, View.LargeIcon, CreateImageListNonEmpty(), 0, 0 };
                yield return new object[] { true, checkBoxes, false, false, View.List, null, 0, 0 };
                yield return new object[] { true, checkBoxes, false, false, View.List, new ImageList(), 0, 0 };
                yield return new object[] { true, checkBoxes, false, false, View.List, CreateImageListNonEmpty(), 0, 0 };
                yield return new object[] { true, checkBoxes, false, false, View.SmallIcon, null, 0, 0 };
                yield return new object[] { true, checkBoxes, false, false, View.SmallIcon, new ImageList(), 0, 0 };
                yield return new object[] { true, checkBoxes, false, false, View.SmallIcon, CreateImageListNonEmpty(), 0, 0 };
            }

            yield return new object[] { true, false, true, false, View.Tile, null, 0, 0 };
            yield return new object[] { true, false, true, false, View.Tile, new ImageList(), 0, 0 };
            yield return new object[] { true, false, true, false, View.Tile, CreateImageListNonEmpty(), 0, 0 };

            yield return new object[] { true, false, false, false, View.Tile, null, 0, 0 };
            yield return new object[] { true, false, false, false, View.Tile, new ImageList(), 0, 0 };
            yield return new object[] { true, false, false, false, View.Tile, CreateImageListNonEmpty(), 0, 0 };

            // UseCompatibleStateImageBehavior false, CheckBoxes true
            yield return new object[] { false, true, true, false, View.Details, null, 1, 1 };
            yield return new object[] { false, true, true, false, View.Details, new ImageList(), 1, 1 };
            yield return new object[] { false, true, true, false, View.Details, CreateImageListNonEmpty(), 1, 1 };
            yield return new object[] { false, true, true, false, View.LargeIcon, null, 3, 1 };
            yield return new object[] { false, true, true, false, View.LargeIcon, new ImageList(), 3, 1 };
            yield return new object[] { false, true, true, false, View.LargeIcon, CreateImageListNonEmpty(), 3, 1 };
            yield return new object[] { false, true, true, false, View.List, null, 1, 1 };
            yield return new object[] { false, true, true, false, View.List, new ImageList(), 1, 1 };
            yield return new object[] { false, true, true, false, View.List, CreateImageListNonEmpty(), 1, 1 };
            yield return new object[] { false, true, true, false, View.SmallIcon, null, 3, 1 };
            yield return new object[] { false, true, true, false, View.SmallIcon, new ImageList(), 3, 1 };
            yield return new object[] { false, true, true, false, View.SmallIcon, CreateImageListNonEmpty(), 3, 1 };

            foreach (bool autoArrange in new bool[] { true, false })
            {
                yield return new object[] { false, true, autoArrange, true, View.Details, null, 1, 1 };
                yield return new object[] { false, true, autoArrange, true, View.Details, new ImageList(), 1, 1 };
                yield return new object[] { false, true, autoArrange, true, View.Details, CreateImageListNonEmpty(), 1, 1 };
                yield return new object[] { false, true, autoArrange, true, View.LargeIcon, null, 1, 1 };
                yield return new object[] { false, true, autoArrange, true, View.LargeIcon, new ImageList(), 1, 1 };
                yield return new object[] { false, true, autoArrange, true, View.LargeIcon, CreateImageListNonEmpty(), 1, 1 };
                yield return new object[] { false, true, autoArrange, true, View.List, null, 1, 1 };
                yield return new object[] { false, true, autoArrange, true, View.List, new ImageList(), 1, 1 };
                yield return new object[] { false, true, autoArrange, true, View.List, CreateImageListNonEmpty(), 1, 1 };
                yield return new object[] { false, true, autoArrange, true, View.SmallIcon, null, 1, 1 };
                yield return new object[] { false, true, autoArrange, true, View.SmallIcon, new ImageList(), 1, 1 };
                yield return new object[] { false, true, autoArrange, true, View.SmallIcon, CreateImageListNonEmpty(), 1, 1 };
            }

            yield return new object[] { false, true, false, false, View.Details, null, 1, 1 };
            yield return new object[] { false, true, false, false, View.Details, new ImageList(), 1, 1 };
            yield return new object[] { false, true, false, false, View.Details, CreateImageListNonEmpty(), 1, 1 };
            yield return new object[] { false, true, false, false, View.LargeIcon, null, 1, 1 };
            yield return new object[] { false, true, false, false, View.LargeIcon, new ImageList(), 1, 1 };
            yield return new object[] { false, true, false, false, View.LargeIcon, CreateImageListNonEmpty(), 1, 1 };
            yield return new object[] { false, true, false, false, View.List, null, 1, 1 };
            yield return new object[] { false, true, false, false, View.List, new ImageList(), 1, 1 };
            yield return new object[] { false, true, false, false, View.List, CreateImageListNonEmpty(), 1, 1 };
            yield return new object[] { false, true, false, false, View.SmallIcon, null, 1, 1 };
            yield return new object[] { false, true, false, false, View.SmallIcon, new ImageList(), 1, 1 };
            yield return new object[] { false, true, false, false, View.SmallIcon, CreateImageListNonEmpty(), 1, 1 };

            // UseCompatibleStateImageBehavior false, CheckBoxes false
            yield return new object[] { false, false, true, false, View.Details, null, 0, 0 };
            yield return new object[] { false, false, true, false, View.Details, new ImageList(), 0, 0 };
            yield return new object[] { false, false, true, false, View.Details, CreateImageListNonEmpty(), 0, 0 };
            yield return new object[] { false, false, true, false, View.LargeIcon, null, 1, 0 };
            yield return new object[] { false, false, true, false, View.LargeIcon, new ImageList(), 1, 0 };
            yield return new object[] { false, false, true, false, View.LargeIcon, CreateImageListNonEmpty(), 1, 0 };
            yield return new object[] { false, false, true, false, View.List, null, 0, 0 };
            yield return new object[] { false, false, true, false, View.List, new ImageList(), 0, 0 };
            yield return new object[] { false, false, true, false, View.List, CreateImageListNonEmpty(), 0, 0 };
            yield return new object[] { false, false, true, false, View.SmallIcon, null, 1, 0 };
            yield return new object[] { false, false, true, false, View.SmallIcon, new ImageList(), 1, 0 };
            yield return new object[] { false, false, true, false, View.SmallIcon, CreateImageListNonEmpty(), 1, 0 };
            yield return new object[] { false, false, true, false, View.Tile, null, 0, 0 };
            yield return new object[] { false, false, true, false, View.Tile, new ImageList(), 0, 0 };
            yield return new object[] { false, false, true, false, View.Tile, CreateImageListNonEmpty(), 0, 0 };

            foreach (bool autoArrange in new bool[] { true, false })
            {
                yield return new object[] { false, false, autoArrange, true, View.Details, null, 0, 0 };
                yield return new object[] { false, false, autoArrange, true, View.Details, new ImageList(), 0, 0 };
                yield return new object[] { false, false, autoArrange, true, View.Details, CreateImageListNonEmpty(), 0, 0 };
                yield return new object[] { false, false, autoArrange, true, View.LargeIcon, null, 0, 0 };
                yield return new object[] { false, false, autoArrange, true, View.LargeIcon, new ImageList(), 0, 0 };
                yield return new object[] { false, false, autoArrange, true, View.LargeIcon, CreateImageListNonEmpty(), 0, 0 };
                yield return new object[] { false, false, autoArrange, true, View.List, null, 0, 0 };
                yield return new object[] { false, false, autoArrange, true, View.List, new ImageList(), 0, 0 };
                yield return new object[] { false, false, autoArrange, true, View.List, CreateImageListNonEmpty(), 0, 0 };
                yield return new object[] { false, false, autoArrange, true, View.SmallIcon, null, 0, 0 };
                yield return new object[] { false, false, autoArrange, true, View.SmallIcon, new ImageList(), 0, 0 };
                yield return new object[] { false, false, autoArrange, true, View.SmallIcon, CreateImageListNonEmpty(), 0, 0 };
            }

            yield return new object[] { false, false, false, false, View.Details, null, 0, 0 };
            yield return new object[] { false, false, false, false, View.Details, new ImageList(), 0, 0 };
            yield return new object[] { false, false, false, false, View.Details, CreateImageListNonEmpty(), 0, 0 };
            yield return new object[] { false, false, false, false, View.LargeIcon, null, 0, 0 };
            yield return new object[] { false, false, false, false, View.LargeIcon, new ImageList(), 0, 0 };
            yield return new object[] { false, false, false, false, View.LargeIcon, CreateImageListNonEmpty(), 0, 0 };
            yield return new object[] { false, false, false, false, View.List, null, 0, 0 };
            yield return new object[] { false, false, false, false, View.List, new ImageList(), 0, 0 };
            yield return new object[] { false, false, false, false, View.List, CreateImageListNonEmpty(), 0, 0 };
            yield return new object[] { false, false, false, false, View.SmallIcon, null, 0, 0 };
            yield return new object[] { false, false, false, false, View.SmallIcon, new ImageList(), 0, 0 };
            yield return new object[] { false, false, false, false, View.SmallIcon, CreateImageListNonEmpty(), 0, 0 };
            yield return new object[] { false, false, false, false, View.Tile, null, 0, 0 };
            yield return new object[] { false, false, false, false, View.Tile, new ImageList(), 0, 0 };
            yield return new object[] { false, false, false, false, View.Tile, CreateImageListNonEmpty(), 0, 0 };
        }

        [WinFormsTheory(Skip = "Leads to random AccessViolationException. See: https://github.com/dotnet/winforms/issues/3358")]
        [ActiveIssue("https://github.com/dotnet/winforms/issues/3358")]
        [MemberData(nameof(StateImageList_SetWithHandleWithNonNullOldValue_GetReturnsExpected))]
        public void ListView_StateImageList_SetWithHandleWithNonNullOldValue_GetReturnsExpected(bool useCompatibleStateImageBehavior, bool checkBoxes, bool autoArrange, bool virtualMode, View view, ImageList value, int expectedInvalidatedCallCount, int expectedCreatedCallCount)
        {
            using var imageList = new ImageList();
            using var listView = new ListView
            {
                UseCompatibleStateImageBehavior = useCompatibleStateImageBehavior,
                CheckBoxes = checkBoxes,
                AutoArrange = autoArrange,
                VirtualMode = virtualMode,
                View = view,
            };

            listView.StateImageList = imageList;

            Assert.NotEqual(IntPtr.Zero, listView.Handle);
            int invalidatedCallCount = 0;
            listView.Invalidated += (sender, e) => invalidatedCallCount++;
            int styleChangedCallCount = 0;
            listView.StyleChanged += (sender, e) => styleChangedCallCount++;
            int createdCallCount = 0;
            listView.HandleCreated += (sender, e) => createdCallCount++;

            listView.StateImageList = value;
            Assert.Same(value, listView.StateImageList);
            Assert.True(listView.IsHandleCreated);
            Assert.Equal(expectedInvalidatedCallCount, invalidatedCallCount);
            Assert.Equal(0, styleChangedCallCount);
            Assert.Equal(expectedCreatedCallCount, createdCallCount);

            // Set same.
            listView.StateImageList = value;
            Assert.Same(value, listView.StateImageList);
            Assert.True(listView.IsHandleCreated);
            Assert.Equal(expectedInvalidatedCallCount, invalidatedCallCount);
            Assert.Equal(0, styleChangedCallCount);
            Assert.Equal(expectedCreatedCallCount, createdCallCount);
        }

        [WinFormsTheory]
        [InlineData(true, true)]
        [InlineData(false, true)]
        [InlineData(true, false)]
        [InlineData(false, false)]
        public void ListView_StateImageList_Dispose_DetachesFromListView(bool useCompatibleStateImageBehavior, bool autoArrange)
        {
            using var imageList1 = new ImageList();
            using var imageList2 = new ImageList();
            using var listView = new ListView
            {
                UseCompatibleStateImageBehavior = useCompatibleStateImageBehavior,
                AutoArrange = autoArrange,
                StateImageList = imageList1
            };
            Assert.Same(imageList1, listView.StateImageList);

            imageList1.Dispose();
            Assert.Null(listView.StateImageList);
            Assert.False(listView.IsHandleCreated);

            // Make sure we detached the setter.
            listView.StateImageList = imageList2;
            imageList1.Dispose();
            Assert.Same(imageList2, listView.StateImageList);
        }

        [WinFormsTheory]
        [InlineData(true, true, 0, 1, 1)]
        [InlineData(false, true, 1, 2, 3)]
        [InlineData(true, false, 0, 0, 0)]
        [InlineData(false, false, 0, 0, 0)]
        public void ListView_StateImageList_DisposeWithHandle_DetachesFromListView(bool useCompatibleStateImageBehavior, bool autoArrange, int expectedInvalidatedCallCount1, int expectedInvalidatedCallCount2, int expectedInvalidatedCallCount3)
        {
            using var imageList1 = new ImageList();
            using var imageList2 = new ImageList();
            using var listView = new ListView
            {
                UseCompatibleStateImageBehavior = useCompatibleStateImageBehavior,
                AutoArrange = autoArrange
            };
            Assert.NotEqual(IntPtr.Zero, listView.Handle);
            int invalidatedCallCount = 0;
            listView.Invalidated += (sender, e) => invalidatedCallCount++;
            int styleChangedCallCount = 0;
            listView.StyleChanged += (sender, e) => styleChangedCallCount++;
            int createdCallCount = 0;
            listView.HandleCreated += (sender, e) => createdCallCount++;

            listView.StateImageList = imageList1;
            Assert.Same(imageList1, listView.StateImageList);
            Assert.True(listView.IsHandleCreated);
            Assert.Equal(expectedInvalidatedCallCount1, invalidatedCallCount);
            Assert.Equal(0, styleChangedCallCount);
            Assert.Equal(0, createdCallCount);

            imageList1.Dispose();
            Assert.Null(listView.StateImageList);
            Assert.True(listView.IsHandleCreated);
            Assert.Equal(expectedInvalidatedCallCount2, invalidatedCallCount);
            Assert.Equal(0, styleChangedCallCount);
            Assert.Equal(0, createdCallCount);

            // Make sure we detached the setter.
            listView.StateImageList = imageList2;
            imageList1.Dispose();
            Assert.Same(imageList2, listView.StateImageList);
            Assert.True(listView.IsHandleCreated);
            Assert.Equal(expectedInvalidatedCallCount3, invalidatedCallCount);
            Assert.Equal(0, styleChangedCallCount);
            Assert.Equal(0, createdCallCount);
        }

        [WinFormsTheory]
        [CommonMemberData(typeof(CommonTestHelper), nameof(CommonTestHelper.GetBoolTheoryData))]
        public void ListView_UseCompatibleStateImageBehavior_Set_GetReturnsExpected(bool value)
        {
            using var listView = new ListView
            {
                UseCompatibleStateImageBehavior = value
            };
            Assert.Equal(value, listView.UseCompatibleStateImageBehavior);
            Assert.False(listView.IsHandleCreated);

            // Set same.
            listView.UseCompatibleStateImageBehavior = value;
            Assert.Equal(value, listView.UseCompatibleStateImageBehavior);
            Assert.False(listView.IsHandleCreated);

            // Set different.
            listView.UseCompatibleStateImageBehavior = !value;
            Assert.Equal(!value, listView.UseCompatibleStateImageBehavior);
            Assert.False(listView.IsHandleCreated);
        }

        [WinFormsTheory]
        [CommonMemberData(typeof(CommonTestHelper), nameof(CommonTestHelper.GetBoolTheoryData))]
        public void ListView_UseCompatibleStateImageBehavior_SetWithHandle_GetReturnsExpected(bool value)
        {
            using var listView = new ListView();
            Assert.NotEqual(IntPtr.Zero, listView.Handle);
            int invalidatedCallCount = 0;
            listView.Invalidated += (sender, e) => invalidatedCallCount++;
            int styleChangedCallCount = 0;
            listView.StyleChanged += (sender, e) => styleChangedCallCount++;
            int createdCallCount = 0;
            listView.HandleCreated += (sender, e) => createdCallCount++;

            listView.UseCompatibleStateImageBehavior = value;
            Assert.Equal(value, listView.UseCompatibleStateImageBehavior);
            Assert.True(listView.IsHandleCreated);
            Assert.Equal(0, invalidatedCallCount);
            Assert.Equal(0, styleChangedCallCount);
            Assert.Equal(0, createdCallCount);

            // Set same.
            listView.UseCompatibleStateImageBehavior = value;
            Assert.Equal(value, listView.UseCompatibleStateImageBehavior);
            Assert.True(listView.IsHandleCreated);
            Assert.Equal(0, invalidatedCallCount);
            Assert.Equal(0, styleChangedCallCount);
            Assert.Equal(0, createdCallCount);
        }

        [WinFormsFact]
        public void ListView_GetAutoSizeMode_Invoke_ReturnsExpected()
        {
            using var control = new SubListView();
            Assert.Equal(AutoSizeMode.GrowOnly, control.GetAutoSizeMode());
        }

        [WinFormsFact]
        public void ListView_GetItemRect_InvokeWithoutHandle_ReturnsExpectedAndCreatedHandle()
        {
            using var control = new ListView();
            var item1 = new ListViewItem();
            var item2 = new ListViewItem();
            control.Items.Add(item1);
            control.Items.Add(item2);

            Rectangle rect1 = control.GetItemRect(0);
            Assert.True(rect1.X >= 0);
            Assert.True(rect1.Y >= 0);
            Assert.True(rect1.Width > 0);
            Assert.True(rect1.Height > 0);
            Assert.Equal(rect1, control.GetItemRect(0));
            Assert.True(control.IsHandleCreated);

            Rectangle rect2 = control.GetItemRect(1);
            Assert.True((rect2.X >= rect1.Right && rect2.Y == rect1.Y) || (rect2.X == rect1.X && rect2.Y >= rect1.Bottom));
            Assert.True(rect2.Width > 0);
            Assert.True(rect2.Height > 0);
            Assert.True(control.IsHandleCreated);
        }

        [WinFormsFact]
        public void ListView_GetItemRect_InvokeWithHandle_ReturnsExpected()
        {
            using var control = new ListView();
            var item1 = new ListViewItem();
            var item2 = new ListViewItem();
            control.Items.Add(item1);
            control.Items.Add(item2);
            Assert.NotEqual(IntPtr.Zero, control.Handle);
            int invalidatedCallCount = 0;
            control.Invalidated += (sender, e) => invalidatedCallCount++;
            int styleChangedCallCount = 0;
            control.StyleChanged += (sender, e) => styleChangedCallCount++;
            int createdCallCount = 0;
            control.HandleCreated += (sender, e) => createdCallCount++;

            Rectangle rect1 = control.GetItemRect(0);
            Assert.True(rect1.X >= 0);
            Assert.True(rect1.Y >= 0);
            Assert.True(rect1.Width > 0);
            Assert.True(rect1.Height > 0);
            Assert.Equal(rect1, control.GetItemRect(0));
            Assert.True(control.IsHandleCreated);
            Assert.Equal(0, invalidatedCallCount);
            Assert.Equal(0, styleChangedCallCount);
            Assert.Equal(0, createdCallCount);

            Rectangle rect2 = control.GetItemRect(1);
            Assert.True((rect2.X >= rect1.Right && rect2.Y == rect1.Y) || (rect2.X == rect1.X && rect2.Y >= rect1.Bottom));
            Assert.True(rect2.Width > 0);
            Assert.True(rect2.Height > 0);
            Assert.True(control.IsHandleCreated);
            Assert.Equal(0, invalidatedCallCount);
            Assert.Equal(0, styleChangedCallCount);
            Assert.Equal(0, createdCallCount);
        }

        public static IEnumerable<object[]> GetItemRect_InvokeCustomGetItemRect_TestData()
        {
            yield return new object[] { new RECT(), Rectangle.Empty };
            yield return new object[] { new RECT(1, 2, 3, 4), new Rectangle(1, 2, 2, 2) };
        }

        [WinFormsTheory]
        [MemberData(nameof(GetItemRect_InvokeCustomGetItemRect_TestData))]
        public void ListView_GetItemRect_InvokeCustomGetItemRect_ReturnsExpected(object getItemRectResult, Rectangle expected)
        {
            using var control = new CustomGetItemRectListView
            {
                GetItemRectResult = (RECT)getItemRectResult
            };
            var item = new ListViewItem();
            control.Items.Add(item);
            Assert.NotEqual(IntPtr.Zero, control.Handle);

            Assert.Equal(expected, control.GetItemRect(0));
        }

        private class CustomGetItemRectListView : ListView
        {
            public RECT GetItemRectResult { get; set; }

            protected unsafe override void WndProc(ref Message m)
            {
                if (m.Msg == (int)LVM.GETITEMRECT)
                {
                    RECT* pRect = (RECT*)m.LParam;
                    *pRect = GetItemRectResult;
                    m.Result = (IntPtr)1;
                    return;
                }

                base.WndProc(ref m);
            }
        }

        [WinFormsFact]
        public void ListView_GetItemRect_InvokeInvalidGetItemRect_ThrowsArgumentOutOfRangeException()
        {
            using var control = new InvalidGetItemRectListView();
            var item = new ListViewItem();
            control.Items.Add(item);
            Assert.NotEqual(IntPtr.Zero, control.Handle);

            control.MakeInvalid = true;
            Assert.Throws<ArgumentOutOfRangeException>("index", () => control.GetItemRect(0));
        }

        private class InvalidGetItemRectListView : ListView
        {
            public bool MakeInvalid { get; set; }

            protected unsafe override void WndProc(ref Message m)
            {
                if (MakeInvalid && m.Msg == (int)LVM.GETITEMRECT)
                {
                    RECT* pRect = (RECT*)m.LParam;
                    *pRect = new RECT(1, 2, 3, 4);
                    m.Result = IntPtr.Zero;
                    return;
                }

                base.WndProc(ref m);
            }
        }

        [WinFormsFact]
        public void ListView_GetItemRect_InvalidIndexEmpty_ThrowsArgumentOutOfRangeException()
        {
            using var control = new ListView();
            Assert.Throws<ArgumentOutOfRangeException>("index", () => control.GetItemRect(-1));
            Assert.Throws<ArgumentOutOfRangeException>("index", () => control.GetItemRect(0));
            Assert.Throws<ArgumentOutOfRangeException>("index", () => control.GetItemRect(1));
        }

        [WinFormsFact]
        public void ListView_GetItemRect_InvalidIndexNotEmpty_ThrowsArgumentOutOfRangeException()
        {
            using var control = new ListView();
            var item1 = new ListViewItem();
            control.Items.Add(item1);

            Assert.Throws<ArgumentOutOfRangeException>("index", () => control.GetItemRect(-1));
            Assert.Throws<ArgumentOutOfRangeException>("index", () => control.GetItemRect(1));
            Assert.Throws<ArgumentOutOfRangeException>("index", () => control.GetItemRect(2));
        }

        [WinFormsFact]
        public void ListView_GetItemRect_InvalidIndexWithHandleEmpty_ThrowsArgumentOutOfRangeException()
        {
            using var control = new ListView();
            Assert.Throws<ArgumentOutOfRangeException>("index", () => control.GetItemRect(-1));
            Assert.Throws<ArgumentOutOfRangeException>("index", () => control.GetItemRect(0));
            Assert.Throws<ArgumentOutOfRangeException>("index", () => control.GetItemRect(1));
        }

        [WinFormsFact]
        public void ListView_GetItemRect_InvalidIndexWithHandleNotEmpty_ThrowsArgumentOutOfRangeException()
        {
            using var control = new ListView();
            var item1 = new ListViewItem();
            control.Items.Add(item1);
            Assert.NotEqual(IntPtr.Zero, control.Handle);

            Assert.Throws<ArgumentOutOfRangeException>("index", () => control.GetItemRect(-1));
            Assert.Throws<ArgumentOutOfRangeException>("index", () => control.GetItemRect(1));
            Assert.Throws<ArgumentOutOfRangeException>("index", () => control.GetItemRect(2));
        }

        [WinFormsTheory]
        [InlineData(ControlStyles.ContainerControl, false)]
        [InlineData(ControlStyles.UserPaint, false)]
        [InlineData(ControlStyles.Opaque, false)]
        [InlineData(ControlStyles.ResizeRedraw, false)]
        [InlineData(ControlStyles.FixedWidth, false)]
        [InlineData(ControlStyles.FixedHeight, false)]
        [InlineData(ControlStyles.StandardClick, false)]
        [InlineData(ControlStyles.Selectable, true)]
        [InlineData(ControlStyles.UserMouse, false)]
        [InlineData(ControlStyles.SupportsTransparentBackColor, false)]
        [InlineData(ControlStyles.StandardDoubleClick, true)]
        [InlineData(ControlStyles.AllPaintingInWmPaint, true)]
        [InlineData(ControlStyles.CacheText, false)]
        [InlineData(ControlStyles.EnableNotifyMessage, false)]
        [InlineData(ControlStyles.DoubleBuffer, false)]
        [InlineData(ControlStyles.OptimizedDoubleBuffer, false)]
        [InlineData(ControlStyles.UseTextForAccessibility, false)]
        [InlineData((ControlStyles)0, true)]
        [InlineData((ControlStyles)int.MaxValue, false)]
        [InlineData((ControlStyles)(-1), false)]
        public void ListView_GetStyle_Invoke_ReturnsExpected(ControlStyles flag, bool expected)
        {
            using var control = new SubListView();
            Assert.Equal(expected, control.GetStyle(flag));

            // Call again to test caching.
            Assert.Equal(expected, control.GetStyle(flag));
        }

        [WinFormsFact]
        public void ListView_GetTopLevel_Invoke_ReturnsExpected()
        {
            using var control = new SubListView();
            Assert.False(control.GetTopLevel());
        }

        private static ImageList CreateImageListNonEmpty()
        {
            var nonEmptyImageList = new ImageList();
            nonEmptyImageList.Images.Add(new Bitmap(10, 10));
            return nonEmptyImageList;
        }

        public static IEnumerable<object[]> ListView_InvokeOnSelectedIndexChanged_TestData()
        {
            foreach (View view in Enum.GetValues(typeof(View)))
            {
                foreach (bool showGroups in new[] { true, false })
                {
                    foreach (bool focused in new[] { true, false })
                    {
                        foreach (bool selected in new[] { true, false })
                        {
                            // Updating Focused property of ListViewItem always calls RaiseAutomationEvent.
                            // If ListViewItem is focused and selected then RaiseAutomationEvent is also called.
                            int expectedCallCount = focused && selected ? 2 : 1;
                            yield return new object[] { view, showGroups, focused, selected, expectedCallCount };
                        }
                    }
                }
            }
        }

        [WinFormsTheory]
        [MemberData(nameof(ListView_InvokeOnSelectedIndexChanged_TestData))]
        public void ListView_OnSelectedIndexChanged_Invoke(View view, bool showGroups, bool focused, bool selected, int expectedCallCount)
        {
            using var listView = new SubListView
            {
                View = view,
                VirtualMode = false,
                ShowGroups = showGroups
            };

            listView.CreateControl();

            SubListViewItem testItem = new SubListViewItem("Test 1");

            listView.Items.Add(testItem);

            SubListViewItemAccessibleObject customAccessibleObject = new SubListViewItemAccessibleObject(testItem);
            testItem.CustomAccessibleObject = customAccessibleObject;

            // Enforce accessible object creation
            _ = listView.AccessibilityObject;

            listView.Items[0].Focused = focused;
            listView.Items[0].Selected = selected;

            Assert.Equal(expectedCallCount, customAccessibleObject?.RaiseAutomationEventCalls);
        }

        public static IEnumerable<object[]> ListView_InvokeOnSelectedIndexChanged_VirtualMode_TestData()
        {
            foreach (View view in Enum.GetValues(typeof(View)))
            {
                // View.Tile is not supported by ListView in virtual mode
                if (view == View.Tile)
                {
                    continue;
                }

                foreach (bool showGroups in new[] { true, false })
                {
                    foreach (bool focused in new[] { true, false })
                    {
                        foreach (bool selected in new[] { true, false })
                        {
                            // Updating Focused property of ListViewItem always calls RaiseAutomationEvent.
                            // If ListViewItem is focused and selected then RaiseAutomationEvent is also called.
                            int expectedCallCount = focused && selected ? 2 : 1;
                            yield return new object[] { view, showGroups, focused, selected, expectedCallCount };
                        }
                    }
                }
            }
        }

        [WinFormsTheory]
        [MemberData(nameof(ListView_InvokeOnSelectedIndexChanged_VirtualMode_TestData))]
        public void ListView_OnSelectedIndexChanged_VirtualMode_Invoke(View view, bool showGroups, bool focused, bool selected, int expectedCallCount)
        {
            SubListViewItem listItem1 = new SubListViewItem("Test 1");

            using ListView listView = new ListView
            {
                View = view,
                VirtualMode = true,
                ShowGroups = showGroups,
                VirtualListSize = 1
            };

            listView.RetrieveVirtualItem += (s, e) =>
            {
                e.Item = e.ItemIndex switch
                {
                    0 => listItem1,
                    _ => throw new NotImplementedException()
                };
            };

            listView.CreateControl();
            listItem1.SetItemIndex(listView, 0);

            Assert.NotNull(listView.AccessibilityObject);

            SubListViewItemAccessibleObject customAccessibleObject = new SubListViewItemAccessibleObject(listItem1);
            listItem1.CustomAccessibleObject = customAccessibleObject;

            listView.Items[0].Focused = focused;
            listView.Items[0].Selected = selected;

            Assert.Equal(expectedCallCount, customAccessibleObject?.RaiseAutomationEventCalls);
        }

        public static IEnumerable<object[]> ListView_Checkboxes_VirtualMode_Disabling_TestData()
        {
            foreach (View view in Enum.GetValues(typeof(View)))
            {
                // View.Tile is not supported by ListView in virtual mode
                if (view == View.Tile)
                {
                    continue;
                }

                foreach (bool showGroups in new[] { true, false })
                {
                    foreach (bool useCompatibleStateImageBehavior in new[] { true, false })
                    {
                        yield return new object[] { view, showGroups, useCompatibleStateImageBehavior };
                    }
                }
            }
        }

        [WinFormsTheory]
        [MemberData(nameof(ListView_Checkboxes_VirtualMode_Disabling_TestData))]
        public void ListView_Checkboxes_VirtualMode_Disabling_Succeeds(View view, bool showGroups, bool useCompatibleStateImageBehavior)
        {
            using var listView = new SubListView
            {
                View = view,
                VirtualMode = true,
                ShowGroups = showGroups,
                UseCompatibleStateImageBehavior = useCompatibleStateImageBehavior
            };

            listView.CheckBoxes = true;
            listView.CheckBoxes = false; // This would throw an InvalidOperationException prior to fix of #4042
        }

        [WinFormsFact]
        public void ListView_WmReflectNotify_LVN_KEYDOWN_WithoutGroups_and_CheckBoxes_DoesntHaveSelectedItems()
        {
            using var control = new ListView();
            control.Items.Add(new ListViewItem());
            control.Items.Add(new ListViewItem());
            control.CreateControl();
            User32.SendMessageW(control, User32.WM.KEYDOWN);
            Assert.Equal(0, control.SelectedItems.Count);
        }

        [WinFormsTheory]
        [InlineData(true, true, true)]
        [InlineData(true, false, true)]
        [InlineData(false, true, true)]
        [InlineData(false, false, true)]
        [InlineData(true, true, false)]
        [InlineData(true, false, false)]
        [InlineData(false, true, false)]
        [InlineData(false, false, false)]
        public unsafe void ListView_WmReflectNotify_LVN_KEYDOWN_SpaceKey_HasCheckBoxes_WithoutGroups_CheckedExpected(bool focusItem, bool checkItem, bool selectItems)
        {
            using var control = new ListView();
            control.CheckBoxes = true;
            ListViewItem item1 = new ListViewItem();
            item1.Text = "First";
            ListViewItem item2 = new ListViewItem();
            item2.Text = "Second";

            control.Items.Add(item1);
            control.Items.Add(item2);
            control.CreateControl();
            control.VirtualMode = false;

            item1.Focused = focusItem;
            item1.Checked = checkItem;
            item1.Selected = selectItems;
            item2.Selected = selectItems;

            KeyboardSimulator.KeyDown(control, Keys.Space);

            Assert.Equal(selectItems ? 2 : 0, control.SelectedItems.Count);
            Assert.Equal(!checkItem && selectItems && focusItem, item2.Checked);
        }

        [WinFormsTheory]
        [InlineData(Keys.Down)]
        [InlineData(Keys.Up)]
        public unsafe void ListView_WmReflectNotify_LVN_KEYDOWN_WithGroups_WithoutSelection_DoesntFocusGroup(Keys key)
        {
            using var control = new ListView();
            ListViewItem item1 = new ListViewItem();
            item1.Text = "First";
            ListViewItem item2 = new ListViewItem();
            item2.Text = "Second";

            ListViewGroup group = new ListViewGroup("Test group");
            group.Items.Add(item1);
            group.Items.Add(item2);

            control.VirtualMode = false;
            control.Groups.Add(group);
            control.CreateControl();

            KeyboardSimulator.KeyDown(control, key);

            Assert.Empty(control.SelectedIndices);
            Assert.Null(control.FocusedItem);
            Assert.Null(control.FocusedGroup);
        }

<<<<<<< HEAD
        [WinFormsTheory]
        [InlineData(Keys.Down, 2)]
        [InlineData(Keys.Up, 1)]
        public unsafe void ListView_WmReflectNotify_LVN_KEYDOWN_WithGroups_and_SelectedItems_FocusedGroupIsExpected(Keys key, int expectedGroupIndex)
        {
            if (!Application.UseVisualStyles)
            {
                return;
            }

            using var control = new ListView();
            ListViewGroup group1 = new ListViewGroup("Test group1");
            ListViewGroup group2 = new ListViewGroup("Test group2");
            ListViewGroup group3 = new ListViewGroup("Test group3");
            ListViewItem item1 = new ListViewItem(group1);
            item1.Text = "First";
            ListViewItem item2 = new ListViewItem(group2);
            item2.Text = "Second";
            ListViewItem item3 = new ListViewItem(group3);
            item3.Text = "Third";
            control.Items.Add(item1);
            control.Items.Add(item2);
            control.Items.Add(item3);
            control.Groups.Add(group1);
            control.Groups.Add(group2);
            control.Groups.Add(group3);
            control.VirtualMode = false;
            control.CreateControl();

            item2.Selected = true;

            // https://docs.microsoft.com/windows/win32/inputdev/wm-keydown
            // The MSDN page tells us what bits of lParam to use for each of the parameters.
            // All we need to do is some bit shifting to assemble lParam
            // lParam = repeatCount | (scanCode << 16)
            uint keyCode = (uint)key;
            uint lParam = 0x00000001 | keyCode << 16;

            User32.SendMessageW(control, User32.WM.KEYDOWN, (nint)keyCode, (nint)lParam);
            Assert.True(control.GroupsEnabled);
            Assert.True(control.Items.Count > 0);
            Assert.Equal(control.Groups[expectedGroupIndex], control.FocusedGroup);
=======
        [WinFormsTheory(Skip = "Crash with unexpected invokerHandle ExitCode")]
        [InlineData("Keys.Down", "2")]
        [InlineData("Keys.Up", "1")]
        public unsafe void ListView_WmReflectNotify_LVN_KEYDOWN_WithGroups_and_SelectedItems_FocusedGroupIsExpected(string keyString, string expectedGroupIndexString)
        {
            // Run this from another thread as we call Application.EnableVisualStyles.
            using RemoteInvokeHandle invokerHandle = RemoteExecutor.Invoke((key_s, expectedGroupIndex_s) =>
            {
                Application.EnableVisualStyles();

                using var control = new ListView();
                ListViewGroup group1 = new ListViewGroup("Test group1");
                ListViewGroup group2 = new ListViewGroup("Test group2");
                ListViewGroup group3 = new ListViewGroup("Test group3");
                ListViewItem item1 = new ListViewItem(group1);
                item1.Text = "First";
                ListViewItem item2 = new ListViewItem(group2);
                item2.Text = "Second";
                ListViewItem item3 = new ListViewItem(group3);
                item3.Text = "Third";
                control.Items.Add(item1);
                control.Items.Add(item2);
                control.Items.Add(item3);
                control.Groups.Add(group1);
                control.Groups.Add(group2);
                control.Groups.Add(group3);
                control.VirtualMode = false;
                control.CreateControl();

                item2.Selected = true;

                var key = key_s == "Keys.Down" ? Keys.Down : Keys.Up;
                KeyboardSimulator.KeyDown(control, key);

                Assert.False(control.GroupsEnabled);
                Assert.True(control.Items.Count > 0);
                int expectedGroupIndex = int.Parse(expectedGroupIndex_s);
                Assert.Equal(control.Groups[expectedGroupIndex], control.FocusedGroup);
            }, keyString, expectedGroupIndexString);

            // verify the remote process succeeded
            Assert.Equal(RemoteExecutor.SuccessExitCode, invokerHandle.ExitCode);
>>>>>>> 45852386
        }

        [WinFormsTheory]
        [InlineData(Keys.Down)]
        [InlineData(Keys.Up)]
        public unsafe void ListView_VirtualMode_WmReflectNotify_LVN_KEYDOWN_WithGroups_DoesNotFocusGroups(Keys key)
        {
            using ListView control = new ListView
            {
                ShowGroups = true,
                CheckBoxes = false,
                VirtualListSize = 2 // we can't add items, just indicate how many we have
            };

            ListViewGroup group = new ListViewGroup("Test group");
            control.Groups.Add(group);
            control.VirtualMode = true;
            control.RetrieveVirtualItem += (s, e) =>
            {
                e.Item = e.ItemIndex switch
                {
                    0 => new ListViewItem(group) { Selected = true },
                    _ => new ListViewItem(group),
                };
            };

            control.CreateControl();

            KeyboardSimulator.KeyDown(control, key);

            Assert.Null(control.FocusedGroup);
        }

        [WinFormsTheory]
        [InlineData(true)]
        [InlineData(false)]
        public unsafe void ListView_VirtualMode_WmReflectNotify_LVN_KEYDOWN_EnabledCheckBoxes_WithoutGroups_DoesNotCheckItems(bool checkedItem)
        {
            using ListView control = new ListView
            {
                ShowGroups = true,
                CheckBoxes = true,
                VirtualMode = true,
                VirtualListSize = 2 // we can't add items, just indicate how many we have
            };

            ListViewItem item1 = new ListViewItem();
            ListViewItem item2 = new ListViewItem();

            control.RetrieveVirtualItem += (s, e) =>
            {
                e.Item = e.ItemIndex switch
                {
                    0 => item1,
                    _ => item2,
                };
            };

            control.CreateControl();
            item1.Checked = checkedItem;
            item2.Checked = false;
            control.FocusedItem = item1;

            KeyboardSimulator.KeyDown(control, Keys.Space);

            Assert.False(item2.Checked);
        }

        public static IEnumerable<object[]> ListView_SelectedIndexies_Contains_Invoke_TestData()
        {
            foreach (bool virtualMode in new[] { true, false })
            {
                foreach (View view in Enum.GetValues(typeof(View)))
                {
                    // View.Tile is not supported by ListView in virtual mode
                    if (virtualMode == true && View.Tile == view)
                    {
                        continue;
                    }

                    foreach (bool showGroups in new[] { true, false })
                    {
                        foreach (bool createHandle in new[] { true, false })
                        {
                            yield return new object[] { view, showGroups, createHandle, virtualMode };
                        }
                    }
                }
            }
        }

        [WinFormsTheory]
        [MemberData(nameof(ListView_SelectedIndexies_Contains_Invoke_TestData))]
        public void ListView_SelectedIndexies_Contains_Invoke_ReturnExpected(View view, bool showGroups, bool createHandle, bool virtualMode)
        {
            using ListView listView = new ListView
            {
                ShowGroups = showGroups,
                VirtualMode = virtualMode,
                View = view,
                VirtualListSize = 1
            };

            var listItem = new ListViewItem();

            if (virtualMode)
            {
                listView.RetrieveVirtualItem += (s, e) =>
                {
                    e.Item = e.ItemIndex switch
                    {
                        0 => listItem,
                        _ => throw new NotImplementedException()
                    };
                };
            }
            else
            {
                listView.Items.Add(listItem);
            }

            if (createHandle)
            {
                Assert.NotEqual(IntPtr.Zero, listView.Handle);
            }

            listView.Items[0].Selected = true;

            Assert.False(listView.SelectedIndices.Contains(-1));
            Assert.False(listView.SelectedIndices.Contains(1));
            Assert.True(listView.SelectedIndices.Contains(0));
            Assert.Equal(createHandle, listView.IsHandleCreated);
        }

        public static IEnumerable<object[]> ListView_OnGotFocus_Invoke_TestData()
        {
            foreach (bool virtualMode in new[] { true, false })
            {
                foreach (View view in Enum.GetValues(typeof(View)))
                {
                    // View.Tile is not supported by ListView in virtual mode
                    if (virtualMode == true && View.Tile == view)
                    {
                        continue;
                    }

                    foreach (bool showGroups in new[] { true, false })
                    {
                        foreach (bool createHandle in new[] { true, false })
                        {
                            foreach (bool focused in new[] { true, false })
                            {
                                int expectedCount = createHandle
                                    ? focused
                                        ? 2 // "RaiseAutomationEvent" method is called when test updates "Focused" property and calls "OnGotFocus" method
                                        : 1 // "RaiseAutomationEvent" method is called when test updates "Focused" property
                                    : 0; // "RaiseAutomationEvent method" is not called if handle is not created

                                yield return new object[] { view, virtualMode, showGroups, createHandle, focused, expectedCount };
                            }
                        }
                    }
                }
            }
        }

        [WinFormsTheory]
        [MemberData(nameof(ListView_OnGotFocus_Invoke_TestData))]
        public void ListView_OnGotFocus_Invoke(View view, bool virtualMode, bool showGroups, bool createHandle, bool focused, int expectedCount)
        {
            using var listView = new SubListView
            {
                View = view,
                VirtualMode = virtualMode,
                ShowGroups = showGroups,
                VirtualListSize = 1
            };

            SubListViewItem listItem = new SubListViewItem("Test 1");

            if (virtualMode)
            {
                listView.RetrieveVirtualItem += (s, e) =>
                {
                    e.Item = e.ItemIndex switch
                    {
                        0 => listItem,
                        _ => throw new NotImplementedException()
                    };
                };

                listItem.SetItemIndex(listView, 0);
            }
            else
            {
                listView.Items.Add(listItem);
            }

            if (createHandle)
            {
                Assert.NotEqual(IntPtr.Zero, listView.Handle);
            }

            Assert.NotNull(listView.AccessibilityObject);

            SubListViewItemAccessibleObject customAccessibleObject = new SubListViewItemAccessibleObject(listItem);
            listItem.CustomAccessibleObject = customAccessibleObject;
            listView.Items[0].Focused = focused;
            listView.OnGotFocus(new EventArgs());

            Assert.Equal(expectedCount, customAccessibleObject.RaiseAutomationEventCalls);
            Assert.Equal(createHandle, listView.IsHandleCreated);
        }

        [WinFormsTheory]
        [InlineData(true, true)]
        [InlineData(false, true)]
        [InlineData(false, false)]
        public unsafe void ListView_InvokeGetToolInfoWrapper_ReturnsExpected(bool showItemToolTips, bool useKeyboardToolTip)
        {
            using var listView = new ListView();
            listView.ShowItemToolTips = showItemToolTips;
            ToolTip toolTip = useKeyboardToolTip ? listView.KeyboardToolTip : new ToolTip();
            ComCtl32.ToolInfoWrapper<Control> wrapper = listView.GetToolInfoWrapper(TTF.ABSOLUTE, "Test caption", toolTip);

            Assert.Equal("Test caption", wrapper.Text);
            //Assert.Equal method does not work because char* cannot be used as an argument to it
            Assert.Equal(string.Empty, new string(wrapper.Info.lpszText));
        }

        [WinFormsFact]
        public unsafe void ListView_ShowNodesEnabled_ExternalToolTip_InvokeGetToolInfoWrapper_ReturnsExpected()
        {
            using var listView = new ListView();
            listView.ShowItemToolTips = true;
            ToolTip toolTip = new ToolTip();
            ComCtl32.ToolInfoWrapper<Control> wrapper = listView.GetToolInfoWrapper(TTF.ABSOLUTE, "Test caption", toolTip);
            char* expected = (char*)(-1);

            Assert.Null(wrapper.Text);
            //Assert.Equal method does not work because char* cannot be used as an argument to it
            Assert.True(wrapper.Info.lpszText == expected);
        }

        [WinFormsTheory]
        [InlineData(true)]
        [InlineData(false)]
        public void ListView_InvokeAdd_AddListViewItemToTrackList(bool showItemToolTips)
        {
            using var listView = new ListView();
            listView.ShowItemToolTips = showItemToolTips;
            ListViewItem listViewItem = new ListViewItem();
            listView.Items.Add(listViewItem);

            Assert.True((bool)KeyboardToolTipStateMachine.Instance.TestAccessor().Dynamic.IsToolTracked(listViewItem));
        }

        [WinFormsTheory]
        [InlineData(true)]
        [InlineData(false)]
        public void ListView_InvokeAddRange_AddlistViewItemsToTrackList(bool showItemToolTips)
        {
            using var listView = new ListView();
            listView.ShowItemToolTips = showItemToolTips;
            ListViewItem listViewItem1 = new ListViewItem();
            ListViewItem listViewItem2 = new ListViewItem();
            ListViewItem listViewItem3 = new ListViewItem();
            var accessor = KeyboardToolTipStateMachine.Instance.TestAccessor();

            listView.Items.AddRange(new ListViewItem[] { listViewItem1, listViewItem2, listViewItem3 });

            Assert.True(accessor.IsToolTracked(listViewItem1));
            Assert.True(accessor.IsToolTracked(listViewItem2));
            Assert.True(accessor.IsToolTracked(listViewItem3));
        }

        [WinFormsTheory]
        [InlineData(true)]
        [InlineData(false)]
        public void ListView_InvokeInsert_AddlistViewItemToTrackList(bool showItemToolTips)
        {
            using var listView = new ListView();
            listView.ShowItemToolTips = showItemToolTips;
            ListViewItem listViewItem = new ListViewItem();
            listView.Items.Insert(0, listViewItem);

            Assert.True((bool)KeyboardToolTipStateMachine.Instance.TestAccessor().Dynamic.IsToolTracked(listViewItem));
        }

        [WinFormsTheory]
        [InlineData(true)]
        [InlineData(false)]
        public void ListView_InvokeRemove_RemoveListViewItemFromTrackList(bool showItemToolTips)
        {
            using var listView = new ListView();
            listView.ShowItemToolTips = showItemToolTips;
            ListViewItem listViewItem = new ListViewItem();
            var accessor = KeyboardToolTipStateMachine.Instance.TestAccessor();
            listView.Items.Add(listViewItem);

            Assert.True(accessor.IsToolTracked(listViewItem));

            listView.Items.Remove(listViewItem);
            Assert.False(accessor.IsToolTracked(listViewItem));
        }

        [WinFormsTheory]
        [InlineData(true)]
        [InlineData(false)]
        public void ListView_InvokeDispose_RemoveListViewItemFromTrackList(bool showItemToolTips)
        {
            using var listView = new ListView();
            listView.ShowItemToolTips = showItemToolTips;
            ListViewItem listViewItem = new ListViewItem();
            var accessor = KeyboardToolTipStateMachine.Instance.TestAccessor();
            listView.Items.Add(listViewItem);

            Assert.True(accessor.Dynamic.IsToolTracked(listViewItem));

            listView.Dispose();
            Assert.False(accessor.IsToolTracked(listViewItem));
        }

        [WinFormsFact]
        public void ListView_NormalMode_InvokeNotifyAboutGotFocus_DoesNotAddListViewItemToTrackList()
        {
            using var listView = new ListView();
            ListViewItem listViewItem = new ListViewItem();
            listView.TestAccessor().Dynamic.NotifyAboutGotFocus(listViewItem);
            Assert.False((bool)KeyboardToolTipStateMachine.Instance.TestAccessor().Dynamic.IsToolTracked(listViewItem));
        }

        [WinFormsFact]
        public void ListView_VirtualMode_InvokeNotifyAboutGotFocus_AddListViewItemToTrackList()
        {
            using var listView = new ListView() { VirtualMode = true };
            ListViewItem listViewItem = new ListViewItem();
            listView.TestAccessor().Dynamic.NotifyAboutGotFocus(listViewItem);
            Assert.True((bool)KeyboardToolTipStateMachine.Instance.TestAccessor().Dynamic.IsToolTracked(listViewItem));
        }

        [WinFormsFact]
        public void ListView_NormalMode_InvokeNotifyAboutLostFocus_DoesNotRemoveListViewItemFromTrackList()
        {
            using var listView = new ListView();
            ListViewItem listViewItem = new ListViewItem();
            var accessor = KeyboardToolTipStateMachine.Instance.TestAccessor();
            listView.Items.Add(listViewItem);

            Assert.True(accessor.IsToolTracked(listViewItem));

            listView.TestAccessor().Dynamic.NotifyAboutLostFocus(listViewItem);
            Assert.True(accessor.IsToolTracked(listViewItem));
        }

        [WinFormsFact]
        public void ListView_VirtualMode_InvokeNotifyAboutLostFocus_RemoveListViewItemFromTrackList()
        {
            using var listView = new ListView() { VirtualMode = true };
            ListViewItem listViewItem = new ListViewItem();
            var accessor = KeyboardToolTipStateMachine.Instance.TestAccessor();

            listView.TestAccessor().Dynamic.NotifyAboutGotFocus(listViewItem);
            Assert.True(accessor.IsToolTracked(listViewItem));

            listView.TestAccessor().Dynamic.NotifyAboutLostFocus(listViewItem);
            Assert.False(accessor.IsToolTracked(listViewItem));
        }

        public static IEnumerable<object[]> ListView_FindNearestItem_Invoke_TestData()
        {
            yield return new object[] { 0, null, null, 1, 3 };
            yield return new object[] { 1, 0, null, 2, 4 };
            yield return new object[] { 2, 1, null, null, 5 };
            yield return new object[] { 3, null, 0, 4, 6 };
            yield return new object[] { 4, 3, 1, 5, 7 };
            yield return new object[] { 5, 4, 2, null, 8 };
            yield return new object[] { 6, null, 3, 7, null };
            yield return new object[] { 7, 6, 4, 8, null };
            yield return new object[] { 8, 7, 5, null, null };
        }

        [WinFormsTheory]
        [MemberData(nameof(ListView_FindNearestItem_Invoke_TestData))]
        public void ListView_FindNearestItem(int item, int? leftitem, int? upitem, int? rightitem, int? downitem)
        {
            using var listView = new ListView();
            ListViewItem listViewItem1 = new ListViewItem("1");
            ListViewItem listViewItem2 = new ListViewItem("2");
            ListViewItem listViewItem3 = new ListViewItem("3");
            ListViewItem listViewItem4 = new ListViewItem("4");
            ListViewItem listViewItem5 = new ListViewItem("5");
            ListViewItem listViewItem6 = new ListViewItem("6");
            ListViewItem listViewItem7 = new ListViewItem("7");
            ListViewItem listViewItem8 = new ListViewItem("8");
            ListViewItem listViewItem9 = new ListViewItem("9");

            using ColumnHeader columnHeader1 = new System.Windows.Forms.ColumnHeader();
            using ColumnHeader columnHeader2 = new System.Windows.Forms.ColumnHeader();

            listView.Columns.AddRange(new System.Windows.Forms.ColumnHeader[]
            {
            columnHeader1,
            columnHeader2
            });
            listView.HideSelection = false;
            var listItems = new System.Windows.Forms.ListViewItem[]
            {
            listViewItem1,
            listViewItem2,
            listViewItem3,
            listViewItem4,
            listViewItem5,
            listViewItem6,
            listViewItem7,
            listViewItem8,
            listViewItem9
            };
            listView.Items.AddRange(listItems);
            listView.View = System.Windows.Forms.View.SmallIcon;
            listView.Size = new System.Drawing.Size(200, 200);

            var listViewItemToTest = listItems[item];
            ListView_FindNearestItem_Check_Result(listItems, listViewItemToTest, SearchDirectionHint.Left, leftitem);
            ListView_FindNearestItem_Check_Result(listItems, listViewItemToTest, SearchDirectionHint.Up, upitem);
            ListView_FindNearestItem_Check_Result(listItems, listViewItemToTest, SearchDirectionHint.Right, rightitem);
            ListView_FindNearestItem_Check_Result(listItems, listViewItemToTest, SearchDirectionHint.Down, downitem);
        }

        [WinFormsTheory]
        [MemberData(nameof(ListView_FindNearestItem_Invoke_TestData))]
        public void ListView_FindNearestItem_With_Images(int item, int? leftitem, int? upitem, int? rightitem, int? downitem)
        {
            using var imagecollection = new ImageList();
            imagecollection.Images.Add(Form.DefaultIcon);
            imagecollection.Images.Add(Form.DefaultIcon);

            imagecollection.TransparentColor = System.Drawing.Color.Transparent;
            imagecollection.Images.SetKeyName(0, "SmallA.bmp");
            imagecollection.Images.SetKeyName(1, "SmallABlue.bmp");

            using var listView = new ListView();
            listView.SmallImageList = imagecollection;
            ListViewItem listViewItem1 = new ListViewItem("Item1");
            ListViewItem listViewItem2 = new ListViewItem("item2") { ImageKey = "SmallABlue.bmp" };
            ListViewItem listViewItem3 = new ListViewItem("item3");
            ListViewItem listViewItem4 = new ListViewItem("Items 4") { ImageKey = "SmallA.bmp" };
            ListViewItem listViewItem5 = new ListViewItem("Items 5");
            ListViewItem listViewItem6 = new ListViewItem("Items 6") { ImageKey = "SmallABlue.bmp" };
            ListViewItem listViewItem7 = new ListViewItem("Items 7") { ImageKey = "SmallA.bmp" };
            ListViewItem listViewItem8 = new ListViewItem("Items 8");
            ListViewItem listViewItem9 = new ListViewItem("Items 9");

            using ColumnHeader columnHeader1 = new System.Windows.Forms.ColumnHeader();
            using ColumnHeader columnHeader2 = new System.Windows.Forms.ColumnHeader();

            listView.Columns.AddRange(new System.Windows.Forms.ColumnHeader[]
            {
            columnHeader1,
            columnHeader2
            });
            listView.HideSelection = false;
            var listItems = new System.Windows.Forms.ListViewItem[]
            {
            listViewItem1,
            listViewItem2,
            listViewItem3,
            listViewItem4,
            listViewItem5,
            listViewItem6,
            listViewItem7,
            listViewItem8,
            listViewItem9
            };
            listView.Items.AddRange(listItems);
            listView.View = System.Windows.Forms.View.SmallIcon;
            listView.Size = new System.Drawing.Size(200, 200);

            var listViewItemToTest = listItems[item];
            ListView_FindNearestItem_Check_Result(listItems, listViewItemToTest, SearchDirectionHint.Left, leftitem);
            ListView_FindNearestItem_Check_Result(listItems, listViewItemToTest, SearchDirectionHint.Up, upitem);
            ListView_FindNearestItem_Check_Result(listItems, listViewItemToTest, SearchDirectionHint.Right, rightitem);
            ListView_FindNearestItem_Check_Result(listItems, listViewItemToTest, SearchDirectionHint.Down, downitem);
        }

        private void ListView_FindNearestItem_Check_Result(ListViewItem[] listItems, ListViewItem item, SearchDirectionHint direction, int? resultItem)
        {
            if (!resultItem.HasValue)
            {
                Assert.Null(item.FindNearestItem(direction));
            }
            else
            {
                Assert.Equal(listItems[resultItem.Value], item.FindNearestItem(direction));
            }
        }

        [WinFormsFact]
        public void ListView_Invokes_SetToolTip_IfExternalToolTipIsSet()
        {
            using ListView listView = new ListView();
            using ToolTip toolTip = new ToolTip();
            listView.CreateControl();

            dynamic listViewDynamic = listView.TestAccessor().Dynamic;
            string actual = listViewDynamic._toolTipCaption;

            Assert.Empty(actual);
            Assert.NotEqual(IntPtr.Zero, toolTip.Handle); // A workaround to create the toolTip native window Handle

            string text = "Some test text";
            toolTip.SetToolTip(listView, text); // Invokes ListView's SetToolTip inside
            actual = listViewDynamic._toolTipCaption;

            Assert.Equal(text, actual);
        }

        [WinFormsTheory]
        [InlineData(View.Details)]
        [InlineData(View.LargeIcon)]
        [InlineData(View.List)]
        [InlineData(View.SmallIcon)]
        [InlineData(View.Tile)]
        public void ListView_AnnounceColumnHeader_DoesNotWork_WithoutHandle(View view)
        {
            using ListView listView = new ListView()
            {
                Size = new Size(300, 200),
                View = view
            };

            listView.Columns.Add(new ColumnHeader() { Text = "Column 1", Width = 100 });
            listView.Columns.Add(new ColumnHeader() { Text = "Column 2", Width = 100 });
            listView.Columns.Add(new ColumnHeader() { Text = "Column 3", Width = 100 });
            listView.Items.Add(new ListViewItem("Test"));
            SubListViewAccessibleObject accessibleObject = new(listView);

            int accessibilityProperty = listView.TestAccessor().Dynamic.s_accessibilityProperty;
            listView.Properties.SetObject(accessibilityProperty, accessibleObject);
            listView.AnnounceColumnHeader(new Point(15, 40));
            Assert.Equal(0, accessibleObject.RaiseAutomationNotificationCallCount);
            Assert.False(listView.IsHandleCreated);
        }

        [WinFormsTheory]
        [InlineData(View.Details)]
        [InlineData(View.LargeIcon)]
        [InlineData(View.List)]
        [InlineData(View.SmallIcon)]
        [InlineData(View.Tile)]
        public void ListView_AnnounceColumnHeader_DoesNotWork_WithoutHeader(View view)
        {
            using ListView listView = new ListView()
            {
                Size = new Size(300, 200),
                View = view
            };

            listView.CreateControl();
            listView.Items.Add(new ListViewItem("Test"));
            SubListViewAccessibleObject accessibleObject = new(listView);

            int accessibilityProperty = listView.TestAccessor().Dynamic.s_accessibilityProperty;
            listView.Properties.SetObject(accessibilityProperty, accessibleObject);
            listView.AnnounceColumnHeader(new Point(15, 40));
            Assert.Equal(0, accessibleObject.RaiseAutomationNotificationCallCount);
            Assert.True(listView.IsHandleCreated);
        }

        [WinFormsTheory]
        [InlineData(View.Details)]
        [InlineData(View.LargeIcon)]
        [InlineData(View.List)]
        [InlineData(View.SmallIcon)]
        [InlineData(View.Tile)]
        public void ListView_AnnounceColumnHeader_DoesNotWork_InvalidPoint(View view)
        {
            using ListView listView = new ListView()
            {
                Size = new Size(300, 200),
                View = view
            };

            listView.CreateControl();
            listView.Items.Add(new ListViewItem("Test"));
            SubListViewAccessibleObject accessibleObject = new(listView);

            int accessibilityProperty = listView.TestAccessor().Dynamic.s_accessibilityProperty;
            listView.Properties.SetObject(accessibilityProperty, accessibleObject);
            listView.AnnounceColumnHeader(new Point(10, 20));
            Assert.Equal(0, accessibleObject.RaiseAutomationNotificationCallCount);
            Assert.True(listView.IsHandleCreated);
        }

        [WinFormsTheory]
        [InlineData(15, 40, "Column 1")]
        [InlineData(150, 40, "Column 2")]
        [InlineData(250, 40, "Column 3")]
        public void ListView_AnnounceColumnHeader_WorksCorrectly(int x, int y, string expectedColumnName)
        {
            using ListView listView = new ListView()
            {
                Size = new Size(300, 200),
                View = View.Details
            };

            listView.CreateControl();

            listView.Columns.Add(new ColumnHeader() { Text = "Column 1", Width = 100 });
            listView.Columns.Add(new ColumnHeader() { Text = "Column 2", Width = 100 });
            listView.Columns.Add(new ColumnHeader() { Text = "Column 3", Width = 100 });
            listView.Items.Add(new ListViewItem("Test"));
            SubListViewAccessibleObject accessibleObject = new(listView);

            int accessibilityProperty = listView.TestAccessor().Dynamic.s_accessibilityProperty;
            listView.Properties.SetObject(accessibilityProperty, accessibleObject);
            listView.AnnounceColumnHeader(new Point(x, y));

            Assert.Equal(1, accessibleObject.RaiseAutomationNotificationCallCount);
            Assert.Equal(expectedColumnName, accessibleObject.AnnouncedColumn);
            Assert.True(listView.IsHandleCreated);
        }

        private class SubListViewAccessibleObject : ListView.ListViewAccessibleObject
        {
            internal string AnnouncedColumn { get; private set; }

            internal int RaiseAutomationNotificationCallCount { get; private set; }

            internal SubListViewAccessibleObject(ListView listView) : base(listView)
            {
            }

            internal override bool InternalRaiseAutomationNotification(AutomationNotificationKind notificationKind, AutomationNotificationProcessing notificationProcessing, string notificationText)
            {
                AnnouncedColumn = notificationText;
                RaiseAutomationNotificationCallCount++;
                return true;
            }
        }

        public static IEnumerable<object[]> ListView_OnSelectedIndexChanged_TestData()
        {
            foreach (View view in Enum.GetValues(typeof(View)))
            {
                foreach (bool virtualMode in new[] { true, false })
                {
                    // View.Tile is not supported by ListView in virtual mode
                    if (view == View.Tile)
                    {
                        continue;
                    }

                    foreach (bool showGroups in new[] { true, false })
                    {
                        foreach (bool withinGroup in new[] { true, false })
                        {
                            yield return new object[] { view, virtualMode, showGroups, withinGroup };
                        }
                    }
                }
            }
        }

        [WinFormsTheory]
        [MemberData(nameof(ListView_OnSelectedIndexChanged_TestData))]
        public void ListView_OnSelectedIndexChanged_DoesNotInvoke_RaiseAutomationEvent_SecondTime(View view, bool virtualMode, bool showGroups, bool withinGroup)
        {
            using SubListView listView = GetSubListViewWithData(view, virtualMode, showGroups, withinGroup, createControl: true);
            ListViewItem listViewItem = listView.Items[0];

            Assert.NotNull(listView.AccessibilityObject);
            Assert.NotNull(listViewItem.AccessibilityObject);

            SubListViewItemAccessibleObject accessibleObject = new SubListViewItemAccessibleObject(listViewItem);
            listViewItem.TestAccessor().Dynamic._accessibilityObject = accessibleObject;
            listView.CreateControl();
            listViewItem.Focused = true;
            listViewItem.Selected = true;

            Assert.Equal(2, accessibleObject.RaiseAutomationEventCalls);

            listView.CallSelectedIndexChanged();

            Assert.Equal(2, accessibleObject.RaiseAutomationEventCalls);
        }

        public static IEnumerable<object[]> ListView_OnGroupCollapsedStateChanged_InvokeRaiseAutomationEvent_TestData()
        {
            foreach (View view in Enum.GetValues(typeof(View)))
            {
                foreach (bool virtualMode in new[] { true, false })
                {
                    // View.Tile is not supported by ListView in virtual mode
                    if (view == View.Tile)
                    {
                        continue;
                    }

                    foreach (bool showGroups in new[] { true, false })
                    {
                        foreach (bool withinGroup in new[] { true, false })
                        {
                            foreach (bool createControl in new[] { true, false })
                            {
                                foreach (int groupId in new[] { -1, 0, 1 })
                                {
                                    yield return new object[] { view, virtualMode, showGroups, withinGroup, createControl, groupId };
                                }
                            }
                        }
                    }
                }
            }
        }

        [WinFormsTheory]
        [MemberData(nameof(ListView_OnGroupCollapsedStateChanged_InvokeRaiseAutomationEvent_TestData))]
        public void ListView_OnGroupCollapsedStateChanged_InvokeRaiseAutomationEvent_AsExpected(
            View view,
            bool virtualMode,
            bool showGroups,
            bool withinGroup,
            bool createControl,
            int groupId)
        {
            using SubListView listView = GetSubListViewWithData(view, virtualMode, showGroups, withinGroup, createControl);
            SubListViewAccessibleObject accessibleObject = new(listView);
            int accessibilityProperty = listView.TestAccessor().Dynamic.s_accessibilityProperty;
            listView.Properties.SetObject(accessibilityProperty, accessibleObject);

            listView.OnGroupCollapsedStateChanged(new ListViewGroupEventArgs(groupId));

            int expectedCount = listView.GroupsEnabled && groupId == 0 ? 1 : 0;

            Assert.Equal(expectedCount, accessibleObject.RaiseAutomationNotificationCallCount);
            Assert.Equal(createControl, listView.IsHandleCreated);
        }

        [WinFormsTheory]
        [InlineData(0, true)]  // Click on the item results in item editing.
        [InlineData(1, false)]  // Click on sub-items does not result in editing.
        [InlineData(2, false)]
        public void ListView_OnMouseClick_EditLabel_AsExpected(int subItemIndex, bool isEditControlCreated)
        {
            using ListView listView = new()
            {
                Size = new Size(300, 200),
                View = View.Details,
                LabelEdit = true,
                FullRowSelect = true
            };

            listView.Columns.AddRange(
                new ColumnHeader[]
                {
                    new() { Text = "Column 1", Width = 100 },
                    new() { Text = "Column 2", Width = 100 },
                    new() { Text = "Column 3", Width = 100 }
                });

            ListViewItem item = new("Test");
            item.SubItems.Add("Sub1");
            item.SubItems.Add("Sub2");
            listView.Items.Add(item);

            listView.CreateControl();

            User32.SetFocus(new HandleRef(listView, listView.Handle));
            listView.Items[0].Selected = true;

            // Add a pixel both to x and y as the left-upper corner is not a part of subitem
            Point subItemLocation = listView.Items[0].SubItems[subItemIndex].Bounds.Location + new Size(1, 1);
            // The mouse down handler will wait for mouse up event, so we need to put it on the message queue
            // before invoking mouse down.
            User32.PostMessageW(listView, User32.WM.LBUTTONUP, 0, PARAM.FromPoint(subItemLocation));
            User32.SendMessageW(listView, User32.WM.LBUTTONDOWN, 1, PARAM.FromPoint(subItemLocation));

            // Start editing immediately (if it was queued).
            User32.SendMessageW(listView, User32.WM.TIMER, (nint)listView.TestAccessor().Dynamic.LVLABELEDITTIMER);

            nint editControlHandle = User32.SendMessageW(listView, (User32.WM)LVM.GETEDITCONTROL);

            // End the edit because this more closely resembles real live usage. Additionally
            // when edit box is open, the native ListView will move focus to items being removed.
            User32.SendMessageW(listView, (User32.WM)LVM.CANCELEDITLABEL);

            if (isEditControlCreated)
            {
                Assert.NotEqual(0, editControlHandle);
            }
            else
            {
                Assert.Equal(0, editControlHandle);
            }
        }

        [WinFormsTheory]
        [InlineData(Keys.Right)]
        [InlineData(Keys.Left)]
        public void ListView_LeftRightArrow_DoesNotThrowException(Keys key)
        {
            using ListView listView = new() { ShowGroups = true };
            listView.Items.Add(new ListViewItem("Group Item 0"));
            listView.CreateControl();
            listView.Items[0].Selected = true;
            listView.Items[0].Focused = true;

            // https://docs.microsoft.com/windows/win32/inputdev/wm-keyup
            // The MSDN page tells us what bits of lParam to use for each of the parameters.
            // All we need to do is some bit shifting to assemble lParam
            // lParam = repeatCount | (scanCode << 16)
            nint keyCode = (nint)key;
            nint lParam = 0x00000001 | keyCode << 16;
            User32.SendMessageW(listView, User32.WM.KEYUP, keyCode, lParam);

            Assert.True(listView.IsHandleCreated);
        }

        public static IEnumerable<object[]> ListView_View_ShowGroup_TestData()
        {
            foreach (View view in Enum.GetValues(typeof(View)))
            {
                foreach (bool showGroups in new[] { true, false })
                {
                    yield return new object[] { view, showGroups };
                }
            }
        }

        public static IEnumerable<object[]> ListView_View_ShowGroup_Checked_TestData()
        {
            foreach (View view in Enum.GetValues(typeof(View)))
            {
                // CheckBoxes are not supported in Tile view.
                if (view == View.Tile)
                {
                    continue;
                }

                foreach (bool showGroups in new[] { true, false })
                {
                    yield return new object[] { view, showGroups };
                }
            }
        }

        [WinFormsTheory]
        [MemberData(nameof(ListView_View_ShowGroup_TestData))]
        public void ListView_Remove_NotSelectedItems(View view, bool showGroups)
        {
            using ListView listView = new ListView() { View = view, ShowGroups = showGroups };
            listView.CreateControl();
            listView.Items.AddRange(new ListViewItem[] { new("test 1"), new("test 2"), new("test 3") });

            listView.Items[0].Selected = true;

            Assert.True(listView.Items[0].Selected);
            Assert.Equal(3, listView.Items.Count);
            Assert.Equal(1, listView.SelectedItems.Count);
            Assert.Equal(1, listView.SelectedIndices.Count);

            listView.Items.Remove(listView.Items[1]);

            Assert.True(listView.Items[0].Selected);
            Assert.Equal(2, listView.Items.Count);
            Assert.Equal(1, listView.SelectedItems.Count);
            Assert.Equal(1, listView.SelectedIndices.Count);
            Assert.True(listView.Items[0].Selected);

            listView.Items.Remove(listView.Items[1]);

            Assert.True(listView.Items[0].Selected);
            Assert.Equal(1, listView.Items.Count);
            Assert.Equal(1, listView.SelectedItems.Count);
            Assert.Equal(1, listView.SelectedIndices.Count);
            Assert.True(listView.Items[0].Selected);
        }

        [WinFormsTheory]
        [MemberData(nameof(ListView_View_ShowGroup_TestData))]
        public void ListView_Remove_SelectedItems(View view, bool showGroups)
        {
            using ListView listView = new ListView() { View = view, ShowGroups = showGroups };
            listView.CreateControl();
            listView.Items.AddRange(new ListViewItem[] { new("test 1"), new("test 2"), new("test 3") });

            for (int count = listView.Items.Count; count > 1; count -= 1)
            {
                ListViewItem item = listView.Items[0];
                item.Selected = true;

                Assert.True(item.Selected);
                Assert.Equal(count, listView.Items.Count);
                Assert.Equal(listView, item.ListView);
                Assert.Equal(1, listView.SelectedItems.Count);
                Assert.Equal(1, listView.SelectedIndices.Count);

                listView.Items.Remove(item);
                count -= 1;

                Assert.True(item.Selected);
                Assert.Equal(count, listView.Items.Count);
                Assert.Null(item.ListView);
                Assert.Equal(0, listView.SelectedItems.Count);
                Assert.Equal(0, listView.SelectedIndices.Count);
            }
        }

        [WinFormsTheory]
        [MemberData(nameof(ListView_View_ShowGroup_Checked_TestData))]
        public void ListView_Remove_NotCheckedItems(View view, bool showGroups)
        {
            using ListView listView = new ListView() { View = view, ShowGroups = showGroups, CheckBoxes = true };
            listView.CreateControl();
            listView.Items.AddRange(new ListViewItem[] { new("test 1"), new("test 2"), new("test 3") });

            listView.Items[0].Checked = true;

            Assert.True(listView.Items[0].Checked);
            Assert.Equal(3, listView.Items.Count);
            Assert.Equal(1, listView.CheckedItems.Count);
            Assert.Equal(1, listView.CheckedIndices.Count);

            listView.Items.Remove(listView.Items[1]);

            Assert.True(listView.Items[0].Checked);
            Assert.Equal(2, listView.Items.Count);
            Assert.Equal(1, listView.CheckedItems.Count);
            Assert.Equal(1, listView.CheckedIndices.Count);

            listView.Items.Remove(listView.Items[1]);

            Assert.True(listView.Items[0].Checked);
            Assert.Equal(1, listView.Items.Count);
            Assert.Equal(1, listView.CheckedItems.Count);
            Assert.Equal(1, listView.CheckedIndices.Count);
        }

        [WinFormsTheory]
        [MemberData(nameof(ListView_View_ShowGroup_Checked_TestData))]
        public void ListView_Remove_CheckedItems(View view, bool showGroups)
        {
            using ListView listView = new ListView() { View = view, ShowGroups = showGroups, CheckBoxes = true };
            listView.CreateControl();
            listView.Items.AddRange(new ListViewItem[] { new("test 1"), new("test 2"), new("test 3") });

            for (int count = listView.Items.Count; count > 1; count -= 1)
            {
                ListViewItem item = listView.Items[0];
                item.Checked = true;

                Assert.True(item.Checked);
                Assert.Equal(count, listView.Items.Count);
                Assert.Equal(listView, item.ListView);
                Assert.Equal(1, listView.CheckedItems.Count);
                Assert.Equal(1, listView.CheckedIndices.Count);

                listView.Items.Remove(item);
                count -= 1;

                Assert.True(item.Checked);
                Assert.Equal(count, listView.Items.Count);
                Assert.Null(item.ListView);
                Assert.Equal(0, listView.CheckedItems.Count);
                Assert.Equal(0, listView.CheckedIndices.Count);
            }
        }

        [WinFormsTheory]
        [MemberData(nameof(ListView_View_ShowGroup_TestData))]
        public void ListView_Remove_Group_WithNotSelectedItems(View view, bool showGroups)
        {
            using ListView listView = new ListView() { View = view, ShowGroups = showGroups };
            listView.CreateControl();

            var groups = new ListViewGroup[] { new("Group 1"), new("Group 2"), new("Group 3") };
            listView.Groups.AddRange(groups);
            listView.Items.AddRange(new ListViewItem[] { new("test 1", groups[0]), new("test 2", groups[1]), new("test 3", groups[2]) });

            listView.Items[0].Selected = true;

            Assert.True(listView.Items[0].Selected);
            Assert.Equal(3, listView.Items.Count);
            Assert.Equal(3, listView.Groups.Count);
            Assert.Equal(1, listView.SelectedItems.Count);
            Assert.Equal(1, listView.SelectedIndices.Count);

            listView.Groups.Remove(listView.Groups[2]);

            Assert.True(listView.Items[0].Selected);
            Assert.Equal(3, listView.Items.Count);
            Assert.Equal(2, listView.Groups.Count);
            Assert.Equal(1, listView.SelectedItems.Count);
            Assert.Equal(1, listView.SelectedIndices.Count);
            Assert.True(listView.Items[0].Selected);

            listView.Groups.Remove(listView.Groups[1]);

            Assert.True(listView.Items[0].Selected);
            Assert.Equal(3, listView.Items.Count);
            Assert.Equal(1, listView.Groups.Count);
            Assert.Equal(1, listView.SelectedItems.Count);
            Assert.Equal(1, listView.SelectedIndices.Count);
            Assert.True(listView.Items[0].Selected);
        }

        [WinFormsTheory]
        [MemberData(nameof(ListView_View_ShowGroup_TestData))]
        public void ListView_Remove_Group_WithSelectedItems(View view, bool showGroups)
        {
            using ListView listView = new ListView() { View = view, ShowGroups = showGroups };
            listView.CreateControl();

            var groups = new ListViewGroup[] { new("Group 1"), new("Group 2"), new("Group 3") };
            listView.Groups.AddRange(groups);
            listView.Items.AddRange(new ListViewItem[] { new("test 1", groups[0]), new("test 2", groups[1]), new("test 3", groups[2]) });

            int count = 3;
            for (int i = 0; i < 2; i++)
            {
                ListViewItem item = listView.Items[i];
                item.Selected = true;
                int selectedCount = i + 1;

                Assert.True(item.Selected);
                Assert.Equal(3, listView.Items.Count);
                Assert.Equal(count, listView.Groups.Count);
                Assert.Equal(listView, item.ListView);
                Assert.Equal(selectedCount, listView.SelectedItems.Count);
                Assert.Equal(selectedCount, listView.SelectedIndices.Count);

                listView.Groups.Remove(listView.Groups[0]);
                count -= 1;

                Assert.True(item.Selected);
                Assert.Equal(3, listView.Items.Count);
                Assert.Equal(count, listView.Groups.Count);
                Assert.Equal(listView, item.ListView);
                Assert.Equal(selectedCount, listView.SelectedItems.Count);
                Assert.Equal(selectedCount, listView.SelectedIndices.Count);
            }
        }

        [WinFormsTheory]
        [MemberData(nameof(ListView_View_ShowGroup_Checked_TestData))]
        public void ListView_Remove_Group_WithNotCheckedItems(View view, bool showGroups)
        {
            using ListView listView = new ListView() { View = view, ShowGroups = showGroups, CheckBoxes = true };
            listView.CreateControl();

            var groups = new ListViewGroup[] { new("Group 1"), new("Group 2"), new("Group 3") };
            listView.Groups.AddRange(groups);
            listView.Items.AddRange(new ListViewItem[] { new("test 1", groups[0]), new("test 2", groups[1]), new("test 3", groups[2]) });

            listView.Items[0].Checked = true;

            Assert.True(listView.Items[0].Checked);
            Assert.Equal(3, listView.Items.Count);
            Assert.Equal(3, listView.Items.Count);
            Assert.Equal(1, listView.CheckedItems.Count);
            Assert.Equal(1, listView.CheckedIndices.Count);

            listView.Groups.Remove(listView.Groups[2]);

            Assert.True(listView.Items[0].Checked);
            Assert.Equal(3, listView.Items.Count);
            Assert.Equal(2, listView.Groups.Count);
            Assert.Equal(1, listView.CheckedItems.Count);
            Assert.Equal(1, listView.CheckedIndices.Count);

            listView.Groups.Remove(listView.Groups[1]);

            Assert.True(listView.Items[0].Checked);
            Assert.Equal(3, listView.Items.Count);
            Assert.Equal(1, listView.Groups.Count);
            Assert.Equal(1, listView.CheckedItems.Count);
            Assert.Equal(1, listView.CheckedIndices.Count);
        }

        [WinFormsTheory]
        [MemberData(nameof(ListView_View_ShowGroup_Checked_TestData))]
        public void ListView_Remove_Group_WithCheckedItems(View view, bool showGroups)
        {
            using ListView listView = new ListView() { View = view, ShowGroups = showGroups, CheckBoxes = true };
            listView.CreateControl();

            var groups = new ListViewGroup[] { new("Group 1"), new("Group 2"), new("Group 3") };
            listView.Groups.AddRange(groups);
            listView.Items.AddRange(new ListViewItem[] { new("test 1", groups[0]), new("test 2", groups[1]), new("test 3", groups[2]) });

            int count = 3;
            for (int i = 0; i < 2; i++)
            {
                ListViewItem item = listView.Items[i];
                item.Checked = true;
                int selectedCount = i + 1;

                Assert.True(item.Checked);
                Assert.Equal(3, listView.Items.Count);
                Assert.Equal(count, listView.Groups.Count);
                Assert.Equal(listView, item.ListView);
                Assert.Equal(selectedCount, listView.CheckedItems.Count);
                Assert.Equal(selectedCount, listView.CheckedIndices.Count);

                listView.Groups.Remove(listView.Groups[0]);
                count -= 1;

                Assert.True(item.Checked);
                Assert.Equal(3, listView.Items.Count);
                Assert.Equal(count, listView.Groups.Count);
                Assert.Equal(listView, item.ListView);
                Assert.Equal(selectedCount, listView.CheckedItems.Count);
                Assert.Equal(selectedCount, listView.CheckedIndices.Count);
            }
        }

        [WinFormsFact]
        public void ListView_FocusedItem_Reset_Remove()
        {
            using ListView listView = new();
            listView.CreateControl();
            listView.Items.Add(new ListViewItem("Test 1"));
            listView.Items.Add(new ListViewItem("Test 2"));
            listView.Items[0].Focused = true;

            Assert.NotNull(listView.FocusedItem);

            listView.Items.Remove(listView.Items[0]);

            Assert.Null(listView.FocusedItem);
        }

        [WinFormsFact]
        public void ListView_FocusedItem_Reset_RemoveAt()
        {
            using ListView listView = new();
            listView.CreateControl();
            listView.Items.Add(new ListViewItem("Test 1"));
            listView.Items.Add(new ListViewItem("Test 2"));
            listView.Items[0].Focused = true;

            Assert.NotNull(listView.FocusedItem);

            listView.Items.RemoveAt(0);

            Assert.Null(listView.FocusedItem);
        }

        [WinFormsFact]
        public void ListView_FocusedItem_Reset_RemoveByKey()
        {
            using ListView listView = new();
            listView.CreateControl();
            listView.Items.Add(new ListViewItem("Test 1") { Name = "Test 1" });
            listView.Items.Add(new ListViewItem("Test 2"));
            listView.Items[0].Focused = true;

            Assert.NotNull(listView.FocusedItem);

            listView.Items.RemoveByKey("Test 1");

            Assert.Null(listView.FocusedItem);
        }

        [WinFormsFact]
        public void ListView_FocusedItem_Reset_Clear()
        {
            using ListView listView = new();
            listView.CreateControl();
            listView.Items.Add(new ListViewItem("Test 1"));
            listView.Items.Add(new ListViewItem("Test 2"));
            listView.Items[0].Focused = true;

            Assert.NotNull(listView.FocusedItem);

            listView.Items.Clear();

            Assert.Null(listView.FocusedItem);
        }

        [WinFormsFact]
        public void ListView_ReleaseUiaProvider_DoesNotForceDefaultGroupCreation()
        {
            using ListView listView = new();
            _ = listView.AccessibilityObject;

            listView.ReleaseUiaProvider(listView.Handle);

            Assert.Null(listView.TestAccessor().Dynamic._defaultGroup);
            Assert.True(listView.IsHandleCreated);
        }

        private class SubListViewItem : ListViewItem
        {
            public AccessibleObject CustomAccessibleObject { get; set; }

            public SubListViewItem(string text) : base(text)
            {
            }

            internal override AccessibleObject AccessibilityObject => CustomAccessibleObject;
        }

        private class SubListViewItemAccessibleObject : ListViewItemBaseAccessibleObject
        {
            public int RaiseAutomationEventCalls;

            public SubListViewItemAccessibleObject(ListViewItem owningItem) : base(owningItem)
            {
            }

            internal override bool RaiseAutomationEvent(UiaCore.UIA eventId)
            {
                RaiseAutomationEventCalls++;
                return base.RaiseAutomationEvent(eventId);
            }
        }

        private class SubListView : ListView
        {
            internal void CallSelectedIndexChanged() => base.OnSelectedIndexChanged(new EventArgs());

            public new bool CanEnableIme => base.CanEnableIme;

            public new bool CanRaiseEvents => base.CanRaiseEvents;

            public new CreateParams CreateParams => base.CreateParams;

            public new Cursor DefaultCursor => base.DefaultCursor;

            public new ImeMode DefaultImeMode => base.DefaultImeMode;

            public new Padding DefaultMargin => base.DefaultMargin;

            public new Size DefaultMaximumSize => base.DefaultMaximumSize;

            public new Size DefaultMinimumSize => base.DefaultMinimumSize;

            public new Padding DefaultPadding => base.DefaultPadding;

            public new Size DefaultSize => base.DefaultSize;

            public new bool DesignMode => base.DesignMode;

            public new bool DoubleBuffered
            {
                get => base.DoubleBuffered;
                set => base.DoubleBuffered = value;
            }

            public new EventHandlerList Events => base.Events;

            public new int FontHeight
            {
                get => base.FontHeight;
                set => base.FontHeight = value;
            }

            public new ImeMode ImeModeBase
            {
                get => base.ImeModeBase;
                set => base.ImeModeBase = value;
            }

            public new bool ResizeRedraw
            {
                get => base.ResizeRedraw;
                set => base.ResizeRedraw = value;
            }

            public new bool ShowFocusCues => base.ShowFocusCues;

            public new bool ShowKeyboardCues => base.ShowKeyboardCues;

            public new AutoSizeMode GetAutoSizeMode() => base.GetAutoSizeMode();

            public new bool GetStyle(ControlStyles flag) => base.GetStyle(flag);

            public new bool GetTopLevel() => base.GetTopLevel();

            public new void OnGotFocus(EventArgs e) => base.OnGotFocus(e);

            public new void OnGroupCollapsedStateChanged(ListViewGroupEventArgs e) => base.OnGroupCollapsedStateChanged(e);

            public new void SetStyle(ControlStyles flag, bool value) => base.SetStyle(flag, value);
        }

        private SubListView GetSubListViewWithData(View view, bool virtualMode, bool showGroups, bool withinGroup, bool createControl)
        {
            SubListView listView = new()
            {
                View = view,
                ShowGroups = showGroups,
                VirtualMode = virtualMode,
                VirtualListSize = 2
            };

            ListViewItem listItem1 = new("Test Item 1");
            ListViewItem listItem2 = new("Test Item 2");

            if (!virtualMode && withinGroup)
            {
                ListViewGroup listViewGroup = new("Test");
                listView.Groups.Add(listViewGroup);
                listItem2.Group = listViewGroup;
            }

            listView.Columns.Add(new ColumnHeader() { Name = "Column 1" });

            if (virtualMode)
            {
                listView.RetrieveVirtualItem += (s, e) =>
                {
                    e.Item = e.ItemIndex switch
                    {
                        0 => listItem1,
                        1 => listItem2,
                        _ => throw new NotImplementedException()
                    };
                };

                listItem1.SetItemIndex(listView, 0);
                listItem2.SetItemIndex(listView, 1);
            }
            else
            {
                listView.Items.Add(listItem1);
                listView.Items.Add(listItem2);
            }

            if (createControl)
            {
                listView.CreateControl();
            }

            return listView;
        }
    }
}<|MERGE_RESOLUTION|>--- conflicted
+++ resolved
@@ -4517,7 +4517,6 @@
             Assert.Null(control.FocusedGroup);
         }
 
-<<<<<<< HEAD
         [WinFormsTheory]
         [InlineData(Keys.Down, 2)]
         [InlineData(Keys.Up, 1)]
@@ -4548,62 +4547,11 @@
             control.CreateControl();
 
             item2.Selected = true;
-
-            // https://docs.microsoft.com/windows/win32/inputdev/wm-keydown
-            // The MSDN page tells us what bits of lParam to use for each of the parameters.
-            // All we need to do is some bit shifting to assemble lParam
-            // lParam = repeatCount | (scanCode << 16)
-            uint keyCode = (uint)key;
-            uint lParam = 0x00000001 | keyCode << 16;
-
-            User32.SendMessageW(control, User32.WM.KEYDOWN, (nint)keyCode, (nint)lParam);
+            KeyboardSimulator.KeyDown(control, key);
+
             Assert.True(control.GroupsEnabled);
             Assert.True(control.Items.Count > 0);
             Assert.Equal(control.Groups[expectedGroupIndex], control.FocusedGroup);
-=======
-        [WinFormsTheory(Skip = "Crash with unexpected invokerHandle ExitCode")]
-        [InlineData("Keys.Down", "2")]
-        [InlineData("Keys.Up", "1")]
-        public unsafe void ListView_WmReflectNotify_LVN_KEYDOWN_WithGroups_and_SelectedItems_FocusedGroupIsExpected(string keyString, string expectedGroupIndexString)
-        {
-            // Run this from another thread as we call Application.EnableVisualStyles.
-            using RemoteInvokeHandle invokerHandle = RemoteExecutor.Invoke((key_s, expectedGroupIndex_s) =>
-            {
-                Application.EnableVisualStyles();
-
-                using var control = new ListView();
-                ListViewGroup group1 = new ListViewGroup("Test group1");
-                ListViewGroup group2 = new ListViewGroup("Test group2");
-                ListViewGroup group3 = new ListViewGroup("Test group3");
-                ListViewItem item1 = new ListViewItem(group1);
-                item1.Text = "First";
-                ListViewItem item2 = new ListViewItem(group2);
-                item2.Text = "Second";
-                ListViewItem item3 = new ListViewItem(group3);
-                item3.Text = "Third";
-                control.Items.Add(item1);
-                control.Items.Add(item2);
-                control.Items.Add(item3);
-                control.Groups.Add(group1);
-                control.Groups.Add(group2);
-                control.Groups.Add(group3);
-                control.VirtualMode = false;
-                control.CreateControl();
-
-                item2.Selected = true;
-
-                var key = key_s == "Keys.Down" ? Keys.Down : Keys.Up;
-                KeyboardSimulator.KeyDown(control, key);
-
-                Assert.False(control.GroupsEnabled);
-                Assert.True(control.Items.Count > 0);
-                int expectedGroupIndex = int.Parse(expectedGroupIndex_s);
-                Assert.Equal(control.Groups[expectedGroupIndex], control.FocusedGroup);
-            }, keyString, expectedGroupIndexString);
-
-            // verify the remote process succeeded
-            Assert.Equal(RemoteExecutor.SuccessExitCode, invokerHandle.ExitCode);
->>>>>>> 45852386
         }
 
         [WinFormsTheory]
