--- conflicted
+++ resolved
@@ -10,292 +10,9 @@
 {
     public static IEnumerable<object[]> Ctor_IBindableComponent_TestData()
     {
-<<<<<<< HEAD
         Mock<IBindableComponent> mockBindableComponent = new(MockBehavior.Strict);
         mockBindableComponent.Setup(c => c.Dispose());
         yield return new object[] { mockBindableComponent.Object, null };
-=======
-        public static IEnumerable<object[]> Ctor_IBindableComponent_TestData()
-        {
-            var mockBindableComponent = new Mock<IBindableComponent>(MockBehavior.Strict);
-            mockBindableComponent.Setup(c => c.Dispose());
-            yield return new object[] { mockBindableComponent.Object, null };
-
-            var control = new Control();
-            yield return new object[] { control, control };
-            yield return new object[] { null, null };
-        }
-
-        [WinFormsTheory]
-        [MemberData(nameof(Ctor_IBindableComponent_TestData))]
-        public void Ctor_IBindableComponent(IBindableComponent control, Control expectedControl)
-        {
-            var collection = new ControlBindingsCollection(control);
-            Assert.Same(control, collection.BindableComponent);
-            Assert.Same(expectedControl, collection.Control);
-            Assert.Equal(DataSourceUpdateMode.OnValidation, collection.DefaultDataSourceUpdateMode);
-            Assert.Empty(collection);
-        }
-
-        [WinFormsTheory]
-        [MemberData(nameof(CommonTestHelper.GetEnumTypeTheoryData), typeof(DataSourceUpdateMode), MemberType = typeof(CommonTestHelper))]
-        [MemberData(nameof(CommonTestHelper.GetEnumTypeTheoryDataInvalid), typeof(DataSourceUpdateMode), MemberType = typeof(CommonTestHelper))]
-        public void DefaultDataSourceUpdateMode_Set_GetReturnsExpected(DataSourceUpdateMode value)
-        {
-            using var control = new Control();
-            var collection = new ControlBindingsCollection(control)
-            {
-                DefaultDataSourceUpdateMode = value
-            };
-            Assert.Equal(value, collection.DefaultDataSourceUpdateMode);
-        }
-
-        public static IEnumerable<object[]> Add_Binding_TestData()
-        {
-            yield return new object[] { new Binding(null, new object(), "dataMember") };
-            yield return new object[] { new Binding("", new object(), "dataMember") };
-            yield return new object[] { new Binding(nameof(Control.Text), new object(), "dataMember") };
-        }
-
-        [WinFormsTheory]
-        [MemberData(nameof(Add_Binding_TestData))]
-        public void Add_Binding_Success(Binding binding)
-        {
-            using var control = new Control();
-            var collection = new ControlBindingsCollection(control)
-            {
-                binding
-            };
-            Assert.Same(binding, Assert.Single(collection));
-            Assert.Same(control, binding.BindableComponent);
-        }
-
-        [WinFormsFact]
-        public void Add_DuplicateBinding_Success()
-        {
-            using var control = new Control();
-            var collection = new ControlBindingsCollection(control);
-            var binding1 = new Binding("", 1, "dataMember");
-            var binding2 = new Binding(null, 1, "dataMember");
-            var binding3 = new Binding(nameof(Control.Text), 1, "dataMember");
-            collection.Add(binding1);
-            collection.Add(binding2);
-            collection.Add(binding3);
-
-            var binding4 = new Binding(nameof(Control.Text), 1, "dataMember");
-            collection.Add(binding4);
-            Assert.Equal(4, collection.Count);
-            Assert.Same(binding1, collection[0]);
-            Assert.Same(binding2, collection[1]);
-            Assert.Same(binding3, collection[2]);
-            Assert.Same(binding4, collection[3]);
-        }
-
-        [WinFormsFact]
-        public void Add_FormControl_Success()
-        {
-            using var control = new Form();
-            var collection = new ControlBindingsCollection(control);
-            var binding = new Binding(nameof(Control.Text), 1, "dataMember");
-            collection.Add(binding);
-            Assert.Same(binding, Assert.Single(collection));
-        }
-
-        [WinFormsFact]
-        public void Add_ControlBindings_Success()
-        {
-            using var control = new SubControl();
-            ControlBindingsCollection collection = control.DataBindings;
-            var binding1 = new Binding(nameof(SubControl.Text), 1, "dataMember");
-            var binding2 = new Binding(nameof(SubControl.AccessibleRole), 1, "dataMember");
-            var binding3 = new Binding(null, 1, "dataMember");
-            var binding4 = new Binding("", 1, "dataMember");
-            var binding5 = new Binding(nameof(SubControl.text), 1, "dataMember");
-
-            collection.Add(binding1);
-            collection.Add(binding2);
-            collection.Add(binding3);
-            collection.Add(binding4);
-            collection.Add(binding5);
-            Assert.Equal(5, collection.Count);
-            Assert.Same(binding1, collection[0]);
-            Assert.Same(binding2, collection[1]);
-            Assert.Same(binding3, collection[2]);
-            Assert.Same(binding4, collection[3]);
-            Assert.Same(binding5, collection[4]);
-        }
-
-        [WinFormsFact]
-        public void Add_StringObjectString_Success()
-        {
-            using var control = new Control();
-            var collection = new ControlBindingsCollection(control);
-            Binding binding = collection.Add(nameof(Control.Text), 1, "dataMember");
-            Assert.Same(binding, Assert.Single(collection));
-            Assert.Same(control, binding.BindableComponent);
-            Assert.Equal(nameof(Control.Text), binding.PropertyName);
-            Assert.Equal(1, binding.DataSource);
-            Assert.False(binding.FormattingEnabled);
-            Assert.Equal(DataSourceUpdateMode.OnValidation, binding.DataSourceUpdateMode);
-            Assert.Null(binding.NullValue);
-            Assert.Empty(binding.FormatString);
-            Assert.Null(binding.FormatInfo);
-        }
-
-        [WinFormsFact]
-        public void Add_StringObjectStringBool_Success()
-        {
-            using var control = new Control();
-            var collection = new ControlBindingsCollection(control);
-            Binding binding = collection.Add(nameof(Control.Text), 1, "dataMember", true);
-            Assert.Same(binding, Assert.Single(collection));
-            Assert.Same(control, binding.BindableComponent);
-            Assert.Equal(nameof(Control.Text), binding.PropertyName);
-            Assert.Equal(1, binding.DataSource);
-            Assert.True(binding.FormattingEnabled);
-            Assert.Equal(DataSourceUpdateMode.OnValidation, binding.DataSourceUpdateMode);
-            Assert.Null(binding.NullValue);
-            Assert.Empty(binding.FormatString);
-            Assert.Null(binding.FormatInfo);
-        }
-
-        [WinFormsFact]
-        public void Add_StringObjectStringBoolDataSourceUpdateMode_Success()
-        {
-            using var control = new Control();
-            var collection = new ControlBindingsCollection(control);
-            Binding binding = collection.Add(nameof(Control.Text), 1, "dataMember", true, DataSourceUpdateMode.OnPropertyChanged);
-            Assert.Same(binding, Assert.Single(collection));
-            Assert.Same(control, binding.BindableComponent);
-            Assert.Equal(nameof(Control.Text), binding.PropertyName);
-            Assert.Equal(1, binding.DataSource);
-            Assert.True(binding.FormattingEnabled);
-            Assert.Equal(DataSourceUpdateMode.OnPropertyChanged, binding.DataSourceUpdateMode);
-            Assert.Null(binding.NullValue);
-            Assert.Empty(binding.FormatString);
-            Assert.Null(binding.FormatInfo);
-        }
-
-        [WinFormsFact]
-        public void Add_StringObjectStringBoolDataSourceUpdateModeObject_Success()
-        {
-            using var control = new Control();
-            var collection = new ControlBindingsCollection(control);
-            Binding binding = collection.Add(nameof(Control.Text), 1, "dataMember", true, DataSourceUpdateMode.OnPropertyChanged, "null");
-            Assert.Same(binding, Assert.Single(collection));
-            Assert.Same(control, binding.BindableComponent);
-            Assert.Equal(nameof(Control.Text), binding.PropertyName);
-            Assert.Equal(1, binding.DataSource);
-            Assert.True(binding.FormattingEnabled);
-            Assert.Equal(DataSourceUpdateMode.OnPropertyChanged, binding.DataSourceUpdateMode);
-            Assert.Equal("null", binding.NullValue);
-            Assert.Empty(binding.FormatString);
-            Assert.Null(binding.FormatInfo);
-        }
-
-        [WinFormsFact]
-        public void Add_StringObjectStringBoolDataSourceUpdateModeObjectString_Success()
-        {
-            using var control = new Control();
-            var collection = new ControlBindingsCollection(control);
-            Binding binding = collection.Add(nameof(Control.Text), 1, "dataMember", true, DataSourceUpdateMode.OnPropertyChanged, "null", "formatString");
-            Assert.Same(binding, Assert.Single(collection));
-            Assert.Same(control, binding.BindableComponent);
-            Assert.Equal(nameof(Control.Text), binding.PropertyName);
-            Assert.Equal(1, binding.DataSource);
-            Assert.True(binding.FormattingEnabled);
-            Assert.Equal(DataSourceUpdateMode.OnPropertyChanged, binding.DataSourceUpdateMode);
-            Assert.Equal("null", binding.NullValue);
-            Assert.Equal("formatString", binding.FormatString);
-            Assert.Null(binding.FormatInfo);
-        }
-
-        [WinFormsFact]
-        public void Add_StringObjectStringBoolDataSourceUpdateModeObjectStringIFormatProvider_Success()
-        {
-            using var control = new Control();
-            var collection = new ControlBindingsCollection(control);
-            Binding binding = collection.Add(nameof(Control.Text), 1, "dataMember", true, DataSourceUpdateMode.OnPropertyChanged, "null", "formatString", CultureInfo.CurrentCulture);
-            Assert.Same(binding, Assert.Single(collection));
-            Assert.Same(control, binding.BindableComponent);
-            Assert.Equal(nameof(Control.Text), binding.PropertyName);
-            Assert.Equal(1, binding.DataSource);
-            Assert.True(binding.FormattingEnabled);
-            Assert.Equal(DataSourceUpdateMode.OnPropertyChanged, binding.DataSourceUpdateMode);
-            Assert.Equal("null", binding.NullValue);
-            Assert.Equal("formatString", binding.FormatString);
-            Assert.Equal(CultureInfo.CurrentCulture, binding.FormatInfo);
-        }
-
-        [WinFormsFact]
-        public void Add_StringObjectStringBoolDataSourceUpdateModeObjectStringIFormatProviderBool_Success()
-        {
-            using var control = new Control();
-            var collection = new ControlBindingsCollection(control);
-            Binding binding = collection.Add(nameof(Control.Text), 1, "dataMember", true, DataSourceUpdateMode.OnPropertyChanged, "null", "formatString", CultureInfo.CurrentCulture, true);
-            Assert.Same(binding, Assert.Single(collection));
-            Assert.Same(control, binding.BindableComponent);
-            Assert.Equal(nameof(Control.Text), binding.PropertyName);
-            Assert.Equal(1, binding.DataSource);
-            Assert.True(binding.FormattingEnabled);
-            Assert.Equal(DataSourceUpdateMode.OnPropertyChanged, binding.DataSourceUpdateMode);
-            Assert.Equal("null", binding.NullValue);
-            Assert.Equal("formatString", binding.FormatString);
-            Assert.Equal(CultureInfo.CurrentCulture, binding.FormatInfo);
-        }
-
-        [WinFormsFact]
-        public void Add_NullDataSource_ThrowsArgumentNullException()
-        {
-            using var control = new Control();
-            var collection = new ControlBindingsCollection(control);
-            Assert.Throws<ArgumentNullException>("dataSource", () => collection.Add("propertyName", null, "dataMember"));
-            Assert.Throws<ArgumentNullException>("dataSource", () => collection.Add("propertyName", null, "dataMember", true));
-            Assert.Throws<ArgumentNullException>("dataSource", () => collection.Add("propertyName", null, "dataMember", true, DataSourceUpdateMode.OnPropertyChanged));
-            Assert.Throws<ArgumentNullException>("dataSource", () => collection.Add("propertyName", null, "dataMember", true, DataSourceUpdateMode.OnPropertyChanged, "null"));
-            Assert.Throws<ArgumentNullException>("dataSource", () => collection.Add("propertyName", null, "dataMember", true, DataSourceUpdateMode.OnPropertyChanged, "null", "formatString"));
-            Assert.Throws<ArgumentNullException>("dataSource", () => collection.Add("propertyName", null, "dataMember", true, DataSourceUpdateMode.OnPropertyChanged, "null", "formatString", CultureInfo.CurrentCulture));
-        }
-
-        [WinFormsFact]
-        public void Add_InvalidBinding_ThrowsArgumentException()
-        {
-            using var control = new Control();
-            var collection = new ControlBindingsCollection(control);
-            Assert.Throws<ArgumentException>("PropertyName", () => collection.Add(new Binding("NoSuchProperty", new object(), "dataMember")));
-            Assert.Throws<ArgumentException>("PropertyName", () => collection.Add("NoSuchProperty", new object(), "dataMember"));
-            Assert.Throws<ArgumentException>("PropertyName", () => collection.Add("NoSuchProperty", new object(), "dataMember", true));
-            Assert.Throws<ArgumentException>("PropertyName", () => collection.Add("NoSuchProperty", new object(), "dataMember", true, DataSourceUpdateMode.OnPropertyChanged));
-            Assert.Throws<ArgumentException>("PropertyName", () => collection.Add("NoSuchProperty", new object(), "dataMember", true, DataSourceUpdateMode.OnPropertyChanged, "null"));
-            Assert.Throws<ArgumentException>("PropertyName", () => collection.Add("NoSuchProperty", new object(), "dataMember", true, DataSourceUpdateMode.OnPropertyChanged, "null", "formatString"));
-            Assert.Throws<ArgumentException>("PropertyName", () => collection.Add("NoSuchProperty", new object(), "dataMember", true, DataSourceUpdateMode.OnPropertyChanged, "null", "formatString", CultureInfo.CurrentCulture));
-        }
-
-        [WinFormsFact]
-        public void Add_DuplicateBinding_ThrowsArgumentException()
-        {
-            using var control = new Control();
-            ControlBindingsCollection collection = control.DataBindings;
-            var binding = new Binding(nameof(Control.Text), new object(), "dataMember");
-            collection.Add(binding);
-
-            Assert.Throws<ArgumentException>("binding", () => collection.Add(new Binding(nameof(Control.Text), new object(), "dataMember")));
-            Assert.Throws<ArgumentException>("binding", () => collection.Add(nameof(Control.Text), new object(), "dataMember"));
-            Assert.Throws<ArgumentException>("binding", () => collection.Add(nameof(Control.Text), new object(), "dataMember", true));
-            Assert.Throws<ArgumentException>("binding", () => collection.Add(nameof(Control.Text), new object(), "dataMember", true, DataSourceUpdateMode.OnPropertyChanged));
-            Assert.Throws<ArgumentException>("binding", () => collection.Add(nameof(Control.Text), new object(), "dataMember", true, DataSourceUpdateMode.OnPropertyChanged, "null"));
-            Assert.Throws<ArgumentException>("binding", () => collection.Add(nameof(Control.Text), new object(), "dataMember", true, DataSourceUpdateMode.OnPropertyChanged, "null", "formatString"));
-            Assert.Throws<ArgumentException>("binding", () => collection.Add(nameof(Control.Text), new object(), "dataMember", true, DataSourceUpdateMode.OnPropertyChanged, "null", "formatString", CultureInfo.CurrentCulture));
-        }
-
-        [WinFormsFact]
-        public void Add_NullDataBinding_ThrowsArgumentNullException()
-        {
-            using var control = new Control();
-            var collection = new ControlBindingsCollection(control);
-            Assert.Throws<ArgumentNullException>("dataBinding", () => collection.Add(null));
-        }
->>>>>>> 64f34e0f
 
         Control control = new();
         yield return new object[] { control, control };
@@ -504,6 +221,23 @@
     }
 
     [WinFormsFact]
+    public void Add_StringObjectStringBoolDataSourceUpdateModeObjectStringIFormatProviderBool_Success()
+    {
+        using Control control = new();
+        ControlBindingsCollection collection = new(control);
+        Binding binding = collection.Add(nameof(Control.Text), 1, "dataMember", true, DataSourceUpdateMode.OnPropertyChanged, "null", "formatString", CultureInfo.CurrentCulture, true);
+        Assert.Same(binding, Assert.Single(collection));
+        Assert.Same(control, binding.BindableComponent);
+        Assert.Equal(nameof(Control.Text), binding.PropertyName);
+        Assert.Equal(1, binding.DataSource);
+        Assert.True(binding.FormattingEnabled);
+        Assert.Equal(DataSourceUpdateMode.OnPropertyChanged, binding.DataSourceUpdateMode);
+        Assert.Equal("null", binding.NullValue);
+        Assert.Equal("formatString", binding.FormatString);
+        Assert.Equal(CultureInfo.CurrentCulture, binding.FormatInfo);
+    }
+
+    [WinFormsFact]
     public void Add_NullDataSource_ThrowsArgumentNullException()
     {
         using Control control = new();
