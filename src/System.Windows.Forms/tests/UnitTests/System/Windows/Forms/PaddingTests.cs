--- conflicted
+++ resolved
@@ -102,11 +102,7 @@
             Assert.False(property.CanResetValue(boxedPadding));
             Assert.False(property.ShouldSerializeValue(boxedPadding));
             property.ResetValue(boxedPadding);
-<<<<<<< HEAD
-    
-=======
-
->>>>>>> 05087938
+
             Assert.Equal(0, ((Padding)boxedPadding).All);
             Assert.Equal(0, ((Padding)boxedPadding).Left);
             Assert.Equal(0, ((Padding)boxedPadding).Top);
@@ -126,11 +122,7 @@
             Assert.True(property.CanResetValue(boxedPadding));
             Assert.True(property.ShouldSerializeValue(boxedPadding));
             property.ResetValue(boxedPadding);
-<<<<<<< HEAD
-    
-=======
-
->>>>>>> 05087938
+
             Assert.Equal(0, ((Padding)boxedPadding).All);
             Assert.Equal(0, ((Padding)boxedPadding).Left);
             Assert.Equal(0, ((Padding)boxedPadding).Top);
