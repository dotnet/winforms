﻿// Licensed to the .NET Foundation under one or more agreements.
// The .NET Foundation licenses this file to you under the MIT license.
// See the LICENSE file in the project root for more information.

using System.ComponentModel;
using System.Drawing;
using System.Globalization;
using System.Windows.Forms.TestUtilities;
using System.Windows.Forms.VisualStyles;
using Xunit;

namespace System.Windows.Forms.Tests
{
    public class ApplicationTests : IClassFixture<ThreadExceptionFixture>
    {
        [WinFormsFact]
        public void Application_CurrentCulture_Get_ReturnsExpected()
        {
            Assert.Same(Thread.CurrentThread.CurrentCulture, Application.CurrentCulture);
        }

        public static IEnumerable<object[]> CurrentCulture_Set_TestData()
        {
            yield return new object[] { CultureInfo.InvariantCulture };
            yield return new object[] { new CultureInfo("en") };
            yield return new object[] { new CultureInfo("fr-FR") };
            yield return new object[] { new CultureInfo("en-DK") };
            yield return new object[] { new CultureInfo("haw") };
            yield return new object[] { new CultureInfo("en-US") };
            yield return new object[] { new CultureInfo("de-DE_phoneb") };
            yield return new object[] { new CustomLCIDCultureInfo(10) };
            yield return new object[] { new CustomLCIDCultureInfo(0) };
            yield return new object[] { new CustomLCIDCultureInfo(-1) };
        }

        [WinFormsFact]
        public void Application_CurrentCulture_Set_GetReturnsExpected()
        {
            foreach (object[] testData in CurrentCulture_Set_TestData())
            {
                CultureInfo value = (CultureInfo)testData[0];

                CultureInfo oldValue = Application.CurrentCulture;
                try
                {
                    Application.CurrentCulture = value;
                    Assert.Same(value, Application.CurrentCulture);
                    Assert.Same(value, Thread.CurrentThread.CurrentCulture);
                    Assert.Same(value, CultureInfo.CurrentCulture);
                    Assert.Equal(value.LCID, CultureInfo.CurrentCulture.LCID);

                    // Set same.
                    Application.CurrentCulture = value;
                    Assert.Same(value, Application.CurrentCulture);
                    Assert.Same(value, Thread.CurrentThread.CurrentCulture);
                    Assert.Same(value, CultureInfo.CurrentCulture);
                    Assert.Equal(value.LCID, CultureInfo.CurrentCulture.LCID);
                }
                finally
                {
<<<<<<< HEAD
                    Application.CurrentCulture = oldValue;
=======
                    CultureInfo value = (CultureInfo)testData[0];
                    uint expectedLcid = (uint)testData[1];

                    CultureInfo oldValue = Application.CurrentCulture;
                    try
                    {
                        Application.CurrentCulture = value;
                        Assert.Same(value, Application.CurrentCulture);
                        Assert.Same(value, Thread.CurrentThread.CurrentCulture);
                        Assert.Same(value, CultureInfo.CurrentCulture);
                        Assert.Equal(expectedLcid, PInvoke.GetThreadLocale());

                        // Set same.
                        Application.CurrentCulture = value;
                        Assert.Same(value, Application.CurrentCulture);
                        Assert.Same(value, Thread.CurrentThread.CurrentCulture);
                        Assert.Same(value, CultureInfo.CurrentCulture);
                        Assert.Equal(expectedLcid, PInvoke.GetThreadLocale());
                    }
                    finally
                    {
                        Application.CurrentCulture = oldValue;
                    }
>>>>>>> 778f2768
                }
            }
        }

        [WinFormsFact]
        public void Application_CurrentCulture_SetNull_ThrowsArgumentNullException()
        {
            Assert.Throws<ArgumentNullException>("value", () => Application.CurrentCulture = null);
        }

        [WinFormsFact]
        public void Application_OpenForms_Get_ReturnsExpected()
        {
            FormCollection forms = Application.OpenForms;
            Assert.Same(forms, Application.OpenForms);
        }

        [WinFormsFact]
        public void Application_VisualStyleState_Get_ReturnsExpected()
        {
            VisualStyleState state = Application.VisualStyleState;
            Assert.True(Enum.IsDefined(typeof(VisualStyleState), state));
            Assert.Equal(state, Application.VisualStyleState);
        }

        [Fact]
        public void Application_EnableVisualStyles_ManifestResourceExists()
        {
            // Check to make sure the manifest we use for single file publishing is present
            using Stream stream = typeof(Application).Module.Assembly.GetManifestResourceStream(
                "System.Windows.Forms.XPThemes.manifest");
            Assert.NotNull(stream);
        }

        [WinFormsFact]
        public void Application_DefaultFont_ReturnsNull_IfNoFontSet()
        {
            var applicationTestAccessor = typeof(Application).TestAccessor().Dynamic;
            Assert.Null(applicationTestAccessor.s_defaultFont);
            Assert.Null(applicationTestAccessor.s_defaultFontScaled);
            Assert.Null(Application.DefaultFont);
        }

        [WinFormsFact]
        public void Application_DefaultFont_Returns_DefaultFont_IfNotScaled()
        {
            var applicationTestAccessor = typeof(Application).TestAccessor().Dynamic;
            Assert.Null(applicationTestAccessor.s_defaultFont);
            Assert.Null(applicationTestAccessor.s_defaultFontScaled);

            Font customFont = (Font)SystemFonts.CaptionFont.Clone();
            try
            {
                applicationTestAccessor.s_defaultFont = customFont;

                AreFontEqual(customFont, Application.DefaultFont);
            }
            finally
            {
                customFont.Dispose();
                applicationTestAccessor.s_defaultFont = null;
                applicationTestAccessor.s_defaultFontScaled?.Dispose();
                applicationTestAccessor.s_defaultFontScaled = null;
            }
        }

        [WinFormsFact]
        public void Application_DefaultFont_Returns_ScaledDefaultFont_IfScaled()
        {
            var applicationTestAccessor = typeof(Application).TestAccessor().Dynamic;
            Assert.Null(applicationTestAccessor.s_defaultFont);
            Assert.Null(applicationTestAccessor.s_defaultFontScaled);

            Font font = new Font(new FontFamily("Arial"), 12f);
            Font scaled = new Font(new FontFamily("Arial"), 16f);
            try
            {
                applicationTestAccessor.s_defaultFont = font;
                applicationTestAccessor.s_defaultFontScaled = scaled;

                AreFontEqual(scaled, Application.DefaultFont);
            }
            finally
            {
                applicationTestAccessor.s_defaultFont = null;
                applicationTestAccessor.s_defaultFontScaled = null;
                font.Dispose();
                scaled.Dispose();
            }
        }

        [WinFormsFact]
        public void Application_ScaleDefaultFont_Disposes_ScaleDefaultFont_IfExists()
        {
            var applicationTestAccessor = typeof(Application).TestAccessor().Dynamic;
            Assert.Null(applicationTestAccessor.s_defaultFont);
            Assert.Null(applicationTestAccessor.s_defaultFontScaled);

            Font font = new Font(new FontFamily("Arial"), 12f);
            Font scaled = new Font(new FontFamily("Arial"), 16f);
            try
            {
                applicationTestAccessor.s_defaultFont = font;
                applicationTestAccessor.s_defaultFontScaled = scaled;

                AreFontEqual(scaled, Application.DefaultFont);

                Application.ScaleDefaultFont(DpiHelper.MinTextScaleFactorValue);

                // The font is not scaled at 100% (factor=1.0)
                Assert.Null(applicationTestAccessor.s_defaultFontScaled);
            }
            finally
            {
                applicationTestAccessor.s_defaultFont = null;
                font.Dispose();
                scaled.Dispose();
            }
        }

        [WinFormsFact]
        public void Application_ScaleDefaultFont_Should_Not_Rescale_IfTextScaleFactorLessThan1()
        {
            var applicationTestAccessor = typeof(Application).TestAccessor().Dynamic;
            Assert.Null(applicationTestAccessor.s_defaultFont);
            Assert.Null(applicationTestAccessor.s_defaultFontScaled);

            Font font = new Font(new FontFamily("Arial"), 12f);
            try
            {
                applicationTestAccessor.s_defaultFont = font;

                Application.ScaleDefaultFont(0f);

                // The font is not scaled at 100% (factor=1.0)
                Assert.Null(applicationTestAccessor.s_defaultFontScaled);
            }
            finally
            {
                applicationTestAccessor.s_defaultFont = null;
                font.Dispose();
            }
        }

        [WinFormsFact]
        public void Application_ScaleDefaultFont_Should_Rescale_IfTextScaleFactorGreaterThan1()
        {
            var applicationTestAccessor = typeof(Application).TestAccessor().Dynamic;
            Assert.Null(applicationTestAccessor.s_defaultFont);
            Assert.Null(applicationTestAccessor.s_defaultFontScaled);

            Font font = new Font(new FontFamily("Arial"), 12f);
            try
            {
                applicationTestAccessor.s_defaultFont = font;

                Application.ScaleDefaultFont(2.0f);

                Assert.NotNull(applicationTestAccessor.s_defaultFontScaled);
                Assert.Equal(12f * 2, applicationTestAccessor.s_defaultFontScaled.SizeInPoints);
            }
            finally
            {
                applicationTestAccessor.s_defaultFont = null;
                applicationTestAccessor.s_defaultFontScaled.Dispose();
                applicationTestAccessor.s_defaultFontScaled = null;
                font.Dispose();
            }
        }

        [WinFormsFact]
        public void Application_ScaleDefaultFont_Should_Cap_Rescale_ToTextScaleFactor225()
        {
            var applicationTestAccessor = typeof(Application).TestAccessor().Dynamic;
            Assert.Null(applicationTestAccessor.s_defaultFont);
            Assert.Null(applicationTestAccessor.s_defaultFontScaled);

            Font font = new Font(new FontFamily("Arial"), 12f);
            try
            {
                applicationTestAccessor.s_defaultFont = font;

                Application.ScaleDefaultFont(4.0f);

                Assert.NotNull(applicationTestAccessor.s_defaultFontScaled);
                Assert.Equal(12f * DpiHelper.MaxTextScaleFactorValue, applicationTestAccessor.s_defaultFontScaled.SizeInPoints);
            }
            finally
            {
                applicationTestAccessor.s_defaultFont = null;
                applicationTestAccessor.s_defaultFontScaled.Dispose();
                applicationTestAccessor.s_defaultFontScaled = null;
                font.Dispose();
            }
        }

        [WinFormsFact]
        public void Application_ScaleDefaultFont_Should_Rescale_FontCorrectly()
        {
            var applicationTestAccessor = typeof(Application).TestAccessor().Dynamic;
            Assert.Null(applicationTestAccessor.s_defaultFont);
            Assert.Null(applicationTestAccessor.s_defaultFontScaled);

            Font font = new Font(new FontFamily("Arial"), 12f, FontStyle.Italic | FontStyle.Underline, GraphicsUnit.Pixel);
            Font scaled = new Font(new FontFamily("Arial"), 18f, FontStyle.Italic | FontStyle.Underline, GraphicsUnit.Pixel);
            try
            {
                applicationTestAccessor.s_defaultFont = font;

                Application.ScaleDefaultFont(1.5f);

                Assert.NotNull(applicationTestAccessor.s_defaultFontScaled);
                AreFontEqual(scaled, applicationTestAccessor.s_defaultFontScaled);
            }
            finally
            {
                applicationTestAccessor.s_defaultFont = null;
                applicationTestAccessor.s_defaultFontScaled = null;
                font.Dispose();
                scaled.Dispose();
            }
        }

        [WinFormsFact]
        public void Application_SetDefaultFont_SetNull_ThrowsArgumentNullException()
        {
            Assert.Throws<ArgumentNullException>("font", () => Application.SetDefaultFont(null));
        }

        [WinFormsFact]
        public void Application_SetDefaultFont_AfterHandleCreated_InvalidOperationException()
        {
            using var control = new Control();
            var window = new NativeWindow();
            window.AssignHandle(control.Handle);

            Assert.Throws<InvalidOperationException>(() => Application.SetDefaultFont(SystemFonts.CaptionFont));
        }

        [WinFormsFact]
        public void Application_SetDefaultFont_MustCloneSystemFont()
        {
            var applicationTestAccessor = typeof(Application).TestAccessor().Dynamic;
            Assert.Null(applicationTestAccessor.s_defaultFont);
            Assert.Null(applicationTestAccessor.s_defaultFontScaled);

            Assert.True(SystemFonts.CaptionFont.IsSystemFont);

            // This a unholy, but generally at this stage NativeWindow.AnyHandleCreated=true,
            // And we won't be able to set the font, unless we flip the bit
            var nativeWindowTestAccessor = typeof(NativeWindow).TestAccessor().Dynamic;
            bool currentAnyHandleCreated = nativeWindowTestAccessor.t_anyHandleCreated;

            try
            {
                nativeWindowTestAccessor.t_anyHandleCreated = false;

                Application.SetDefaultFont(SystemFonts.CaptionFont);

                Assert.False(applicationTestAccessor.s_defaultFont.IsSystemFont);
            }
            finally
            {
                // Flip the bit back
                nativeWindowTestAccessor.t_anyHandleCreated = currentAnyHandleCreated;

                applicationTestAccessor.s_defaultFont.Dispose();
                applicationTestAccessor.s_defaultFontScaled?.Dispose();
                applicationTestAccessor.s_defaultFont = null;
                applicationTestAccessor.s_defaultFontScaled = null;
            }
        }

        [WinFormsTheory]
        [CommonMemberData(typeof(CommonTestHelper), nameof(CommonTestHelper.GetEnumTypeTheoryDataInvalid), typeof(HighDpiMode))]
        public void Application_SetHighDpiMode_SetInvalidValue_ThrowsInvalidEnumArgumentException(HighDpiMode value)
        {
            Assert.Throws<InvalidEnumArgumentException>("highDpiMode", () => Application.SetHighDpiMode(value));
        }

        private static void AreFontEqual(Font expected, Font actual)
        {
            Assert.Equal(expected.Name, actual.Name);
            Assert.Equal(expected.SizeInPoints, actual.SizeInPoints);
            Assert.Equal(expected.GdiCharSet, actual.GdiCharSet);
            Assert.Equal(expected.Style, actual.Style);
        }

        private class CustomLCIDCultureInfo : CultureInfo
        {
            private readonly int _lcid;

            public CustomLCIDCultureInfo(int lcid) : base("en-US")
            {
                _lcid = lcid;
            }

            public override int LCID => _lcid;
        }
    }
}<|MERGE_RESOLUTION|>--- conflicted
+++ resolved
@@ -19,76 +19,6 @@
             Assert.Same(Thread.CurrentThread.CurrentCulture, Application.CurrentCulture);
         }
 
-        public static IEnumerable<object[]> CurrentCulture_Set_TestData()
-        {
-            yield return new object[] { CultureInfo.InvariantCulture };
-            yield return new object[] { new CultureInfo("en") };
-            yield return new object[] { new CultureInfo("fr-FR") };
-            yield return new object[] { new CultureInfo("en-DK") };
-            yield return new object[] { new CultureInfo("haw") };
-            yield return new object[] { new CultureInfo("en-US") };
-            yield return new object[] { new CultureInfo("de-DE_phoneb") };
-            yield return new object[] { new CustomLCIDCultureInfo(10) };
-            yield return new object[] { new CustomLCIDCultureInfo(0) };
-            yield return new object[] { new CustomLCIDCultureInfo(-1) };
-        }
-
-        [WinFormsFact]
-        public void Application_CurrentCulture_Set_GetReturnsExpected()
-        {
-            foreach (object[] testData in CurrentCulture_Set_TestData())
-            {
-                CultureInfo value = (CultureInfo)testData[0];
-
-                CultureInfo oldValue = Application.CurrentCulture;
-                try
-                {
-                    Application.CurrentCulture = value;
-                    Assert.Same(value, Application.CurrentCulture);
-                    Assert.Same(value, Thread.CurrentThread.CurrentCulture);
-                    Assert.Same(value, CultureInfo.CurrentCulture);
-                    Assert.Equal(value.LCID, CultureInfo.CurrentCulture.LCID);
-
-                    // Set same.
-                    Application.CurrentCulture = value;
-                    Assert.Same(value, Application.CurrentCulture);
-                    Assert.Same(value, Thread.CurrentThread.CurrentCulture);
-                    Assert.Same(value, CultureInfo.CurrentCulture);
-                    Assert.Equal(value.LCID, CultureInfo.CurrentCulture.LCID);
-                }
-                finally
-                {
-<<<<<<< HEAD
-                    Application.CurrentCulture = oldValue;
-=======
-                    CultureInfo value = (CultureInfo)testData[0];
-                    uint expectedLcid = (uint)testData[1];
-
-                    CultureInfo oldValue = Application.CurrentCulture;
-                    try
-                    {
-                        Application.CurrentCulture = value;
-                        Assert.Same(value, Application.CurrentCulture);
-                        Assert.Same(value, Thread.CurrentThread.CurrentCulture);
-                        Assert.Same(value, CultureInfo.CurrentCulture);
-                        Assert.Equal(expectedLcid, PInvoke.GetThreadLocale());
-
-                        // Set same.
-                        Application.CurrentCulture = value;
-                        Assert.Same(value, Application.CurrentCulture);
-                        Assert.Same(value, Thread.CurrentThread.CurrentCulture);
-                        Assert.Same(value, CultureInfo.CurrentCulture);
-                        Assert.Equal(expectedLcid, PInvoke.GetThreadLocale());
-                    }
-                    finally
-                    {
-                        Application.CurrentCulture = oldValue;
-                    }
->>>>>>> 778f2768
-                }
-            }
-        }
-
         [WinFormsFact]
         public void Application_CurrentCulture_SetNull_ThrowsArgumentNullException()
         {
