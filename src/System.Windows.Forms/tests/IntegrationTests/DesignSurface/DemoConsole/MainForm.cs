﻿using System.Drawing;
using System.Windows.Forms;
using System.ComponentModel.Design;

using DesignSurfaceExt;
using Timer = System.Windows.Forms.Timer;

namespace TestConsole;

public partial class MainForm : Form
{
    ISelectionService _selectionService;

    private List<IDesignSurfaceExt> _listOfDesignSurface = new();

    public MainForm()
    {
        InitializeComponent();
    }

    private void InitFormDesigner()
    {
        CreateDesignSurface(1);
        CreateDesignSurface(2);
        CreateDesignSurface(3);
        CreateDesignSurface(4);

        tabPage1.Text = "Use SnapLines";
        tabPage2.Text = "Use Grid (Snap to the grid)";
        tabPage3.Text = "Use Grid";
        tabPage4.Text = "Align control by hand";

        //- enable the UndoEngines
        for (int i = 0; i < tabControl1.TabCount; i++)
        {
            IDesignSurfaceExt isurf = _listOfDesignSurface[i];
            isurf.GetUndoEngineExt().Enabled = true;
        }

        //- ISelectionService
        //- try to get a ptr to ISelectionService interface
        //- if we obtain it then hook the SelectionChanged event
        for (int i = 0; i < tabControl1.TabCount; i++)
        {
            IDesignSurfaceExt isurf = _listOfDesignSurface[i];
            _selectionService = (ISelectionService)(isurf.GetIDesignerHost().GetService(typeof(ISelectionService)));
            if (_selectionService is not null)
                _selectionService.SelectionChanged += new System.EventHandler(OnSelectionChanged);
        }
    }

    //- When the selection changes this sets the PropertyGrid's selected component
    private void OnSelectionChanged(object sender, System.EventArgs e)
    {
        if (_selectionService is null)
            return;

        IDesignSurfaceExt isurf = _listOfDesignSurface[tabControl1.SelectedIndex];
        if (isurf is not null)
        {
            ISelectionService selectionService = isurf.GetIDesignerHost().GetService(typeof(ISelectionService)) as ISelectionService;
            propertyGrid.SelectedObject = selectionService.PrimarySelection;
        }
    }

    private void CreateDesignSurface(int n)
    {
        //- step.0
        //- create a DesignSurface and put it inside a Form in DesignTime
        DesignSurfaceExt.DesignSurfaceExt surface = new DesignSurfaceExt.DesignSurfaceExt();
        //-
        //-
        //- store for later use
        _listOfDesignSurface.Add(surface);
        //-
        //-
        //- step.1
        //- choose an alignment mode...
        switch (n)
        {
            case 1:
                surface.UseSnapLines();
                break;
            case 2:
                surface.UseGrid(new System.Drawing.Size(16, 16));
                break;
            case 3:
                surface.UseGridWithoutSnapping(new System.Drawing.Size(32, 32));
                break;
            case 4:
                surface.UseNoGuides();
                break;
            default:
                Console.WriteLine("Invalid selection");
                break;
        }

        //-
        //-
        //- step.2
        //- create the Root component, in these cases a Form
        try
        {
            Form rootComponent = null;
            switch (n)
            {
                case 1:
                    {
                        rootComponent = surface.CreateRootComponent<Form>(new Size(400, 400));
                        rootComponent.BackColor = Color.Gray;
                        rootComponent.Text = "Root Component hosted by the DesignSurface N.1";
                        //- step.3
                        //- create some Controls at DesignTime
                        TextBox t1 = surface.CreateControl<TextBox>(new Size(200, 23), new Point(172, 12));
                        Button b1 = surface.CreateControl<Button>(new Size(200, 40), new Point(172, 63));
                        CustomButton b2 = surface.CreateControl<CustomButton>(new Size(200, 40), new Point(100, 200));
                        b1.Text = "I'm the first Button";
                        b2.Text = "I'm the second Button";
                        b1.BackColor = Color.LightGray;
                        b2.BackColor = Color.LightGreen;

                        RadioButton rb1 = surface.CreateControl<RadioButton>(new Size(120, 22), new Point(12, 21));
                        rb1.Text = "Check me!";
                        RadioButton rb2 = surface.CreateControl<RadioButton>(new Size(120, 22), new Point(12, 50));
                        rb2.Text = "No, check me!";
                        rb2.Checked = true;

                        Panel pnl = surface.CreateControl<Panel>(new Size(130, 100), new Point(12, 21));
                        pnl.BackColor = Color.Aquamarine;
                        rb1.Parent = pnl;
                        rb2.Parent = pnl;

                        Label l1 = surface.CreateControl<Label>(new Size(100, 25), new Point(12, 12));
                        Label l2 = surface.CreateControl<Label>(new Size(120, 25), new Point(12, 12));
                        l1.Text = "I'm the first Label";
                        l2.Text = "I'm the second Label";
                        l1.BackColor = Color.Coral;
                        l2.BackColor = Color.LightGreen;

                        SplitContainer sct = surface.CreateControl<SplitContainer>(new Size(400, 100), new Point(0, 0));
                        sct.Dock = DockStyle.Bottom;
                        sct.BackColor = Color.White;
                        l1.Parent = sct.Panel1;
                        l2.Parent = sct.Panel2;

                        PictureBox pb1 = surface.CreateControl<PictureBox>(new Size(64, 64), new Point(24, 166));
                        pb1.Image = new Icon("painter.ico").ToBitmap();

                        ContextMenuStrip cm1 = surface.CreateComponent<ContextMenuStrip>();

                        surface.CreateControl<DateTimePicker>(new Size(200, 23), new Point(172, 150));
                    }

                    break;
                case 2:
                    {
                        rootComponent = surface.CreateRootComponent<Form>(new Size(640, 480));
                        rootComponent.BackColor = Color.Yellow;
                        rootComponent.Text = "Root Component hosted by the DesignSurface N.2";
                        //- step.3
                        //- create some Controls at DesignTime
                        TextBox t1 = surface.CreateControl<TextBox>(new Size(200, 20), new Point(10, 10));
                        Button b1 = surface.CreateControl<Button>(new Size(200, 40), new Point(10, 40));
                        Label l1 = surface.CreateControl<Label>(new Size(200, 120), new Point(48, 100));
                        t1.Text = "I'm a TextBox";
                        b1.Text = "I'm a Button";
                        b1.BackColor = Color.Coral;
                        l1.Text = "I'm a Label";
                        l1.BackColor = Color.Coral;

                        ComboBox cb1 = surface.CreateControl<ComboBox>(new Size(200, 20), new Point(288, 16));
                        cb1.Items.AddRange(new string[] { "a1", "b2", "c3" });
                        cb1.SelectedIndex = 1;

                        ListBox lb1 = surface.CreateControl<ListBox>(new Size(200, 130), new Point(288, 100));
                        lb1.Items.AddRange(new string[] { "a1", "b2", "c3" });

                        TreeView tv1 = surface.CreateControl<TreeView>(new Size(290, 160), new Point(20, 220));
                    }

                    break;
                case 3:
                    {
                        rootComponent = surface.CreateRootComponent<Form>(new Size(800, 600));
                        rootComponent.BackColor = Color.YellowGreen;
                        rootComponent.Text = "Root Component hosted by the DesignSurface N.3";
                        //- step.3
                        //- create some Controls at DesignTime
                        Button b1 = surface.CreateControl<Button>(new Size(200, 40), new Point(10, 10));
                        Button b2 = surface.CreateControl<Button>(new Size(200, 40), new Point(100, 100));
                        Button b3 = surface.CreateControl<Button>(new Size(200, 40), new Point(22, 22));
                        b1.Text = "I'm the first Button";
                        b2.Text = "I'm the second Button";
                        b3.Text = "I'm the third Button (belonging to the GroupBox)";
                        GroupBox gb = surface.CreateControl<GroupBox>(new Size(300, 180), new Point(100, 200));
                        b3.Parent = gb;
                        b3.BackColor = Color.LightGray;

                        ListView lb1 = surface.CreateControl<ListView>(new Size(290, 160), new Point(320, 30));
                        ImageList im1 = surface.CreateComponent<ImageList>();
                    }

                    break;
                case 4:
                    {
                        rootComponent = surface.CreateRootComponent<Form>(new Size(800, 600));
                        rootComponent.BackColor = Color.Orange;
                        rootComponent.Text = "Root Component hosted by the DesignSurface N.4";       //- step.1
                                                                                                     //- step.3
                                                                                                     //- create some Controls at DesignTime
                        Button b1 = surface.CreateControl<Button>(new Size(200, 40), new Point(10, 10));
                        Button b2 = surface.CreateControl<Button>(new Size(200, 40), new Point(10, 60));
                        b1.Text = "I'm the first Button";
                        b2.Text = "I'm the second Button";
                        b1.BackColor = Color.Gold;
                        b2.BackColor = Color.LightGreen;

                        Timer tm11 = surface.CreateComponent<Timer>();
                        FontDialog fd1 = surface.CreateComponent<FontDialog>();
<<<<<<< HEAD
                        PrintDialog pd1 = surface.CreateComponent<PrintDialog>();
=======

                        surface.CreateControl<MonthCalendar>(new Size(230, 170), new Point(10,110));
>>>>>>> 7c550aa9
                    }

                    break;
                default:
                    Console.WriteLine("Invalid selection");
                    break;
            }

            //-
            //-
            //- step.4
            //- display the DesignSurface
            Control view = surface.GetView();
            if (view is null)
                return;
            //- change some properties
            view.Text = $"Test Form N. {n}";
            view.Dock = DockStyle.Fill;
            //- Note these assignments
            switch (n)
            {
                case 1:
                    view.Parent = tabPage1;
                    break;
                case 2:
                    view.Parent = tabPage2;
                    break;
                case 3:
                    view.Parent = tabPage3;
                    break;
                case 4:
                    view.Parent = tabPage4;
                    break;
                default:
                    Console.WriteLine("Invalid selection");
                    break;
            }
        }
        catch (Exception)
        {
            Console.WriteLine($"{Name} the DesignSurface N. {n} has generated errors during loading!");
            return;
        }
    }

    private void SelectRootComponent()
    {
        //- find out the DesignSurfaceExt control hosted by the TabPage
        IDesignSurfaceExt isurf = _listOfDesignSurface[tabControl1.SelectedIndex];
        if (isurf is not null)
            propertyGrid.SelectedObject = isurf.GetIDesignerHost().RootComponent;
    }

    private void undoToolStripMenuItem_Click(object sender, EventArgs e)
    {
        IDesignSurfaceExt isurf = _listOfDesignSurface[tabControl1.SelectedIndex];
        isurf?.GetUndoEngineExt().Undo();
    }

    private void redoToolStripMenuItem_Click(object sender, EventArgs e)
    {
        IDesignSurfaceExt isurf = _listOfDesignSurface[tabControl1.SelectedIndex];
        isurf?.GetUndoEngineExt().Redo();
    }

    private void OnAbout(object sender, EventArgs e)
    {
        MessageBox.Show("Tiny Form Designer coded by Paolo Foti", "Tiny Form Designer", MessageBoxButtons.OK, MessageBoxIcon.Question);
    }

    private void toolStripMenuItemTabOrder_Click(object sender, EventArgs e)
    {
        //- find out the DesignSurfaceExt control hosted by the TabPage
        IDesignSurfaceExt isurf = _listOfDesignSurface[tabControl1.SelectedIndex];
        isurf?.SwitchTabOrder();
    }

    private void MainForm_Load(object sender, EventArgs e)
    {
        InitFormDesigner();

        tabControl1.Selected += new System.Windows.Forms.TabControlEventHandler(OnTabPageSelected);

        //- select into the propertygrid the current Form
        SelectRootComponent();
    }

    private void OnTabPageSelected(object sender, TabControlEventArgs e)
    {
        SelectRootComponent();
    }

    private void OnMenuClick(object sender, EventArgs e)
    {
        IDesignSurfaceExt isurf = _listOfDesignSurface[tabControl1.SelectedIndex];
        isurf?.DoAction((sender as ToolStripMenuItem).Text);
    }
}<|MERGE_RESOLUTION|>--- conflicted
+++ resolved
@@ -217,12 +217,9 @@
 
                         Timer tm11 = surface.CreateComponent<Timer>();
                         FontDialog fd1 = surface.CreateComponent<FontDialog>();
-<<<<<<< HEAD
                         PrintDialog pd1 = surface.CreateComponent<PrintDialog>();
-=======
 
                         surface.CreateControl<MonthCalendar>(new Size(230, 170), new Point(10,110));
->>>>>>> 7c550aa9
                     }
 
                     break;
