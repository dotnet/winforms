--- conflicted
+++ resolved
@@ -232,12 +232,10 @@
                         layoutPanel.Controls.Add(subButton1OfLayoutPanel);
                         layoutPanel.Controls.Add(subButton2OfLayoutPanel);
 
-<<<<<<< HEAD
                         TrackBar trackBar = surface.CreateControl<TrackBar>(new Size(200, 50), new Point(250, 220));
-=======
+
                         FolderBrowserDialog folderBrowserDialog = surface.CreateComponent<FolderBrowserDialog>();
                         SaveFileDialog saveFileDialog = surface.CreateComponent<SaveFileDialog>();
->>>>>>> 6b3846ab
                     }
 
                     break;
