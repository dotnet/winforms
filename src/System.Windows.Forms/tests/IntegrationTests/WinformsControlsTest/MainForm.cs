﻿// Licensed to the .NET Foundation under one or more agreements.
// The .NET Foundation licenses this file to you under the MIT license.
// See the LICENSE file in the project root for more information.

using System.Diagnostics;
using System.Drawing;
using System.Runtime.InteropServices;
using System.Windows.Forms;
using System.Windows.Forms.IntegrationTests.Common;
using Microsoft.Win32;
using WindowsFormsApp1;
using WinformsControlsTest.UserControls;

namespace WinformsControlsTest
{
    public partial class MainForm : Form
    {
        public MainForm()
        {
            this.BringToForeground();
            InitializeComponent();

            // Init buttons
            IReadOnlyDictionary<MainFormControlsTabOrder, InitInfo> buttonsInitInfo = GetButtonsInitInfo();
            Array mainFormControlsTabOrderItems = Enum.GetValues(typeof(MainFormControlsTabOrder));

            foreach (MainFormControlsTabOrder item in mainFormControlsTabOrderItems)
            {
                InitInfo info = buttonsInitInfo[item];
                Button button = new Button
                {
                    AutoSizeMode = AutoSizeMode.GrowAndShrink,
                    Name = info.Name,
                    TabIndex = (int)item,
                    Text = info.Name,
                    UseVisualStyleBackColor = true
                };
                button.Click += info.Click;

                overarchingFlowLayoutPanel.Controls.Add(button);
            }

            Text = RuntimeInformation.FrameworkDescription;

            SystemEvents.UserPreferenceChanged += (s, e) =>
            {
                // The default font gets reset for UserPreferenceCategory.Color
                // though perhaps it should've been done for UserPreferenceCategory.Window
                if (e.Category == UserPreferenceCategory.Color)
                {
                    UpdateLayout();
                }
            };
        }

        private IReadOnlyDictionary<MainFormControlsTabOrder, InitInfo> GetButtonsInitInfo() => new Dictionary<MainFormControlsTabOrder, InitInfo>
        {
            {
                MainFormControlsTabOrder.ButtonsButton,
                new InitInfo("Buttons", (obj, e) => new Buttons().Show(this))
            },
            {
                MainFormControlsTabOrder.CalendarButton,
                new InitInfo("Calendar", (obj, e) => new Calendar().Show(this))
            },
            {
                MainFormControlsTabOrder.MultipleControlsButton,
                new InitInfo("MultipleControls", (obj, e) => new MultipleControls().Show(this))
            },
            {
                MainFormControlsTabOrder.ComboBoxesButton,
                new InitInfo("ComboBoxes", (obj, e) => new ComboBoxes().Show(this))
            },
            {
                MainFormControlsTabOrder.ComboBoxesWithScrollBarsButton,
                new InitInfo("ComboBoxes with ScrollBars", (obj, e) => new ComboBoxesWithScrollBars().Show(this))
            },
            {
                MainFormControlsTabOrder.DateTimePickerButton,
                new InitInfo("DateTimePicker", (obj, e) => new DateTimePicker().Show(this))
            },
            {
                MainFormControlsTabOrder.DialogsButton,
                new InitInfo("Dialogs", (obj, e) => new Dialogs().ShowDialog(this))
            },
            {
                MainFormControlsTabOrder.DataGridViewButton,
                new InitInfo("DataGridView", (obj, e) => new DataGridViewTest().Show(this))
            },
            {
                MainFormControlsTabOrder.DataGridViewInVirtualModeButton,
                new InitInfo("DataGridView in Virtual mode", (obj, e) => new DataGridViewInVirtualModeTest().Show(this))
            },
            {
                MainFormControlsTabOrder.TreeViewButton,
                new InitInfo("TreeView, ImageList", (obj, e) => new TreeViewTest().Show(this))
            },
            {
                MainFormControlsTabOrder.ContentAlignmentButton,
                new InitInfo("ContentAlignment", (obj, e) => new DesignTimeAligned().Show(this))
            },
            {
                MainFormControlsTabOrder.MenusButton,
                new InitInfo("Menus", (obj, e) => new MenuStripAndCheckedListBox().Show(this))
            },
            {
                MainFormControlsTabOrder.PanelsButton,
                new InitInfo("Panels", (obj, e) => new Panels().Show(this))
            },
            {
                MainFormControlsTabOrder.SplitterButton,
                new InitInfo("Splitter", (obj, e) => new Splitter().Show(this))
            },
            {
                MainFormControlsTabOrder.MdiParentButton,
                new InitInfo("MDI Parent", (obj, e) => new MdiParent().Show(this))
            },
            {
                MainFormControlsTabOrder.PropertyGridButton,
                new InitInfo("PropertyGrid", (obj, e) => new PropertyGrid(new UserControlWithObjectCollectionEditor()).Show(this))
            },
            {
                MainFormControlsTabOrder.ListViewButton,
                new InitInfo("ListView", (obj, e) => new ListViewTest().Show(this))
            },
            {
                MainFormControlsTabOrder.FontNameEditorButton,
                new InitInfo("FontNameEditor", (obj, e) => new PropertyGrid(new UserControlWithFontNameEditor()).Show(this))
            },
            {
                MainFormControlsTabOrder.CollectionEditorsButton,
                new InitInfo("CollectionEditors", (obj, e) => new CollectionEditors().Show(this))
            },
            {
                MainFormControlsTabOrder.RichTextBoxesButton,
                new InitInfo("RichTextBoxes", (obj, e) => new RichTextBoxes().Show(this))
            },
            {
                MainFormControlsTabOrder.PictureBoxesButton,
                new InitInfo("PictureBoxes", (obj, e) => new PictureBoxes().Show(this))
            },
            {
                MainFormControlsTabOrder.FormBorderStylesButton,
                new InitInfo("FormBorderStyles", (obj, e) => new FormBorderStyles().Show(this))
            },
            {
                MainFormControlsTabOrder.FormShowInTaskbarButton,
                new InitInfo("FormShowInTaskbar", (obj, e) => new FormShowInTaskbar().Show(this))
            },
            {
                MainFormControlsTabOrder.ToggleIconButton,
                new InitInfo("ToggleFormIcon", (obj, e) => ShowIcon = !ShowIcon)
            },
            {
                MainFormControlsTabOrder.ErrorProviderButton,
                new InitInfo("ErrorProvider", (obj, e) => new ErrorProviderTest().Show(this))
            },
            {
                MainFormControlsTabOrder.TaskDialogButton,
                new InitInfo("Task Dialog", (obj, e) => new TaskDialogSamples().Show(this))
            },
            {
                MainFormControlsTabOrder.MessageBoxButton,
                new InitInfo("MessageBox", (obj, e) => new MessageBoxes().Show(this))
            },
            {
                MainFormControlsTabOrder.ToolStripsButton,
                new InitInfo("ToolStrips", (obj, e) => new ToolStripTests().Show(this))
            },
            {
                MainFormControlsTabOrder.TrackBarsButton,
                new InitInfo("TrackBars", (obj, e) => new TrackBars().Show(this))
            },
            {
                MainFormControlsTabOrder.ScrollBarsButton,
                new InitInfo("ScrollBars", (obj, e) => new ScrollBars().Show(this))
            },
            {
                MainFormControlsTabOrder.ToolTipsButton,
                new InitInfo("ToolTips", (obj, e) => new ToolTipTests().Show(this))
            },
            {
<<<<<<< HEAD
                MainFormControlsTabOrder.DragAndDrop,
                new InitInfo("Drag and Drop", (obj, e) => new DragDrop().Show(this))
=======
                MainFormControlsTabOrder.AnchorLayoutButton,
                new InitInfo("AnchorLayout", (obj, e) => new AnchorLayoutTests().Show(this))
            },
            {
                MainFormControlsTabOrder.DockLayoutButton,
                new InitInfo("DockLayout", (obj, e) => new DockLayoutTests().Show(this))
>>>>>>> 3d6e1b3b
            }
        };

        protected override void OnShown(EventArgs e)
        {
            base.OnShown(e);

            UpdateLayout();
            overarchingFlowLayoutPanel.Controls[(int)MainFormControlsTabOrder.ButtonsButton].Focus();
        }

        private void UpdateLayout()
        {
            MinimumSize = default;
            Debug.WriteLine($"MessageBoxFont: {SystemFonts.MessageBoxFont}", nameof(MainForm));
            Debug.WriteLine($"Default font: {Control.DefaultFont}", nameof(MainForm));

            List<Button> buttons = new List<Button>();
            foreach (Control control in overarchingFlowLayoutPanel.Controls)
            {
                if (control is Button button)
                {
                    buttons.Add(button);
                }
                else
                {
                    Debug.WriteLine($"Why did we get a {control.GetType().Name} instead a {nameof(Button)} on {nameof(MainForm)}?");
                }
            }

            // 1. Auto-size all buttons
            overarchingFlowLayoutPanel.SuspendLayout();
            foreach (Button button in buttons)
            {
                button.AutoSize = true;
            }

            overarchingFlowLayoutPanel.ResumeLayout(true);

            // 2. Find the biggest button
            Size biggestButton = default;
            foreach (Button button in buttons)
            {
                if (button.Width > biggestButton.Width)
                {
                    biggestButton = button.Size;
                }
            }

            Debug.WriteLine($"Biggest button size: {biggestButton}", nameof(MainForm));

            // 3. Size all buttons to the biggest button
            overarchingFlowLayoutPanel.SuspendLayout();
            foreach (Button button in buttons)
            {
                button.AutoSize = false;
                button.Size = biggestButton;
            }

            overarchingFlowLayoutPanel.ResumeLayout(true);

            // 4. Calculate the new form size showing all buttons in two vertical columns
            int padding = overarchingFlowLayoutPanel.Controls[0].Margin.All;
            ClientSize = new Size(
                (biggestButton.Width + padding * 2) * 2 + padding * 2 + overarchingFlowLayoutPanel.Location.X * 2,
                (overarchingFlowLayoutPanel.Controls.Count + 1) / 2 * (biggestButton.Height + padding * 2)
                    + padding * 2 + overarchingFlowLayoutPanel.Location.Y * 2);
            MinimumSize = Size;
            Debug.WriteLine($"Minimum form size: {MinimumSize}", nameof(MainForm));
        }

        private struct InitInfo
        {
            public InitInfo(string name, EventHandler handler)
            {
                Name = name;
                Click = handler;
            }

            public string Name { get; }

            public EventHandler Click { get; }
        }
    }
}<|MERGE_RESOLUTION|>--- conflicted
+++ resolved
@@ -180,17 +180,16 @@
                 new InitInfo("ToolTips", (obj, e) => new ToolTipTests().Show(this))
             },
             {
-<<<<<<< HEAD
+                MainFormControlsTabOrder.AnchorLayoutButton,
+                new InitInfo("AnchorLayout", (obj, e) => new AnchorLayoutTests().Show(this))
+            },
+            {
+                MainFormControlsTabOrder.DockLayoutButton,
+                new InitInfo("DockLayout", (obj, e) => new DockLayoutTests().Show(this))
+            },
+            {
                 MainFormControlsTabOrder.DragAndDrop,
                 new InitInfo("Drag and Drop", (obj, e) => new DragDrop().Show(this))
-=======
-                MainFormControlsTabOrder.AnchorLayoutButton,
-                new InitInfo("AnchorLayout", (obj, e) => new AnchorLayoutTests().Show(this))
-            },
-            {
-                MainFormControlsTabOrder.DockLayoutButton,
-                new InitInfo("DockLayout", (obj, e) => new DockLayoutTests().Show(this))
->>>>>>> 3d6e1b3b
             }
         };
 
