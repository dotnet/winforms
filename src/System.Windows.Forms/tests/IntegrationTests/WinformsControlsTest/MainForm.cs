--- conflicted
+++ resolved
@@ -211,14 +211,13 @@
             new InitInfo("Password", (obj, e) => new Password().Show(this))
         },
         {
-<<<<<<< HEAD
             MainFormControlsTabOrder.ChartControlButton,
             new InitInfo("ChartControl", (obj, e) => new ChartControl().Show(this))
-=======
-            // Helps test the output of GetPreferredSize output https://github.com/dotnet/winforms/issues/2576
+        },
+        {
+            // Test GetPreferredSize output https://github.com/dotnet/winforms/issues/2576
             MainFormControlsTabOrder.ToolStripSeparatorPreferredSize,
             new InitInfo("ToolStripSeparatorPreferredSize", (obj, e) => new ToolStripSeparatorPreferredSize().Show(this))
->>>>>>> 1de192c2
         }
     };
 
