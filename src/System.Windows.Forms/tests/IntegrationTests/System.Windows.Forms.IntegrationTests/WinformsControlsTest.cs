﻿// Licensed to the .NET Foundation under one or more agreements.
// The .NET Foundation licenses this file to you under the MIT license.

// #define MAUI

using System.Diagnostics;
using System.Windows.Forms.IntegrationTests.Common;
using Xunit;

namespace System.Windows.Forms.IntegrationTests;

public partial class WinformsControlsTest
{
    private const string ProjectName = "WinformsControlsTest";
    private readonly string _exePath;

    public WinformsControlsTest()
    {
        _exePath = TestHelpers.GetExePath(ProjectName);
    }

#if MAUI
    [Fact]
#endif
    public void WinformsControlsTest_OpenAndClose()
    {
        Process process = TestHelpers.StartProcess(_exePath);

        Assert.NotNull(process);
        Assert.NotNull(Process.GetProcessById(process.Id));
        Assert.False(process.HasExited);

        process.Kill();
        process.WaitForExit();

        Assert.True(process.HasExited);
    }

#if MAUI
    [Theory]
    [InlineData(MainFormControlsTabOrder.ButtonsButton)]
    [InlineData(MainFormControlsTabOrder.CalendarButton)]
    [InlineData(MainFormControlsTabOrder.MultipleControlsButton)]
    [InlineData(MainFormControlsTabOrder.ComboBoxesButton)]
    [InlineData(MainFormControlsTabOrder.DateTimePickerButton)]
    [InlineData(MainFormControlsTabOrder.DialogsButton)]
    [InlineData(MainFormControlsTabOrder.DataGridViewButton)]
    [InlineData(MainFormControlsTabOrder.TreeViewButton)]
    [InlineData(MainFormControlsTabOrder.ContentAlignmentButton)]
    [InlineData(MainFormControlsTabOrder.MenusButton)]
    [InlineData(MainFormControlsTabOrder.PanelsButton)]
    [InlineData(MainFormControlsTabOrder.SplitterButton)]
    [InlineData(MainFormControlsTabOrder.MdiParentButton)]
    [InlineData(MainFormControlsTabOrder.PropertyGridButton)]
    [InlineData(MainFormControlsTabOrder.ListViewButton)]
    [InlineData(MainFormControlsTabOrder.FontNameEditorButton)]
    [InlineData(MainFormControlsTabOrder.CollectionEditorsButton)]
    [InlineData(MainFormControlsTabOrder.RichTextBoxesButton)]
    [InlineData(MainFormControlsTabOrder.PictureBoxesButton)]
    [InlineData(MainFormControlsTabOrder.FormBorderStylesButton)]
    [InlineData(MainFormControlsTabOrder.ToggleIconButton)]
#endif
    public void WinformsControlsTest_InnerForms_OpenAndClose(MainFormControlsTabOrder tabOrder)
    {
        Process process = TestHelpers.StartProcess(_exePath);
        TestHelpers.SendTabKeysToProcess(process, tabOrder);
        TestHelpers.SendEnterKeyToProcess(process);
        Assert.False(process.HasExited);

        process.Kill();
        process.WaitForExit();

        Assert.True(process.HasExited);
    }

#if MAUI
    [Fact]
#endif
    public void WinformsControlsTest_CalendarTest()
    {
        Process process = TestHelpers.StartProcess(_exePath);
        TestHelpers.SendTabKeysToProcess(process, MainFormControlsTabOrder.CalendarButton);
        TestHelpers.SendEnterKeyToProcess(process);
        TestHelpers.SendRightArrowKeyToProcess(process, switchToMainWindow: false);
        TestHelpers.SendRightArrowKeyToProcess(process, switchToMainWindow: false);
        Assert.False(process.HasExited);

        process.Kill();
        process.WaitForExit();

        Assert.True(process.HasExited);
    }

#if MAUI
    [Fact]
#endif
    public void WinformsControlsTest_ThreadExceptionDialogTest()
    {
        Process process = TestHelpers.StartProcess(_exePath);
        TestHelpers.SendTabKeysToProcess(process, MainFormControlsTabOrder.DialogsButton);
        TestHelpers.SendEnterKeyToProcess(process);
        TestHelpers.SendTabKeysToProcess(process, 3);
        TestHelpers.SendEnterKeyToProcess(process);
        TestHelpers.SendTabKeysToProcess(process, 2);
        TestHelpers.SendEnterKeyToProcess(process);

        Assert.False(process.HasExited);

        process.Kill();
        process.WaitForExit();

        Assert.True(process.HasExited);
    }

#if MAUI
    [Fact]
#endif
    public void WinformsControlsTest_PropertyGrid_CollectionEditorTest()
    {
        Process process = TestHelpers.StartProcess(_exePath);
        TestHelpers.SendTabKeysToProcess(process, MainFormControlsTabOrder.PropertyGridButton);
        TestHelpers.SendEnterKeyToProcess(process);
        TestHelpers.SendTabKeyToProcess(process, switchToMainWindow: false);
        TestHelpers.SendRightArrowKeyToProcess(process, switchToMainWindow: false); // once
        TestHelpers.SendRightArrowKeyToProcess(process, switchToMainWindow: false); // twice
        TestHelpers.SendTabKeysToProcess(process, 2, switchToMainWindow: false);
        TestHelpers.SendEnterKeyToProcess(process, switchToMainWindow: false);

        Assert.False(process.HasExited);

        process.Kill();
        process.WaitForExit();

        Assert.True(process.HasExited);
    }

#if MAUI
    [Fact]
#endif
    public void WinformsControlsTest_FileDialogTest()
    {
        Process process = TestHelpers.StartProcess(_exePath);
        TestHelpers.SendTabKeysToProcess(process, MainFormControlsTabOrder.DialogsButton);
        TestHelpers.SendEnterKeyToProcess(process);
        TestHelpers.SendTabKeysToProcess(process, 1, switchToMainWindow: false);
        TestHelpers.SendTabKeysToProcess(process, 1, switchToMainWindow: false);
        TestHelpers.SendEnterKeyToProcess(process, switchToMainWindow: false);
        TestHelpers.SendTabKeysToProcess(process, 1, switchToMainWindow: false);
        TestHelpers.SendTabKeysToProcess(process, 1, switchToMainWindow: false);
        TestHelpers.SendTabKeysToProcess(process, 1, switchToMainWindow: false);
        TestHelpers.SendTabKeysToProcess(process, 1, switchToMainWindow: false);
        TestHelpers.SendTabKeysToProcess(process, 1, switchToMainWindow: false);
        TestHelpers.SendRightArrowKeyToProcess(process, switchToMainWindow: false);
        TestHelpers.SendRightArrowKeyToProcess(process, switchToMainWindow: false);
        TestHelpers.SendRightArrowKeyToProcess(process, switchToMainWindow: false);
        TestHelpers.SendEnterKeyToProcess(process, switchToMainWindow: false);
        TestHelpers.SendBackspaceKeyToProcess(process, switchToMainWindow: false);
        TestHelpers.SendEnterKeyToProcess(process, switchToMainWindow: false);
        TestHelpers.SendTabKeysToProcess(process, 1, switchToMainWindow: false);
        TestHelpers.SendEnterKeyToProcess(process, switchToMainWindow: false);
        TestHelpers.SendTabKeysToProcess(process, 1, switchToMainWindow: false);
        TestHelpers.SendEnterKeyToProcess(process, switchToMainWindow: false);
        TestHelpers.SendTabKeysToProcess(process, 1, switchToMainWindow: false);
        TestHelpers.SendEnterKeyToProcess(process, switchToMainWindow: false);
        TestHelpers.SendTabKeysToProcess(process, 1, switchToMainWindow: false);
        TestHelpers.SendEnterKeyToProcess(process, switchToMainWindow: false);
        TestHelpers.SendTabKeysToProcess(process, 1, switchToMainWindow: false);
        TestHelpers.SendEnterKeyToProcess(process, switchToMainWindow: false);
        TestHelpers.SendTabKeysToProcess(process, 1, switchToMainWindow: false);
        TestHelpers.SendEnterKeyToProcess(process, switchToMainWindow: false);

        Assert.False(process.HasExited);

        process.Kill();
        process.WaitForExit();

        Assert.True(process.HasExited);
    }

#if MAUI
    [Fact]
#endif
    public void WinformsControlsTest_OpenFolderBrowserDialogTest()
    {
        Process process = TestHelpers.StartProcess(_exePath);
        TestHelpers.SendTabKeysToProcess(process, MainFormControlsTabOrder.DialogsButton);
        TestHelpers.SendEnterKeyToProcess(process);
        TestHelpers.SendEnterKeyToProcess(process, switchToMainWindow: false);

        TestHelpers.SendAltKeyToProcess(process, 'b', switchToMainWindow: false);
        TestHelpers.SendAltKeyToProcess(process, 'o', switchToMainWindow: false);

        process.WaitForExit(2_000);
        Assert.False(process.HasExited);

        process.Kill();
        process.WaitForExit();

        Assert.True(process.HasExited);
    }

#if MAUI
    [Fact]
#endif
<<<<<<< HEAD
    public void DataBindings_remove_should_unsubscribe_INotifyPropertyChanged_PropertyChanged_event()
    {
        var mainObject = new Mocks.MainObject();
        mainObject.Text = "Test text";
        Form form = new();
        TextBox textBox = new();
        Binding binding = new("Text", mainObject, "Text");
        textBox.DataBindings.Add(binding);
        textBox.Parent = form;
        form.Show();

        // bindings set
        Assert.True(mainObject.IsPropertyChangedAssigned);

        // remove bindings
        textBox.DataBindings.Clear();

        // bindings unset
        Assert.False(mainObject.IsPropertyChangedAssigned);
=======
        public void DataBindings_remove_should_unsubscribe_INotifyPropertyChanged_PropertyChanged_event()
        {
            var mainObject = new Mocks.MainObject();
            mainObject.Text = "Test text";
            Form form = new Form();
            TextBox textBox = new TextBox();
            Binding binding = new Binding("Text", mainObject, "Text");
            textBox.DataBindings.Add(binding);
            textBox.Parent = form;
            form.Show();

            // bindings set
            Assert.True(mainObject.IsPropertyChangedAssigned);

            // remove bindings
            textBox.DataBindings.Clear();

            // bindings unset
            Assert.False(mainObject.IsPropertyChangedAssigned);
        }

#if MAUI
        [Fact]
#endif
        public void DataBindings_update_thread_throws()
        {
            var mainObject = new Mocks.MainObject();
            mainObject.Text = "Test text";
            Form form = new Form();
            TextBox textBox = new TextBox();
            Binding binding = new Binding("Text", mainObject, "Text");
            textBox.DataBindings.Add(binding);
            textBox.Parent = form;
            form.Show();

            var thread = new Thread(() => Assert.Throws<InvalidOperationException>(() => textBox.Text = "Updated test text"));
            thread.Start();
        }

#if MAUI
        [Fact]
#endif
        public void DataBindings_update_thread_with_invoke_updates()
        {
            var mainObject = new Mocks.MainObject();
            mainObject.Text = "Test text";
            Form form = new Form();
            TextBox textBox = new TextBox();
            Binding binding = new Binding("Text", mainObject, "Text", false, 0, null, string.Empty, null, true);
            textBox.DataBindings.Add(binding);
            textBox.Parent = form;
            form.Show();

            var thread = new Thread(() =>
            {
                textBox.Text = "Updated test text";

                Assert.Equal("Updated test text", textBox.Text);
                Assert.Equal("Updated test text", mainObject.Text);
            });

            thread.Start();
        }
>>>>>>> 64f34e0f
    }
}<|MERGE_RESOLUTION|>--- conflicted
+++ resolved
@@ -202,7 +202,6 @@
 #if MAUI
     [Fact]
 #endif
-<<<<<<< HEAD
     public void DataBindings_remove_should_unsubscribe_INotifyPropertyChanged_PropertyChanged_event()
     {
         var mainObject = new Mocks.MainObject();
@@ -219,26 +218,6 @@
 
         // remove bindings
         textBox.DataBindings.Clear();
-
-        // bindings unset
-        Assert.False(mainObject.IsPropertyChangedAssigned);
-=======
-        public void DataBindings_remove_should_unsubscribe_INotifyPropertyChanged_PropertyChanged_event()
-        {
-            var mainObject = new Mocks.MainObject();
-            mainObject.Text = "Test text";
-            Form form = new Form();
-            TextBox textBox = new TextBox();
-            Binding binding = new Binding("Text", mainObject, "Text");
-            textBox.DataBindings.Add(binding);
-            textBox.Parent = form;
-            form.Show();
-
-            // bindings set
-            Assert.True(mainObject.IsPropertyChangedAssigned);
-
-            // remove bindings
-            textBox.DataBindings.Clear();
 
             // bindings unset
             Assert.False(mainObject.IsPropertyChangedAssigned);
@@ -286,6 +265,5 @@
 
             thread.Start();
         }
->>>>>>> 64f34e0f
     }
 }