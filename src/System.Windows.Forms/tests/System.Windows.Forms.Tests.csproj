--- conflicted
+++ resolved
@@ -1,28 +1,20 @@
-﻿<Project Sdk="Microsoft.NET.Sdk">
-
-  <PropertyGroup>
-    <TargetFramework>netcoreapp3.0</TargetFramework>
-    <LangVersion>7.3</LangVersion>
-    <AssemblyVersion>4.0.0.0</AssemblyVersion>
-    <StrongNameKeyId>ECMA</StrongNameKeyId>
-  </PropertyGroup>
-
-  <ItemGroup>
-    <PackageReference Include="Moq" Version="4.10.0" />
-<<<<<<< HEAD
-    <PackageReference Include="Xunit.StaFact" Version="0.3.2" />
-  </ItemGroup>
-
-  <ItemGroup>
-    <TargetingPackExclusions Include="System.Windows.Forms" />
-=======
-    <PackageReference Include="Microsoft.DesktopUI.App" Version="3.0.0-alpha-27006-1" ExcludeAssets="All" />
-    <PackageReference Include="Xunit.StaFact" Version="0.3.2" />
-  </ItemGroup>
-
-  <ItemGroup>    
->>>>>>> 49e74cdf
-    <ProjectReference Include="..\src\System.Windows.Forms.csproj" />
-  </ItemGroup>
-
-</Project>
+﻿<Project Sdk="Microsoft.NET.Sdk">
+
+  <PropertyGroup>
+    <TargetFramework>netcoreapp3.0</TargetFramework>
+    <LangVersion>7.3</LangVersion>
+    <AssemblyVersion>4.0.0.0</AssemblyVersion>
+    <StrongNameKeyId>ECMA</StrongNameKeyId>
+  </PropertyGroup>
+
+  <ItemGroup>
+    <PackageReference Include="Moq" Version="4.10.0" />
+    <PackageReference Include="Microsoft.DesktopUI.App" Version="3.0.0-alpha-27006-1" ExcludeAssets="All" />
+    <PackageReference Include="Xunit.StaFact" Version="0.3.2" />
+  </ItemGroup>
+
+  <ItemGroup>    
+    <ProjectReference Include="..\src\System.Windows.Forms.csproj" />
+  </ItemGroup>
+
+</Project>