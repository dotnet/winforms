--- conflicted
+++ resolved
@@ -965,19 +965,12 @@
             {
                 result = cachedAssemblies[name] as Assembly;
             }
-<<<<<<< HEAD
-            
-            if (result == null) {
-                result = Assembly.Load(name.FullName);
-                if(result != null) {
-=======
 
             if (result == null)
             {
                 result = Assembly.Load(name.FullName);
                 if (result != null)
                 {
->>>>>>> 05087938
                     cachedAssemblies[name] = result;
                 }
                 else if (names != null)
@@ -1038,21 +1031,13 @@
             }
 
             // Missed in cache, try to resolve the type from the reference assemblies.
-<<<<<<< HEAD
-            if(name.IndexOf(',') != -1) {
+            if (name.IndexOf(',') != -1)
+            {
                 result = Type.GetType(name, false, ignoreCase);
             }
 
-            if(result == null && names != null) {
-=======
-            if (name.IndexOf(',') != -1)
-            {
-                result = Type.GetType(name, false, ignoreCase);
-            }
-
             if (result == null && names != null)
             {
->>>>>>> 05087938
                 //
                 // If the type is assembly qualified name, we sort the assembly names
                 // to put assemblies with same name in the front so that they can
@@ -1118,19 +1103,12 @@
                 throw new ArgumentException(string.Format(SR.InvalidResXNoType, name));
             }
 
-<<<<<<< HEAD
-            if(result != null) {
-                // Only cache types from .Net framework  because they don't need to update.
-                // For simplicity, don't cache custom types
-                if (IsNetFrameworkAssembly(result.Assembly.Location)) {
-=======
             if (result != null)
             {
                 // Only cache types from .Net framework  because they don't need to update.
                 // For simplicity, don't cache custom types
                 if (IsNetFrameworkAssembly(result.Assembly.Location))
                 {
->>>>>>> 05087938
                     cachedTypes[name] = result;
                 }
             }
