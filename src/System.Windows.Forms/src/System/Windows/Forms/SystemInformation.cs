﻿// Licensed to the .NET Foundation under one or more agreements.
// The .NET Foundation licenses this file to you under the MIT license.
// See the LICENSE file in the project root for more information.

using System.ComponentModel;
using System.Drawing;
using System.Diagnostics.CodeAnalysis;
using System.Runtime.InteropServices;
using System.Text;
using Microsoft.Win32;

namespace System.Windows.Forms
{
    /// <summary>
    /// Provides information about the operating system.
    /// </summary>
    public static class SystemInformation
    {
        // Figure out if all the multimon stuff is supported on the OS
        private static bool s_checkMultiMonitorSupport;
        private static bool s_multiMonitorSupport;
        private static bool s_checkNativeMouseWheelSupport;
        private static bool s_nativeMouseWheelSupport = true;
        private static bool s_highContrast;
        private static bool s_systemEventsAttached;
        private static bool s_systemEventsDirty = true;

        private static IntPtr s_processWinStation = IntPtr.Zero;
        private static bool s_isUserInteractive;

        private static PowerStatus s_powerStatus;

        private const int DefaultMouseWheelScrollLines = 3;

        /// <summary>
        /// Gets a value indicating whether the user has enabled full window drag.
        /// </summary>
        public static bool DragFullWindows
        {
            get
            {
                int data = 0;
                UnsafeNativeMethods.SystemParametersInfo(NativeMethods.SPI_GETDRAGFULLWINDOWS, 0, ref data, 0);
                return data != 0;
            }
        }

        /// <summary>
        /// Gets a value indicating whether the user has selected to run in high contrast.
        /// </summary>
        public static bool HighContrast
        {
            get
            {
                EnsureSystemEvents();
                if (s_systemEventsDirty)
                {
                    var data = new NativeMethods.HIGHCONTRAST_I
                    {
                        cbSize = Marshal.SizeOf<NativeMethods.HIGHCONTRAST_I>(),
                        dwFlags = 0,
                        lpszDefaultScheme = IntPtr.Zero
                    };

                    // Force it to false if we fail to get the parameter.
                    if (UnsafeNativeMethods.SystemParametersInfo(NativeMethods.SPI_GETHIGHCONTRAST, data.cbSize, ref data, 0))
                    {
                        s_highContrast = (data.dwFlags & NativeMethods.HCF_HIGHCONTRASTON) != 0;
                    }
                    else
                    {
                        s_highContrast = false;
                    }

                    s_systemEventsDirty = false;
                }

                return s_highContrast;
            }
        }

        /// <summary>
        /// Gets the number of lines to scroll when the mouse wheel is rotated.
        /// </summary>
        public static int MouseWheelScrollLines
        {
            get
            {
                if (NativeMouseWheelSupport)
                {
                    int data = 0;
                    UnsafeNativeMethods.SystemParametersInfo(NativeMethods.SPI_GETWHEELSCROLLLINES, 0, ref data, 0);
                    return data;
                }

                // Check for the MouseZ "service". This is a little app that generated the
                // MSH_MOUSEWHEEL messages by monitoring the hardware. If this app isn't
                // found, then there is no support for MouseWheels on the system.
                IntPtr hWndMouseWheel = UnsafeNativeMethods.FindWindow(NativeMethods.MOUSEZ_CLASSNAME, NativeMethods.MOUSEZ_TITLE);
                if (hWndMouseWheel != IntPtr.Zero)
                {
                    // Register the MSH_SCROLL_LINES message...
                    int message = SafeNativeMethods.RegisterWindowMessage(NativeMethods.MSH_SCROLL_LINES);
                    int lines = (int)UnsafeNativeMethods.SendMessage(new HandleRef(null, hWndMouseWheel), message, 0, 0);

                    // This fails under terminal server, so we default to 3, which is the Windows
                    // default. Nobody seems to pay attention to this value anyways.
                    if (lines != 0)
                    {
                        return lines;
                    }
                }

                return DefaultMouseWheelScrollLines;
            }
        }

        /// <summary>
        /// Gets the dimensions of the primary display monitor in pixels.
        /// </summary>
        public static Size PrimaryMonitorSize
        {
            get => new Size(UnsafeNativeMethods.GetSystemMetrics(NativeMethods.SM_CXSCREEN),
                            UnsafeNativeMethods.GetSystemMetrics(NativeMethods.SM_CYSCREEN));
        }

        /// <summary>
        /// Gets the width of the vertical scroll bar in pixels.
        /// </summary>
        public static int VerticalScrollBarWidth
        {
            get => UnsafeNativeMethods.GetSystemMetrics(NativeMethods.SM_CXVSCROLL);
        }

        /// <summary>
        /// Gets the width of the vertical scroll bar in pixels.
        /// </summary>
        public static int GetVerticalScrollBarWidthForDpi(int dpi)
        {
            if (DpiHelper.IsPerMonitorV2Awareness)
            {
                return UnsafeNativeMethods.TryGetSystemMetricsForDpi(NativeMethods.SM_CXVSCROLL, (uint)dpi);
            }
            else
            {
                return UnsafeNativeMethods.GetSystemMetrics(NativeMethods.SM_CXVSCROLL);
            }
        }

        /// <summary>
        /// Gets the height of the horizontal scroll bar in pixels.
        /// </summary>
        public static int HorizontalScrollBarHeight
        {
            get => UnsafeNativeMethods.GetSystemMetrics(NativeMethods.SM_CYHSCROLL);
        }

        /// <summary>
        /// Gets the height of the horizontal scroll bar in pixels.
        /// </summary>
        public static int GetHorizontalScrollBarHeightForDpi(int dpi)
        {
            if (DpiHelper.IsPerMonitorV2Awareness)
            {
                return UnsafeNativeMethods.TryGetSystemMetricsForDpi(NativeMethods.SM_CYHSCROLL, (uint)dpi);
            }
            else
            {
                return UnsafeNativeMethods.GetSystemMetrics(NativeMethods.SM_CYHSCROLL);
            }
        }

        /// <summary>
        /// Gets the height of the normal caption area of a window in pixels.
        /// </summary>
        public static int CaptionHeight
        {
            get => UnsafeNativeMethods.GetSystemMetrics(NativeMethods.SM_CYCAPTION);
        }

        /// <summary>
        /// Gets the width and height of a window border in pixels.
        /// </summary>
        public static Size BorderSize
        {
            get => new Size(UnsafeNativeMethods.GetSystemMetrics(NativeMethods.SM_CXBORDER),
                            UnsafeNativeMethods.GetSystemMetrics(NativeMethods.SM_CYBORDER));
        }

        /// <summary>
        /// Gets the width andheight of a window border in pixels.
        /// </summary>
        public static Size GetBorderSizeForDpi(int dpi)
        {
            if (DpiHelper.IsPerMonitorV2Awareness)
            {
                return new Size(UnsafeNativeMethods.TryGetSystemMetricsForDpi(NativeMethods.SM_CXBORDER, (uint)dpi),
                                UnsafeNativeMethods.TryGetSystemMetricsForDpi(NativeMethods.SM_CYBORDER, (uint)dpi));
            }
            else
            {
                return BorderSize;
            }
        }

        /// <summary>
        /// Gets the thickness in pixels, of the border for a window that has a caption
        /// and is not resizable.
        /// </summary>
        public static Size FixedFrameBorderSize
        {
            get => new Size(UnsafeNativeMethods.GetSystemMetrics(NativeMethods.SM_CXFIXEDFRAME),
                            UnsafeNativeMethods.GetSystemMetrics(NativeMethods.SM_CYFIXEDFRAME));
        }

        /// <summary>
        /// Gets the height of the scroll box in a vertical scroll bar in pixels.
        /// </summary>
        public static int VerticalScrollBarThumbHeight
        {
            get => UnsafeNativeMethods.GetSystemMetrics(NativeMethods.SM_CYVTHUMB);
        }

        /// <summary>
        /// Gets the width of the scroll box in a horizontal scroll bar in pixels.
        /// </summary>
        public static int HorizontalScrollBarThumbWidth
        {
            get => UnsafeNativeMethods.GetSystemMetrics(NativeMethods.SM_CXHTHUMB);
        }

        /// <summary>
        /// Gets the default dimensions of an icon in pixels.
        /// </summary>
        public static Size IconSize
        {
            get => new Size(UnsafeNativeMethods.GetSystemMetrics(NativeMethods.SM_CXICON),
                            UnsafeNativeMethods.GetSystemMetrics(NativeMethods.SM_CYICON));
        }

        /// <summary>
        /// Gets the dimensions of a cursor in pixels.
        /// </summary>
        public static Size CursorSize
        {
            get => new Size(UnsafeNativeMethods.GetSystemMetrics(NativeMethods.SM_CXCURSOR),
                            UnsafeNativeMethods.GetSystemMetrics(NativeMethods.SM_CYCURSOR));
        }

        /// <summary>
        /// Gets the system's font for menus.
        /// </summary>
        public static Font MenuFont => GetMenuFontHelper(0, useDpi: false);

        /// <summary>
        /// Gets the system's font for menus, scaled accordingly to an arbitrary DPI you provide.
        /// </summary>
        public static Font GetMenuFontForDpi(int dpi)
        {
            return GetMenuFontHelper((uint)dpi, DpiHelper.IsPerMonitorV2Awareness);
        }

        private static Font GetMenuFontHelper(uint dpi, bool useDpi)
        {
            Font menuFont = null;

            // We can get the system's menu font through the NONCLIENTMETRICS structure
            // via SystemParametersInfo
            var data = new NativeMethods.NONCLIENTMETRICS();
            bool result;
            if (useDpi)
            {
                result = UnsafeNativeMethods.TrySystemParametersInfoForDpi(NativeMethods.SPI_GETNONCLIENTMETRICS, data.cbSize, data, 0, dpi);
            }
            else
            {
                result = UnsafeNativeMethods.SystemParametersInfo(NativeMethods.SPI_GETNONCLIENTMETRICS, data.cbSize, data, 0);
            }

            if (result && data.lfMenuFont != null)
            {
                try
                {
                    menuFont = Font.FromLogFont(data.lfMenuFont);
                }
                catch
                {
                    // Menu font is not true type. Default to standard control font.
                    menuFont = Control.DefaultFont;
                }
            }
            return menuFont;
        }

        /// <summary>
        /// Gets the height of a one line of a menu in pixels.
        /// </summary>
        public static int MenuHeight
        {
            get => UnsafeNativeMethods.GetSystemMetrics(NativeMethods.SM_CYMENU);
        }

        /// <summary>
        /// Returns the current system power status.
        /// </summary>
        public static PowerStatus PowerStatus
        {
            get => s_powerStatus ?? (s_powerStatus = new PowerStatus());
        }

        /// <summary>
        /// Gets the size of the working area in pixels.
        /// </summary>
        public static Rectangle WorkingArea
        {
            get
            {
                var rc = new NativeMethods.RECT();
                UnsafeNativeMethods.SystemParametersInfo(NativeMethods.SPI_GETWORKAREA, 0, ref rc, 0);
                return Rectangle.FromLTRB(rc.left, rc.top, rc.right, rc.bottom);
            }
        }

        /// <summary>
        /// Gets the height, in pixels, of the Kanji window at the bottom of the screen
        /// for double-byte (DBCS) character set versions of Windows.
        /// </summary>
        public static int KanjiWindowHeight
        {
            get => UnsafeNativeMethods.GetSystemMetrics(NativeMethods.SM_CYKANJIWINDOW);
        }

        /// <summary>
        /// Gets a value indicating whether the system has a mouse installed.
        /// </summary>
        [EditorBrowsable(EditorBrowsableState.Never)]
        public static bool MousePresent
        {
            get => UnsafeNativeMethods.GetSystemMetrics(NativeMethods.SM_MOUSEPRESENT) != 0;
        }

        /// <summary>
        /// Gets the height in pixels, of the arrow bitmap on the vertical scroll bar.
        /// </summary>
        public static int VerticalScrollBarArrowHeight
        {
            get => UnsafeNativeMethods.GetSystemMetrics(NativeMethods.SM_CYVSCROLL);
        }

        /// <summary>
        /// Gets the height of the vertical scroll bar arrow bitmap in pixels.
        /// </summary>
        public static int VerticalScrollBarArrowHeightForDpi(int dpi)
        {
            return UnsafeNativeMethods.TryGetSystemMetricsForDpi(NativeMethods.SM_CYVSCROLL, (uint)dpi);
        }

        /// <summary>
        /// Gets the width, in pixels, of the arrow bitmap on the horizontal scrollbar.
        /// </summary>
        public static int HorizontalScrollBarArrowWidth
        {
            get => UnsafeNativeMethods.GetSystemMetrics(NativeMethods.SM_CXHSCROLL);
        }

        /// <summary>
        /// Gets the width of the horizontal scroll bar arrow bitmap in pixels.
        /// </summary>
        public static int GetHorizontalScrollBarArrowWidthForDpi(int dpi)
        {
            if (DpiHelper.IsPerMonitorV2Awareness)
            {
                return UnsafeNativeMethods.TryGetSystemMetricsForDpi(NativeMethods.SM_CXHSCROLL, (uint)dpi);
            }
            else
            {
                return UnsafeNativeMethods.GetSystemMetrics(NativeMethods.SM_CXHSCROLL);
            }
        }

        /// <summary>
        /// Gets a value indicating whether this is a debug version of the operating system.
        /// </summary>
        public static bool DebugOS
        {
            get => UnsafeNativeMethods.GetSystemMetrics(NativeMethods.SM_DEBUG) != 0;
        }

        /// <summary>
        /// Gets a value indicating whether the functions of the left and right mouse
        /// buttons have been swapped.
        /// </summary>
        public static bool MouseButtonsSwapped
        {
            get => (UnsafeNativeMethods.GetSystemMetrics(NativeMethods.SM_SWAPBUTTON) != 0);
        }

        /// <summary>
        /// Gets the minimum allowable dimensions of a window in pixels.
        /// </summary>
        public static Size MinimumWindowSize
        {
            get => new Size(UnsafeNativeMethods.GetSystemMetrics(NativeMethods.SM_CXMIN),
                            UnsafeNativeMethods.GetSystemMetrics(NativeMethods.SM_CYMIN));
        }

        /// <summary>
        /// Gets the dimensions in pixels, of a caption bar or title bar button.
        /// </summary>
        public static Size CaptionButtonSize
        {
            get => new Size(UnsafeNativeMethods.GetSystemMetrics(NativeMethods.SM_CXSIZE),
                            UnsafeNativeMethods.GetSystemMetrics(NativeMethods.SM_CYSIZE));
        }

        /// <summary>
        /// Gets the thickness in pixels, of the border for a window that can be resized.
        /// </summary>
        public static Size FrameBorderSize
        {
            get => new Size(UnsafeNativeMethods.GetSystemMetrics(NativeMethods.SM_CXFRAME),
                            UnsafeNativeMethods.GetSystemMetrics(NativeMethods.SM_CYFRAME));
        }

        /// <summary>
        /// Gets the system's default minimum tracking dimensions of a window in pixels.
        /// </summary>
        public static Size MinWindowTrackSize
        {
            get => new Size(UnsafeNativeMethods.GetSystemMetrics(NativeMethods.SM_CXMINTRACK),
                            UnsafeNativeMethods.GetSystemMetrics(NativeMethods.SM_CYMINTRACK));
        }

        /// <summary>
        /// Gets the dimensions in pixels, of the area that the user must click within
        /// for the system to consider the two clicks a double-click. The rectangle is
        /// centered around the first click.
        /// </summary>
        public static Size DoubleClickSize
        {
            get => new Size(UnsafeNativeMethods.GetSystemMetrics(NativeMethods.SM_CXDOUBLECLK),
                            UnsafeNativeMethods.GetSystemMetrics(NativeMethods.SM_CYDOUBLECLK));
        }

        /// <summary>
        /// Gets the maximum number of milliseconds allowed between mouse clicks for a
        /// double-click.
        /// </summary>
        public static int DoubleClickTime => SafeNativeMethods.GetDoubleClickTime();

        /// <summary>
        /// Gets the dimensions in pixels, of the grid used to arrange icons in a large
        /// icon view.
        /// </summary>
        public static Size IconSpacingSize
        {
            get => new Size(UnsafeNativeMethods.GetSystemMetrics(NativeMethods.SM_CXICONSPACING),
                            UnsafeNativeMethods.GetSystemMetrics(NativeMethods.SM_CYICONSPACING));
        }

        /// <summary>
        /// Gets a value indicating whether drop down menus should be right-aligned with
        /// the corresponding menu bar item.
        /// </summary>
        public static bool RightAlignedMenus
        {
            get => UnsafeNativeMethods.GetSystemMetrics(NativeMethods.SM_MENUDROPALIGNMENT) != 0;
        }

        /// <summary>
        /// Gets a value indicating whether the Microsoft Windows for Pen computing
        /// extensions are installed.
        /// </summary>
        public static bool PenWindows
        {
            get => UnsafeNativeMethods.GetSystemMetrics(NativeMethods.SM_PENWINDOWS) != 0;
        }

        /// <summary>
        /// Gets a value indicating whether the operating system is capable of handling
        /// double-byte (DBCS) characters.
        /// </summary>
        public static bool DbcsEnabled
        {
            get => UnsafeNativeMethods.GetSystemMetrics(NativeMethods.SM_DBCSENABLED) != 0;
        }

        /// <summary>
        /// Gets the number of buttons on mouse.
        /// </summary>
        public static int MouseButtons
        {
            get => UnsafeNativeMethods.GetSystemMetrics(NativeMethods.SM_CMOUSEBUTTONS);
        }

        /// <summary>
        /// Gets a value indicating whether security is present on this operating system.
        /// </summary>
        public static bool Secure
        {
            get => UnsafeNativeMethods.GetSystemMetrics(NativeMethods.SM_SECURE) != 0;
        }

        /// <summary>
        /// Gets the dimensions in pixels, of a 3-D border.
        /// </summary>
        public static Size Border3DSize
        {
            get => new Size(UnsafeNativeMethods.GetSystemMetrics(NativeMethods.SM_CXEDGE),
                            UnsafeNativeMethods.GetSystemMetrics(NativeMethods.SM_CYEDGE));
        }

        /// <summary>
        /// Gets the dimensions in pixels, of the grid into which minimized windows will
        /// be placed.
        /// </summary>
        public static Size MinimizedWindowSpacingSize
        {
            get => new Size(UnsafeNativeMethods.GetSystemMetrics(NativeMethods.SM_CXMINSPACING),
                            UnsafeNativeMethods.GetSystemMetrics(NativeMethods.SM_CYMINSPACING));
        }

        /// <summary>
        /// Gets the recommended dimensions of a small icon in pixels.
        /// </summary>
        public static Size SmallIconSize
        {
            get => new Size(UnsafeNativeMethods.GetSystemMetrics(NativeMethods.SM_CXSMICON),
                            UnsafeNativeMethods.GetSystemMetrics(NativeMethods.SM_CYSMICON));
        }

        /// <summary>
        /// Gets the height of a small caption in pixels.
        /// </summary>
        public static int ToolWindowCaptionHeight
        {
            get => UnsafeNativeMethods.GetSystemMetrics(NativeMethods.SM_CYSMCAPTION);
        }

        /// <summary>
        /// Gets the dimensions of small caption buttons in pixels.
        /// </summary>
        public static Size ToolWindowCaptionButtonSize
        {
            get => new Size(UnsafeNativeMethods.GetSystemMetrics(NativeMethods.SM_CXSMSIZE),
                            UnsafeNativeMethods.GetSystemMetrics(NativeMethods.SM_CYSMSIZE));
        }

        /// <summary>
        /// Gets the dimensions in pixels, of menu bar buttons.
        /// </summary>
        public static Size MenuButtonSize
        {
            get => new Size(UnsafeNativeMethods.GetSystemMetrics(NativeMethods.SM_CXMENUSIZE),
                            UnsafeNativeMethods.GetSystemMetrics(NativeMethods.SM_CYMENUSIZE));
        }

        /// <summary>
        /// Gets flags specifying how the system arranges minimized windows.
        /// </summary>
        public static ArrangeStartingPosition ArrangeStartingPosition
        {
            get
            {
                ArrangeStartingPosition mask = ArrangeStartingPosition.BottomLeft | ArrangeStartingPosition.BottomRight | ArrangeStartingPosition.Hide | ArrangeStartingPosition.TopLeft | ArrangeStartingPosition.TopRight;
                int compoundValue = UnsafeNativeMethods.GetSystemMetrics(NativeMethods.SM_ARRANGE);
                return mask & (ArrangeStartingPosition)compoundValue;
            }
        }

        /// <summary>
        /// Gets flags specifying how the system arranges minimized windows.
        /// </summary>
        public static ArrangeDirection ArrangeDirection
        {
            get
            {
                ArrangeDirection mask = ArrangeDirection.Down | ArrangeDirection.Left | ArrangeDirection.Right | ArrangeDirection.Up;
                int compoundValue = UnsafeNativeMethods.GetSystemMetrics(NativeMethods.SM_ARRANGE);
                return mask & (ArrangeDirection)compoundValue;
            }
        }

        /// <summary>
        /// Gets the dimensions in pixels, of a normal minimized window.
        /// </summary>
        public static Size MinimizedWindowSize
        {
            get => new Size(UnsafeNativeMethods.GetSystemMetrics(NativeMethods.SM_CXMINIMIZED),
                            UnsafeNativeMethods.GetSystemMetrics(NativeMethods.SM_CYMINIMIZED));
        }

        /// <summary>
        /// Gets the default maximum dimensions in pixels, of a window that has a
        /// caption and sizing borders.
        /// </summary>
        public static Size MaxWindowTrackSize
        {
            get => new Size(UnsafeNativeMethods.GetSystemMetrics(NativeMethods.SM_CXMAXTRACK),
                            UnsafeNativeMethods.GetSystemMetrics(NativeMethods.SM_CYMAXTRACK));
        }

        /// <summary>
        /// Gets the default dimensions, in pixels, of a maximized top-left window on the
        /// primary monitor.
        /// </summary>
        public static Size PrimaryMonitorMaximizedWindowSize
        {
            get => new Size(UnsafeNativeMethods.GetSystemMetrics(NativeMethods.SM_CXMAXIMIZED),
                            UnsafeNativeMethods.GetSystemMetrics(NativeMethods.SM_CYMAXIMIZED));
        }

        /// <summary>
        /// Gets a value indicating whether this computer is connected to a network.
        /// </summary>
        public static bool Network
        {
            get => (UnsafeNativeMethods.GetSystemMetrics(NativeMethods.SM_NETWORK) & 0x00000001) != 0;
        }

        public static bool TerminalServerSession
        {
            get => (UnsafeNativeMethods.GetSystemMetrics(NativeMethods.SM_REMOTESESSION) & 0x00000001) != 0;
        }

        /// <summary>
        /// Gets a value that specifies how the system was started.
        /// </summary>
        public static BootMode BootMode
        {
            get => (BootMode)UnsafeNativeMethods.GetSystemMetrics(NativeMethods.SM_CLEANBOOT);
        }

        /// <summary>
        /// Gets the dimensions in pixels, of the rectangle that a drag operation must
        /// extend to be considered a drag. The rectangle is centered on a drag point.
        /// </summary>
        public static Size DragSize
        {
            get => new Size(UnsafeNativeMethods.GetSystemMetrics(NativeMethods.SM_CXDRAG),
                            UnsafeNativeMethods.GetSystemMetrics(NativeMethods.SM_CYDRAG));
        }

        /// <summary>
        /// Gets a value indicating whether the user requires an application to present
        /// information visually in situations where it would otherwise present the
        /// information in audible form.
        /// </summary>
        public static bool ShowSounds
        {
            get => UnsafeNativeMethods.GetSystemMetrics(NativeMethods.SM_SHOWSOUNDS) != 0;
        }

        /// <summary>
        /// Gets the dimensions of the default size of a menu checkmark in pixels.
        /// </summary>
        public static Size MenuCheckSize
        {
            get => new Size(UnsafeNativeMethods.GetSystemMetrics(NativeMethods.SM_CXMENUCHECK),
                            UnsafeNativeMethods.GetSystemMetrics(NativeMethods.SM_CYMENUCHECK));
        }

        /// <summary>
        /// Gets a value indicating whether the system is enabled for Hebrew and Arabic
        /// languages.
        /// </summary>
        public static bool MidEastEnabled
        {
            get => UnsafeNativeMethods.GetSystemMetrics(NativeMethods.SM_MIDEASTENABLED) != 0;
        }

        private static bool MultiMonitorSupport
        {
            get
            {
                if (!s_checkMultiMonitorSupport)
                {
                    s_multiMonitorSupport = (UnsafeNativeMethods.GetSystemMetrics(NativeMethods.SM_CMONITORS) != 0);
                    s_checkMultiMonitorSupport = true;
                }

                return s_multiMonitorSupport;
            }
        }

        /// <summary>
        /// Gets a value indicating whether the system natively supports the mouse wheel
        /// in newer mice.
        /// </summary>
        public static bool NativeMouseWheelSupport
        {
            get
            {
                if (!s_checkNativeMouseWheelSupport)
                {
                    s_nativeMouseWheelSupport = (UnsafeNativeMethods.GetSystemMetrics(NativeMethods.SM_MOUSEWHEELPRESENT) != 0);
                    s_checkNativeMouseWheelSupport = true;
                }

                return s_nativeMouseWheelSupport;
            }
        }

        /// <summary>
        /// Gets a value indicating whether there is a mouse with a mouse wheel
        /// installed on this machine.
        /// </summary>
        public static bool MouseWheelPresent
        {
            get
            {
                if (!NativeMouseWheelSupport)
                {
                    // Check for the MouseZ "service". This is a little app that generated the
                    // MSH_MOUSEWHEEL messages by monitoring the hardware. If this app isn't
                    // found, then there is no support for MouseWheels on the system.
                    return UnsafeNativeMethods.FindWindow(NativeMethods.MOUSEZ_CLASSNAME, NativeMethods.MOUSEZ_TITLE) != IntPtr.Zero;
                }

                return UnsafeNativeMethods.GetSystemMetrics(NativeMethods.SM_MOUSEWHEELPRESENT) != 0;
            }
        }

        /// <summary>
        /// Gets the bounds of the virtual screen.
        /// </summary>
        public static Rectangle VirtualScreen
        {
            get
            {
                if (MultiMonitorSupport)
                {
                    return new Rectangle(UnsafeNativeMethods.GetSystemMetrics(NativeMethods.SM_XVIRTUALSCREEN),
                                         UnsafeNativeMethods.GetSystemMetrics(NativeMethods.SM_YVIRTUALSCREEN),
                                         UnsafeNativeMethods.GetSystemMetrics(NativeMethods.SM_CXVIRTUALSCREEN),
                                         UnsafeNativeMethods.GetSystemMetrics(NativeMethods.SM_CYVIRTUALSCREEN));
                }

                Size size = PrimaryMonitorSize;
                return new Rectangle(0, 0, size.Width, size.Height);
            }
        }

        /// <summary>
        /// Gets the number of display monitors on the desktop.
        /// </summary>
        public static int MonitorCount
        {
            get
            {
                if (MultiMonitorSupport)
                {
                    return UnsafeNativeMethods.GetSystemMetrics(NativeMethods.SM_CMONITORS);
                }

                return 1;
            }
        }

        /// <summary>
        /// Gets a value indicating whether all the display monitors have the same color format.
        /// </summary>
        public static bool MonitorsSameDisplayFormat
        {
            get
            {
                if (MultiMonitorSupport)
                {
                    return UnsafeNativeMethods.GetSystemMetrics(NativeMethods.SM_SAMEDISPLAYFORMAT) != 0;
                }

                return true;
            }
        }

        /// <summary>
        /// Gets the computer name of the current system.
        /// </summary>
        public static string ComputerName
        {
            get
            {
                var sb = new StringBuilder(256);
                UnsafeNativeMethods.GetComputerName(sb, new int[] { sb.Capacity });
                return sb.ToString();
            }
        }

        /// <summary>
        /// Gets the user's domain name.
        /// </summary>
        public static string UserDomainName => Environment.UserDomainName;

        /// <summary>
        /// Gets a value indicating whether the current process is running in user
        /// interactive mode.
        /// </summary>
        public static bool UserInteractive
        {
            get
            {
                IntPtr hwinsta = UnsafeNativeMethods.GetProcessWindowStation();
                if (hwinsta != IntPtr.Zero && s_processWinStation != hwinsta)
                {
                    s_isUserInteractive = true;

                    int lengthNeeded = 0;
                    NativeMethods.USEROBJECTFLAGS flags = new NativeMethods.USEROBJECTFLAGS();

                    if (UnsafeNativeMethods.GetUserObjectInformation(new HandleRef(null, hwinsta), NativeMethods.UOI_FLAGS, flags, Marshal.SizeOf(flags), ref lengthNeeded))
                    {
                        if ((flags.dwFlags & NativeMethods.WSF_VISIBLE) == 0)
                        {
                            s_isUserInteractive = false;
                        }
                    }

                    s_processWinStation = hwinsta;
                }

                return s_isUserInteractive;
            }
        }

        /// <summary>
        /// Gets the user name for the current thread, that is, the name of the user
        /// currently logged onto the system.
        /// </summary>
        public static string UserName
        {
            get
            {
                var sb = new StringBuilder(256);
                UnsafeNativeMethods.GetUserName(sb, new int[] { sb.Capacity });
                return sb.ToString();
            }
        }

        private static void EnsureSystemEvents()
        {
            if (!s_systemEventsAttached)
            {
                SystemEvents.UserPreferenceChanged += new UserPreferenceChangedEventHandler(OnUserPreferenceChanged);
                s_systemEventsAttached = true;
            }
        }

        private static void OnUserPreferenceChanged(object sender, UserPreferenceChangedEventArgs pref)
        {
            s_systemEventsDirty = true;
        }

        /// <summary>
        /// Gets a value indicating whether the drop shadow effect in enabled.
        /// Defaults to false downlevel.
        /// </summary>
        public static bool IsDropShadowEnabled
        {
            get
            {
                int data = 0;
                UnsafeNativeMethods.SystemParametersInfo(NativeMethods.SPI_GETDROPSHADOW, 0, ref data, 0);
                return data != 0;
            }
        }

        /// <summary>
        /// Gets a value indicating whether the native user menus have a flat menu
        /// appearance. Defaults to false downlevel.
        /// </summary>
        public static bool IsFlatMenuEnabled
        {
            get
            {
                int data = 0;
                UnsafeNativeMethods.SystemParametersInfo(NativeMethods.SPI_GETFLATMENU, 0, ref data, 0);
                return data != 0;
            }
        }

        /// <summary>
        /// Gets a value indicating whether the Font Smoothing OSFeature.Feature is enabled.
        /// </summary>
        public static bool IsFontSmoothingEnabled
        {
            get
            {
                int data = 0;
                UnsafeNativeMethods.SystemParametersInfo(NativeMethods.SPI_GETFONTSMOOTHING, 0, ref data, 0);
                return data != 0;
            }
        }

        /// <summary>
        /// Returns a contrast value that is ClearType smoothing.
        /// </summary>
        public static int FontSmoothingContrast
        {
            get
            {
                int data = 0;
                UnsafeNativeMethods.SystemParametersInfo(NativeMethods.SPI_GETFONTSMOOTHINGCONTRAST, 0, ref data, 0);
                return data;
            }
        }

        /// <summary>
        /// Returns a type of Font smoothing.
        /// </summary>
        public static int FontSmoothingType
        {
            get
            {
                int data = 0;
                UnsafeNativeMethods.SystemParametersInfo(NativeMethods.SPI_GETFONTSMOOTHINGTYPE, 0, ref data, 0);
                return data;
            }
        }

        /// <summary>
        /// Retrieves the width in pixels of an icon cell.
        /// </summary>
        public static int IconHorizontalSpacing
        {
            get
            {
                int data = 0;
                UnsafeNativeMethods.SystemParametersInfo(NativeMethods.SPI_ICONHORIZONTALSPACING, 0, ref data, 0);
                return data;
            }
        }

        /// <summary>
        /// Retrieves the height in pixels of an icon cell.
        /// </summary>
        public static int IconVerticalSpacing
        {
            get
            {
                int data = 0;
                UnsafeNativeMethods.SystemParametersInfo(NativeMethods.SPI_ICONVERTICALSPACING, 0, ref data, 0);
                return data;
            }
        }

        /// <summary>
        /// Gets a value indicating whether the Icon title wrapping is enabled.
        /// </summary>
        public static bool IsIconTitleWrappingEnabled
        {
            get
            {
                int data = 0;
                UnsafeNativeMethods.SystemParametersInfo(NativeMethods.SPI_GETICONTITLEWRAP, 0, ref data, 0);
                return data != 0;
            }
        }

        /// <summary>
        /// Gets a value indicating whether the menu access keys are always underlined.
        /// </summary>
        public static bool MenuAccessKeysUnderlined
        {
            get
            {
                int data = 0;
                UnsafeNativeMethods.SystemParametersInfo(NativeMethods.SPI_GETKEYBOARDCUES, 0, ref data, 0);
                return data != 0;
            }
        }

        /// <summary>
        /// Retrieves the Keyboard repeat delay setting, which is a value in the range
        /// from 0 through 3. The Actual Delay Associated with each value may vary
        /// depending on the hardware.
        /// </summary>
        public static int KeyboardDelay
        {
            get
            {
                int data = 0;
                UnsafeNativeMethods.SystemParametersInfo(NativeMethods.SPI_GETKEYBOARDDELAY, 0, ref data, 0);
                return data;
            }
        }

        /// <summary>
        /// Gets a value indicating whether the user relies on Keyboard instead of mouse and wants
        /// applications to display keyboard interfaces that would be otherwise hidden.
        /// </summary>
        public static bool IsKeyboardPreferred
        {
            get
            {
                int data = 0;
                UnsafeNativeMethods.SystemParametersInfo(NativeMethods.SPI_GETKEYBOARDPREF, 0, ref data, 0);
                return data != 0;
            }
        }

        /// <summary>
        /// Retrieves the Keyboard repeat speed setting, which is a value in the range
        /// from 0 through 31. The actual rate may vary depending on the hardware.
        /// </summary>
        public static int KeyboardSpeed
        {
            get
            {
                int data = 0;
                UnsafeNativeMethods.SystemParametersInfo(NativeMethods.SPI_GETKEYBOARDSPEED, 0, ref data, 0);
                return data;
            }
        }

        /// <summary>
        /// Gets the Size in pixels of the rectangle within which the mouse pointer has to stay.
        /// </summary>
        public static Size MouseHoverSize
        {
            get
            {
                int height = 0;
                int width = 0;
                UnsafeNativeMethods.SystemParametersInfo(NativeMethods.SPI_GETMOUSEHOVERHEIGHT, 0, ref height, 0);
                UnsafeNativeMethods.SystemParametersInfo(NativeMethods.SPI_GETMOUSEHOVERWIDTH, 0, ref width, 0);
                return new Size(width, height);
            }
        }

        /// <summary>
        /// Gets the time, in milliseconds, that the mouse pointer has to stay in the hover rectangle.
        /// </summary>
        public static int MouseHoverTime
        {
            get
            {
                int data = 0;
                UnsafeNativeMethods.SystemParametersInfo(NativeMethods.SPI_GETMOUSEHOVERTIME, 0, ref data, 0);
                return data;
            }
        }

        /// <summary>
        /// Gets the current mouse speed.
        /// </summary>
        public static int MouseSpeed
        {
            get
            {
                int data = 0;
                UnsafeNativeMethods.SystemParametersInfo(NativeMethods.SPI_GETMOUSESPEED, 0, ref data, 0);
                return data;
            }
        }

        /// <summary>
        /// Determines whether the snap-to-default-button feature is enabled.
        /// </summary>
        public static bool IsSnapToDefaultEnabled
        {
            get
            {
                int data = 0;
                UnsafeNativeMethods.SystemParametersInfo(NativeMethods.SPI_GETSNAPTODEFBUTTON, 0, ref data, 0);
                return data != 0;
            }
        }

        /// <summary>
        /// Determines whether the Popup Menus are left Aligned or Right Aligned.
        /// </summary>
        public static LeftRightAlignment PopupMenuAlignment
        {
            get
            {
                bool data = false;
                UnsafeNativeMethods.SystemParametersInfo(NativeMethods.SPI_GETMENUDROPALIGNMENT, 0, ref data, 0);
                return data ? LeftRightAlignment.Left : LeftRightAlignment.Right;
            }
        }

        /// <summary>
        /// Determines whether the maenu fade animation feature is enabled. Defaults to false
        /// downlevel.
        /// </summary>
        public static bool IsMenuFadeEnabled
        {
            get
            {
                int data = 0;
                UnsafeNativeMethods.SystemParametersInfo(NativeMethods.SPI_GETMENUFADE, 0, ref data, 0);
                return data != 0;
            }
        }

        /// <summary>
        /// Indicates the time, in milliseconds, that the system waits before displaying
        /// a shortcut menu.
        /// </summary>
        public static int MenuShowDelay
        {
            get
            {
                int data = 0;
                UnsafeNativeMethods.SystemParametersInfo(NativeMethods.SPI_GETMENUSHOWDELAY, 0, ref data, 0);
                return data;
            }
        }

        /// <summary>
        /// Indicates whether the slide open effect for combo boxes is enabled.
        /// </summary>
        public static bool IsComboBoxAnimationEnabled
        {
            get
            {
                int data = 0;
                UnsafeNativeMethods.SystemParametersInfo(NativeMethods.SPI_GETCOMBOBOXANIMATION, 0, ref data, 0);
                return data != 0;
            }
        }

        /// <summary>
        /// Indicates whether the gradient effect for windows title bars is enabled.
        /// </summary>
        public static bool IsTitleBarGradientEnabled
        {
            get
            {
                int data = 0;
                UnsafeNativeMethods.SystemParametersInfo(NativeMethods.SPI_GETGRADIENTCAPTIONS, 0, ref data, 0);
                return data != 0;
            }
        }

        /// <summary>
        /// Indicates whether the hot tracking of user interface elements is enabled.
        /// </summary>
        public static bool IsHotTrackingEnabled
        {
            get
            {
                int data = 0;
                UnsafeNativeMethods.SystemParametersInfo(NativeMethods.SPI_GETHOTTRACKING, 0, ref data, 0);
                return data != 0;
            }
        }

        /// <summary>
        /// Indicates whether the smooth scrolling effect for listbox is enabled.
        /// </summary>
        public static bool IsListBoxSmoothScrollingEnabled
        {
            get
            {
                int data = 0;
                UnsafeNativeMethods.SystemParametersInfo(NativeMethods.SPI_GETLISTBOXSMOOTHSCROLLING, 0, ref data, 0);
                return data != 0;
            }
        }

        /// <summary>
        /// Indicates whether the menu animation feature is enabled.
        /// </summary>
        public static bool IsMenuAnimationEnabled
        {
            get
            {
                int data = 0;
                UnsafeNativeMethods.SystemParametersInfo(NativeMethods.SPI_GETMENUANIMATION, 0, ref data, 0);
                return data != 0;
            }
        }

        /// <summary>
        /// Indicates whether the selection fade effect is enabled. Defaults to false
        /// downlevel.
        /// </summary>
        public static bool IsSelectionFadeEnabled
        {
            get
            {
                int data = 0;
                UnsafeNativeMethods.SystemParametersInfo(NativeMethods.SPI_GETSELECTIONFADE, 0, ref data, 0);
                return data != 0;
            }
        }

        /// <summary>
        /// Indicates whether the tool tip animation is enabled. Defaults to false
        /// downlevel.
        /// </summary>
        public static bool IsToolTipAnimationEnabled
        {
            get
            {
                int data = 0;
                UnsafeNativeMethods.SystemParametersInfo(NativeMethods.SPI_GETTOOLTIPANIMATION, 0, ref data, 0);
                return data != 0;
            }
        }

        /// <summary>
        /// Indicates whether all the UI Effects are enabled. Defaults to false
        /// downlevel.
        /// </summary>
        public static bool UIEffectsEnabled
        {
            get
            {
                int data = 0;
                UnsafeNativeMethods.SystemParametersInfo(NativeMethods.SPI_GETUIEFFECTS, 0, ref data, 0);
                return data != 0;
            }
        }

        /// <summary>
        /// Indicates whether the active windows tracking (activating the window the mouse in on) is ON or OFF.
        /// </summary>
        public static bool IsActiveWindowTrackingEnabled
        {
            get
            {
                int data = 0;
                UnsafeNativeMethods.SystemParametersInfo(NativeMethods.SPI_GETACTIVEWINDOWTRACKING, 0, ref data, 0);
                return data != 0;
            }
        }

        /// <summary>
        /// Retrieves the active window tracking delay, in milliseconds.
        /// </summary>
        public static int ActiveWindowTrackingDelay
        {
            get
            {
                int data = 0;
                UnsafeNativeMethods.SystemParametersInfo(NativeMethods.SPI_GETACTIVEWNDTRKTIMEOUT, 0, ref data, 0);
                return data;
            }
        }

        /// <summary>
        /// Indicates whether the active windows tracking (activating the window the mouse in on) is ON or OFF.
        /// </summary>
        public static bool IsMinimizeRestoreAnimationEnabled
        {
            get
            {
                int data = 0;
                UnsafeNativeMethods.SystemParametersInfo(NativeMethods.SPI_GETANIMATION, 0, ref data, 0);
                return data != 0;
            }
        }

        /// <summary>
        /// Retrieves the border multiplier factor that determines the width of a windo's sizing border.
        /// </summary>
        public static int BorderMultiplierFactor
        {
            get
            {
                int data = 0;
                UnsafeNativeMethods.SystemParametersInfo(NativeMethods.SPI_GETBORDER, 0, ref data, 0);
                return data;
            }
        }

        /// <summary>
        /// Indicates the caret blink time.
        /// </summary>
        public static int CaretBlinkTime
        {
            get => unchecked((int)SafeNativeMethods.GetCaretBlinkTime());
        }

        /// <summary>
        /// Indicates the caret width in edit controls.
        /// </summary>
        public static int CaretWidth
        {
            get
            {
                int data = 0;
                UnsafeNativeMethods.SystemParametersInfo(NativeMethods.SPI_GETCARETWIDTH, 0, ref data, 0);
                return data;
            }
        }

        public static int MouseWheelScrollDelta => NativeMethods.WHEEL_DELTA;

        /// <summary>
        /// The width of the left and right edges of the focus rectangle.
        /// </summary>
        public static int VerticalFocusThickness
        {
            get => UnsafeNativeMethods.GetSystemMetrics(NativeMethods.SM_CYFOCUSBORDER);
        }

        /// <summary>
        /// The width of the top and bottom edges of the focus rectangle.
        /// </summary>
        public static int HorizontalFocusThickness
        {
            get => UnsafeNativeMethods.GetSystemMetrics(NativeMethods.SM_CXFOCUSBORDER);
        }

        /// <summary>
        /// The height of the vertical sizing border around the perimeter of the window that can be resized.
        /// </summary>
        public static int VerticalResizeBorderThickness
        {
            get => UnsafeNativeMethods.GetSystemMetrics(NativeMethods.SM_CYSIZEFRAME);
        }

        /// <summary>
        /// The width of the horizontal sizing border around the perimeter of the window that can be resized.
        /// </summary>
        public static int HorizontalResizeBorderThickness
        {
            get => UnsafeNativeMethods.GetSystemMetrics(NativeMethods.SM_CXSIZEFRAME);
        }

        /// <summary>
        /// The orientation of the screen in degrees.
        /// </summary>
        public static ScreenOrientation ScreenOrientation
        {
            get
            {
                ScreenOrientation so = ScreenOrientation.Angle0;
<<<<<<< HEAD
                NativeMethods.DEVMODE dm = new NativeMethods.DEVMODE();
                dm.dmSize = (short) Marshal.SizeOf<NativeMethods.DEVMODE>();
                dm.dmDriverExtra = 0;
                try {
=======
                NativeMethods.DEVMODE dm = new NativeMethods.DEVMODE
                {
                    dmSize = (short)Marshal.SizeOf<NativeMethods.DEVMODE>(),
                    dmDriverExtra = 0
                };
                try
                {
>>>>>>> 05087938
                    SafeNativeMethods.EnumDisplaySettings(null, -1 /*ENUM_CURRENT_SETTINGS*/, ref dm);
                    if ((dm.dmFields & NativeMethods.DM_DISPLAYORIENTATION) > 0)
                    {
                        so = dm.dmDisplayOrientation;
                    }
                }
                catch
                {
                    // empty catch, we'll just return the default if the call to EnumDisplaySettings fails.
                }

                return so;
            }
        }

        /// <summary>
        /// Specifies the thikness, in pixels, of the Sizing Border.
        /// </summary>
        public static int SizingBorderWidth
        {
            get
            {
                // We can get the system's menu font through the NONCLIENTMETRICS structure via SystemParametersInfo
                var data = new NativeMethods.NONCLIENTMETRICS();
                bool result = UnsafeNativeMethods.SystemParametersInfo(NativeMethods.SPI_GETNONCLIENTMETRICS, data.cbSize, data, 0);
                return result && data.iBorderWidth > 0 ? data.iBorderWidth : 0;
            }
        }

        /// <summary>
        /// Specified the Size, in pixels, of the small caption buttons.
        /// </summary>
        public static Size SmallCaptionButtonSize
        {
            get
            {
                // We can get the system's menu font through the NONCLIENTMETRICS structure via SystemParametersInfo
                var data = new NativeMethods.NONCLIENTMETRICS();
                bool result = UnsafeNativeMethods.SystemParametersInfo(NativeMethods.SPI_GETNONCLIENTMETRICS, data.cbSize, data, 0);
                if (result && data.iSmCaptionHeight > 0 && data.iSmCaptionWidth > 0)
                {
                    return new Size(data.iSmCaptionWidth, data.iSmCaptionHeight);
                }
                else
                {
                    return Size.Empty;
                }
            }
        }

        /// <summary>
        /// Specified the Size, in pixels, of the menu bar buttons.
        /// </summary>
        public static Size MenuBarButtonSize
        {
            get
            {
                // We can get the system's menu font through the NONCLIENTMETRICS structure via SystemParametersInfo
                var data = new NativeMethods.NONCLIENTMETRICS();
                bool result = UnsafeNativeMethods.SystemParametersInfo(NativeMethods.SPI_GETNONCLIENTMETRICS, data.cbSize, data, 0);
                if (result && data.iMenuHeight > 0 && data.iMenuWidth > 0)
                {
                    return new Size(data.iMenuWidth, data.iMenuHeight);
                }
                else
                {
                    return Size.Empty;
                }
            }
        }

        /// <summary>
        /// Checks whether the current Winforms app is running on a secure desktop under a terminal
        /// server session. This is the case when the TS session has been locked.
        /// This method is useful when calling into GDI+ Graphics methods that modify the object's
        /// state, these methods fail under a locked terminal session.
        /// </summary>
        internal static bool InLockedTerminalSession()
        {
            if (TerminalServerSession)
            {
                // Try to open the input desktop. If it fails with access denied assume
                // the app is running on a secure desktop.
                IntPtr hDsk = SafeNativeMethods.OpenInputDesktop(0, false, NativeMethods.DESKTOP_SWITCHDESKTOP);
                if (hDsk == IntPtr.Zero)
                {
                    int error = Marshal.GetLastWin32Error();
                    return error == NativeMethods.ERROR_ACCESS_DENIED;
                }

                SafeNativeMethods.CloseDesktop(hDsk);
            }

            return false;
        }
    }
}<|MERGE_RESOLUTION|>--- conflicted
+++ resolved
@@ -1329,12 +1329,6 @@
             get
             {
                 ScreenOrientation so = ScreenOrientation.Angle0;
-<<<<<<< HEAD
-                NativeMethods.DEVMODE dm = new NativeMethods.DEVMODE();
-                dm.dmSize = (short) Marshal.SizeOf<NativeMethods.DEVMODE>();
-                dm.dmDriverExtra = 0;
-                try {
-=======
                 NativeMethods.DEVMODE dm = new NativeMethods.DEVMODE
                 {
                     dmSize = (short)Marshal.SizeOf<NativeMethods.DEVMODE>(),
@@ -1342,7 +1336,6 @@
                 };
                 try
                 {
->>>>>>> 05087938
                     SafeNativeMethods.EnumDisplaySettings(null, -1 /*ENUM_CURRENT_SETTINGS*/, ref dm);
                     if ((dm.dmFields & NativeMethods.DM_DISPLAYORIENTATION) > 0)
                     {
