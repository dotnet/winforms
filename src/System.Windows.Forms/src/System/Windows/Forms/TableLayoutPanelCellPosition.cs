--- conflicted
+++ resolved
@@ -91,11 +91,7 @@
                 {
                     return null;
                 }
-<<<<<<< HEAD
-                
-=======
 
->>>>>>> 05087938
                 // Parse 2 integer values.
                 if (culture == null)
                 {
