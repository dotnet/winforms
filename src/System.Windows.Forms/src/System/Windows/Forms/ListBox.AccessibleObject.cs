﻿// Licensed to the .NET Foundation under one or more agreements.
// The .NET Foundation licenses this file to you under the MIT license.
// See the LICENSE file in the project root for more information.

using System.Drawing;
using static Interop;

namespace System.Windows.Forms;

public partial class ListBox
{
    /// <summary>
    ///  ListBox control accessible object with UI Automation provider functionality.
    /// </summary>
    internal class ListBoxAccessibleObject : ControlAccessibleObject
    {
        private readonly Dictionary<ItemArray.Entry, ListBoxItemAccessibleObject> _itemAccessibleObjects;

        /// <summary>
        ///  Initializes new instance of ListBoxAccessibleObject.
        /// </summary>
        /// <param name="owningListBox">The owning ListBox control.</param>
        public ListBoxAccessibleObject(ListBox owningListBox) : base(owningListBox)
        {
            _itemAccessibleObjects = new Dictionary<ItemArray.Entry, ListBoxItemAccessibleObject>();
        }

        internal override Rectangle BoundingRectangle => this.TryGetOwnerAs(out ListBox? owner) && owner.IsHandleCreated ?
                                                         owner.GetToolNativeScreenRectangle() : Rectangle.Empty;

        internal override UiaCore.IRawElementProviderFragmentRoot FragmentRoot => this;

        internal override bool IsSelectionRequired => true;

        // We need to provide a unique ID. Others are implementing this in the same manner. First item is static - 0x2a (RuntimeIDFirstItem).
        // Second item can be anything, but it's good to supply HWND.
        internal override int[] RuntimeId
        {
            get
            {
                return !this.TryGetOwnerAs(out ListBox? owner)
                    ? base.RuntimeId
                    : (new int[]
                {
                    RuntimeIDFirstItem,
                    PARAM.ToInt(owner.InternalHandle),
                    owner.GetHashCode()
                });
            }
        }

        public override AccessibleStates State
        {
            get
            {
                AccessibleStates state = AccessibleStates.Focusable;
                if (this.TryGetOwnerAs(out ListBox? owner) && owner.Focused)
                {
                    state |= AccessibleStates.Focused;
                }

                return state;
            }
        }

        private protected virtual ListBoxItemAccessibleObject CreateItemAccessibleObject(ListBox listBox, ItemArray.Entry item)
            => new(listBox, item, this);

        /// <summary>
        ///  Return the child object at the given screen coordinates.
        /// </summary>
        /// <param name="x">X coordinate.</param>
        /// <param name="y">Y coordinate.</param>
        /// <returns>The accessible object of corresponding element in the provided coordinates.</returns>
        internal override UiaCore.IRawElementProviderFragment? ElementProviderFromPoint(double x, double y)
        {
            if (!this.TryGetOwnerAs(out ListBox? owner) || !owner.IsHandleCreated)
            {
                return base.ElementProviderFromPoint(x, y);
            }

            AccessibleObject? element = HitTest((int)x, (int)y);

            if (element is not null)
            {
                return element;
            }

            return base.ElementProviderFromPoint(x, y);
        }

        /// <summary>
        ///  Returns the element in the specified direction.
        /// </summary>
        /// <param name="direction">Indicates the direction in which to navigate.</param>
        /// <returns>Returns the element in the specified direction.</returns>
        internal override UiaCore.IRawElementProviderFragment? FragmentNavigate(UiaCore.NavigateDirection direction)
        {
            int childCount = this.TryGetOwnerAs(out ListBox? owner) ? owner.Items.Count : 0;

            if (childCount == 0)
            {
                return base.FragmentNavigate(direction);
            }

            return direction switch
            {
                UiaCore.NavigateDirection.FirstChild => GetChild(0),
                UiaCore.NavigateDirection.LastChild => GetChild(childCount - 1),
                _ => base.FragmentNavigate(direction),
            };
        }

        internal override UiaCore.IRawElementProviderFragment? GetFocus() => this.TryGetOwnerAs(out ListBox? owner) && owner.IsHandleCreated ? GetFocused() : null;

        /// <summary>
        ///  Gets the accessible property value.
        /// </summary>
        /// <param name="propertyID">The accessible property ID.</param>
        /// <returns>The accessible property value.</returns>
        internal override object? GetPropertyValue(UiaCore.UIA propertyID)
        {
            switch (propertyID)
            {
                case UiaCore.UIA.BoundingRectanglePropertyId:
                    return BoundingRectangle;
                case UiaCore.UIA.ControlTypePropertyId:
                    // If we don't set a default role for the accessible object
                    // it will be retrieved from Windows.
                    // And we don't have a 100% guarantee it will be correct, hence set it ourselves.
                    return this.GetOwnerAccessibleRole() == AccessibleRole.Default
                           ? UiaCore.UIA.ListControlTypeId
                           : base.GetPropertyValue(propertyID);
                case UiaCore.UIA.HasKeyboardFocusPropertyId:
                    return this.TryGetOwnerAs(out ListBox? owner) ? GetChildCount() == 0 && owner.Focused : null;
                default:
                    return base.GetPropertyValue(propertyID);
            }
        }

        internal override UiaCore.IRawElementProviderSimple[] GetSelection()
        {
            AccessibleObject? itemAccessibleObject = GetSelected();
            if (itemAccessibleObject is not null)
            {
                return new UiaCore.IRawElementProviderSimple[]
                {
                    itemAccessibleObject
                };
            }

            return Array.Empty<UiaCore.IRawElementProviderSimple>();
        }

        internal override bool IsIAccessibleExSupported()
        {
            if (this.TryGetOwnerAs(out ListBox? owner))
            {
                return true;
            }

            return base.IsIAccessibleExSupported();
        }

        internal override bool IsPatternSupported(UiaCore.UIA patternId)
        {
            if (patternId == UiaCore.UIA.ScrollPatternId ||
                patternId == UiaCore.UIA.SelectionPatternId)
            {
                return true;
            }

            return base.IsPatternSupported(patternId);
        }

        internal void ResetListItemAccessibleObjects()
        {
            if (OsVersion.IsWindows8OrGreater())
            {
                foreach (ListBoxItemAccessibleObject itemAccessibleObject in _itemAccessibleObjects.Values)
                {
                    UiaCore.UiaDisconnectProvider(itemAccessibleObject);
                }
            }

            _itemAccessibleObjects.Clear();
        }

        internal void RemoveListItemAccessibleObjectAt(int index)
        {
            if (!this.TryGetOwnerAs(out ListBox? owner))
            {
                return;
            }

            IReadOnlyList<ItemArray.Entry?> entries = owner.Items.InnerArray.Entries;
            if (index >= entries.Count)
            {
                return;
            }

            ItemArray.Entry? item = entries[index];

            if (item is null || !_itemAccessibleObjects.TryGetValue(item, out ListBoxItemAccessibleObject? value))
            {
                return;
            }

            if (OsVersion.IsWindows8OrGreater())
            {
                UiaCore.UiaDisconnectProvider(value);
            }

            _itemAccessibleObjects.Remove(item);
        }

        internal override void SelectItem()
        {
            if (this.TryGetOwnerAs(out ListBox? owner) && owner.IsHandleCreated)
            {
                GetChild(owner.FocusedIndex)?.SelectItem();
            }
        }

        internal override void SetFocus()
        {
            if (!this.TryGetOwnerAs(out ListBox? owner) || !owner.IsHandleCreated)
            {
                return;
            }

            AccessibleObject? focusedItem = GetFocused();
            focusedItem?.RaiseAutomationEvent(UiaCore.UIA.AutomationFocusChangedEventId);
            focusedItem?.SetFocus();
        }

        public override AccessibleObject? GetChild(int index)
        {
            if (!this.TryGetOwnerAs(out ListBox? owner))
            {
                return null;
            }

            if (index < 0 || index >= owner.Items.Count || owner.Items.InnerArray.Count == 0)
            {
                return null;
            }

            ItemArray.Entry? item = owner.Items.InnerArray.Entries[index];

            if (item is null)
            {
                return null;
            }

            if (!_itemAccessibleObjects.TryGetValue(item, out ListBoxItemAccessibleObject? value))
            {
<<<<<<< HEAD
                _itemAccessibleObjects.Add(item, CreateItemAccessibleObject(owner, item));
=======
                value = CreateItemAccessibleObject(_owningListBox, item);
                _itemAccessibleObjects.Add(item, value);
>>>>>>> ce24a615
            }

            return value;
        }

        public override int GetChildCount()
        {
            return this.TryGetOwnerAs(out ListBox? owner) ? owner.Items.Count : 0;
        }

        public override AccessibleObject? GetFocused()
        {
            if (this.TryGetOwnerAs(out ListBox? owner))
            {
                int index = owner.FocusedIndex;
                if (index >= 0)
                {
                    return GetChild(index);
                }
            }

            return null;
        }

        public override AccessibleObject? GetSelected()
        {
            if (this.TryGetOwnerAs(out ListBox? owner))
            {
                int index = owner.SelectedIndex;

                if (index >= 0)
                {
                    return GetChild(index);
                }
            }

            return null;
        }

        public override AccessibleObject? HitTest(int x, int y)
        {
            if (!this.TryGetOwnerAs(out ListBox? owner) || !owner.IsHandleCreated)
            {
                return null;
            }

            // Within a child element?
            int count = GetChildCount();
            for (int index = 0; index < count; ++index)
            {
                AccessibleObject? child = GetChild(index);
                Debug.Assert(child is not null, $"GetChild({index}) returned null");
                if (child is not null && child.Bounds.Contains(x, y))
                {
                    owner.HasKeyboardFocus = false;
                    return child;
                }
            }

            // Within the ListBox bounds?
            if (Bounds.Contains(x, y))
            {
                owner.HasKeyboardFocus = true;
                return this;
            }

            return null;
        }
    }
}<|MERGE_RESOLUTION|>--- conflicted
+++ resolved
@@ -255,12 +255,8 @@
 
             if (!_itemAccessibleObjects.TryGetValue(item, out ListBoxItemAccessibleObject? value))
             {
-<<<<<<< HEAD
-                _itemAccessibleObjects.Add(item, CreateItemAccessibleObject(owner, item));
-=======
-                value = CreateItemAccessibleObject(_owningListBox, item);
+                value = CreateItemAccessibleObject(owner, item);
                 _itemAccessibleObjects.Add(item, value);
->>>>>>> ce24a615
             }
 
             return value;
