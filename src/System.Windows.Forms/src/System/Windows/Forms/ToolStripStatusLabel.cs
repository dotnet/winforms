﻿// Licensed to the .NET Foundation under one or more agreements.
// The .NET Foundation licenses this file to you under the MIT license.
// See the LICENSE file in the project root for more information.

<<<<<<< HEAD
namespace System.Windows.Forms {
    using System;
    using System.ComponentModel;
    using System.Drawing;
    using System.Drawing.Design;
    using System.Diagnostics;
    using System.Windows.Forms.ButtonInternal;
    using System.Security;
    using System.Windows.Forms.Layout; 
    using System.Windows.Forms.Design; 
    using System.Runtime.InteropServices;
    using Automation;
   

    /// <include file='doc\ToolStripStatusLabel.uex' path='docs/doc[@for="ToolStripStatusLabel"]/*' />
    /// <devdoc>
    /// A non selectable ToolStrip item
    /// </devdoc>
=======
using System.ComponentModel;
using System.Drawing;
using System.Runtime.InteropServices;
using System.Windows.Forms.Automation;
using System.Windows.Forms.Design;
using System.Windows.Forms.Layout;

namespace System.Windows.Forms
{
    /// <summary>
    /// A non selectable ToolStrip item
    /// </summary>
>>>>>>> 05087938
    [ToolStripItemDesignerAvailability(ToolStripItemDesignerAvailability.StatusStrip)]
    public class ToolStripStatusLabel : ToolStripLabel, IAutomationLiveRegion
    {
        private static readonly Padding defaultMargin = new Padding(0, 3, 0, 2);
        private Padding scaledDefaultMargin = defaultMargin;

        private Border3DStyle borderStyle = Border3DStyle.Flat;
        private ToolStripStatusLabelBorderSides borderSides = ToolStripStatusLabelBorderSides.None;
        private bool spring = false;
        private AutomationLiveSetting liveSetting;


<<<<<<< HEAD
        /// <include file='doc\ToolStripStatusLabel.uex' path='docs/doc[@for="ToolStripStatusLabel.ToolStripStatusLabel"]/*' />
        /// <devdoc>
        /// A non selectable ToolStrip item
        /// </devdoc>
        public ToolStripStatusLabel() {
=======
        /// <summary>
        /// A non selectable ToolStrip item
        /// </summary>
        public ToolStripStatusLabel()
        {
>>>>>>> 05087938
            Initialize();
        }
        public ToolStripStatusLabel(string text) : base(text, null, false, null)
        {
            Initialize();
        }
        public ToolStripStatusLabel(Image image) : base(null, image, false, null)
        {
            Initialize();
        }
        public ToolStripStatusLabel(string text, Image image) : base(text, image, false, null)
        {
            Initialize();
        }
        public ToolStripStatusLabel(string text, Image image, EventHandler onClick) : base(text, image,/*isLink=*/false, onClick, null)
        {
            Initialize();
        }
        public ToolStripStatusLabel(string text, Image image, EventHandler onClick, string name) : base(text, image,/*isLink=*/false, onClick, name)
        {
            Initialize();
        }

        /// <summary>
        /// Creates a new AccessibleObject for this ToolStripStatusLabel instance.
        /// The AccessibleObject instance returned by this method supports UIA Live Region feature.
        /// However the new object is only available in applications that are recompiled to target 
        /// .NET Framework 4.7.3 or opted into this feature using compatibility switches. 
        /// </summary>
        /// <returns>
        /// AccessibleObject for this ToolStripStatusLabel instance.
        /// </returns>
        protected override AccessibleObject CreateAccessibilityInstance()
        {
            return new ToolStripStatusLabelAccessibleObject(this);
        }

        /// <summary>
        /// Creates an instance of the object that defines how image and text
        /// gets laid out in the ToolStripItem
        /// </summary>
        internal override ToolStripItemInternalLayout CreateInternalLayout()
        {
            return new ToolStripStatusLabelLayout(this);
        }

        [Browsable(false)]
        [EditorBrowsable(EditorBrowsableState.Advanced)]
        public new ToolStripItemAlignment Alignment
        {
            get
            {
                return base.Alignment;
            }
            set
            {
                base.Alignment = value;
            }
        }


        [
        DefaultValue(Border3DStyle.Flat),
        SRDescription(nameof(SR.ToolStripStatusLabelBorderStyleDescr)),
        SRCategory(nameof(SR.CatAppearance))
        ]
        public Border3DStyle BorderStyle
        {
            get
            {
                return borderStyle;
            }
            set
            {
                if (!ClientUtils.IsEnumValid_NotSequential(value,
                                             (int)value,
                                             (int)Border3DStyle.Adjust,
                                             (int)Border3DStyle.Bump,
                                             (int)Border3DStyle.Etched,
                                             (int)Border3DStyle.Flat,
                                             (int)Border3DStyle.Raised,
                                             (int)Border3DStyle.RaisedInner,
                                             (int)Border3DStyle.RaisedOuter,
                                             (int)Border3DStyle.Sunken,
                                             (int)Border3DStyle.SunkenInner,
                                             (int)Border3DStyle.SunkenOuter
                                                ))
                {
                    throw new InvalidEnumArgumentException(nameof(value), (int)value, typeof(Border3DStyle));
                }

                if (borderStyle != value)
                {
                    borderStyle = value;
                    Invalidate();
                }
            }
        }

        [
        DefaultValue(ToolStripStatusLabelBorderSides.None),
        SRDescription(nameof(SR.ToolStripStatusLabelBorderSidesDescr)),
        SRCategory(nameof(SR.CatAppearance))
        ]
        public ToolStripStatusLabelBorderSides BorderSides
        {
            get
            {
                return borderSides;
            }
            set
            {
                // no Enum.IsDefined as this is a flags enum.
                if (borderSides != value)
                {
                    borderSides = value;
                    LayoutTransaction.DoLayout(Owner, this, PropertyNames.BorderStyle);
                    Invalidate();
                }
            }
        }

        /// <summary>
        /// Called by all constructors of ToolStripButton.
        /// </summary>
        private void Initialize()
        {
            if (DpiHelper.IsScalingRequirementMet)
            {
                scaledDefaultMargin = DpiHelper.LogicalToDeviceUnits(defaultMargin);
            }
        }

        protected internal override Padding DefaultMargin
        {
            get
            {
                return scaledDefaultMargin;
            }
        }

        [
        DefaultValue(false),
        SRDescription(nameof(SR.ToolStripStatusLabelSpringDescr)),
        SRCategory(nameof(SR.CatAppearance))
        ]
        public bool Spring
        {
            get { return spring; }
            set
            {
                if (spring != value)
                {
                    spring = value;
                    if (ParentInternal != null)
                    {
                        LayoutTransaction.DoLayout(ParentInternal, this, PropertyNames.Spring);
                    }

                }
            }
        }

        /// <summary>
        /// Indicates the "politeness" level that a client should use
        /// to notify the user of changes to the live region.
        /// </summary>
        [
        SRCategory(nameof(SR.CatAccessibility)),
        DefaultValue(AutomationLiveSetting.Off),
        SRDescription(nameof(SR.LiveRegionAutomationLiveSettingDescr)),
        Browsable(true),
        EditorBrowsable(EditorBrowsableState.Always)
        ]
        public AutomationLiveSetting LiveSetting
        {
            get
            {
                return liveSetting;
            }
            set
            {
                if (!ClientUtils.IsEnumValid(value, (int)value, (int)AutomationLiveSetting.Off, (int)AutomationLiveSetting.Assertive))
                {
                    throw new InvalidEnumArgumentException(nameof(value), (int)value, typeof(AutomationLiveSetting));
                }
                liveSetting = value;
            }
        }

        protected override void OnTextChanged(EventArgs e)
        {
            base.OnTextChanged(e);
            if (LiveSetting != AutomationLiveSetting.Off)
            {
                AccessibilityObject.RaiseLiveRegionChanged();
            }
        }

        public override System.Drawing.Size GetPreferredSize(System.Drawing.Size constrainingSize)
        {
            if (BorderSides != ToolStripStatusLabelBorderSides.None)
            {
                return base.GetPreferredSize(constrainingSize) + new Size(4, 4);
            }
            else
            {
                return base.GetPreferredSize(constrainingSize);
            }
        }



        /// <summary>
        /// Inheriting classes should override this method to handle this event.
        /// </summary>
        protected override void OnPaint(System.Windows.Forms.PaintEventArgs e)
        {

            if (Owner != null)
            {
                ToolStripRenderer renderer = Renderer;

                renderer.DrawToolStripStatusLabelBackground(new ToolStripItemRenderEventArgs(e.Graphics, this));

                if ((DisplayStyle & ToolStripItemDisplayStyle.Image) == ToolStripItemDisplayStyle.Image)
                {
                    renderer.DrawItemImage(new ToolStripItemImageRenderEventArgs(e.Graphics, this, InternalLayout.ImageRectangle));
                }

                PaintText(e.Graphics);
            }
        }

        [ComVisible(true)]
        internal class ToolStripStatusLabelAccessibleObject : ToolStripLabelAccessibleObject
        {
            private readonly ToolStripStatusLabel ownerItem;

            public ToolStripStatusLabelAccessibleObject(ToolStripStatusLabel ownerItem) : base(ownerItem)
            {
                this.ownerItem = ownerItem;
            }

            /// <summary>
            /// Raises the LiveRegionChanged UIA event.
            /// To make this method effective, the applications must be recompiled to target .NET Framework 4.7.3
            /// or opted into this feature using compatibility switches.
            /// </summary>
            /// <returns>True if operation succeeds, False otherwise.</returns>
            public override bool RaiseLiveRegionChanged()
            {
                return RaiseAutomationEvent(NativeMethods.UIA_LiveRegionChangedEventId);
            }

            internal override object GetPropertyValue(int propertyID)
            {
                switch (propertyID)
                {
                    case NativeMethods.UIA_LiveSettingPropertyId:
                        return ownerItem.LiveSetting;
                    case NativeMethods.UIA_ControlTypePropertyId:
                        return NativeMethods.UIA_TextControlTypeId;
                }

                return base.GetPropertyValue(propertyID);
            }
        }

        /// <summary>
        ///  This class performs internal layout for the "split button button" portion of a split button.
        ///  Its main job is to make sure the inner button has the same parent as the split button, so
        ///  that layout can be performed using the correct graphics context.
        /// </summary>
        private class ToolStripStatusLabelLayout : ToolStripItemInternalLayout
        {
            readonly ToolStripStatusLabel owner;

            public ToolStripStatusLabelLayout(ToolStripStatusLabel owner) : base(owner)
            {
                this.owner = owner;
            }

            protected override ToolStripItemLayoutOptions CommonLayoutOptions()
            {
                ToolStripItemLayoutOptions layoutOptions = base.CommonLayoutOptions();
                layoutOptions.borderSize = 0;
                return layoutOptions;
            }
        }

    }

}



<|MERGE_RESOLUTION|>--- conflicted
+++ resolved
@@ -2,26 +2,6 @@
 // The .NET Foundation licenses this file to you under the MIT license.
 // See the LICENSE file in the project root for more information.
 
-<<<<<<< HEAD
-namespace System.Windows.Forms {
-    using System;
-    using System.ComponentModel;
-    using System.Drawing;
-    using System.Drawing.Design;
-    using System.Diagnostics;
-    using System.Windows.Forms.ButtonInternal;
-    using System.Security;
-    using System.Windows.Forms.Layout; 
-    using System.Windows.Forms.Design; 
-    using System.Runtime.InteropServices;
-    using Automation;
-   
-
-    /// <include file='doc\ToolStripStatusLabel.uex' path='docs/doc[@for="ToolStripStatusLabel"]/*' />
-    /// <devdoc>
-    /// A non selectable ToolStrip item
-    /// </devdoc>
-=======
 using System.ComponentModel;
 using System.Drawing;
 using System.Runtime.InteropServices;
@@ -34,7 +14,6 @@
     /// <summary>
     /// A non selectable ToolStrip item
     /// </summary>
->>>>>>> 05087938
     [ToolStripItemDesignerAvailability(ToolStripItemDesignerAvailability.StatusStrip)]
     public class ToolStripStatusLabel : ToolStripLabel, IAutomationLiveRegion
     {
@@ -47,19 +26,11 @@
         private AutomationLiveSetting liveSetting;
 
 
-<<<<<<< HEAD
-        /// <include file='doc\ToolStripStatusLabel.uex' path='docs/doc[@for="ToolStripStatusLabel.ToolStripStatusLabel"]/*' />
-        /// <devdoc>
+        /// <summary>
         /// A non selectable ToolStrip item
-        /// </devdoc>
-        public ToolStripStatusLabel() {
-=======
-        /// <summary>
-        /// A non selectable ToolStrip item
         /// </summary>
         public ToolStripStatusLabel()
         {
->>>>>>> 05087938
             Initialize();
         }
         public ToolStripStatusLabel(string text) : base(text, null, false, null)
