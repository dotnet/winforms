﻿// Licensed to the .NET Foundation under one or more agreements.
// The .NET Foundation licenses this file to you under the MIT license.

using System.Collections.Specialized;
using System.ComponentModel;
using System.Drawing;
using System.Windows.Forms.Layout;

namespace System.Windows.Forms;

[Designer($"System.Windows.Forms.Design.DataGridViewDesigner, {AssemblyRef.SystemDesign}")]
[DefaultEvent(nameof(CellContentClick))]
[ComplexBindingProperties(nameof(DataSource), nameof(DataMember))]
[Docking(DockingBehavior.Ask)]
[Editor($"System.Windows.Forms.Design.DataGridViewComponentEditor, {AssemblyRef.SystemDesign}", typeof(ComponentEditor))]
[SRDescription(nameof(SR.DescriptionDataGridView))]
public partial class DataGridView : Control, ISupportInitialize
{
    private static readonly object s_allowUserToAddRowsChangedEvent = new();
    private static readonly object s_allowUserToDeleteRowsChangedEvent = new();
    private static readonly object s_allowUserToOrderColumnsChangedEvent = new();
    private static readonly object s_allowUserToResizeColumnsChangedEvent = new();
    private static readonly object s_allowUserToResizeRowsChangedEvent = new();
    private static readonly object s_alternatingRowsDefaultCellStyleChangedEvent = new();
    private static readonly object s_autoGenerateColumnsChangedEvent = new();
    private static readonly object s_autosizeColumnModeChangedEvent = new();
    private static readonly object s_autosizeColumnsModeChangedEvent = new();
    private static readonly object s_autosizeRowsModeChangedEvent = new();
    private static readonly object s_backgroundColorChangedEvent = new();
    private static readonly object s_borderStyleChangedEvent = new();
    private static readonly object s_cancelRowEditEvent = new();
    private static readonly object s_cellBeginEditEvent = new();
    private static readonly object s_cellBorderStyleChangedEvent = new();
    private static readonly object s_cellClickEvent = new();
    private static readonly object s_cellContentClickEvent = new();
    private static readonly object s_cellContentDoubleClickEvent = new();
    private static readonly object s_cellContextMenuStripChangedEvent = new();
    private static readonly object s_cellContextMenuStripNeededEvent = new();
    private static readonly object s_cellDoubleClickEvent = new();
    private static readonly object s_cellEndEditEvent = new();
    private static readonly object s_cellEnterEvent = new();
    private static readonly object s_cellErrorTextChangedEvent = new();
    private static readonly object s_cellErrorTextNeededEvent = new();
    private static readonly object s_cellFormattingEvent = new();
    private static readonly object s_cellLeaveEvent = new();
    private static readonly object s_cellMouseClickEvent = new();
    private static readonly object s_cellMouseDoubleClickEvent = new();
    private static readonly object s_cellMouseDownEvent = new();
    private static readonly object s_cellMouseEnterEvent = new();
    private static readonly object s_cellMouseLeaveEvent = new();
    private static readonly object s_cellMouseMoveEvent = new();
    private static readonly object s_cellMouseUpEvent = new();
    private static readonly object s_cellPaintingEvent = new();
    private static readonly object s_cellParsingEvent = new();
    private static readonly object s_cellStateChangedEvent = new();
    private static readonly object s_cellStyleChangedEvent = new();
    private static readonly object s_cellStyleContentChangedEvent = new();
    private static readonly object s_cellTooltipTextChangedEvent = new();
    private static readonly object s_cellTooltipTextNeededEvent = new();
    private static readonly object s_cellValidatingEvent = new();
    private static readonly object s_cellValidatedEvent = new();
    private static readonly object s_cellValueChangedEvent = new();
    private static readonly object s_cellValueNeededEvent = new();
    private static readonly object s_cellValuePushedEvent = new();
    private static readonly object s_columnAddedEvent = new();
    private static readonly object s_columnContextMenuStripChangedEvent = new();
    private static readonly object s_columnDataPropertyNameChangedEvent = new();
    private static readonly object s_columnDefaultCellStyleChangedEvent = new();
    private static readonly object s_columnDisplayIndexChangedEvent = new();
    private static readonly object s_columnDividerWidthChangedEvent = new();
    private static readonly object s_columnHeaderCellChangedEvent = new();
    private static readonly object s_columnDividerDoubleClickEvent = new();
    private static readonly object s_columnHeaderMouseClickEvent = new();
    private static readonly object s_columnHeaderMouseDoubleClickEvent = new();
    private static readonly object s_columnHeadersBorderStyleChangedEvent = new();
    private static readonly object s_columnHeadersDefaultCellStyleChangedEvent = new();
    private static readonly object s_columnHeadersHeightChangedEvent = new();
    private static readonly object s_columnHeadersHeightSizeModeChangedEvent = new();
    private static readonly object s_columnMinimumWidthChangedEvent = new();
    private static readonly object s_columnNameChangedEvent = new();
    private static readonly object s_columnRemovedEvent = new();
    private static readonly object s_columnSortModeChangedEvent = new();
    private static readonly object s_columnStateChangedEvent = new();
    private static readonly object s_columnTooltipTextChangedEvent = new();
    private static readonly object s_columnWidthChangedEvent = new();
    private static readonly object s_currentCellChangedEvent = new();
    private static readonly object s_currentCellDirtyStateChangedEvent = new();
    private static readonly object s_dataBindingCompleteEvent = new();
    private static readonly object s_dataErrorEvent = new();
    private static readonly object s_dataMemberChangedEvent = new();
    private static readonly object s_dataSourceChangedEvent = new();
    private static readonly object s_defaultCellStyleChangedEvent = new();
    private static readonly object s_defaultValuesNeededEvent = new();
    private static readonly object s_editingControlShowingEvent = new();
    private static readonly object s_editModeChangedEvent = new();
    private static readonly object s_gridColorChangedEvent = new();
    private static readonly object s_multiselectChangedEvent = new();
    private static readonly object s_newRowNeededEvent = new();
    private static readonly object s_readOnlyChangedEvent = new();
    private static readonly object s_rowContextMenuStripChangedEvent = new();
    private static readonly object s_rowContextMenuStripNeededEvent = new();
    private static readonly object s_rowDefaultCellStyleChangedEvent = new();
    private static readonly object s_rowDirtyStateNeededEvent = new();
    private static readonly object s_rowDividerHeightChangedEvent = new();
    private static readonly object s_rowEnterEvent = new();
    private static readonly object s_rowErrorTextChangedEvent = new();
    private static readonly object s_rowErrorTextNeededEvent = new();
    private static readonly object s_rowHeaderCellChangedEvent = new();
    private static readonly object s_rowDividerDoubleClickEvent = new();
    private static readonly object s_rowHeaderMouseClickEvent = new();
    private static readonly object s_rowHeaderMouseDoubleClickEvent = new();
    private static readonly object s_rowHeadersBorderStyleChangedEvent = new();
    private static readonly object s_rowHeadersDefaultCellStyleChangedEvent = new();
    private static readonly object s_rowHeadersWidthChangedEvent = new();
    private static readonly object s_rowHeadersWidthSizeModeChangedEvent = new();
    private static readonly object s_rowHeightChangedEvent = new();
    private static readonly object s_rowHeightInfoNeededEvent = new();
    private static readonly object s_rowHeightInfoPushedEvent = new();
    private static readonly object s_rowLeaveEvent = new();
    private static readonly object s_rowMinimumHeightChangeEvent = new();
    private static readonly object s_rowPostPaintEvent = new();
    private static readonly object s_rowPrePaintEvent = new();
    private static readonly object s_rowsAddedEvent = new();
    private static readonly object s_rowsDefaultCellStyleChangedEvent = new();
    private static readonly object s_rowsRemovedEvent = new();
    private static readonly object s_rowStateChangedEvent = new();
    private static readonly object s_rowUnsharedEvent = new();
    private static readonly object s_rowValidatedEvent = new();
    private static readonly object s_rowValidatingEvent = new();
    private static readonly object s_scrollEvent = new();
    private static readonly object s_selectionChangedEvent = new();
    private static readonly object s_sortCompareEvent = new();
    private static readonly object s_sortedEvent = new();
    private static readonly object s_userAddedRowEvent = new();
    private static readonly object s_userDeletedRowEvent = new();
    private static readonly object s_userDeletingRowEvent = new();

    private const int State1_AllowUserToAddRows = 0x00000001;
    private const int State1_AllowUserToDeleteRows = 0x00000002;
    private const int State1_AllowUserToOrderColumns = 0x00000004;
    private const int State1_ColumnHeadersVisible = 0x00000008;
    private const int State1_RowHeadersVisible = 0x00000010;
    private const int State1_ForwardCharMessage = 0x00000020;
    private const int State1_LeavingWithTabKey = 0x00000040;
    private const int State1_MultiSelect = 0x00000080;
    private const int State1_IgnoringEditingChanges = 0x00000200;
    private const int State1_AmbientForeColor = 0x00000400;
    private const int State1_ScrolledSinceMouseDown = 0x00000800;
    private const int State1_EditingControlHidden = 0x00001000;
    private const int State1_StandardTab = 0x00002000;
    private const int State1_EditingControlChanging = 0x00004000;
    private const int State1_CurrentCellInEditMode = 0x00008000;
    private const int State1_VirtualMode = 0x00010000;
    private const int State1_EditedCellChanged = 0x00020000;
    private const int State1_EditedRowChanged = 0x00040000;
    private const int State1_NewRowEdited = 0x00080000;
    private const int State1_ReadOnly = 0x00100000;
    private const int State1_NewRowCreatedByEditing = 0x00200000;
    private const int State1_TemporarilyResetCurrentCell = 0x00400000;
    private const int State1_AutoGenerateColumns = 0x00800000;
    private const int State1_CustomCursorSet = 0x01000000;
    private const int State1_AmbientFont = 0x02000000;
    private const int State1_AmbientColumnHeadersFont = 0x04000000;
    private const int State1_AmbientRowHeadersFont = 0x08000000;
    private const int State1_IsAutoSized = 0x40000000;

    // State2_
    private const int State2_ShowEditingIcon = 0x00000001;
    private const int State2_AllowUserToResizeColumns = 0x00000002;
    private const int State2_AllowUserToResizeRows = 0x00000004;
    private const int State2_MouseOverRemovedEditingCtrl = 0x00000008;
    private const int State2_MouseOverRemovedEditingPanel = 0x00000010;
    private const int State2_MouseEnterExpected = 0x00000020;
    private const int State2_EnableHeadersVisualStyles = 0x00000040;
    private const int State2_ShowCellErrors = 0x00000080;
    private const int State2_ShowCellToolTips = 0x00000100;
    private const int State2_ShowRowErrors = 0x00000200;
    private const int State2_ShowColumnRelocationInsertion = 0x00000400;
    private const int State2_RightToLeftMode = 0x00000800;
    private const int State2_RightToLeftValid = 0x00001000;
    private const int State2_CurrentCellWantsInputKey = 0x00002000;
    private const int State2_StopRaisingVerticalScroll = 0x00004000;
    private const int State2_StopRaisingHorizontalScroll = 0x00008000;
    private const int State2_ReplacedCellSelected = 0x00010000;
    private const int State2_ReplacedCellReadOnly = 0x00020000;
    private const int State2_RaiseSelectionChanged = 0x00040000;
    private const int State2_Initializing = 0x00080000;
    private const int State2_AutoSizedWithoutHandle = 0x00100000;
    private const int State2_IgnoreCursorChange = 0x00200000;
    private const int State2_RowsCollectionClearedInSetCell = 0x00400000;
    private const int State2_NextMouseUpIsDouble = 0x00800000;
    private const int State2_InBindingContextChanged = 0x01000000;
    private const int State2_AllowHorizontalScrollbar = 0x02000000;
    private const int State2_UsedFillWeightsDirty = 0x04000000;
    private const int State2_MessageFromEditingCtrls = 0x08000000;
    private const int State2_CellMouseDownInContentBounds = 0x10000000;
    private const int State2_DiscardEditingControl = 0x20000000;

    // Operation
    private const int OperationTrackColResize = 0x00000001;
    private const int OperationTrackRowResize = 0x00000002;
    private const int OperationTrackColSelect = 0x00000004;
    private const int OperationTrackRowSelect = 0x00000008;
    private const int OperationTrackCellSelect = 0x00000010;
    private const int OperationTrackColRelocation = 0x00000020;
    private const int OperationInSort = 0x00000040;
    private const int OperationTrackColHeadersResize = 0x00000080;
    private const int OperationTrackRowHeadersResize = 0x00000100;
    private const int OperationTrackMouseMoves = 0x00000200;
    private const int OperationInRefreshColumns = 0x00000400;
    private const int OperationInDisplayIndexAdjustments = 0x00000800;
    private const int OperationLastEditCtrlClickDoubled = 0x00001000;
    private const int OperationInMouseDown = 0x00002000;
    private const int OperationInReadOnlyChange = 0x00004000;
    private const int OperationInCellValidating = 0x00008000;
    private const int OperationInBorderStyleChange = 0x00010000;
    private const int OperationInCurrentCellChange = 0x00020000;
    private const int OperationInAdjustFillingColumns = 0x00040000;
    private const int OperationInAdjustFillingColumn = 0x00080000;
    private const int OperationInDispose = 0x00100000;
    private const int OperationInBeginEdit = 0x00200000;
    private const int OperationInEndEdit = 0x00400000;
    private const int OperationResizingOperationAboutToStart = 0x00800000;
    private const int OperationTrackKeyboardColResize = 0x01000000;
    private const int OperationMouseOperationMask = OperationTrackColResize | OperationTrackRowResize |
        OperationTrackColRelocation | OperationTrackColHeadersResize | OperationTrackRowHeadersResize;
    private const int OperationKeyboardOperationMask = OperationTrackKeyboardColResize;

    private static readonly Size s_dragSize = SystemInformation.DragSize;

    private const byte ColumnSizingHotZone = 6;
    private const byte RowSizingHotZone = 5;
    private const byte InsertionBarWidth = 3;
    private const byte BulkPaintThreshold = 8;

    private const int FocusRectOffset = 2;

    private BitVector32 _dataGridViewState1;  // see State1_ constants above
    private BitVector32 _dataGridViewState2;  // see State2_ constants above
    private BitVector32 _dataGridViewOper;    // see Operation constants above

    private const BorderStyle DefaultBorderStyle = BorderStyle.FixedSingle;
    private const DataGridViewAdvancedCellBorderStyle DefaultAdvancedCellBorderStyle
        = DataGridViewAdvancedCellBorderStyle.Single;
    private const DataGridViewAdvancedCellBorderStyle DefaultAdvancedRowHeadersBorderStyle
        = DataGridViewAdvancedCellBorderStyle.OutsetPartial;
    private const DataGridViewAdvancedCellBorderStyle DefaultAdvancedColumnHeadersBorderStyle
        = DataGridViewAdvancedCellBorderStyle.OutsetPartial;

    private const DataGridViewSelectionMode DefaultSelectionMode = DataGridViewSelectionMode.RowHeaderSelect;
    private const DataGridViewEditMode DefaultEditMode = DataGridViewEditMode.EditOnKeystrokeOrF2;

    private const DataGridViewAutoSizeRowCriteriaInternal InvalidDataGridViewAutoSizeRowCriteriaInternalMask
        = ~(DataGridViewAutoSizeRowCriteriaInternal.Header | DataGridViewAutoSizeRowCriteriaInternal.AllColumns);
    private Cursor? _oldCursor;

    private HScrollBar _horizScrollBar = new();
    private VScrollBar _vertScrollBar = new();
    private DataGridViewHeaderCell? _topLeftHeaderCell;

    private DataGridViewRow? _rowTemplate;
    private DataGridViewRowCollection? _dataGridViewRows;
    private DataGridViewColumnCollection? _dataGridViewColumns;

    private DataGridViewCellStyle? _placeholderCellStyle;
    private StringFormat? _placeholderStringFormat;
    private object? _uneditedFormattedValue;
    private Control? _latestEditingControl;
    private Control? _cachedEditingControl;
    private DataGridViewEditingPanel? _editingPanel;
    private DataGridViewEditingPanelAccessibleObject? _editingPanelAccessibleObject;
    private Point _ptCurrentCell;
    private Point _ptCurrentCellCache = Point.Empty;
    private Point _ptAnchorCell;
    private Point _ptMouseDownCell;
    private Point _ptMouseEnteredCell;
    private Point _ptToolTipCell;
    private Point _ptMouseDownGridCoord;

    private DataGridViewSelectionMode _selectionMode;
    private DataGridViewEditMode _editMode;

    // Note that a cell can only be in one bag but not both at the same time.
    private readonly DataGridViewCellLinkedList _individualSelectedCells;
    private readonly DataGridViewCellLinkedList _individualReadOnlyCells;
    private readonly DataGridViewIntLinkedList _selectedBandIndexes;
    private DataGridViewIntLinkedList? _selectedBandSnapshotIndexes;

    private DataGridViewCellStyle? _defaultCellStyle;
    private DataGridViewCellStyle? _columnHeadersDefaultCellStyle;
    private DataGridViewCellStyle? _rowHeadersDefaultCellStyle;
    private DataGridViewCellStyle? _rowsDefaultCellStyle;
    private DataGridViewCellStyle? _alternatingRowsDefaultCellStyle;
    private ScrollBars _scrollBars;
    private LayoutData _layout;
    private Rectangle _normalClientRectangle;
    private readonly List<DataGridViewRow> _lstRows;
    private int _availableWidthForFillColumns;

    private BorderStyle _borderStyle;
    private DataGridViewClipboardCopyMode _clipboardCopyMode;

    private const int MinimumRowHeadersWidth = 4;
    private const int MinimumColumnHeadersHeight = 4;
    private const int DefaultRowHeadersWidth = 41;
    private const int MaxHeadersThickness = 32768;
    private const int UpperSize = 0x007FFFFF;
    private int _cachedRowHeadersWidth;
    private int _rowHeaderWidth;
    private const int DefaultColumnHeadersHeight = 23;
    private int _columnHeadersHeight = DefaultColumnHeadersHeight;
    private int _cachedColumnHeadersHeight;
    private DataGridViewAutoSizeRowsMode _autoSizeRowsMode;
    private DataGridViewAutoSizeColumnsMode _autoSizeColumnsMode;
    private DataGridViewColumnHeadersHeightSizeMode _columnHeadersHeightSizeMode;
    private DataGridViewRowHeadersWidthSizeMode _rowHeadersWidthSizeMode;

    private DataGridViewCellStyleChangedEventArgs? _dgvcsce;
    private DataGridViewCellPaintingEventArgs? _dgvcpe;
    private DataGridViewCellValueEventArgs? _dgvcve;
    private DataGridViewRowHeightInfoNeededEventArgs? _dgvrhine;
    private DataGridViewRowPostPaintEventArgs? _dgvrpope;
    private DataGridViewRowPrePaintEventArgs? _dgvrprpe;

    // The sum of the widths in pixels of the scrolling columns preceding the first visible scrolling column.
    private int _horizontalOffset;

    // Residual fraction of WHEEL_DELTA (120) for wheel scrolling
    private int _cumulativeVerticalWheelDelta;
    private int _cumulativeHorizontalWheelDelta;

    private int _trackColAnchor;
    private int _trackColumn = -1;
    private int _trackColumnEdge = -1;
    private int _trackRowAnchor;
    private int _trackRow = -1;
    private int _trackRowEdge = -1;
    private int _lastHeaderShadow = -1;
    private int _currentColSplitBar = -1, _lastColSplitBar = -1;
    private int _currentRowSplitBar = -1, _lastRowSplitBar = -1;
    private int _mouseBarOffset;
    private int _noDimensionChangeCount;
    private int _noSelectionChangeCount;
    private int _noAutoSizeCount;
    private int _inBulkPaintCount;
    private int _inBulkLayoutCount;
    private int _inPerformLayoutCount;

    private int _keyboardResizeStep;
    private Rectangle _resizeClipRectangle;

    private Timer? _vertScrollTimer;
    private Timer? _horizScrollTimer;

    private readonly Dictionary<Type, TypeConverter> _converters;
    private static readonly Color s_defaultBackColor = SystemColors.Window;
    private static readonly Color s_defaultBackgroundColor = SystemColors.ControlDark;
    private Color _backgroundColor = s_defaultBackgroundColor;

    private RECT[]? _cachedScrollableRegion;

    // ToolTip
    private readonly DataGridViewToolTip _toolTipControl;
    private static readonly int s_propToolTip = PropertyStore.CreateKey();

    // Last Mouse Click Info
    private MouseClickInfo _lastMouseClickInfo;

    private ToolTipBuffer _toolTipBuffer;

#if DEBUG
    // set to false when the grid is not in sync with the underlying data store
    // in virtual mode, and OnCellValueNeeded cannot be called.
    // disable csharp compiler warning #0414: field assigned unused value
#pragma warning disable 0414
    internal bool _dataStoreAccessAllowed = true;
#pragma warning restore 0414
#endif
    /// <summary>
    ///  Initializes a new instance of the <see cref="DataGridView"/> class.
    /// </summary>
    public DataGridView()
    {
        SetStyle(ControlStyles.UserPaint |
                 ControlStyles.Opaque |
                 ControlStyles.UserMouse, true);

        SetStyle(ControlStyles.SupportsTransparentBackColor, false);

#pragma warning disable WFO5001 // Type is for evaluation purposes only and is subject to change or removal in future updates. Suppress this diagnostic to proceed.
        SetStyle(ControlStyles.ApplyThemingImplicitly, true);
#pragma warning restore WFO5001 // Type is for evaluation purposes only and is subject to change or removal in future updates. Suppress this diagnostic to proceed.

        // this class overrides GetPreferredSizeCore, let Control automatically cache the result
        SetExtendedState(ExtendedStates.UserPreferredSizeCache, true);

        _dataGridViewState1 = new BitVector32(0x00000000);
        _dataGridViewState2 = new BitVector32(0x00000000);
        _dataGridViewOper = new BitVector32(0x00000000);

        _dataGridViewState1[State1_ColumnHeadersVisible
                                | State1_RowHeadersVisible
                                | State1_AutoGenerateColumns
                                | State1_AllowUserToAddRows
                                | State1_AllowUserToDeleteRows] = true;

        _dataGridViewState2[State2_ShowEditingIcon
                                | State2_EnableHeadersVisualStyles
                                | State2_MouseEnterExpected
                                | State2_AllowUserToResizeColumns
                                | State2_AllowUserToResizeRows
                                | State2_ShowCellToolTips
                                | State2_ShowCellErrors
                                | State2_ShowRowErrors
                                | State2_AllowHorizontalScrollbar
                                | State2_UsedFillWeightsDirty] = true;

        DisplayedBandsInfo = new DisplayedBandsData();
        _lstRows = [];

        _converters = new(8);
        GridPenColor = DefaultGridColor;

        _selectedBandIndexes = [];
        _individualSelectedCells = [];
        _individualReadOnlyCells = [];

        AdvancedCellBorderStyle = new DataGridViewAdvancedBorderStyle(this,
            DataGridViewAdvancedCellBorderStyle.OutsetDouble,
            DataGridViewAdvancedCellBorderStyle.OutsetPartial,
            DataGridViewAdvancedCellBorderStyle.InsetDouble);
        AdvancedRowHeadersBorderStyle = new DataGridViewAdvancedBorderStyle(this);
        AdvancedColumnHeadersBorderStyle = new DataGridViewAdvancedBorderStyle(this);
        AdvancedCellBorderStyle.All = DefaultAdvancedCellBorderStyle;
        AdvancedRowHeadersBorderStyle.All = DefaultAdvancedRowHeadersBorderStyle;
        AdvancedColumnHeadersBorderStyle.All = DefaultAdvancedColumnHeadersBorderStyle;
        _borderStyle = DefaultBorderStyle;
        _dataGridViewState1[State1_MultiSelect] = true;
        _selectionMode = DefaultSelectionMode;
        _editMode = DefaultEditMode;
        _autoSizeRowsMode = DataGridViewAutoSizeRowsMode.None;
        _autoSizeColumnsMode = DataGridViewAutoSizeColumnsMode.None;
        _columnHeadersHeightSizeMode = DataGridViewColumnHeadersHeightSizeMode.EnableResizing;
        _rowHeadersWidthSizeMode = DataGridViewRowHeadersWidthSizeMode.EnableResizing;

        _clipboardCopyMode = DataGridViewClipboardCopyMode.EnableWithAutoHeaderText;

        _layout = new LayoutData
        {
            TopLeftHeader = Rectangle.Empty,
            ColumnHeaders = Rectangle.Empty,
            RowHeaders = Rectangle.Empty,
            ColumnHeadersVisible = true,
            RowHeadersVisible = true,
            ClientRectangle = ClientRectangle
        };

        _scrollBars = ScrollBars.Both;

        _horizScrollBar.RightToLeft = RightToLeft.Inherit;
        _horizScrollBar.AccessibleName = SR.DataGridView_AccHorizontalScrollBarAccName;
        _horizScrollBar.Top = ClientRectangle.Height - _horizScrollBar.Height;
        _horizScrollBar.Left = 0;
        _horizScrollBar.Visible = false;
        _horizScrollBar.Scroll += DataGridViewHScrolled;
        Controls.Add(_horizScrollBar);

        _vertScrollBar.Top = 0;
        _vertScrollBar.AccessibleName = SR.DataGridView_AccVerticalScrollBarAccName;
        _vertScrollBar.Left = ClientRectangle.Width - _vertScrollBar.Width;
        _vertScrollBar.Visible = false;
        _vertScrollBar.Scroll += DataGridViewVScrolled;
        Controls.Add(_vertScrollBar);

        _ptCurrentCell = new Point(-1, -1);
        _ptAnchorCell = new Point(-1, -1);
        _ptMouseDownCell = new Point(-2, -2);
        _ptMouseEnteredCell = new Point(-2, -2);
        _ptToolTipCell = new Point(-1, -1);
        _ptMouseDownGridCoord = new Point(-1, -1);

        SortOrder = SortOrder.None;

        _lastMouseClickInfo.TimeStamp = 0;

        WireScrollBarsEvents();
        PerformLayout();

        _toolTipControl = new DataGridViewToolTip(this);
        RowHeadersWidth = LogicalToDeviceUnits(DefaultRowHeadersWidth);
        _columnHeadersHeight = LogicalToDeviceUnits(DefaultColumnHeadersHeight);
        Invalidate();
    }

    [Browsable(false)]
    [EditorBrowsable(EditorBrowsableState.Advanced)]
    [DesignerSerializationVisibility(DesignerSerializationVisibility.Hidden)]
    public virtual DataGridViewAdvancedBorderStyle AdjustedTopLeftHeaderBorderStyle
    {
        get
        {
            DataGridViewAdvancedBorderStyle dgvabs;
            if (ApplyVisualStylesToHeaderCells)
            {
                switch (AdvancedColumnHeadersBorderStyle.All)
                {
                    case DataGridViewAdvancedCellBorderStyle.OutsetDouble:
                    case DataGridViewAdvancedCellBorderStyle.OutsetPartial:
                        dgvabs = new DataGridViewAdvancedBorderStyle();
                        if (RightToLeftInternal)
                        {
                            dgvabs.LeftInternal = DataGridViewAdvancedCellBorderStyle.Single;
                        }
                        else
                        {
                            dgvabs.LeftInternal = DataGridViewAdvancedCellBorderStyle.OutsetDouble;
                        }

                        dgvabs.RightInternal = DataGridViewAdvancedCellBorderStyle.Outset;
                        dgvabs.TopInternal = DataGridViewAdvancedCellBorderStyle.OutsetDouble;
                        dgvabs.BottomInternal = DataGridViewAdvancedCellBorderStyle.Outset;
                        break;

                    case DataGridViewAdvancedCellBorderStyle.InsetDouble:
                        dgvabs = new DataGridViewAdvancedBorderStyle();
                        if (RightToLeftInternal)
                        {
                            dgvabs.LeftInternal = DataGridViewAdvancedCellBorderStyle.Inset;
                        }
                        else
                        {
                            dgvabs.LeftInternal = DataGridViewAdvancedCellBorderStyle.InsetDouble;
                        }

                        dgvabs.RightInternal = DataGridViewAdvancedCellBorderStyle.Inset;
                        dgvabs.TopInternal = DataGridViewAdvancedCellBorderStyle.InsetDouble;
                        dgvabs.BottomInternal = DataGridViewAdvancedCellBorderStyle.Inset;
                        break;

                    case DataGridViewAdvancedCellBorderStyle.NotSet:
                        // Since the row headers are visible, we should make sure
                        // that there is a left/right border for the TopLeftHeaderCell no matter what.
                        if ((!RightToLeftInternal && AdvancedColumnHeadersBorderStyle.Left == DataGridViewAdvancedCellBorderStyle.None)
                            || (RightToLeftInternal && AdvancedColumnHeadersBorderStyle.Right == DataGridViewAdvancedCellBorderStyle.None))
                        {
                            dgvabs = new DataGridViewAdvancedBorderStyle();
                            if (RightToLeftInternal)
                            {
                                dgvabs.LeftInternal = AdvancedColumnHeadersBorderStyle.Left;
                                dgvabs.RightInternal = AdvancedRowHeadersBorderStyle.Right == DataGridViewAdvancedCellBorderStyle.OutsetDouble ?
                                    DataGridViewAdvancedCellBorderStyle.Outset : AdvancedRowHeadersBorderStyle.Right;
                            }
                            else
                            {
                                dgvabs.LeftInternal = AdvancedRowHeadersBorderStyle.Left;
                                dgvabs.RightInternal = AdvancedColumnHeadersBorderStyle.Right;
                            }

                            dgvabs.TopInternal = AdvancedColumnHeadersBorderStyle.Top;
                            dgvabs.BottomInternal = AdvancedColumnHeadersBorderStyle.Bottom;
                        }
                        else
                        {
                            dgvabs = AdvancedColumnHeadersBorderStyle;
                        }

                        break;

                    default:
                        dgvabs = AdvancedColumnHeadersBorderStyle;
                        break;
                }
            }
            else
            {
                switch (AdvancedColumnHeadersBorderStyle.All)
                {
                    case DataGridViewAdvancedCellBorderStyle.OutsetDouble:
                    case DataGridViewAdvancedCellBorderStyle.OutsetPartial:
                        dgvabs = new DataGridViewAdvancedBorderStyle
                        {
                            LeftInternal = RightToLeftInternal ? DataGridViewAdvancedCellBorderStyle.Outset : DataGridViewAdvancedCellBorderStyle.OutsetDouble,
                            RightInternal = RightToLeftInternal ? DataGridViewAdvancedCellBorderStyle.OutsetDouble : DataGridViewAdvancedCellBorderStyle.Outset,
                            TopInternal = DataGridViewAdvancedCellBorderStyle.OutsetDouble,
                            BottomInternal = DataGridViewAdvancedCellBorderStyle.Outset
                        };
                        break;

                    case DataGridViewAdvancedCellBorderStyle.InsetDouble:
                        dgvabs = new DataGridViewAdvancedBorderStyle
                        {
                            LeftInternal = RightToLeftInternal ? DataGridViewAdvancedCellBorderStyle.Inset : DataGridViewAdvancedCellBorderStyle.InsetDouble,
                            RightInternal = RightToLeftInternal ? DataGridViewAdvancedCellBorderStyle.InsetDouble : DataGridViewAdvancedCellBorderStyle.Inset,
                            TopInternal = DataGridViewAdvancedCellBorderStyle.InsetDouble,
                            BottomInternal = DataGridViewAdvancedCellBorderStyle.Inset
                        };
                        break;

                    case DataGridViewAdvancedCellBorderStyle.NotSet:
                        // Since the row headers are visible, we should make sure
                        // that there is a left/right border for the TopLeftHeaderCell no matter what.
                        if ((!RightToLeftInternal && AdvancedColumnHeadersBorderStyle.Left == DataGridViewAdvancedCellBorderStyle.None)
                            || (RightToLeftInternal && AdvancedColumnHeadersBorderStyle.Right == DataGridViewAdvancedCellBorderStyle.None))
                        {
                            dgvabs = new DataGridViewAdvancedBorderStyle();
                            if (RightToLeftInternal)
                            {
                                dgvabs.LeftInternal = AdvancedColumnHeadersBorderStyle.Left;
                                dgvabs.RightInternal = AdvancedRowHeadersBorderStyle.Right;
                            }
                            else
                            {
                                dgvabs.LeftInternal = AdvancedRowHeadersBorderStyle.Left;
                                dgvabs.RightInternal = AdvancedColumnHeadersBorderStyle.Right;
                            }

                            dgvabs.TopInternal = AdvancedColumnHeadersBorderStyle.Top;
                            dgvabs.BottomInternal = AdvancedColumnHeadersBorderStyle.Bottom;
                        }
                        else
                        {
                            dgvabs = AdvancedColumnHeadersBorderStyle;
                        }

                        break;

                    default:
                        dgvabs = AdvancedColumnHeadersBorderStyle;
                        break;
                }
            }

            return dgvabs;
        }
    }

    [Browsable(false)]
    [EditorBrowsable(EditorBrowsableState.Advanced)]
    public DataGridViewAdvancedBorderStyle AdvancedCellBorderStyle { get; }

    [Browsable(false)]
    [EditorBrowsable(EditorBrowsableState.Advanced)]
    public DataGridViewAdvancedBorderStyle AdvancedColumnHeadersBorderStyle { get; }

    [Browsable(false)]
    [EditorBrowsable(EditorBrowsableState.Advanced)]
    public DataGridViewAdvancedBorderStyle AdvancedRowHeadersBorderStyle { get; }

    [DefaultValue(true)]
    [SRCategory(nameof(SR.CatBehavior))]
    [SRDescription(nameof(SR.DataGridView_AllowUserToAddRowsDescr))]
    public bool AllowUserToAddRows
    {
        get => _dataGridViewState1[State1_AllowUserToAddRows];
        set
        {
            if (AllowUserToAddRows != value)
            {
                _dataGridViewState1[State1_AllowUserToAddRows] = value;
                if (DataSource is not null)
                {
                    DataConnection!.ResetCachedAllowUserToAddRowsInternal();
                }

                OnAllowUserToAddRowsChanged(EventArgs.Empty);
            }
        }
    }

    internal bool AllowUserToAddRowsInternal => DataSource is null
        ? AllowUserToAddRows
        : AllowUserToAddRows && DataConnection!.AllowAdd;

    [SRCategory(nameof(SR.CatPropertyChanged))]
    [SRDescription(nameof(SR.DataGridViewOnAllowUserToAddRowsChangedDescr))]
    public event EventHandler? AllowUserToAddRowsChanged
    {
        add => Events.AddHandler(s_allowUserToAddRowsChangedEvent, value);
        remove => Events.RemoveHandler(s_allowUserToAddRowsChangedEvent, value);
    }

    [DefaultValue(true)]
    [SRCategory(nameof(SR.CatBehavior))]
    [SRDescription(nameof(SR.DataGridView_AllowUserToDeleteRowsDescr))]
    public bool AllowUserToDeleteRows
    {
        get => _dataGridViewState1[State1_AllowUserToDeleteRows];
        set
        {
            if (AllowUserToDeleteRows != value)
            {
                _dataGridViewState1[State1_AllowUserToDeleteRows] = value;
                OnAllowUserToDeleteRowsChanged(EventArgs.Empty);
            }
        }
    }

    internal bool AllowUserToDeleteRowsInternal => DataSource is null
        ? AllowUserToDeleteRows
        : AllowUserToDeleteRows && DataConnection!.AllowRemove;

    [SRCategory(nameof(SR.CatPropertyChanged))]
    [SRDescription(nameof(SR.DataGridViewOnAllowUserToDeleteRowsChangedDescr))]
    public event EventHandler? AllowUserToDeleteRowsChanged
    {
        add => Events.AddHandler(s_allowUserToDeleteRowsChangedEvent, value);
        remove => Events.RemoveHandler(s_allowUserToDeleteRowsChangedEvent, value);
    }

    [DefaultValue(false)]
    [SRCategory(nameof(SR.CatBehavior))]
    [SRDescription(nameof(SR.DataGridView_AllowUserToOrderColumnsDescr))]
    public bool AllowUserToOrderColumns
    {
        get
        {
            return _dataGridViewState1[State1_AllowUserToOrderColumns];
        }
        set
        {
            if (AllowUserToOrderColumns != value)
            {
                _dataGridViewState1[State1_AllowUserToOrderColumns] = value;
                OnAllowUserToOrderColumnsChanged(EventArgs.Empty);
            }
        }
    }

    [SRCategory(nameof(SR.CatPropertyChanged))]
    [SRDescription(nameof(SR.DataGridViewOnAllowUserToOrderColumnsChangedDescr))]
    public event EventHandler? AllowUserToOrderColumnsChanged
    {
        add => Events.AddHandler(s_allowUserToOrderColumnsChangedEvent, value);
        remove => Events.RemoveHandler(s_allowUserToOrderColumnsChangedEvent, value);
    }

    /// <summary>
    ///  Gets or sets a global value indicating if the dataGridView's columns are resizable with the mouse.
    ///  The resizable aspect of a column can be overridden by DataGridViewColumn.Resizable.
    /// </summary>
    [DefaultValue(true)]
    [SRCategory(nameof(SR.CatBehavior))]
    [SRDescription(nameof(SR.DataGridView_AllowUserToResizeColumnsDescr))]
    public bool AllowUserToResizeColumns
    {
        get => _dataGridViewState2[State2_AllowUserToResizeColumns];
        set
        {
            if (AllowUserToResizeColumns != value)
            {
                _dataGridViewState2[State2_AllowUserToResizeColumns] = value;
                OnAllowUserToResizeColumnsChanged(EventArgs.Empty);
            }
        }
    }

    [SRCategory(nameof(SR.CatPropertyChanged))]
    [SRDescription(nameof(SR.DataGridViewOnAllowUserToResizeColumnsChangedDescr))]
    public event EventHandler? AllowUserToResizeColumnsChanged
    {
        add => Events.AddHandler(s_allowUserToResizeColumnsChangedEvent, value);
        remove => Events.RemoveHandler(s_allowUserToResizeColumnsChangedEvent, value);
    }

    /// <summary>
    ///  Gets or sets a global value indicating if the dataGridView's rows are resizable with the mouse.
    ///  The resizable aspect of a row can be overridden by DataGridViewRow.Resizable.
    /// </summary>
    [DefaultValue(true)]
    [SRCategory(nameof(SR.CatBehavior))]
    [SRDescription(nameof(SR.DataGridView_AllowUserToResizeRowsDescr))]
    public bool AllowUserToResizeRows
    {
        get => _dataGridViewState2[State2_AllowUserToResizeRows];
        set
        {
            if (AllowUserToResizeRows != value)
            {
                _dataGridViewState2[State2_AllowUserToResizeRows] = value;
                OnAllowUserToResizeRowsChanged(EventArgs.Empty);
            }
        }
    }

    [SRCategory(nameof(SR.CatPropertyChanged))]
    [SRDescription(nameof(SR.DataGridViewOnAllowUserToResizeRowsChangedDescr))]
    public event EventHandler? AllowUserToResizeRowsChanged
    {
        add => Events.AddHandler(s_allowUserToResizeRowsChangedEvent, value);
        remove => Events.RemoveHandler(s_allowUserToResizeRowsChangedEvent, value);
    }

    [SRCategory(nameof(SR.CatAppearance))]
    [SRDescription(nameof(SR.DataGridView_AlternatingRowsDefaultCellStyleDescr))]
    [AllowNull]
    public DataGridViewCellStyle AlternatingRowsDefaultCellStyle
    {
        get
        {
            if (_alternatingRowsDefaultCellStyle is null)
            {
                _alternatingRowsDefaultCellStyle = new DataGridViewCellStyle();
                _alternatingRowsDefaultCellStyle.AddScope(this, DataGridViewCellStyleScopes.AlternatingRows);
            }

            return _alternatingRowsDefaultCellStyle;
        }
        set
        {
            DataGridViewCellStyle cs = AlternatingRowsDefaultCellStyle;
            cs.RemoveScope(DataGridViewCellStyleScopes.AlternatingRows);
            _alternatingRowsDefaultCellStyle = value;
            _alternatingRowsDefaultCellStyle?.AddScope(this, DataGridViewCellStyleScopes.AlternatingRows);

            DataGridViewCellStyleDifferences dgvcsc = cs.GetDifferencesFrom(AlternatingRowsDefaultCellStyle);
            if (dgvcsc != DataGridViewCellStyleDifferences.None)
            {
                CellStyleChangedEventArgs.ChangeAffectsPreferredSize = (dgvcsc == DataGridViewCellStyleDifferences.AffectPreferredSize);
                OnAlternatingRowsDefaultCellStyleChanged(CellStyleChangedEventArgs);
            }
        }
    }

    [SRCategory(nameof(SR.CatPropertyChanged))]
    [SRDescription(nameof(SR.DataGridViewAlternatingRowsDefaultCellStyleChangedDescr))]
    public event EventHandler? AlternatingRowsDefaultCellStyleChanged
    {
        add => Events.AddHandler(s_alternatingRowsDefaultCellStyleChangedEvent, value);
        remove => Events.RemoveHandler(s_alternatingRowsDefaultCellStyleChangedEvent, value);
    }

    internal static bool ApplyVisualStylesToInnerCells => Application.RenderWithVisualStyles;

    internal bool ApplyVisualStylesToHeaderCells => Application.RenderWithVisualStyles && EnableHeadersVisualStyles;

    [Browsable(false)]
    [EditorBrowsable(EditorBrowsableState.Advanced)]
    [DefaultValue(true)]
    public bool AutoGenerateColumns
    {
        get => _dataGridViewState1[State1_AutoGenerateColumns];
        set
        {
            if (_dataGridViewState1[State1_AutoGenerateColumns] != value)
            {
                _dataGridViewState1[State1_AutoGenerateColumns] = value;
                OnAutoGenerateColumnsChanged(EventArgs.Empty);
            }
        }
    }

    [Browsable(false)]
    [EditorBrowsable(EditorBrowsableState.Advanced)]
    public event EventHandler? AutoGenerateColumnsChanged
    {
        add => Events.AddHandler(s_autoGenerateColumnsChangedEvent, value);
        remove => Events.RemoveHandler(s_autoGenerateColumnsChangedEvent, value);
    }

    /// <summary>
    ///  Overriding base implementation for perf gains.
    /// </summary>
    public override bool AutoSize
    {
        get => _dataGridViewState1[State1_IsAutoSized];
        set
        {
            base.AutoSize = value;
            _dataGridViewState1[State1_IsAutoSized] = value;
        }
    }

    /// <summary>
    ///  Gets or sets the columns' autosizing mode. Standard inheritance model is used:
    ///  Columns with AutoSizeMode property set to NotSet will use this auto size mode.
    /// </summary>
    [DefaultValue(DataGridViewAutoSizeColumnsMode.None)]
    [SRCategory(nameof(SR.CatLayout))]
    [SRDescription(nameof(SR.DataGridView_AutoSizeColumnsModeDescr))]
    public DataGridViewAutoSizeColumnsMode AutoSizeColumnsMode
    {
        get => _autoSizeColumnsMode;
        set
        {
            switch (value)
            {
                case DataGridViewAutoSizeColumnsMode.None:
                case DataGridViewAutoSizeColumnsMode.ColumnHeader:
                case DataGridViewAutoSizeColumnsMode.AllCellsExceptHeader:
                case DataGridViewAutoSizeColumnsMode.AllCells:
                case DataGridViewAutoSizeColumnsMode.DisplayedCellsExceptHeader:
                case DataGridViewAutoSizeColumnsMode.DisplayedCells:
                case DataGridViewAutoSizeColumnsMode.Fill:
                    break;
                default:
                    throw new InvalidEnumArgumentException(nameof(value), (int)value, typeof(DataGridViewAutoSizeColumnsMode));
            }

            if (_autoSizeColumnsMode != value)
            {
                foreach (DataGridViewColumn dataGridViewColumn in Columns)
                {
                    if (dataGridViewColumn.AutoSizeMode == DataGridViewAutoSizeColumnMode.NotSet && dataGridViewColumn.Visible)
                    {
                        // Make sure there is no visible column which would have an inherited autosize mode based on the header only.
                        if (value == DataGridViewAutoSizeColumnsMode.ColumnHeader && !ColumnHeadersVisible)
                        {
                            throw new InvalidOperationException(SR.DataGridView_CannotAutoSizeColumnsInvisibleColumnHeaders);
                        }

                        // Make sure there is no visible frozen column which would have a Fill inherited autosize mode.
                        if (value == DataGridViewAutoSizeColumnsMode.Fill && dataGridViewColumn.Frozen)
                        {
                            throw new InvalidOperationException(SR.DataGridView_CannotAutoFillFrozenColumns);
                        }
                    }
                }

                DataGridViewAutoSizeColumnMode[] previousModes = new DataGridViewAutoSizeColumnMode[Columns.Count];
                foreach (DataGridViewColumn dataGridViewColumn in Columns)
                {
                    previousModes[dataGridViewColumn.Index] = dataGridViewColumn.InheritedAutoSizeMode;
                }

                DataGridViewAutoSizeColumnsModeEventArgs dgvcasme = new(previousModes);
                _autoSizeColumnsMode = value;
                OnAutoSizeColumnsModeChanged(dgvcasme);
            }
        }
    }

    [SRCategory(nameof(SR.CatPropertyChanged))]
    [SRDescription(nameof(SR.DataGridViewAutoSizeColumnsModeChangedDescr))]
    public event DataGridViewAutoSizeColumnsModeEventHandler? AutoSizeColumnsModeChanged
    {
        add => Events.AddHandler(s_autosizeColumnsModeChangedEvent, value);
        remove => Events.RemoveHandler(s_autosizeColumnsModeChangedEvent, value);
    }

    /// <summary>
    ///  Gets or sets the rows' autosizing mode.
    /// </summary>
    [DefaultValue(DataGridViewAutoSizeRowsMode.None)]
    [SRCategory(nameof(SR.CatLayout))]
    [SRDescription(nameof(SR.DataGridView_AutoSizeRowsModeDescr))]
    public DataGridViewAutoSizeRowsMode AutoSizeRowsMode
    {
        get => _autoSizeRowsMode;
        set
        {
            switch (value)
            {
                case DataGridViewAutoSizeRowsMode.None:
                case DataGridViewAutoSizeRowsMode.AllHeaders:
                case DataGridViewAutoSizeRowsMode.AllCellsExceptHeaders:
                case DataGridViewAutoSizeRowsMode.AllCells:
                case DataGridViewAutoSizeRowsMode.DisplayedHeaders:
                case DataGridViewAutoSizeRowsMode.DisplayedCellsExceptHeaders:
                case DataGridViewAutoSizeRowsMode.DisplayedCells:
                    break;
                default:
                    throw new InvalidEnumArgumentException(nameof(value), (int)value, typeof(DataGridViewAutoSizeRowsMode));
            }

            if ((value == DataGridViewAutoSizeRowsMode.AllHeaders || value == DataGridViewAutoSizeRowsMode.DisplayedHeaders)
                && !RowHeadersVisible)
            {
                throw new InvalidOperationException(SR.DataGridView_CannotAutoSizeRowsInvisibleRowHeader);
            }

            if (_autoSizeRowsMode != value)
            {
                DataGridViewAutoSizeModeEventArgs dgvasme = new(_autoSizeRowsMode != DataGridViewAutoSizeRowsMode.None);
                _autoSizeRowsMode = value;
                OnAutoSizeRowsModeChanged(dgvasme);
            }
        }
    }

    [SRCategory(nameof(SR.CatPropertyChanged))]
    [SRDescription(nameof(SR.DataGridViewAutoSizeRowsModeChangedDescr))]
    public event DataGridViewAutoSizeModeEventHandler? AutoSizeRowsModeChanged
    {
        add => Events.AddHandler(s_autosizeRowsModeChangedEvent, value);
        remove => Events.RemoveHandler(s_autosizeRowsModeChangedEvent, value);
    }

    [Browsable(false)]
    [EditorBrowsable(EditorBrowsableState.Never)]
    [DesignerSerializationVisibility(DesignerSerializationVisibility.Hidden)]
    public override Color BackColor
    {
        get => base.BackColor;
        set => base.BackColor = value;
    }

    [Browsable(false)]
    [EditorBrowsable(EditorBrowsableState.Never)]
    public new event EventHandler? BackColorChanged
    {
        add => base.BackColorChanged += value;
        remove => base.BackColorChanged -= value;
    }

    /// <summary>
    ///  Gets or sets the background color of the dataGridView.
    /// </summary>
    [SRCategory(nameof(SR.CatAppearance))]
    [SRDescription(nameof(SR.DataGridViewBackgroundColorDescr))]
    public Color BackgroundColor
    {
        get => _backgroundColor;
        set
        {
            if (value.IsEmpty)
                throw new ArgumentException(string.Format(SR.DataGridView_EmptyColor, "BackgroundColor"));
            if (value.A < 255)
                throw new ArgumentException(string.Format(SR.DataGridView_TransparentColor, "BackgroundColor"));

            if (!value.Equals(_backgroundColor))
            {
                _backgroundColor = value;
                OnBackgroundColorChanged(EventArgs.Empty);
            }
        }
    }

    [SRCategory(nameof(SR.CatPropertyChanged))]
    [SRDescription(nameof(SR.DataGridViewBackgroundColorChangedDescr))]
    public event EventHandler? BackgroundColorChanged
    {
        add => Events.AddHandler(s_backgroundColorChangedEvent, value);
        remove => Events.RemoveHandler(s_backgroundColorChangedEvent, value);
    }

    [Browsable(false)]
    [EditorBrowsable(EditorBrowsableState.Never)]
    public override Image? BackgroundImage
    {
        get => base.BackgroundImage;
        set => base.BackgroundImage = value;
    }

    [Browsable(false)]
    [EditorBrowsable(EditorBrowsableState.Never)]
    public override ImageLayout BackgroundImageLayout
    {
        get => base.BackgroundImageLayout;
        set => base.BackgroundImageLayout = value;
    }

    [Browsable(false)]
    [EditorBrowsable(EditorBrowsableState.Never)]
    public new event EventHandler? BackgroundImageChanged
    {
        add => base.BackgroundImageChanged += value;
        remove => base.BackgroundImageChanged -= value;
    }

    [Browsable(false)]
    [EditorBrowsable(EditorBrowsableState.Never)]
    public new event EventHandler? BackgroundImageLayoutChanged
    {
        add => base.BackgroundImageLayoutChanged += value;
        remove => base.BackgroundImageLayoutChanged -= value;
    }

    private bool ShouldSerializeBackgroundColor() => !BackgroundColor.Equals(s_defaultBackgroundColor);

    [DefaultValue(BorderStyle.FixedSingle)]
    [SRCategory(nameof(SR.CatAppearance))]
    [SRDescription(nameof(SR.DataGridView_BorderStyleDescr))]
    public BorderStyle BorderStyle
    {
        get => _borderStyle;
        set
        {
            // Sequential enum. Valid values are 0x0 to 0x2
            SourceGenerated.EnumValidator.Validate(value);
            if (_borderStyle != value)
            {
                using (LayoutTransaction.CreateTransactionIf(AutoSize, ParentInternal, this, PropertyNames.BorderStyle))
                {
                    _borderStyle = value;
                    if (!AutoSize)
                    {
                        PerformLayoutPrivate(
                            useRowShortcut: false,
                            computeVisibleRows: false,
                            invalidInAdjustFillingColumns: true,
                            repositionEditingControl: true);
                    }

                    Invalidate();
                    OnBorderStyleChanged(EventArgs.Empty);
                }
            }
        }
    }

    [SRCategory(nameof(SR.CatPropertyChanged))]
    [SRDescription(nameof(SR.DataGridViewBorderStyleChangedDescr))]
    public event EventHandler? BorderStyleChanged
    {
        add => Events.AddHandler(s_borderStyleChangedEvent, value);
        remove => Events.RemoveHandler(s_borderStyleChangedEvent, value);
    }

    internal int BorderWidth
    {
        get
        {
            if (BorderStyle == BorderStyle.Fixed3D)
            {
                return Application.RenderWithVisualStyles ? 1 : SystemInformation.Border3DSize.Width;
            }
            else if (BorderStyle == BorderStyle.FixedSingle)
            {
                return 1;
            }
            else
            {
                return 0;
            }
        }
    }

    // Ime can be shown when there is a read-write current cell.
    protected override bool CanEnableIme
    {
        get
        {
            bool canEnable = false;

            if (_ptCurrentCell.X != -1 && ColumnEditable(_ptCurrentCell.X))
            {
                DataGridViewCell dataGridViewCell = CurrentCellInternal;
                Debug.Assert(dataGridViewCell is not null);

                if (!IsSharedCellReadOnly(dataGridViewCell, _ptCurrentCell.Y))
                {
                    canEnable = base.CanEnableIme;
                }
            }

            return canEnable;
        }
    }

    [SRCategory(nameof(SR.CatAppearance))]
    [SRDescription(nameof(SR.DataGridView_CellBorderStyleDescr))]
    [Browsable(true)]
    [DefaultValue(DataGridViewCellBorderStyle.Single)]
    public DataGridViewCellBorderStyle CellBorderStyle
    {
        get
        {
            switch (AdvancedCellBorderStyle.All)
            {
                case DataGridViewAdvancedCellBorderStyle.NotSet:
                    if (AdvancedCellBorderStyle.Top == DataGridViewAdvancedCellBorderStyle.None
                        && AdvancedCellBorderStyle.Bottom == DataGridViewAdvancedCellBorderStyle.None)
                    {
                        if (RightToLeftInternal)
                        {
                            if (AdvancedCellBorderStyle.Right == DataGridViewAdvancedCellBorderStyle.None
                                && AdvancedCellBorderStyle.Left == DataGridViewAdvancedCellBorderStyle.Single)
                            {
                                return DataGridViewCellBorderStyle.SingleVertical;
                            }
                        }
                        else
                        {
                            if (AdvancedCellBorderStyle.Left == DataGridViewAdvancedCellBorderStyle.None
                                && AdvancedCellBorderStyle.Right == DataGridViewAdvancedCellBorderStyle.Single)
                            {
                                return DataGridViewCellBorderStyle.SingleVertical;
                            }
                        }

                        if (AdvancedCellBorderStyle.Right == DataGridViewAdvancedCellBorderStyle.Outset
                            && AdvancedCellBorderStyle.Left == DataGridViewAdvancedCellBorderStyle.Outset)
                        {
                            return DataGridViewCellBorderStyle.RaisedVertical;
                        }

                        if (AdvancedCellBorderStyle.Right == DataGridViewAdvancedCellBorderStyle.Inset
                            && AdvancedCellBorderStyle.Left == DataGridViewAdvancedCellBorderStyle.Inset)
                        {
                            return DataGridViewCellBorderStyle.SunkenVertical;
                        }
                    }

                    if (AdvancedCellBorderStyle.Left == DataGridViewAdvancedCellBorderStyle.None
                        && AdvancedCellBorderStyle.Right == DataGridViewAdvancedCellBorderStyle.None)
                    {
                        if (AdvancedCellBorderStyle.Top == DataGridViewAdvancedCellBorderStyle.None
                            && AdvancedCellBorderStyle.Bottom == DataGridViewAdvancedCellBorderStyle.Single)
                        {
                            return DataGridViewCellBorderStyle.SingleHorizontal;
                        }

                        if (AdvancedCellBorderStyle.Top == DataGridViewAdvancedCellBorderStyle.Outset
                            && AdvancedCellBorderStyle.Bottom == DataGridViewAdvancedCellBorderStyle.Outset)
                        {
                            return DataGridViewCellBorderStyle.RaisedHorizontal;
                        }

                        if (AdvancedCellBorderStyle.Top == DataGridViewAdvancedCellBorderStyle.Inset
                            && AdvancedCellBorderStyle.Bottom == DataGridViewAdvancedCellBorderStyle.Inset)
                        {
                            return DataGridViewCellBorderStyle.SunkenHorizontal;
                        }
                    }

                    return DataGridViewCellBorderStyle.Custom;

                case DataGridViewAdvancedCellBorderStyle.None:
                    return DataGridViewCellBorderStyle.None;

                case DataGridViewAdvancedCellBorderStyle.Single:
                    return DataGridViewCellBorderStyle.Single;

                case DataGridViewAdvancedCellBorderStyle.Inset:
                    return DataGridViewCellBorderStyle.Sunken;

                case DataGridViewAdvancedCellBorderStyle.Outset:
                    return DataGridViewCellBorderStyle.Raised;

                default:
                    Debug.Fail("Unexpected this.advancedCellBorderStyle.All value in CellBorderStyle.get");
                    return DataGridViewCellBorderStyle.Custom;
            }
        }
        set
        {
            // Sequential enum. Valid values are 0x0 to 0xa
            SourceGenerated.EnumValidator.Validate(value);

            if (value != CellBorderStyle)
            {
                if (value == DataGridViewCellBorderStyle.Custom)
                {
                    throw new ArgumentException(string.Format(SR.DataGridView_CustomCellBorderStyleInvalid, "CellBorderStyle"));
                }

                _dataGridViewOper[OperationInBorderStyleChange] = true;
                try
                {
                    switch (value)
                    {
                        case DataGridViewCellBorderStyle.Single:
                            AdvancedCellBorderStyle.All = DataGridViewAdvancedCellBorderStyle.Single;
                            break;

                        case DataGridViewCellBorderStyle.Raised:
                            AdvancedCellBorderStyle.All = DataGridViewAdvancedCellBorderStyle.Single;
                            break;

                        case DataGridViewCellBorderStyle.Sunken:
                            AdvancedCellBorderStyle.All = DataGridViewAdvancedCellBorderStyle.Inset;
                            break;

                        case DataGridViewCellBorderStyle.None:
                            AdvancedCellBorderStyle.All = DataGridViewAdvancedCellBorderStyle.None;
                            break;

                        case DataGridViewCellBorderStyle.SingleVertical:
                            AdvancedCellBorderStyle.All = DataGridViewAdvancedCellBorderStyle.None;
                            if (RightToLeftInternal)
                            {
                                AdvancedCellBorderStyle.LeftInternal = DataGridViewAdvancedCellBorderStyle.Single;
                            }
                            else
                            {
                                AdvancedCellBorderStyle.RightInternal = DataGridViewAdvancedCellBorderStyle.Single;
                            }

                            break;

                        case DataGridViewCellBorderStyle.RaisedVertical:
                            AdvancedCellBorderStyle.All = DataGridViewAdvancedCellBorderStyle.None;
                            AdvancedCellBorderStyle.RightInternal = DataGridViewAdvancedCellBorderStyle.Outset;
                            AdvancedCellBorderStyle.LeftInternal = DataGridViewAdvancedCellBorderStyle.Outset;
                            break;

                        case DataGridViewCellBorderStyle.SunkenVertical:
                            AdvancedCellBorderStyle.All = DataGridViewAdvancedCellBorderStyle.None;
                            AdvancedCellBorderStyle.RightInternal = DataGridViewAdvancedCellBorderStyle.Inset;
                            AdvancedCellBorderStyle.LeftInternal = DataGridViewAdvancedCellBorderStyle.Inset;
                            break;

                        case DataGridViewCellBorderStyle.SingleHorizontal:
                            AdvancedCellBorderStyle.All = DataGridViewAdvancedCellBorderStyle.None;
                            AdvancedCellBorderStyle.BottomInternal = DataGridViewAdvancedCellBorderStyle.Single;
                            break;

                        case DataGridViewCellBorderStyle.RaisedHorizontal:
                            AdvancedCellBorderStyle.All = DataGridViewAdvancedCellBorderStyle.None;
                            AdvancedCellBorderStyle.TopInternal = DataGridViewAdvancedCellBorderStyle.Outset;
                            AdvancedCellBorderStyle.BottomInternal = DataGridViewAdvancedCellBorderStyle.Outset;
                            break;

                        case DataGridViewCellBorderStyle.SunkenHorizontal:
                            AdvancedCellBorderStyle.All = DataGridViewAdvancedCellBorderStyle.None;
                            AdvancedCellBorderStyle.TopInternal = DataGridViewAdvancedCellBorderStyle.Inset;
                            AdvancedCellBorderStyle.BottomInternal = DataGridViewAdvancedCellBorderStyle.Inset;
                            break;
                    }
                }
                finally
                {
                    _dataGridViewOper[OperationInBorderStyleChange] = false;
                }

                OnCellBorderStyleChanged(EventArgs.Empty);
            }
        }
    }

    [SRCategory(nameof(SR.CatPropertyChanged))]
    [SRDescription(nameof(SR.DataGridView_CellBorderStyleChangedDescr))]
    public event EventHandler? CellBorderStyleChanged
    {
        add => Events.AddHandler(s_cellBorderStyleChangedEvent, value);
        remove => Events.RemoveHandler(s_cellBorderStyleChangedEvent, value);
    }

    internal bool CellMouseDownInContentBounds
    {
        get => _dataGridViewState2[State2_CellMouseDownInContentBounds];
        set
        {
            _dataGridViewState2[State2_CellMouseDownInContentBounds] = value;
        }
    }

    internal DataGridViewCellPaintingEventArgs CellPaintingEventArgs
    {
        get
        {
            _dgvcpe ??= new DataGridViewCellPaintingEventArgs(this);

            return _dgvcpe;
        }
    }

    private DataGridViewCellStyleChangedEventArgs CellStyleChangedEventArgs
    {
        get
        {
            _dgvcsce ??= new DataGridViewCellStyleChangedEventArgs();

            return _dgvcsce;
        }
    }

    internal DataGridViewCellValueEventArgs CellValueEventArgs
    {
        get
        {
            _dgvcve ??= new DataGridViewCellValueEventArgs();

            return _dgvcve;
        }
    }

    [Browsable(true)]
    [DefaultValue(DataGridViewClipboardCopyMode.EnableWithAutoHeaderText)]
    [SRCategory(nameof(SR.CatBehavior))]
    [SRDescription(nameof(SR.DataGridView_ClipboardCopyModeDescr))]
    public DataGridViewClipboardCopyMode ClipboardCopyMode
    {
        get => _clipboardCopyMode;
        set
        {
            // Sequential enum. Valid values are 0x0 to 0x3
            SourceGenerated.EnumValidator.Validate(value);
            _clipboardCopyMode = value;
        }
    }

    [Browsable(false)]
    [DesignerSerializationVisibility(DesignerSerializationVisibility.Hidden)]
    [DefaultValue(0)]
    [EditorBrowsable(EditorBrowsableState.Advanced)]
    public int ColumnCount
    {
        get => Columns.Count;
        set
        {
            ArgumentOutOfRangeException.ThrowIfNegative(value);

            if (DataSource is not null)
            {
                throw new InvalidOperationException(SR.DataGridView_CannotSetColumnCountOnDataBoundDataGridView);
            }

            if (value != Columns.Count)
            {
                if (value == 0)
                {
                    // Total removal of the columns. This also clears the rows.
                    Columns.Clear();
                }
                else if (value < Columns.Count)
                {
                    // Some columns need to be removed, from the tail of the columns collection
                    while (value < Columns.Count)
                    {
                        int currentColumnCount = Columns.Count;
                        Columns.RemoveAt(currentColumnCount - 1);
                        if (Columns.Count >= currentColumnCount)
                        {
                            // Column removal failed. We stop the loop.
                            break;
                        }
                    }
                }
                else
                {
                    // Some DataGridViewTextBoxColumn columns need to be appended.
                    while (value > Columns.Count)
                    {
                        int currentColumnCount = Columns.Count;
                        Columns.Add(columnName: null, headerText: null);
                        if (Columns.Count <= currentColumnCount)
                        {
                            // Column addition failed. We stop the loop.
                            break;
                        }
                    }
                }
            }
        }
    }

    [SRCategory(nameof(SR.CatAppearance))]
    [SRDescription(nameof(SR.DataGridView_ColumnHeadersBorderStyleDescr))]
    [Browsable(true)]
    [DefaultValue(DataGridViewHeaderBorderStyle.Raised)]
    public DataGridViewHeaderBorderStyle ColumnHeadersBorderStyle
    {
        get => AdvancedColumnHeadersBorderStyle.All switch
        {
            DataGridViewAdvancedCellBorderStyle.NotSet => DataGridViewHeaderBorderStyle.Custom,
            DataGridViewAdvancedCellBorderStyle.None => DataGridViewHeaderBorderStyle.None,
            DataGridViewAdvancedCellBorderStyle.Single => DataGridViewHeaderBorderStyle.Single,
            DataGridViewAdvancedCellBorderStyle.InsetDouble => DataGridViewHeaderBorderStyle.Sunken,
            DataGridViewAdvancedCellBorderStyle.OutsetPartial => DataGridViewHeaderBorderStyle.Raised,
            _ => DataGridViewHeaderBorderStyle.Custom,
        };
        set
        {
            // Sequential enum. Valid values are 0x0 to 0x4
            SourceGenerated.EnumValidator.Validate(value);
            if (value != ColumnHeadersBorderStyle)
            {
                if (value == DataGridViewHeaderBorderStyle.Custom)
                {
                    throw new ArgumentException(string.Format(SR.DataGridView_CustomCellBorderStyleInvalid, "ColumnHeadersBorderStyle"));
                }

                _dataGridViewOper[OperationInBorderStyleChange] = true;
                try
                {
                    switch (value)
                    {
                        case DataGridViewHeaderBorderStyle.Single:
                            AdvancedColumnHeadersBorderStyle.All = DataGridViewAdvancedCellBorderStyle.Single;
                            break;

                        case DataGridViewHeaderBorderStyle.Raised:
                            AdvancedColumnHeadersBorderStyle.All = DataGridViewAdvancedCellBorderStyle.OutsetPartial;
                            break;

                        case DataGridViewHeaderBorderStyle.Sunken:
                            AdvancedColumnHeadersBorderStyle.All = DataGridViewAdvancedCellBorderStyle.InsetDouble;
                            break;

                        case DataGridViewHeaderBorderStyle.None:
                            AdvancedColumnHeadersBorderStyle.All = DataGridViewAdvancedCellBorderStyle.None;
                            break;
                    }
                }
                finally
                {
                    _dataGridViewOper[OperationInBorderStyleChange] = false;
                }

                OnColumnHeadersBorderStyleChanged(EventArgs.Empty);
            }
        }
    }

    [SRCategory(nameof(SR.CatPropertyChanged))]
    [SRDescription(nameof(SR.DataGridView_ColumnHeadersBorderStyleChangedDescr))]
    public event EventHandler? ColumnHeadersBorderStyleChanged
    {
        add => Events.AddHandler(s_columnHeadersBorderStyleChangedEvent, value);
        remove => Events.RemoveHandler(s_columnHeadersBorderStyleChangedEvent, value);
    }

    [SRCategory(nameof(SR.CatAppearance))]
    [SRDescription(nameof(SR.DataGridView_ColumnHeadersDefaultCellStyleDescr))]
    [AmbientValue(null)]
    [AllowNull]
    public DataGridViewCellStyle ColumnHeadersDefaultCellStyle
    {
        get
        {
            _columnHeadersDefaultCellStyle ??= DefaultColumnHeadersDefaultCellStyle;

            return _columnHeadersDefaultCellStyle;
        }
        set
        {
            DataGridViewCellStyle cs = ColumnHeadersDefaultCellStyle;
            cs.RemoveScope(DataGridViewCellStyleScopes.ColumnHeaders);
            _columnHeadersDefaultCellStyle = value;
            _columnHeadersDefaultCellStyle?.AddScope(this, DataGridViewCellStyleScopes.ColumnHeaders);

            // Update ambient font flag depending on cell style font
            _dataGridViewState1[State1_AmbientColumnHeadersFont] = value?.Font == base.Font;

            DataGridViewCellStyleDifferences dgvcsc = cs.GetDifferencesFrom(ColumnHeadersDefaultCellStyle);
            if (dgvcsc != DataGridViewCellStyleDifferences.None)
            {
                CellStyleChangedEventArgs.ChangeAffectsPreferredSize = (dgvcsc == DataGridViewCellStyleDifferences.AffectPreferredSize);
                OnColumnHeadersDefaultCellStyleChanged(CellStyleChangedEventArgs);
            }
        }
    }

    private DataGridViewCellStyle DefaultColumnHeadersDefaultCellStyle
    {
        get
        {
            DataGridViewCellStyle defaultStyle = new DataGridViewCellStyle
            {
                BackColor = DefaultHeadersBackBrush.Color,
                ForeColor = DefaultForeBrush.Color,
                SelectionBackColor = DefaultSelectionBackBrush.Color,
                SelectionForeColor = DefaultSelectionForeBrush.Color,
                Font = base.Font,
                AlignmentInternal = DataGridViewContentAlignment.MiddleLeft,
                WrapModeInternal = DataGridViewTriState.True
            };
            defaultStyle.AddScope(this, DataGridViewCellStyleScopes.ColumnHeaders);

            _dataGridViewState1[State1_AmbientColumnHeadersFont] = true;

            return defaultStyle;
        }
    }

    [SRCategory(nameof(SR.CatPropertyChanged))]
    [SRDescription(nameof(SR.DataGridViewColumnHeadersDefaultCellStyleChangedDescr))]
    public event EventHandler? ColumnHeadersDefaultCellStyleChanged
    {
        add => Events.AddHandler(s_columnHeadersDefaultCellStyleChangedEvent, value);
        remove => Events.RemoveHandler(s_columnHeadersDefaultCellStyleChangedEvent, value);
    }

    [SRCategory(nameof(SR.CatAppearance))]
    [Localizable(true)]
    [SRDescription(nameof(SR.DataGridView_ColumnHeadersHeightDescr))]
    public int ColumnHeadersHeight
    {
        get => _columnHeadersHeight;
        set
        {
            ArgumentOutOfRangeException.ThrowIfLessThan(value, MinimumColumnHeadersHeight);
            ArgumentOutOfRangeException.ThrowIfGreaterThan(value, MaxHeadersThickness);

            if (ColumnHeadersHeightSizeMode == DataGridViewColumnHeadersHeightSizeMode.AutoSize)
            {
                _cachedColumnHeadersHeight = value;
            }
            else if (_columnHeadersHeight != value)
            {
                SetColumnHeadersHeightInternal(value, invalidInAdjustFillingColumns: true);
            }
        }
    }

    [SRCategory(nameof(SR.CatPropertyChanged))]
    [SRDescription(nameof(SR.DataGridViewColumnHeadersHeightChangedDescr))]
    public event EventHandler? ColumnHeadersHeightChanged
    {
        add => Events.AddHandler(s_columnHeadersHeightChangedEvent, value);
        remove => Events.RemoveHandler(s_columnHeadersHeightChangedEvent, value);
    }

    private bool ShouldSerializeColumnHeadersHeight() =>
        ColumnHeadersHeightSizeMode != DataGridViewColumnHeadersHeightSizeMode.AutoSize
        && ColumnHeadersHeight != DefaultColumnHeadersHeight;

    /// <summary>
    ///  Gets or sets a value that determines the behavior for adjusting the column headers height.
    /// </summary>
    [DefaultValue(DataGridViewColumnHeadersHeightSizeMode.EnableResizing)]
    [RefreshProperties(RefreshProperties.All)]
    [SRCategory(nameof(SR.CatBehavior))]
    [SRDescription(nameof(SR.DataGridView_ColumnHeadersHeightSizeModeDescr))]
    public DataGridViewColumnHeadersHeightSizeMode ColumnHeadersHeightSizeMode
    {
        get => _columnHeadersHeightSizeMode;
        set
        {
            // Sequential enum. Valid values are 0x0 to 0x2
            SourceGenerated.EnumValidator.Validate(value);
            if (_columnHeadersHeightSizeMode != value)
            {
                DataGridViewAutoSizeModeEventArgs dgvasme = new(_columnHeadersHeightSizeMode == DataGridViewColumnHeadersHeightSizeMode.AutoSize);
                _columnHeadersHeightSizeMode = value;
                OnColumnHeadersHeightSizeModeChanged(dgvasme);
            }
        }
    }

    [SRCategory(nameof(SR.CatPropertyChanged))]
    [SRDescription(nameof(SR.DataGridView_ColumnHeadersHeightSizeModeChangedDescr))]
    public event DataGridViewAutoSizeModeEventHandler? ColumnHeadersHeightSizeModeChanged
    {
        add => Events.AddHandler(s_columnHeadersHeightSizeModeChangedEvent, value);
        remove => Events.RemoveHandler(s_columnHeadersHeightSizeModeChangedEvent, value);
    }

    /// <summary>
    ///  Gets
    ///  or sets a value indicating if the dataGridView's column headers are visible.
    /// </summary>
    [SRCategory(nameof(SR.CatAppearance))]
    [DefaultValue(true)]
    [SRDescription(nameof(SR.DataGridViewColumnHeadersVisibleDescr))]
    public bool ColumnHeadersVisible
    {
        get => _dataGridViewState1[State1_ColumnHeadersVisible];
        set
        {
            if (ColumnHeadersVisible != value)
            {
                if (!value)
                {
                    // Make sure that there is no visible column that only counts on the column headers to autosize
                    DataGridViewColumn? dataGridViewColumn = Columns.GetFirstColumn(DataGridViewElementStates.Visible);
                    while (dataGridViewColumn is not null)
                    {
                        if (dataGridViewColumn.InheritedAutoSizeMode == DataGridViewAutoSizeColumnMode.ColumnHeader)
                        {
                            throw new InvalidOperationException(SR.DataGridView_ColumnHeadersCannotBeInvisible);
                        }

                        dataGridViewColumn = Columns.GetNextColumn(dataGridViewColumn,
                            DataGridViewElementStates.Visible,
                            DataGridViewElementStates.None);
                    }
                }

                using (LayoutTransaction.CreateTransactionIf(AutoSize, ParentInternal, this, PropertyNames.ColumnHeadersVisible))
                {
                    _dataGridViewState1[State1_ColumnHeadersVisible] = value;
                    _layout.ColumnHeadersVisible = value;
                    DisplayedBandsInfo.EnsureDirtyState();
                    if (!AutoSize)
                    {
                        PerformLayoutPrivate(
                            useRowShortcut: false,
                            computeVisibleRows: false,
                            invalidInAdjustFillingColumns: true,
                            repositionEditingControl: true);
                    }

                    InvalidateInside();
                    OnColumnHeadersGlobalAutoSize();
                }
            }
        }
    }

    [Editor($"System.Windows.Forms.Design.DataGridViewColumnCollectionEditor, {AssemblyRef.SystemDesign}", typeof(Drawing.Design.UITypeEditor))]
    [DesignerSerializationVisibility(DesignerSerializationVisibility.Content)]
    [MergableProperty(false)]
    public DataGridViewColumnCollection Columns
    {
        get
        {
            _dataGridViewColumns ??= CreateColumnsInstance();

            return _dataGridViewColumns;
        }
    }

    [Browsable(false)]
    [DesignerSerializationVisibility(DesignerSerializationVisibility.Hidden)]
    public DataGridViewCell? CurrentCell
    {
        get
        {
            if (_ptCurrentCell.X == -1 && _ptCurrentCell.Y == -1)
            {
                return null;
            }

            Debug.Assert(_ptCurrentCell.X >= 0 && _ptCurrentCell.Y >= 0);
            Debug.Assert(_ptCurrentCell.X < Columns.Count);
            Debug.Assert(_ptCurrentCell.Y < Rows.Count);
            DataGridViewRow dataGridViewRow = Rows[_ptCurrentCell.Y]; // un-sharing row
            return dataGridViewRow.Cells[_ptCurrentCell.X];
        }
        set
        {
            if ((value is not null && (value.RowIndex != _ptCurrentCell.Y || value.ColumnIndex != _ptCurrentCell.X))
                || (value is null && _ptCurrentCell.X != -1))
            {
                if (value is null)
                {
                    ClearSelection();
                    if (!SetCurrentCellAddressCore(
                        columnIndex: -1,
                        rowIndex: -1,
                        setAnchorCellAddress: true,
                        validateCurrentCell: true,
                        throughMouseClick: false))
                    {
                        // Edited value couldn't be committed or aborted
                        throw new InvalidOperationException(SR.DataGridView_CellChangeCannotBeCommittedOrAborted);
                    }
                }
                else
                {
                    if (value.DataGridView != this)
                    {
                        throw new ArgumentException(SR.DataGridView_CellDoesNotBelongToDataGridView);
                    }

                    if (!Columns[value.ColumnIndex].Visible || (Rows.GetRowState(value.RowIndex) & DataGridViewElementStates.Visible) == 0)
                    {
                        throw new InvalidOperationException(SR.DataGridView_CurrentCellCannotBeInvisible);
                    }

                    if (!ScrollIntoView(value.ColumnIndex, value.RowIndex, true))
                    {
                        throw new InvalidOperationException(SR.DataGridView_CellChangeCannotBeCommittedOrAborted);
                    }

                    if (IsInnerCellOutOfBounds(value.ColumnIndex, value.RowIndex))
                    {
                        return;
                    }

                    ClearSelection(value.ColumnIndex, value.RowIndex, selectExceptionElement: true);
                    if (!SetCurrentCellAddressCore(
                        value.ColumnIndex,
                        value.RowIndex,
                        setAnchorCellAddress: true,
                        validateCurrentCell: false,
                        throughMouseClick: false))
                    {
                        throw new InvalidOperationException(SR.DataGridView_CellChangeCannotBeCommittedOrAborted);
                    }
                }
            }
        }
    }

    [Browsable(false)]
    public Point CurrentCellAddress => _ptCurrentCell;

    private DataGridViewCell CurrentCellInternal
    {
        get
        {
            Debug.Assert(_ptCurrentCell.X >= 0 && _ptCurrentCell.X < Columns.Count);
            Debug.Assert(_ptCurrentCell.Y >= 0 && _ptCurrentCell.Y < Rows.Count);
            DataGridViewRow dataGridViewRow = Rows.SharedRow(_ptCurrentCell.Y);
            Debug.Assert(dataGridViewRow is not null);
            DataGridViewCell dataGridViewCell = dataGridViewRow.Cells[_ptCurrentCell.X];
            Debug.Assert(IsSharedCellVisible(dataGridViewCell, _ptCurrentCell.Y));
            return dataGridViewCell;
        }
    }

    private bool CurrentCellIsFirstVisibleCell
    {
        get
        {
            if (_ptCurrentCell.X == -1)
            {
                return false;
            }

            Debug.Assert(_ptCurrentCell.Y != -1);

            bool previousVisibleColumnExists = (Columns.GetPreviousColumn(Columns[_ptCurrentCell.X], DataGridViewElementStates.Visible, DataGridViewElementStates.None) is not null);
            bool previousVisibleRowExists = (Rows.GetPreviousRow(_ptCurrentCell.Y, DataGridViewElementStates.Visible) != -1);

            return !previousVisibleColumnExists && !previousVisibleRowExists;
        }
    }

    private bool CurrentCellIsLastVisibleCell
    {
        get
        {
            if (_ptCurrentCell.X == -1)
            {
                return false;
            }

            Debug.Assert(_ptCurrentCell.Y != -1);

            bool nextVisibleColumnExists = (Columns.GetNextColumn(Columns[_ptCurrentCell.X], DataGridViewElementStates.Visible, DataGridViewElementStates.None) is not null);
            bool nextVisibleRowExists = (Rows.GetNextRow(_ptCurrentCell.Y, DataGridViewElementStates.Visible) != -1);

            return !nextVisibleColumnExists && !nextVisibleRowExists;
        }
    }

    private bool CurrentCellIsEditedAndOnlySelectedCell
    {
        get
        {
            if (_ptCurrentCell.X == -1)
            {
                return false;
            }

            Debug.Assert(_ptCurrentCell.Y != -1);

            return EditingControl is not null
                && GetCellCount(DataGridViewElementStates.Selected) == 1
                && CurrentCellInternal.Selected;
        }
    }

    [Browsable(false)]
    public DataGridViewRow? CurrentRow
    {
        get
        {
            if (_ptCurrentCell.X == -1)
            {
                return null;
            }

            Debug.Assert(_ptCurrentCell.Y >= 0);
            Debug.Assert(_ptCurrentCell.Y < Rows.Count);

            return Rows[_ptCurrentCell.Y];
        }
    }

    [AllowNull]
    internal Cursor CursorInternal
    {
        set
        {
            _dataGridViewState2[State2_IgnoreCursorChange] = true;
            try
            {
                Cursor = value;
            }
            finally
            {
                _dataGridViewState2[State2_IgnoreCursorChange] = false;
            }
        }
    }

    internal DataGridViewDataConnection? DataConnection { get; private set; }

    [DefaultValue("")]
    [SRCategory(nameof(SR.CatData))]
    [Editor($"System.Windows.Forms.Design.DataMemberListEditor, {AssemblyRef.SystemDesign}", typeof(Drawing.Design.UITypeEditor))]
    [SRDescription(nameof(SR.DataGridViewDataMemberDescr))]
    public string DataMember
    {
        get => DataConnection is null ? string.Empty : DataConnection.DataMember;
        set
        {
            if (value != DataMember)
            {
                CurrentCell = null;
                DataConnection ??= new DataGridViewDataConnection(this);

                DataConnection.SetDataConnection(DataSource, value);
                OnDataMemberChanged(EventArgs.Empty);
            }
        }
    }

    [SRCategory(nameof(SR.CatPropertyChanged))]
    [SRDescription(nameof(SR.DataGridViewDataMemberChangedDescr))]
    public event EventHandler? DataMemberChanged
    {
        add => Events.AddHandler(s_dataMemberChangedEvent, value);
        remove => Events.RemoveHandler(s_dataMemberChangedEvent, value);
    }

    [DefaultValue(null)]
    [SRCategory(nameof(SR.CatData))]
    [RefreshProperties(RefreshProperties.Repaint)]
    [AttributeProvider(typeof(IListSource))]
    [SRDescription(nameof(SR.DataGridViewDataSourceDescr))]
    public object? DataSource
    {
        get => DataConnection?.DataSource;
        set
        {
            if (value != DataSource)
            {
                if (DataSource is Component oldDataSource)
                {
                    oldDataSource.Disposed -= OnDataSourceDisposed;
                }

                if (value is Component newDataSource)
                {
                    newDataSource.Disposed += OnDataSourceDisposed;
                }

                CurrentCell = null;
                if (DataConnection is null)
                {
                    DataConnection = new DataGridViewDataConnection(this);
                    DataConnection.SetDataConnection(value, DataMember);
                }
                else
                {
                    if (DataConnection.ShouldChangeDataMember(value))
                    {
                        // we fire DataMemberChanged event
                        DataMember = string.Empty;
                    }

                    DataConnection.SetDataConnection(value, DataMember);
                    if (value is null)
                    {
                        DataConnection = null;
                    }
                }

                OnDataSourceChanged(EventArgs.Empty);
            }
        }
    }

    [SRCategory(nameof(SR.CatPropertyChanged))]
    [SRDescription(nameof(SR.DataGridViewDataSourceChangedDescr))]
    public event EventHandler? DataSourceChanged
    {
        add => Events.AddHandler(s_dataSourceChangedEvent, value);
        remove => Events.RemoveHandler(s_dataSourceChangedEvent, value);
    }

    [SRCategory(nameof(SR.CatAppearance))]
    [SRDescription(nameof(SR.DataGridView_DefaultCellStyleDescr))]
    [AmbientValue(null)]
    [AllowNull]
    public DataGridViewCellStyle DefaultCellStyle
    {
        get
        {
            if (_defaultCellStyle is null)
            {
                _defaultCellStyle = DefaultDefaultCellStyle;
                return _defaultCellStyle;
            }
            else if (_defaultCellStyle.BackColor == Color.Empty
                || _defaultCellStyle.ForeColor == Color.Empty
                || _defaultCellStyle.SelectionBackColor == Color.Empty
                || _defaultCellStyle.SelectionForeColor == Color.Empty
                || _defaultCellStyle.Font is null
                || _defaultCellStyle.Alignment == DataGridViewContentAlignment.NotSet
                || _defaultCellStyle.WrapMode == DataGridViewTriState.NotSet)
            {
                DataGridViewCellStyle defaultCellStyleTmp = new(_defaultCellStyle)
                {
                    Scope = DataGridViewCellStyleScopes.None
                };
                if (_defaultCellStyle.BackColor == Color.Empty)
                {
                    defaultCellStyleTmp.BackColor = s_defaultBackColor;
                }

                if (_defaultCellStyle.ForeColor == Color.Empty)
                {
                    defaultCellStyleTmp.ForeColor = SystemInformation.HighContrast ? DefaultForeBrush.Color : base.ForeColor;
                    _dataGridViewState1[State1_AmbientForeColor] = true;
                }

                if (_defaultCellStyle.SelectionBackColor == Color.Empty)
                {
                    defaultCellStyleTmp.SelectionBackColor = DefaultSelectionBackBrush.Color;
                }

                if (_defaultCellStyle.SelectionForeColor == Color.Empty)
                {
                    defaultCellStyleTmp.SelectionForeColor = DefaultSelectionForeBrush.Color;
                }

                if (_defaultCellStyle.Font is null)
                {
                    defaultCellStyleTmp.Font = base.Font;
                    _dataGridViewState1[State1_AmbientFont] = true;
                }

                if (_defaultCellStyle.Alignment == DataGridViewContentAlignment.NotSet)
                {
                    defaultCellStyleTmp.AlignmentInternal = DataGridViewContentAlignment.MiddleLeft;
                }

                if (_defaultCellStyle.WrapMode == DataGridViewTriState.NotSet)
                {
                    defaultCellStyleTmp.WrapModeInternal = DataGridViewTriState.False;
                }

                defaultCellStyleTmp.AddScope(this, DataGridViewCellStyleScopes.DataGridView);
                return defaultCellStyleTmp;
            }
            else
            {
                return _defaultCellStyle;
            }
        }
        set
        {
            DataGridViewCellStyle cs = DefaultCellStyle;
            cs.RemoveScope(DataGridViewCellStyleScopes.DataGridView);
            _defaultCellStyle = value;
            _defaultCellStyle?.AddScope(this, DataGridViewCellStyleScopes.DataGridView);

            // Update ambient font flag depending on cell style font
            _dataGridViewState1[State1_AmbientFont] = value?.Font == base.Font;

            DataGridViewCellStyleDifferences dgvcsc = cs.GetDifferencesFrom(DefaultCellStyle);
            if (dgvcsc != DataGridViewCellStyleDifferences.None)
            {
                CellStyleChangedEventArgs.ChangeAffectsPreferredSize = (dgvcsc == DataGridViewCellStyleDifferences.AffectPreferredSize);
                OnDefaultCellStyleChanged(CellStyleChangedEventArgs);
            }
        }
    }

    private DataGridViewCellStyle DefaultDefaultCellStyle
    {
        get
        {
            DataGridViewCellStyle defaultCellStyle = new DataGridViewCellStyle
            {
                BackColor = s_defaultBackColor,
                ForeColor = SystemInformation.HighContrast ? DefaultForeBrush.Color : base.ForeColor,
                SelectionBackColor = DefaultSelectionBackBrush.Color,
                SelectionForeColor = DefaultSelectionForeBrush.Color,
                Font = base.Font,
                AlignmentInternal = DataGridViewContentAlignment.MiddleLeft,
                WrapModeInternal = DataGridViewTriState.False
            };
            defaultCellStyle.AddScope(this, DataGridViewCellStyleScopes.DataGridView);

            _dataGridViewState1[State1_AmbientFont] = true;
            _dataGridViewState1[State1_AmbientForeColor] = true;

            return defaultCellStyle;
        }
    }

    [SRCategory(nameof(SR.CatPropertyChanged))]
    [SRDescription(nameof(SR.DataGridViewDefaultCellStyleChangedDescr))]
    public event EventHandler? DefaultCellStyleChanged
    {
        add => Events.AddHandler(s_defaultCellStyleChangedEvent, value);
        remove => Events.RemoveHandler(s_defaultCellStyleChangedEvent, value);
    }

    private static SolidBrush DefaultForeBrush => (SolidBrush)SystemBrushes.WindowText;

    private static Color DefaultGridColor => SystemColors.WindowFrame;

    private static SolidBrush DefaultHeadersBackBrush => (SolidBrush)SystemBrushes.Control;

    private DataGridViewCellStyle DefaultRowHeadersDefaultCellStyle
    {
        get
        {
            DataGridViewCellStyle defaultStyle = new DataGridViewCellStyle
            {
                BackColor = DefaultHeadersBackBrush.Color,
                ForeColor = DefaultForeBrush.Color,
                SelectionBackColor = DefaultSelectionBackBrush.Color,
                SelectionForeColor = DefaultSelectionForeBrush.Color,
                Font = base.Font,
                AlignmentInternal = DataGridViewContentAlignment.MiddleLeft,
                WrapModeInternal = DataGridViewTriState.True
            };
            defaultStyle.AddScope(this, DataGridViewCellStyleScopes.RowHeaders);

            _dataGridViewState1[State1_AmbientRowHeadersFont] = true;

            return defaultStyle;
        }
    }

    private static SolidBrush DefaultSelectionBackBrush => (SolidBrush)SystemBrushes.Highlight;

    private static SolidBrush DefaultSelectionForeBrush => (SolidBrush)SystemBrushes.HighlightText;

    protected override Size DefaultSize => new(240, 150);

    internal DisplayedBandsData DisplayedBandsInfo { get; }

    /// <summary>
    ///  Returns the client rect of the display area of the control.
    ///  The DataGridView control return its client rectangle minus the potential scrollbars.
    /// </summary>
    public override Rectangle DisplayRectangle
    {
        get
        {
            Rectangle rectDisplay = ClientRectangle;
            if (_horizScrollBar is not null && _horizScrollBar.Visible)
            {
                rectDisplay.Height -= _horizScrollBar.Height;
            }

            if (_vertScrollBar is not null && _vertScrollBar.Visible)
            {
                rectDisplay.Width -= _vertScrollBar.Width;
                if (RightToLeftInternal)
                {
                    rectDisplay.X = _vertScrollBar.Width;
                }
            }

            return rectDisplay;
        }
    }

    [SRCategory(nameof(SR.CatBehavior))]
    [DefaultValue(DataGridViewEditMode.EditOnKeystrokeOrF2)]
    [SRDescription(nameof(SR.DataGridView_EditModeDescr))]
    public DataGridViewEditMode EditMode
    {
        get => _editMode;
        set
        {
            // Sequential enum. Valid values are 0x0 to 0x4
            SourceGenerated.EnumValidator.Validate(value);

            if (_editMode != value)
            {
                _editMode = value;
                OnEditModeChanged(EventArgs.Empty);
            }
        }
    }

    [SRCategory(nameof(SR.CatPropertyChanged))]
    [SRDescription(nameof(SR.DataGridView_EditModeChangedDescr))]
    public event EventHandler? EditModeChanged
    {
        add => Events.AddHandler(s_editModeChangedEvent, value);
        remove => Events.RemoveHandler(s_editModeChangedEvent, value);
    }

    internal Point MouseEnteredCellAddress => _ptMouseEnteredCell;

    private bool MouseOverEditingControl
    {
        get
        {
            if (EditingControl is not null)
            {
                Point ptMouse = PointToClient(MousePosition);
                return EditingControl.Bounds.Contains(ptMouse);
            }

            return false;
        }
    }

    private bool MouseOverEditingPanel
    {
        get
        {
            if (_editingPanel is not null)
            {
                Point ptMouse = PointToClient(MousePosition);
                return _editingPanel.Bounds.Contains(ptMouse);
            }

            return false;
        }
    }

    private bool MouseOverScrollBar
    {
        get
        {
            Point ptMouse = PointToClient(MousePosition);
            if (_vertScrollBar is not null && _vertScrollBar.Visible)
            {
                if (_vertScrollBar.Bounds.Contains(ptMouse))
                {
                    return true;
                }
            }

            if (_horizScrollBar is not null && _horizScrollBar.Visible)
            {
                return _horizScrollBar.Bounds.Contains(ptMouse);
            }

            return false;
        }
    }

    [Browsable(false)]
    [EditorBrowsable(EditorBrowsableState.Advanced)]
    public Control? EditingControl { get; private set; }

    internal AccessibleObject? EditingControlAccessibleObject => EditingControl?.AccessibilityObject;

    [Browsable(false)]
    [EditorBrowsable(EditorBrowsableState.Advanced)]
    public Panel EditingPanel
    {
        get
        {
            _editingPanel ??= new DataGridViewEditingPanel(this)
            {
                AccessibleName = SR.DataGridView_AccEditingPanelAccName
            };

            return _editingPanel;
        }
    }

    internal DataGridViewEditingPanelAccessibleObject EditingPanelAccessibleObject
    {
        get
        {
            _editingPanelAccessibleObject ??= new DataGridViewEditingPanelAccessibleObject(this, EditingPanel);

            return _editingPanelAccessibleObject;
        }
    }

    /// <summary>
    ///  Determines whether the DataGridView's header cells render using XP theming visual styles or not
    ///  when visual styles are enabled in the application.
    /// </summary>
    [SRCategory(nameof(SR.CatAppearance))]
    [DefaultValue(true)]
    [SRDescription(nameof(SR.DataGridView_EnableHeadersVisualStylesDescr))]
    public bool EnableHeadersVisualStyles
    {
        get => _dataGridViewState2[State2_EnableHeadersVisualStyles];
        set
        {
            if (_dataGridViewState2[State2_EnableHeadersVisualStyles] != value)
            {
                _dataGridViewState2[State2_EnableHeadersVisualStyles] = value;
                // Some autosizing may have to be applied since the margins are potentially changed.
                OnGlobalAutoSize(); // Put this into OnEnableHeadersVisualStylesChanged if created.
            }
        }
    }

    [Browsable(false)]
    [DesignerSerializationVisibility(DesignerSerializationVisibility.Hidden)]
    public DataGridViewCell? FirstDisplayedCell
    {
        get
        {
            Point firstDisplayedCellAddress = FirstDisplayedCellAddress;
            if (firstDisplayedCellAddress.X >= 0)
            {
                return Rows[firstDisplayedCellAddress.Y].Cells[firstDisplayedCellAddress.X]; // un-shares the row of first displayed cell
            }

            return null;
        }
        set
        {
            if (value is not null)
            {
                DataGridViewCell firstDisplayedCell = value;
                if (firstDisplayedCell.DataGridView != this)
                {
                    throw new ArgumentException(SR.DataGridView_CellDoesNotBelongToDataGridView);
                }

                if (firstDisplayedCell.RowIndex == -1 || firstDisplayedCell.ColumnIndex == -1)
                {
                    throw new InvalidOperationException(SR.DataGridView_FirstDisplayedCellCannotBeAHeaderOrSharedCell);
                }

                Debug.Assert(firstDisplayedCell.RowIndex >= 0
                    && firstDisplayedCell.RowIndex < Rows.Count
                    && firstDisplayedCell.ColumnIndex >= 0
                    && firstDisplayedCell.ColumnIndex < Columns.Count);

                if (!firstDisplayedCell.Visible)
                {
                    throw new InvalidOperationException(SR.DataGridView_FirstDisplayedCellCannotBeInvisible);
                }

                if (!firstDisplayedCell.Frozen)
                {
                    if (!Rows[firstDisplayedCell.RowIndex].Frozen)
                    {
                        FirstDisplayedScrollingRowIndex = firstDisplayedCell.RowIndex;
                    }

                    if (!Columns[firstDisplayedCell.ColumnIndex].Frozen)
                    {
                        FirstDisplayedScrollingColumnIndex = firstDisplayedCell.ColumnIndex;
                    }
                }
            }
        }
    }

    private Point FirstDisplayedCellAddress
    {
        get
        {
            Point ptFirstDisplayedCellAddress = new(-1, -1)
            {
                Y = Rows.GetFirstRow(DataGridViewElementStates.Visible | DataGridViewElementStates.Frozen)
            };
            if (ptFirstDisplayedCellAddress.Y == -1)
            {
                Debug.Assert(DisplayedBandsInfo.NumTotallyDisplayedFrozenRows == 0);
                if (DisplayedBandsInfo.FirstDisplayedScrollingRow >= 0)
                {
                    ptFirstDisplayedCellAddress.Y = DisplayedBandsInfo.FirstDisplayedScrollingRow;
                }
#if DEBUG
                else
                {
                    Debug.Assert(DisplayedBandsInfo.FirstDisplayedScrollingRow == -1);
                    Debug.Assert(DisplayedBandsInfo.NumDisplayedScrollingRows == 0);
                    Debug.Assert(DisplayedBandsInfo.NumTotallyDisplayedScrollingRows == 0);
                }
#endif
            }

            if (ptFirstDisplayedCellAddress.Y >= 0)
            {
                ptFirstDisplayedCellAddress.X = FirstDisplayedColumnIndex;
            }

            return ptFirstDisplayedCellAddress;
        }
    }

    internal int FirstDisplayedColumnIndex
    {
        get
        {
            if (!IsHandleCreated)
            {
                return -1;
            }

            int firstDisplayedColumnIndex = -1;
            DataGridViewColumn? dataGridViewColumn = Columns.GetFirstColumn(DataGridViewElementStates.Visible);
            if (dataGridViewColumn is not null)
            {
                if (dataGridViewColumn.Frozen)
                {
                    firstDisplayedColumnIndex = dataGridViewColumn.Index;
                }
                else if (DisplayedBandsInfo.FirstDisplayedScrollingCol >= 0)
                {
                    firstDisplayedColumnIndex = DisplayedBandsInfo.FirstDisplayedScrollingCol;
                }
            }
#if DEBUG
            DataGridViewColumn? dataGridViewColumnDbg1 = Columns.GetFirstColumn(DataGridViewElementStates.Displayed);
            int firstDisplayedColumnIndexDbg1 = (dataGridViewColumnDbg1 is null) ? -1 : dataGridViewColumnDbg1.Index;

            int firstDisplayedColumnIndexDbg2 = -1;
            DataGridViewColumn? dataGridViewColumnDbg = Columns.GetFirstColumn(DataGridViewElementStates.Visible | DataGridViewElementStates.Frozen);
            if (dataGridViewColumnDbg is not null)
            {
                firstDisplayedColumnIndexDbg2 = dataGridViewColumnDbg.Index;
            }
            else if (DisplayedBandsInfo.FirstDisplayedScrollingCol >= 0)
            {
                firstDisplayedColumnIndexDbg2 = DisplayedBandsInfo.FirstDisplayedScrollingCol;
            }
            else
            {
                Debug.Assert(DisplayedBandsInfo.LastTotallyDisplayedScrollingCol == -1);
            }

            Debug.Assert(firstDisplayedColumnIndex == firstDisplayedColumnIndexDbg1 || !Visible || DisplayedBandsInfo.Dirty);
            Debug.Assert(firstDisplayedColumnIndex == firstDisplayedColumnIndexDbg2 || DisplayedBandsInfo.Dirty);
#endif
            return firstDisplayedColumnIndex;
        }
    }

    internal int FirstDisplayedRowIndex
    {
        get
        {
            if (!IsHandleCreated)
            {
                return -1;
            }

            int firstDisplayedRowIndex = Rows.GetFirstRow(DataGridViewElementStates.Visible);
            if (firstDisplayedRowIndex != -1)
            {
                if ((Rows.GetRowState(firstDisplayedRowIndex) & DataGridViewElementStates.Frozen) == 0
                    && DisplayedBandsInfo.FirstDisplayedScrollingRow >= 0)
                {
                    firstDisplayedRowIndex = DisplayedBandsInfo.FirstDisplayedScrollingRow;
                }
            }

            return firstDisplayedRowIndex;
        }
    }

    [Browsable(false)]
    [EditorBrowsable(EditorBrowsableState.Advanced)]
    [DesignerSerializationVisibility(DesignerSerializationVisibility.Hidden)]
    public int FirstDisplayedScrollingColumnHiddenWidth { get; private set; }

    [Browsable(false)]
    [DesignerSerializationVisibility(DesignerSerializationVisibility.Hidden)]
    public int FirstDisplayedScrollingColumnIndex
    {
        get => DisplayedBandsInfo.FirstDisplayedScrollingCol;
        set
        {
            ArgumentOutOfRangeException.ThrowIfNegative(value);
            ArgumentOutOfRangeException.ThrowIfGreaterThanOrEqual(value, Columns.Count);

            if (!Columns[value].Visible)
            {
                throw new InvalidOperationException(SR.DataGridView_FirstDisplayedScrollingColumnCannotBeInvisible);
            }

            if (Columns[value].Frozen)
            {
                throw new InvalidOperationException(SR.DataGridView_FirstDisplayedScrollingColumnCannotBeFrozen);
            }

            if (!IsHandleCreated)
            {
                CreateHandle();
            }

            int displayWidth = _layout.Data.Width;
            if (displayWidth <= 0)
            {
                throw new InvalidOperationException(SR.DataGridView_NoRoomForDisplayedColumns);
            }

            int totalVisibleFrozenWidth = Columns.GetColumnsWidth(DataGridViewElementStates.Visible | DataGridViewElementStates.Frozen);
            if (totalVisibleFrozenWidth >= displayWidth)
            {
                Debug.Assert(totalVisibleFrozenWidth > 0);
                throw new InvalidOperationException(SR.DataGridView_FrozenColumnsPreventFirstDisplayedScrollingColumn);
            }

            if (value == DisplayedBandsInfo.FirstDisplayedScrollingCol)
            {
                return;
            }

            if (_ptCurrentCell.X >= 0
                && !CommitEdit(
                    DataGridViewDataErrorContexts.Parsing | DataGridViewDataErrorContexts.Commit | DataGridViewDataErrorContexts.Scroll,
                    forCurrentCellChange: false,
                    forCurrentRowChange: false))
            {
                // Could not commit edited cell value - return silently
                // Microsoft: should we throw an error here?
                return;
            }

            if (IsColumnOutOfBounds(value))
            {
                return;
            }

            bool success = ScrollColumnIntoView(
                columnIndex: value,
                rowIndex: -1,
                committed: true,
                forCurrentCellChange: false);
            Debug.Assert(success);

            Debug.Assert(DisplayedBandsInfo.FirstDisplayedScrollingCol >= 0);
            Debug.Assert(DisplayedBandsInfo.FirstDisplayedScrollingCol == value
                || Columns.DisplayInOrder(DisplayedBandsInfo.FirstDisplayedScrollingCol, value));

            int maxHorizontalOffset = Columns.GetColumnsWidth(DataGridViewElementStates.Visible) - displayWidth;

            while (DisplayedBandsInfo.FirstDisplayedScrollingCol != value
                && HorizontalOffset < maxHorizontalOffset)
            {
                ScrollColumns(1);
            }
        }
    }

    [Browsable(false)]
    [DesignerSerializationVisibility(DesignerSerializationVisibility.Hidden)]
    public int FirstDisplayedScrollingRowIndex
    {
        get => DisplayedBandsInfo.FirstDisplayedScrollingRow;
        set
        {
            ArgumentOutOfRangeException.ThrowIfNegative(value);
            ArgumentOutOfRangeException.ThrowIfGreaterThanOrEqual(value, Rows.Count);

            if ((Rows.GetRowState(value) & DataGridViewElementStates.Visible) == 0)
            {
                throw new InvalidOperationException(SR.DataGridView_FirstDisplayedScrollingRowCannotBeInvisible);
            }

            if ((Rows.GetRowState(value) & DataGridViewElementStates.Frozen) != 0)
            {
                throw new InvalidOperationException(SR.DataGridView_FirstDisplayedScrollingRowCannotBeFrozen);
            }

            if (!IsHandleCreated)
            {
                CreateHandle();
            }

            int displayHeight = _layout.Data.Height;
            if (displayHeight <= 0)
            {
                throw new InvalidOperationException(SR.DataGridView_NoRoomForDisplayedRows);
            }

            int totalVisibleFrozenHeight = Rows.GetRowsHeight(DataGridViewElementStates.Visible | DataGridViewElementStates.Frozen);
            if (totalVisibleFrozenHeight >= displayHeight)
            {
                Debug.Assert(totalVisibleFrozenHeight > 0);
                throw new InvalidOperationException(SR.DataGridView_FrozenRowsPreventFirstDisplayedScrollingRow);
            }

            if (value == DisplayedBandsInfo.FirstDisplayedScrollingRow)
            {
                return;
            }

            if (_ptCurrentCell.X >= 0
                && !CommitEdit(
                    DataGridViewDataErrorContexts.Parsing | DataGridViewDataErrorContexts.Commit | DataGridViewDataErrorContexts.Scroll,
                    forCurrentCellChange: false,
                    forCurrentRowChange: false))
            {
                // Could not commit edited cell value - return silently
                // Microsoft: should we throw an error here?
                return;
            }

            if (IsRowOutOfBounds(value))
            {
                return;
            }

            Debug.Assert(DisplayedBandsInfo.FirstDisplayedScrollingRow >= 0);

            if (value > DisplayedBandsInfo.FirstDisplayedScrollingRow)
            {
                int rowsToScroll = Rows.GetRowCount(DataGridViewElementStates.Visible, DisplayedBandsInfo.FirstDisplayedScrollingRow, value);
                Debug.Assert(rowsToScroll != 0);
                ScrollRowsByCount(rowsToScroll, rowsToScroll > 1 ? ScrollEventType.LargeIncrement : ScrollEventType.SmallIncrement);
            }
            else
            {
                bool success = ScrollRowIntoView(
                    columnIndex: -1,
                    rowIndex: value,
                    committed: true,
                    forCurrentCellChange: false);
                Debug.Assert(success);
            }
        }
    }

    [Browsable(false)]
    [EditorBrowsable(EditorBrowsableState.Advanced)]
    [DesignerSerializationVisibility(DesignerSerializationVisibility.Hidden)]
    public override Color ForeColor
    {
        get => base.ForeColor;
        set => base.ForeColor = value;
    }

    [Browsable(false)]
    [EditorBrowsable(EditorBrowsableState.Advanced)]
    public new event EventHandler? ForeColorChanged
    {
        add => base.ForeColorChanged += value;
        remove => base.ForeColorChanged -= value;
    }

    [Browsable(false)]
    [EditorBrowsable(EditorBrowsableState.Advanced)]
    [AllowNull]
    public override Font Font
    {
        get => base.Font;
        set => base.Font = value;
    }

    [Browsable(false)]
    [EditorBrowsable(EditorBrowsableState.Advanced)]
    public new event EventHandler? FontChanged
    {
        add => base.FontChanged += value;
        remove => base.FontChanged -= value;
    }

    /// <summary>
    ///  Gets or sets the grid color of the dataGridView (when Single mode is used).
    /// </summary>
    [SRCategory(nameof(SR.CatAppearance))]
    [SRDescription(nameof(SR.DataGridViewGridColorDescr))]
    public Color GridColor
    {
        get => GridPenColor;
        set
        {
            if (value.IsEmpty)
                throw new ArgumentException(string.Format(SR.DataGridView_EmptyColor, nameof(GridColor)));
            if (value.A < 255)
                throw new ArgumentException(string.Format(SR.DataGridView_TransparentColor, nameof(GridColor)));

            if (!value.Equals(GridPenColor))
            {
                GridPenColor = value;
                OnGridColorChanged(EventArgs.Empty);
            }
        }
    }

    [SRCategory(nameof(SR.CatPropertyChanged))]
    [SRDescription(nameof(SR.DataGridViewOnGridColorChangedDescr))]
    public event EventHandler? GridColorChanged
    {
        add => Events.AddHandler(s_gridColorChangedEvent, value);
        remove => Events.RemoveHandler(s_gridColorChangedEvent, value);
    }

    private bool ShouldSerializeGridColor() => !GridPenColor.Equals(DefaultGridColor);

    internal Color GridPenColor { get; private set; }

    internal int HorizontalOffset
    {
        get => _horizontalOffset;
        set
        {
            if (value < 0)
            {
                value = 0;
            }

            int widthNotVisible = Columns.GetColumnsWidth(DataGridViewElementStates.Visible) - _layout.Data.Width;
            if (value > widthNotVisible && widthNotVisible > 0)
            {
                value = widthNotVisible;
            }

            if (value == _horizontalOffset)
            {
                return;
            }

            ScrollEventType scrollEventType;
            int oldFirstVisibleScrollingCol = DisplayedBandsInfo.FirstDisplayedScrollingCol;
            int change = _horizontalOffset - value;
            if (_horizScrollBar.Enabled)
            {
                _horizScrollBar.Value = value;
            }

            _horizontalOffset = value;

            int totalVisibleFrozenWidth = Columns.GetColumnsWidth(DataGridViewElementStates.Visible | DataGridViewElementStates.Frozen);

            Rectangle rectTmp = _layout.Data;
            if (_layout.ColumnHeadersVisible)
            {
                // Column headers must scroll as well
                rectTmp = Rectangle.Union(rectTmp, _layout.ColumnHeaders);
            }
            else if (SingleVerticalBorderAdded)
            {
                if (!RightToLeftInternal)
                {
                    rectTmp.X--;
                }

                rectTmp.Width++;
            }

            if (SingleVerticalBorderAdded && totalVisibleFrozenWidth > 0)
            {
                if (!RightToLeftInternal)
                {
                    rectTmp.X++;
                }

                rectTmp.Width--;
            }

            if (!RightToLeftInternal)
            {
                rectTmp.X += totalVisibleFrozenWidth;
            }

            rectTmp.Width -= totalVisibleFrozenWidth;

            DisplayedBandsInfo.FirstDisplayedScrollingCol = ComputeFirstVisibleScrollingColumn();

            // Update the lastTotallyDisplayedScrollingCol
            ComputeVisibleColumns();

            if (EditingControl is not null
                && !Columns[_ptCurrentCell.X].Frozen
                && DisplayedBandsInfo.FirstDisplayedScrollingCol > -1)
            {
                PositionEditingControl(setLocation: true, setSize: false, setFocus: false);
            }

            // The mouse probably is not over the same cell after the scroll.
            UpdateMouseEnteredCell(hti: null, e: null);

            if (oldFirstVisibleScrollingCol == DisplayedBandsInfo.FirstDisplayedScrollingCol)
            {
                scrollEventType = change > 0 ? ScrollEventType.SmallIncrement : ScrollEventType.SmallDecrement;
            }
            else if (Columns.DisplayInOrder(oldFirstVisibleScrollingCol, DisplayedBandsInfo.FirstDisplayedScrollingCol))
            {
                scrollEventType = Columns.GetColumnCount(DataGridViewElementStates.Visible, oldFirstVisibleScrollingCol, DisplayedBandsInfo.FirstDisplayedScrollingCol) > 1 ? ScrollEventType.LargeIncrement : ScrollEventType.SmallIncrement;
            }
            else
            {
                Debug.Assert(Columns.DisplayInOrder(DisplayedBandsInfo.FirstDisplayedScrollingCol, oldFirstVisibleScrollingCol));
                scrollEventType = Columns.GetColumnCount(DataGridViewElementStates.Visible, DisplayedBandsInfo.FirstDisplayedScrollingCol, oldFirstVisibleScrollingCol) > 1 ? ScrollEventType.LargeDecrement : ScrollEventType.SmallDecrement;
            }

            RECT[]? rects = CreateScrollableRegion(rectTmp);
            if (RightToLeftInternal)
            {
                change = -change;
            }

            ScrollRectangles(rects, change);
            if (!_dataGridViewState2[State2_StopRaisingHorizontalScroll])
            {
                OnScroll(scrollEventType, _horizontalOffset + change, _horizontalOffset, ScrollOrientation.HorizontalScroll);
            }

            FlushDisplayedChanged();
        }
    }

    protected ScrollBar HorizontalScrollBar => _horizScrollBar;

    internal int HorizontalScrollBarHeight => _horizScrollBar.Height;

    internal bool HorizontalScrollBarVisible => _horizScrollBar.Visible;

    [Browsable(false)]
    [DesignerSerializationVisibility(DesignerSerializationVisibility.Hidden)]
    public int HorizontalScrollingOffset
    {
        get => _horizontalOffset;
        set
        {
            // int widthNotVisible = this.Columns.GetColumnsWidth(DataGridViewElementStates.Visible) - this.layout.Data.Width;
            ArgumentOutOfRangeException.ThrowIfNegative(value);

            // Intentionally ignoring the out of range situation.
            // if (value > widthNotVisible && widthNotVisible > 0)
            // {
            //     throw new ArgumentOutOfRangeException(string.Format(SR.DataGridView_PropertyTooLarge, "HorizontalScrollingOffset", (widthNotVisible).ToString()));
            // }
            if (value > 0 && (Columns.GetColumnsWidth(DataGridViewElementStates.Visible) - _layout.Data.Width) <= 0)
            {
                // Intentionally ignoring the case where dev tries to set value while there is no horizontal scrolling possible.
                // throw new ArgumentOutOfRangeException(nameof(HorizontalScrollingOffset), SR.DataGridView_PropertyMustBeZero);
                Debug.Assert(_horizontalOffset == 0);
                return;
            }

            if (value == _horizontalOffset)
            {
                return;
            }

            HorizontalOffset = value;
        }
    }

    private Timer HorizScrollTimer
    {
        get
        {
            if (_horizScrollTimer is null)
            {
                _horizScrollTimer = new Timer();
                _horizScrollTimer.Tick += HorizScrollTimer_Tick;
            }

            return _horizScrollTimer;
        }
    }

    private bool InAdjustFillingColumns
        => _dataGridViewOper[OperationInAdjustFillingColumn] || _dataGridViewOper[OperationInAdjustFillingColumns];

    internal bool InBeginEdit => _dataGridViewOper[OperationInBeginEdit];

    internal bool InDisplayIndexAdjustments
    {
        get => _dataGridViewOper[OperationInDisplayIndexAdjustments];
        set => _dataGridViewOper[OperationInDisplayIndexAdjustments] = value;
    }

    internal bool InEndEdit => _dataGridViewOper[OperationInEndEdit];

    private DataGridViewCellStyle? InheritedEditingCellStyle
        => _ptCurrentCell.X == -1 ? null : CurrentCellInternal.GetInheritedStyleInternal(_ptCurrentCell.Y);

    internal bool InInitialization => _dataGridViewState2[State2_Initializing];

    internal bool InSortOperation => _dataGridViewOper[OperationInSort];

    [Browsable(false)]
    public bool IsCurrentCellDirty => _dataGridViewState1[State1_EditedCellChanged];

    private bool IsCurrentCellDirtyInternal
    {
        set
        {
            if (value != _dataGridViewState1[State1_EditedCellChanged])
            {
                _dataGridViewState1[State1_EditedCellChanged] = value;
                OnCurrentCellDirtyStateChanged(EventArgs.Empty);
            }
        }
    }

    [Browsable(false)]
    public bool IsCurrentCellInEditMode
        => EditingControl is not null || _dataGridViewState1[State1_CurrentCellInEditMode];

    // Only used in bound scenarios, when binding to a IEditableObject
    [Browsable(false)]
    public bool IsCurrentRowDirty
    {
        get
        {
            if (!VirtualMode)
            {
                return _dataGridViewState1[State1_EditedRowChanged] || IsCurrentCellDirty;
            }
            else
            {
                QuestionEventArgs qe = new(_dataGridViewState1[State1_EditedRowChanged] || IsCurrentCellDirty);
                OnRowDirtyStateNeeded(qe);
                return qe.Response;
            }
        }
    }

    internal bool IsCurrentRowDirtyInternal
    {
        set
        {
            if (value != _dataGridViewState1[State1_EditedRowChanged])
            {
                _dataGridViewState1[State1_EditedRowChanged] = value;
                if (RowHeadersVisible && ShowEditingIcon && _ptCurrentCell.Y >= 0)
                {
                    // Force the pencil to appear in the row header
                    InvalidateCellPrivate(-1, _ptCurrentCell.Y);
                }
            }
        }
    }

    private bool IsEscapeKeyEffective => _dataGridViewOper[OperationTrackColResize]
        || _dataGridViewOper[OperationTrackRowResize]
        || _dataGridViewOper[OperationTrackColHeadersResize]
        || _dataGridViewOper[OperationTrackRowHeadersResize]
        || _dataGridViewOper[OperationTrackColRelocation]
        || IsCurrentCellDirty
        || ((VirtualMode || DataSource is not null) && IsCurrentRowDirty)
        || (EditMode != DataGridViewEditMode.EditOnEnter && EditingControl is not null)
        || _dataGridViewState1[State1_NewRowEdited];

    private bool IsMinimized
        => TopLevelControlInternal is Form parentForm && parentForm.WindowState == FormWindowState.Minimized;

    private bool IsSharedCellReadOnly(DataGridViewCell dataGridViewCell, int rowIndex)
    {
        Debug.Assert(dataGridViewCell is not null);
        Debug.Assert(rowIndex >= 0);
        DataGridViewElementStates rowState = Rows.GetRowState(rowIndex);
        return ReadOnly
            || (rowState & DataGridViewElementStates.ReadOnly) != 0
            || (dataGridViewCell.OwningColumn is not null && dataGridViewCell.OwningColumn.ReadOnly)
            || dataGridViewCell.StateIncludes(DataGridViewElementStates.ReadOnly);
    }

    internal bool IsSharedCellSelected(DataGridViewCell dataGridViewCell, int rowIndex)
    {
        Debug.Assert(dataGridViewCell is not null);
        Debug.Assert(rowIndex >= 0);
        DataGridViewElementStates rowState = Rows.GetRowState(rowIndex);
        return (rowState & DataGridViewElementStates.Selected) != 0
            || (dataGridViewCell.OwningColumn is not null && dataGridViewCell.OwningColumn.Selected)
            || dataGridViewCell.StateIncludes(DataGridViewElementStates.Selected);
    }

    internal bool IsSharedCellVisible(DataGridViewCell dataGridViewCell, int rowIndex)
    {
        Debug.Assert(dataGridViewCell is not null);
        Debug.Assert(rowIndex >= 0);
        DataGridViewElementStates rowState = Rows.GetRowState(rowIndex);
        return (rowState & DataGridViewElementStates.Visible) != 0
            && dataGridViewCell.OwningColumn is not null
            && dataGridViewCell.OwningColumn.Visible;
    }

    internal ToolTip KeyboardToolTip
    {
        get
        {
            if (Properties.TryGetObject(s_propToolTip, out ToolTip? toolTip))
            {
                return toolTip!;
            }

            toolTip = new ToolTip
            {
                ReshowDelay = 500,
                InitialDelay = 500
            };

            Properties.SetObject(s_propToolTip, toolTip);

            return toolTip;
        }
    }

    internal LayoutData LayoutInfo
    {
        get
        {
            if (_layout._dirty && IsHandleCreated)
            {
                PerformLayoutPrivate(
                    useRowShortcut: false,
                    computeVisibleRows: true,
                    invalidInAdjustFillingColumns: false,
                    repositionEditingControl: false);
            }

            return _layout;
        }
    }

    internal Point MouseDownCellAddress => _ptMouseDownCell;

    [SRCategory(nameof(SR.CatBehavior))]
    [DefaultValue(true)]
    [SRDescription(nameof(SR.DataGridView_MultiSelectDescr))]
    public bool MultiSelect
    {
        get => _dataGridViewState1[State1_MultiSelect];
        set
        {
            if (MultiSelect != value)
            {
                ClearSelection();
                _dataGridViewState1[State1_MultiSelect] = value;
                OnMultiSelectChanged(EventArgs.Empty);
            }
        }
    }

    [SRCategory(nameof(SR.CatPropertyChanged))]
    [SRDescription(nameof(SR.DataGridViewOnMultiSelectChangedDescr))]
    public event EventHandler? MultiSelectChanged
    {
        add => Events.AddHandler(s_multiselectChangedEvent, value);
        remove => Events.RemoveHandler(s_multiselectChangedEvent, value);
    }

    [Browsable(false)]
    [DesignerSerializationVisibility(DesignerSerializationVisibility.Hidden)]
    public int NewRowIndex { get; private set; } = -1;

    internal bool NoDimensionChangeAllowed => _noDimensionChangeCount > 0;

    private int NoSelectionChangeCount
    {
        get => _noSelectionChangeCount;
        set
        {
            Debug.Assert(value >= 0);
            _noSelectionChangeCount = value;
            if (value == 0)
            {
                FlushSelectionChanged();
            }
        }
    }

    [Browsable(false)]
    [EditorBrowsable(EditorBrowsableState.Never)]
    [DesignerSerializationVisibility(DesignerSerializationVisibility.Hidden)]
    public new Padding Padding
    {
        get => base.Padding;
        set => base.Padding = value;
    }

    [Browsable(false)]
    [EditorBrowsable(EditorBrowsableState.Never)]
    [DesignerSerializationVisibility(DesignerSerializationVisibility.Hidden)]
    public new event EventHandler? PaddingChanged
    {
        add => base.PaddingChanged += value;
        remove => base.PaddingChanged -= value;
    }

    internal DataGridViewCellStyle PlaceholderCellStyle => _placeholderCellStyle ??= new DataGridViewCellStyle();

    [Browsable(true)]
    [DefaultValue(false)]
    [SRCategory(nameof(SR.CatBehavior))]
    [SRDescription(nameof(SR.DataGridView_ReadOnlyDescr))]
    public bool ReadOnly
    {
        get => _dataGridViewState1[State1_ReadOnly];
        set
        {
            if (value == _dataGridViewState1[State1_ReadOnly])
            {
                return;
            }

            if (value && _ptCurrentCell.X != -1 && IsCurrentCellInEditMode)
            {
                // Current cell becomes read-only. Exit editing mode.
                if (!EndEdit(
                    DataGridViewDataErrorContexts.Parsing | DataGridViewDataErrorContexts.Commit,
                    DataGridViewValidateCellInternal.Always,
                    fireCellLeave: false,
                    fireCellEnter: false,
                    fireRowLeave: false,
                    fireRowEnter: false,
                    fireLeave: false,
                    keepFocus: true,
                    resetCurrentCell: false,
                    resetAnchorCell: false))
                {
                    throw new InvalidOperationException(SR.DataGridView_CommitFailedCannotCompleteOperation);
                }
            }

            _dataGridViewState1[State1_ReadOnly] = value;

            if (value)
            {
                try
                {
                    _dataGridViewOper[OperationInReadOnlyChange] = true;
                    for (int columnIndex = 0; columnIndex < Columns.Count; columnIndex++)
                    {
                        SetReadOnlyColumnCore(columnIndex, false);
                    }

                    int rowCount = Rows.Count;
                    for (int rowIndex = 0; rowIndex < rowCount; rowIndex++)
                    {
                        SetReadOnlyRowCore(rowIndex, false);
                    }
                }
                finally
                {
                    _dataGridViewOper[OperationInReadOnlyChange] = false;
                }
            }
#if DEBUG
            else
            {
                Debug.Assert(_individualReadOnlyCells.Count == 0);
                for (int columnIndex = 0; columnIndex < Columns.Count; columnIndex++)
                {
                    Debug.Assert(!Columns[columnIndex].ReadOnly);
                }

                int rowCount = Rows.Count;
                for (int rowIndex = 0; rowIndex < rowCount; rowIndex++)
                {
                    Debug.Assert((Rows.GetRowState(rowIndex) & DataGridViewElementStates.ReadOnly) == 0);
                }
            }
#endif
            OnReadOnlyChanged(EventArgs.Empty);
        }
    }

    [SRCategory(nameof(SR.CatPropertyChanged))]
    [SRDescription(nameof(SR.DataGridViewOnReadOnlyChangedDescr))]
    public event EventHandler? ReadOnlyChanged
    {
        add => Events.AddHandler(s_readOnlyChangedEvent, value);
        remove => Events.RemoveHandler(s_readOnlyChangedEvent, value);
    }

    private void ResetCurrentCell()
    {
        if (_ptCurrentCell.X != -1 && !SetCurrentCellAddressCore(
            -1,
            -1,
            setAnchorCellAddress: true,
            validateCurrentCell: true,
            throughMouseClick: false))
        {
            // Edited value couldn't be committed or aborted
            throw new InvalidOperationException(SR.DataGridView_CellChangeCannotBeCommittedOrAborted);
        }
    }

    internal bool ResizingOperationAboutToStart => _dataGridViewOper[OperationResizingOperationAboutToStart];

    internal bool RightToLeftInternal
    {
        get
        {
            if (_dataGridViewState2[State2_RightToLeftValid])
            {
                return _dataGridViewState2[State2_RightToLeftMode];
            }

            _dataGridViewState2[State2_RightToLeftMode] = (RightToLeft == RightToLeft.Yes);
            _dataGridViewState2[State2_RightToLeftValid] = true;
            return _dataGridViewState2[State2_RightToLeftMode];
        }
    }

    [Browsable(false)]
    [DesignerSerializationVisibility(DesignerSerializationVisibility.Hidden)]
    [EditorBrowsable(EditorBrowsableState.Advanced)]
    [DefaultValue(0)]
    public int RowCount
    {
        get => Rows.Count;
        set
        {
            ArgumentOutOfRangeException.ThrowIfLessThan(value, AllowUserToAddRowsInternal ? 1 : 0);

            if (DataSource is not null)
            {
                throw new InvalidOperationException(SR.DataGridView_CannotSetRowCountOnDataBoundDataGridView);
            }

            if (value == Rows.Count)
            {
                return;
            }

            if (value == 0)
            {
                // Total removal of the rows.
                Rows.Clear();
            }
            else if (value < Rows.Count)
            {
                // Some rows need to be removed, from the tail of the rows collection
                while (value < Rows.Count)
                {
                    int currentRowCount = Rows.Count;
                    Rows.RemoveAt(currentRowCount - (AllowUserToAddRowsInternal ? 2 : 1));
                    if (Rows.Count >= currentRowCount)
                    {
                        // Row removal failed. We stop the loop.
                        break;
                    }
                }
            }
            else
            {
                // Some rows need to be appended.
                if (Columns.Count == 0)
                {
                    // There are no columns yet, we simply create a single DataGridViewTextBoxColumn.
                    DataGridViewTextBoxColumn dataGridViewTextBoxColumn = new();
                    Columns.Add(dataGridViewTextBoxColumn);
                }

                int rowsToAdd = value - Rows.Count;
                if (rowsToAdd > 0)
                {
                    Rows.Add(rowsToAdd);
                }
            }
        }
    }

    [SRCategory(nameof(SR.CatAppearance))]
    [SRDescription(nameof(SR.DataGridView_RowHeadersBorderStyleDescr))]
    [Browsable(true)]
    [DefaultValue(DataGridViewHeaderBorderStyle.Raised)]
    public DataGridViewHeaderBorderStyle RowHeadersBorderStyle
    {
        get => AdvancedRowHeadersBorderStyle.All switch
        {
            DataGridViewAdvancedCellBorderStyle.NotSet => DataGridViewHeaderBorderStyle.Custom,
            DataGridViewAdvancedCellBorderStyle.None => DataGridViewHeaderBorderStyle.None,
            DataGridViewAdvancedCellBorderStyle.Single => DataGridViewHeaderBorderStyle.Single,
            DataGridViewAdvancedCellBorderStyle.InsetDouble => DataGridViewHeaderBorderStyle.Sunken,
            DataGridViewAdvancedCellBorderStyle.OutsetPartial => DataGridViewHeaderBorderStyle.Raised,
            _ => DataGridViewHeaderBorderStyle.Custom,
        };
        set
        {
            // Sequential enum. Valid values are 0x0 to 0x4
            SourceGenerated.EnumValidator.Validate(value);

            if (value != RowHeadersBorderStyle)
            {
                if (value == DataGridViewHeaderBorderStyle.Custom)
                {
                    throw new ArgumentException(string.Format(SR.DataGridView_CustomCellBorderStyleInvalid, "RowHeadersBorderStyle"));
                }

                _dataGridViewOper[OperationInBorderStyleChange] = true;
                try
                {
                    switch (value)
                    {
                        case DataGridViewHeaderBorderStyle.Single:
                            AdvancedRowHeadersBorderStyle.All = DataGridViewAdvancedCellBorderStyle.Single;
                            break;

                        case DataGridViewHeaderBorderStyle.Raised:
                            AdvancedRowHeadersBorderStyle.All = DataGridViewAdvancedCellBorderStyle.OutsetPartial;
                            break;

                        case DataGridViewHeaderBorderStyle.Sunken:
                            AdvancedRowHeadersBorderStyle.All = DataGridViewAdvancedCellBorderStyle.InsetDouble;
                            break;

                        case DataGridViewHeaderBorderStyle.None:
                            AdvancedRowHeadersBorderStyle.All = DataGridViewAdvancedCellBorderStyle.None;
                            break;
                    }
                }
                finally
                {
                    _dataGridViewOper[OperationInBorderStyleChange] = false;
                }

                OnRowHeadersBorderStyleChanged(EventArgs.Empty);
            }
        }
    }

    [SRCategory(nameof(SR.CatPropertyChanged))]
    [SRDescription(nameof(SR.DataGridView_RowHeadersBorderStyleChangedDescr))]
    public event EventHandler? RowHeadersBorderStyleChanged
    {
        add => Events.AddHandler(s_rowHeadersBorderStyleChangedEvent, value);
        remove => Events.RemoveHandler(s_rowHeadersBorderStyleChangedEvent, value);
    }

    [SRCategory(nameof(SR.CatAppearance))]
    [SRDescription(nameof(SR.DataGridView_RowHeadersDefaultCellStyleDescr))]
    [AmbientValue(null)]
    [AllowNull]
    public DataGridViewCellStyle RowHeadersDefaultCellStyle
    {
        get
        {
            _rowHeadersDefaultCellStyle ??= DefaultRowHeadersDefaultCellStyle;

            return _rowHeadersDefaultCellStyle;
        }
        set
        {
            DataGridViewCellStyle cs = RowHeadersDefaultCellStyle;
            cs.RemoveScope(DataGridViewCellStyleScopes.RowHeaders);
            _rowHeadersDefaultCellStyle = value;
            _rowHeadersDefaultCellStyle?.AddScope(this, DataGridViewCellStyleScopes.RowHeaders);

            // Update ambient font flag depending on cell style font
            _dataGridViewState1[State1_AmbientRowHeadersFont] = value?.Font == base.Font;

            DataGridViewCellStyleDifferences dgvcsc = cs.GetDifferencesFrom(RowHeadersDefaultCellStyle);
            if (dgvcsc != DataGridViewCellStyleDifferences.None)
            {
                CellStyleChangedEventArgs.ChangeAffectsPreferredSize = (dgvcsc == DataGridViewCellStyleDifferences.AffectPreferredSize);
                OnRowHeadersDefaultCellStyleChanged(CellStyleChangedEventArgs);
            }
        }
    }

    [SRCategory(nameof(SR.CatPropertyChanged))]
    [SRDescription(nameof(SR.DataGridViewRowHeadersDefaultCellStyleChangedDescr))]
    public event EventHandler? RowHeadersDefaultCellStyleChanged
    {
        add => Events.AddHandler(s_rowHeadersDefaultCellStyleChangedEvent, value);
        remove => Events.RemoveHandler(s_rowHeadersDefaultCellStyleChangedEvent, value);
    }

    /// <summary>
    ///  Gets or sets a value indicating whether the dataGridView's row headers are
    ///  visible.
    /// </summary>
    [SRCategory(nameof(SR.CatAppearance))]
    [DefaultValue(true)]
    [SRDescription(nameof(SR.DataGridViewRowHeadersVisibleDescr))]
    public bool RowHeadersVisible
    {
        get => _dataGridViewState1[State1_RowHeadersVisible];
        set
        {
            if (RowHeadersVisible != value)
            {
                if (!value
                    && (_autoSizeRowsMode == DataGridViewAutoSizeRowsMode.AllHeaders || _autoSizeRowsMode == DataGridViewAutoSizeRowsMode.DisplayedHeaders))
                {
                    throw new InvalidOperationException(SR.DataGridView_RowHeadersCannotBeInvisible);
                }

                using (LayoutTransaction.CreateTransactionIf(AutoSize, ParentInternal, this, PropertyNames.RowHeadersVisible))
                {
                    _dataGridViewState1[State1_RowHeadersVisible] = value;
                    _layout.RowHeadersVisible = value;
                    DisplayedBandsInfo.EnsureDirtyState();
                    if (!AutoSize)
                    {
                        PerformLayoutPrivate(
                            useRowShortcut: false,
                            computeVisibleRows: false,
                            invalidInAdjustFillingColumns: true,
                            repositionEditingControl: true);
                    }

                    InvalidateInside();
                    OnRowHeadersGlobalAutoSize(expandingRows: value);
                }
            }
        }
    }

    [SRCategory(nameof(SR.CatLayout))]
    [Localizable(true)]
    [SRDescription(nameof(SR.DataGridView_RowHeadersWidthDescr))]
    public int RowHeadersWidth
    {
        get => _rowHeaderWidth;
        set
        {
            ArgumentOutOfRangeException.ThrowIfLessThan(value, MinimumRowHeadersWidth);
            ArgumentOutOfRangeException.ThrowIfGreaterThan(value, MaxHeadersThickness);

            if (RowHeadersWidthSizeMode is not DataGridViewRowHeadersWidthSizeMode.EnableResizing
                and not DataGridViewRowHeadersWidthSizeMode.DisableResizing)
            {
                _cachedRowHeadersWidth = value;
            }
            else if (_rowHeaderWidth != value)
            {
                RowHeadersWidthInternal = value;
            }
        }
    }

    private int RowHeadersWidthInternal
    {
        set
        {
            using (LayoutTransaction.CreateTransactionIf(AutoSize, ParentInternal, this, PropertyNames.RowHeadersWidth))
            {
                Debug.Assert(_rowHeaderWidth != value);
                Debug.Assert(value >= MinimumRowHeadersWidth);
                _rowHeaderWidth = value;
                if (AutoSize)
                {
                    InvalidateInside();
                }
                else
                {
                    if (_layout.RowHeadersVisible)
                    {
                        PerformLayoutPrivate(
                            useRowShortcut: false,
                            computeVisibleRows: false,
                            invalidInAdjustFillingColumns: true,
                            repositionEditingControl: true);
                        InvalidateInside();
                    }
                }

                OnRowHeadersWidthChanged(EventArgs.Empty);
            }
        }
    }

    [SRCategory(nameof(SR.CatPropertyChanged))]
    [SRDescription(nameof(SR.DataGridViewRowHeadersWidthChangedDescr))]
    public event EventHandler? RowHeadersWidthChanged
    {
        add => Events.AddHandler(s_rowHeadersWidthChangedEvent, value);
        remove => Events.RemoveHandler(s_rowHeadersWidthChangedEvent, value);
    }

    private bool ShouldSerializeRowHeadersWidth() =>
        _rowHeadersWidthSizeMode is DataGridViewRowHeadersWidthSizeMode.EnableResizing or DataGridViewRowHeadersWidthSizeMode.DisableResizing
        && RowHeadersWidth != DefaultRowHeadersWidth;

    /// <summary>
    ///  Gets or sets a value that determines the behavior for adjusting the row headers width.
    /// </summary>
    [DefaultValue(DataGridViewRowHeadersWidthSizeMode.EnableResizing)]
    [RefreshProperties(RefreshProperties.All)]
    [SRCategory(nameof(SR.CatBehavior))]
    [SRDescription(nameof(SR.DataGridView_RowHeadersWidthSizeModeDescr))]
    public DataGridViewRowHeadersWidthSizeMode RowHeadersWidthSizeMode
    {
        get
        {
            return _rowHeadersWidthSizeMode;
        }
        set
        {
            // Sequential enum. Valid values are 0x0 to 0x4
            SourceGenerated.EnumValidator.Validate(value);
            if (_rowHeadersWidthSizeMode != value)
            {
                DataGridViewAutoSizeModeEventArgs dgvasme = new(
                    previousModeAutoSized: _rowHeadersWidthSizeMode is not DataGridViewRowHeadersWidthSizeMode.EnableResizing
                        and not DataGridViewRowHeadersWidthSizeMode.DisableResizing);
                _rowHeadersWidthSizeMode = value;
                OnRowHeadersWidthSizeModeChanged(dgvasme);
            }
        }
    }

    [SRCategory(nameof(SR.CatPropertyChanged))]
    [SRDescription(nameof(SR.DataGridView_RowHeadersWidthSizeModeChangedDescr))]
    public event DataGridViewAutoSizeModeEventHandler? RowHeadersWidthSizeModeChanged
    {
        add => Events.AddHandler(s_rowHeadersWidthSizeModeChangedEvent, value);
        remove => Events.RemoveHandler(s_rowHeadersWidthSizeModeChangedEvent, value);
    }

    [Browsable(false)]
    public DataGridViewRowCollection Rows
    {
        get
        {
            _dataGridViewRows ??= CreateRowsInstance();

            return _dataGridViewRows;
        }
    }

    [SRCategory(nameof(SR.CatAppearance))]
    [SRDescription(nameof(SR.DataGridView_RowsDefaultCellStyleDescr))]
    [AllowNull]
    public DataGridViewCellStyle RowsDefaultCellStyle
    {
        get
        {
            if (_rowsDefaultCellStyle is null)
            {
                _rowsDefaultCellStyle = new DataGridViewCellStyle();
                _rowsDefaultCellStyle.AddScope(this, DataGridViewCellStyleScopes.Rows);
            }

            return _rowsDefaultCellStyle;
        }
        set
        {
            DataGridViewCellStyle cs = RowsDefaultCellStyle;
            cs.RemoveScope(DataGridViewCellStyleScopes.Rows);
            _rowsDefaultCellStyle = value;
            _rowsDefaultCellStyle?.AddScope(this, DataGridViewCellStyleScopes.Rows);

            DataGridViewCellStyleDifferences dgvcsc = cs.GetDifferencesFrom(RowsDefaultCellStyle);
            if (dgvcsc != DataGridViewCellStyleDifferences.None)
            {
                CellStyleChangedEventArgs.ChangeAffectsPreferredSize = (dgvcsc == DataGridViewCellStyleDifferences.AffectPreferredSize);
                OnRowsDefaultCellStyleChanged(CellStyleChangedEventArgs);
            }
        }
    }

    [SRCategory(nameof(SR.CatPropertyChanged))]
    [SRDescription(nameof(SR.DataGridViewRowsDefaultCellStyleChangedDescr))]
    public event EventHandler? RowsDefaultCellStyleChanged
    {
        add => Events.AddHandler(s_rowsDefaultCellStyleChangedEvent, value);
        remove => Events.RemoveHandler(s_rowsDefaultCellStyleChangedEvent, value);
    }

    [SRCategory(nameof(SR.CatAppearance))]
    [Browsable(true)]
    [SRDescription(nameof(SR.DataGridView_RowTemplateDescr))]
    [DesignerSerializationVisibility(DesignerSerializationVisibility.Content)]
    [AllowNull]
    public DataGridViewRow RowTemplate
    {
        get
        {
            _rowTemplate ??= new DataGridViewRow();

            return _rowTemplate;
        }
        set
        {
            DataGridViewRow? dataGridViewRow = value;
            if (dataGridViewRow is not null)
            {
                if (dataGridViewRow.DataGridView is not null)
                {
                    throw new InvalidOperationException(SR.DataGridView_RowAlreadyBelongsToDataGridView);
                }

                // if (dataGridViewRow.Selected)
                // {
                //    throw new InvalidOperationException(SR.DataGridView_RowTemplateCannotBeSelected);
                // }
            }

            _rowTemplate = dataGridViewRow;
        }
    }

    private bool ShouldSerializeRowTemplate() => _rowTemplate is not null;

    internal DataGridViewRow RowTemplateClone
    {
        get
        {
            DataGridViewRow rowTemplateClone = (DataGridViewRow)RowTemplate.Clone();
            CompleteCellsCollection(rowTemplateClone);
            return rowTemplateClone;
        }
    }

    /// <summary>
    ///  Possible return values are given by the ScrollBars enumeration.
    /// </summary>
    [DefaultValue(ScrollBars.Both)]
    [Localizable(true)]
    [SRCategory(nameof(SR.CatLayout))]
    [SRDescription(nameof(SR.DataGridView_ScrollBarsDescr))]
    public ScrollBars ScrollBars
    {
        get => _scrollBars;
        set
        {
            // Sequential enum. Valid values are 0x0 to 0x3
            SourceGenerated.EnumValidator.Validate(value);

            if (_scrollBars != value)
            {
                using (LayoutTransaction.CreateTransactionIf(AutoSize, ParentInternal, this, PropertyNames.ScrollBars))
                {
                    // Before changing the value of this.scrollBars, we scroll to the top-left cell to
                    // avoid inconsistent state of scrollbars.
                    DataGridViewColumn? dataGridViewColumn = Columns.GetFirstColumn(DataGridViewElementStates.Visible);
                    int firstVisibleRowIndex = Rows.GetFirstRow(DataGridViewElementStates.Visible);

                    if (dataGridViewColumn is not null && firstVisibleRowIndex != -1)
                    {
                        if (!ScrollIntoView(dataGridViewColumn.Index, firstVisibleRowIndex, false))
                        {
                            throw new InvalidOperationException(SR.DataGridView_CellChangeCannotBeCommittedOrAborted);
                        }
                    }

                    Debug.Assert(HorizontalOffset == 0);
                    Debug.Assert(VerticalOffset == 0);

                    _scrollBars = value;

                    if (!AutoSize)
                    {
                        PerformLayoutPrivate(
                            useRowShortcut: false,
                            computeVisibleRows: false,
                            invalidInAdjustFillingColumns: true,
                            repositionEditingControl: true);
                    }

                    Invalidate();
                }
            }
        }
    }

    [Browsable(false)]
    public DataGridViewSelectedCellCollection SelectedCells
    {
        get
        {
            DataGridViewSelectedCellCollection stcc = [];
            switch (SelectionMode)
            {
                case DataGridViewSelectionMode.CellSelect:
                    {
                        // Note: If we change the design and decide that SelectAll() should use band selection,
                        // we need to add those to the selected cells.
                        stcc.AddCellLinkedList(_individualSelectedCells);
                        break;
                    }

                case DataGridViewSelectionMode.FullColumnSelect:
                case DataGridViewSelectionMode.ColumnHeaderSelect:
                    {
                        foreach (int columnIndex in _selectedBandIndexes)
                        {
<<<<<<< HEAD
                            foreach (DataGridViewRow dataGridViewRow in Rows)   // u-nshares all rows!
=======
                            foreach (DataGridViewRow dataGridViewRow in Rows)   // un-shares all rows!
>>>>>>> 935f8778
                            {
                                stcc.Add(dataGridViewRow.Cells[columnIndex]);
                            }
                        }

                        if (SelectionMode == DataGridViewSelectionMode.ColumnHeaderSelect)
                        {
                            stcc.AddCellLinkedList(_individualSelectedCells);
                        }

                        break;
                    }

                case DataGridViewSelectionMode.FullRowSelect:
                case DataGridViewSelectionMode.RowHeaderSelect:
                    {
                        foreach (int rowIndex in _selectedBandIndexes)
                        {
                            DataGridViewRow dataGridViewRow = Rows[rowIndex]; // un-shares the selected row
                            foreach (DataGridViewCell dataGridViewCell in dataGridViewRow.Cells)
                            {
                                stcc.Add(dataGridViewCell);
                            }
                        }

                        if (SelectionMode == DataGridViewSelectionMode.RowHeaderSelect)
                        {
                            stcc.AddCellLinkedList(_individualSelectedCells);
                        }

                        break;
                    }
            }

            return stcc;
        }
    }

    [Browsable(false)]
    public DataGridViewSelectedColumnCollection SelectedColumns
    {
        get
        {
            DataGridViewSelectedColumnCollection strc = [];
            switch (SelectionMode)
            {
                case DataGridViewSelectionMode.CellSelect:
                case DataGridViewSelectionMode.FullRowSelect:
                case DataGridViewSelectionMode.RowHeaderSelect:
                    break;
                case DataGridViewSelectionMode.FullColumnSelect:
                case DataGridViewSelectionMode.ColumnHeaderSelect:
                    foreach (int columnIndex in _selectedBandIndexes)
                    {
                        strc.Add(Columns[columnIndex]);
                    }

                    break;
            }

            return strc;
        }
    }

    [Browsable(false)]
    public DataGridViewSelectedRowCollection SelectedRows
    {
        get
        {
            DataGridViewSelectedRowCollection strc = [];
            switch (SelectionMode)
            {
                case DataGridViewSelectionMode.CellSelect:
                case DataGridViewSelectionMode.FullColumnSelect:
                case DataGridViewSelectionMode.ColumnHeaderSelect:
                    break;
                case DataGridViewSelectionMode.FullRowSelect:
                case DataGridViewSelectionMode.RowHeaderSelect:
                    foreach (int rowIndex in _selectedBandIndexes)
                    {
                        strc.Add(Rows[rowIndex]); // un-shares the selected row
                    }

                    break;
            }

            return strc;
        }
    }

    [Browsable(true)]
    [SRCategory(nameof(SR.CatBehavior))]
    [DefaultValue(DataGridViewSelectionMode.RowHeaderSelect)]
    [SRDescription(nameof(SR.DataGridView_SelectionModeDescr))]
    public DataGridViewSelectionMode SelectionMode
    {
        get => _selectionMode;
        set
        {
            // Sequential enum. Valid values are 0x0 to 0x4
            SourceGenerated.EnumValidator.Validate(value);

            if (SelectionMode != value)
            {
                if (!_dataGridViewState2[State2_Initializing]
                    && (value == DataGridViewSelectionMode.FullColumnSelect || value == DataGridViewSelectionMode.ColumnHeaderSelect))
                {
                    foreach (DataGridViewColumn dataGridViewColumn in Columns)
                    {
                        if (dataGridViewColumn.SortMode == DataGridViewColumnSortMode.Automatic)
                        {
                            throw new InvalidOperationException(string.Format(SR.DataGridView_SelectionModeAndSortModeClash, (value).ToString()));
                        }
                    }
                }

                ClearSelection();
                _selectionMode = value;
            }
        }
    }

    [DefaultValue(true)]
    [SRCategory(nameof(SR.CatAppearance))]
    [SRDescription(nameof(SR.DataGridView_ShowCellErrorsDescr))]
    public bool ShowCellErrors
    {
        get => _dataGridViewState2[State2_ShowCellErrors];
        set
        {
            if (_dataGridViewState2[State2_ShowCellErrors] != value)
            {
                _dataGridViewState2[State2_ShowCellErrors] = value;

                // Put this into OnShowCellErrorsChanged if created.
                if (IsHandleCreated && !DesignMode)
                {
                    if (!ShowRowErrors && !ShowCellToolTips)
                    {
                        if (value)
                        {
                            // The tool tip hasn't yet been activated
                            // activate it now
                            _toolTipControl.Activate(!string.IsNullOrEmpty(ToolTipPrivate));
                        }
                        else
                        {
                            // There is no reason to keep the tool tip activated
                            // deactivate it
                            ToolTipPrivate = string.Empty;
                            _toolTipControl.Activate(activate: false);
                        }
                    }
                    else
                    {
                        if (!value)
                        {
                            // Reset the tool tip
                            _toolTipControl.Activate(!string.IsNullOrEmpty(ToolTipPrivate));
                        }
                    }

                    // Some autosizing may have to be applied since the potential presence of error icons influences the preferred sizes.
                    OnGlobalAutoSize();
                }

                if (!_layout._dirty && !DesignMode)
                {
                    Invalidate(Rectangle.Union(_layout.Data, _layout.ColumnHeaders));
                    Invalidate(_layout.TopLeftHeader);
                }
            }
        }
    }

    [DefaultValue(true)]
    [SRCategory(nameof(SR.CatAppearance))]
    [SRDescription(nameof(SR.DataGridView_ShowCellToolTipsDescr))]
    public bool ShowCellToolTips
    {
        get => _dataGridViewState2[State2_ShowCellToolTips];
        set
        {
            if (_dataGridViewState2[State2_ShowCellToolTips] != value)
            {
                _dataGridViewState2[State2_ShowCellToolTips] = value;

                if (IsHandleCreated && !DesignMode)
                {
                    if (!ShowRowErrors && !ShowCellErrors)
                    {
                        if (value)
                        {
                            // The tool tip hasn't yet been activated
                            // activate it now
                            _toolTipControl.Activate(activate: !string.IsNullOrEmpty(ToolTipPrivate));
                        }
                        else
                        {
                            // There is no reason to keep the tool tip activated
                            // deactivate it
                            ToolTipPrivate = string.Empty;
                            _toolTipControl.Activate(activate: false);
                        }
                    }
                    else
                    {
                        if (!value)
                        {
                            bool activate = !string.IsNullOrEmpty(ToolTipPrivate);
                            Point mouseCoord = MousePosition;
                            activate &= ClientRectangle.Contains(PointToClient(mouseCoord));

                            // Reset the tool tip
                            _toolTipControl.Activate(activate);
                        }
                    }
                }

                if (!_layout._dirty && !DesignMode)
                {
                    Invalidate(_layout.Data);
                }
            }
        }
    }

    [DefaultValue(true)]
    [SRCategory(nameof(SR.CatAppearance))]
    [SRDescription(nameof(SR.DataGridView_ShowEditingIconDescr))]
    public bool ShowEditingIcon
    {
        get => _dataGridViewState2[State2_ShowEditingIcon];
        set
        {
            if (ShowEditingIcon != value)
            {
                _dataGridViewState2[State2_ShowEditingIcon] = value;

                // invalidate the row header to pick up the new ShowEditingIcon value
                if (RowHeadersVisible)
                {
                    if (VirtualMode || DataSource is not null)
                    {
                        if (IsCurrentRowDirty)
                        {
                            Debug.Assert(_ptCurrentCell.Y >= 0);
                            InvalidateCellPrivate(-1, _ptCurrentCell.Y);
                        }
                    }
                    else
                    {
                        if (IsCurrentCellDirty)
                        {
                            Debug.Assert(_ptCurrentCell.Y >= 0);
                            InvalidateCellPrivate(-1, _ptCurrentCell.Y);
                        }
                    }
                }
            }
        }
    }

    [DefaultValue(true)]
    [SRCategory(nameof(SR.CatAppearance))]
    [SRDescription(nameof(SR.DataGridView_ShowRowErrorsDescr))]
    public bool ShowRowErrors
    {
        get => _dataGridViewState2[State2_ShowRowErrors];
        set
        {
            if (ShowRowErrors != value)
            {
                _dataGridViewState2[State2_ShowRowErrors] = value;

                if (IsHandleCreated && !DesignMode)
                {
                    if (value && !ShowCellErrors && !ShowCellToolTips)
                    {
                        // the tool tip hasn't yet been activated
                        // activate it now
                        _toolTipControl.Activate(!string.IsNullOrEmpty(ToolTipPrivate));
                    }

                    if (!value && !ShowCellErrors && !ShowCellToolTips)
                    {
                        // there is no reason to keep the tool tip activated
                        // deactivate it
                        ToolTipPrivate = string.Empty;
                        _toolTipControl.Activate(activate: false);
                    }

                    if (!value && (ShowCellErrors || ShowCellToolTips))
                    {
                        // reset the tool tip
                        _toolTipControl.Activate(activate: !string.IsNullOrEmpty(ToolTipPrivate));
                    }
                }

                if (!_layout._dirty && !DesignMode)
                {
                    Invalidate(_layout.RowHeaders);
                }
            }
        }
    }

    internal bool SingleHorizontalBorderAdded =>
        !_layout.ColumnHeadersVisible
        && (AdvancedCellBorderStyle.All == DataGridViewAdvancedCellBorderStyle.Single
            || CellBorderStyle == DataGridViewCellBorderStyle.SingleHorizontal);

    internal bool SingleVerticalBorderAdded =>
        !_layout.RowHeadersVisible
        && (AdvancedCellBorderStyle.All == DataGridViewAdvancedCellBorderStyle.Single
            || CellBorderStyle == DataGridViewCellBorderStyle.SingleVertical);

    [Browsable(false)]
    public DataGridViewColumn? SortedColumn { get; private set; }

    [Browsable(false)]
    public SortOrder SortOrder { get; private set; }

    [SRCategory(nameof(SR.CatBehavior))]
    [DefaultValue(false)]
    [EditorBrowsable(EditorBrowsableState.Advanced)]
    [SRDescription(nameof(SR.DataGridView_StandardTabDescr))]
    public bool StandardTab
    {
        get => _dataGridViewState1[State1_StandardTab];
        set
        {
            if (_dataGridViewState1[State1_StandardTab] != value)
            {
                _dataGridViewState1[State1_StandardTab] = value;
            }
        }
    }

    internal override bool SupportsUiaProviders => true;

    [Browsable(false)]
    [EditorBrowsable(EditorBrowsableState.Never)]
    [Bindable(false)]
    [AllowNull]
    public override string Text
    {
        get => base.Text;
        set => base.Text = value;
    }

    [Browsable(false)]
    [EditorBrowsable(EditorBrowsableState.Never)]
    public new event EventHandler? TextChanged
    {
        add => base.TextChanged += value;
        remove => base.TextChanged -= value;
    }

    [Browsable(false)]
    [DesignerSerializationVisibility(DesignerSerializationVisibility.Hidden)]
    public DataGridViewCell this[int columnIndex, int rowIndex]
    {
        get
        {
            DataGridViewRow row = Rows[rowIndex];
            return row.Cells[columnIndex];
        }
        set
        {
            DataGridViewRow row = Rows[rowIndex];
            row.Cells[columnIndex] = value;
        }
    }

    [Browsable(false)]
    [DesignerSerializationVisibility(DesignerSerializationVisibility.Hidden)]
    public DataGridViewCell this[string columnName, int rowIndex]
    {
        get
        {
            DataGridViewRow row = Rows[rowIndex];
            return row.Cells[columnName];
        }
        set
        {
            DataGridViewRow row = Rows[rowIndex];
            row.Cells[columnName] = value;
        }
    }

    private string ToolTipPrivate { get; set; } = string.Empty;

    [Browsable(false)]
    [DesignerSerializationVisibility(DesignerSerializationVisibility.Hidden)]
    [AllowNull]
    public DataGridViewHeaderCell TopLeftHeaderCell
    {
        get
        {
            if (_topLeftHeaderCell is null)
            {
                TopLeftHeaderCell = new DataGridViewTopLeftHeaderCell();
            }

            return _topLeftHeaderCell!;
        }
        set
        {
            if (_topLeftHeaderCell != value)
            {
                if (_topLeftHeaderCell is not null)
                {
                    // Detach existing header cell
                    _topLeftHeaderCell.DataGridView = null;
                }

                _topLeftHeaderCell = value;
                if (_topLeftHeaderCell is not null)
                {
                    _topLeftHeaderCell.DataGridView = this;
                }

                if (ColumnHeadersVisible && RowHeadersVisible)
                {
                    // If headers (rows or columns) are autosized, then this.RowHeadersWidth or this.ColumnHeadersHeight
                    // must be updated based on new cell preferred size
                    OnColumnHeadersGlobalAutoSize();
                    // In all cases, the top left cell needs to repaint
                    Invalidate(new Rectangle(_layout.Inside.X, _layout.Inside.Y, RowHeadersWidth, ColumnHeadersHeight));
                }
            }
        }
    }

    [Browsable(false)]
    [EditorBrowsable(EditorBrowsableState.Advanced)]
    public Cursor? UserSetCursor => _dataGridViewState1[State1_CustomCursorSet]
        ? _oldCursor
        : Cursor;

    internal int VerticalOffset
    {
        get => VerticalScrollingOffset;
        set
        {
            if (value < 0)
            {
                value = 0;
            }

            int totalVisibleFrozenHeight = Rows.GetRowsHeight(DataGridViewElementStates.Visible | DataGridViewElementStates.Frozen);
            int fittingTrailingScrollingRowsHeight = ComputeHeightOfFittingTrailingScrollingRows(totalVisibleFrozenHeight);
            if (value > _vertScrollBar.Maximum - fittingTrailingScrollingRowsHeight)
            {
                value = _vertScrollBar.Maximum - fittingTrailingScrollingRowsHeight;
            }

            if (value == VerticalScrollingOffset)
            {
                return;
            }

            int change = value - VerticalScrollingOffset;
            if (_vertScrollBar.Enabled)
            {
                _vertScrollBar.Value = value;
            }

            ScrollRowsByHeight(change); // calculate how many rows need to be scrolled based on 'change'
        }
    }

    protected ScrollBar VerticalScrollBar => _vertScrollBar;

    [Browsable(false)]
    [DesignerSerializationVisibility(DesignerSerializationVisibility.Hidden)]
    public int VerticalScrollingOffset { get; private set; }

    private Timer VertScrollTimer
    {
        get
        {
            if (_vertScrollTimer is null)
            {
                _vertScrollTimer = new Timer();
                _vertScrollTimer.Tick += VertScrollTimer_Tick;
            }

            return _vertScrollTimer;
        }
    }

    [SRCategory(nameof(SR.CatBehavior))]
    [DefaultValue(false)]
    [EditorBrowsable(EditorBrowsableState.Advanced)]
    [SRDescription(nameof(SR.DataGridViewVirtualModeDescr))]
    public bool VirtualMode
    {
        get => _dataGridViewState1[State1_VirtualMode];
        set
        {
            if (_dataGridViewState1[State1_VirtualMode] != value)
            {
                _dataGridViewState1[State1_VirtualMode] = value;
                InvalidateRowHeights();
            }
        }
    }

    private bool VisibleCellExists =>
        Columns.GetFirstColumn(DataGridViewElementStates.Visible) is not null
        && Rows.GetFirstRow(DataGridViewElementStates.Visible) != -1;

    // Events start here

    [SRCategory(nameof(SR.CatPropertyChanged))]
    [SRDescription(nameof(SR.DataGridViewAutoSizeColumnModeChangedDescr))]
    public event DataGridViewAutoSizeColumnModeEventHandler? AutoSizeColumnModeChanged
    {
        add => Events.AddHandler(s_autosizeColumnModeChangedEvent, value);
        remove => Events.RemoveHandler(s_autosizeColumnModeChangedEvent, value);
    }

    [SRCategory(nameof(SR.CatAction))]
    [SRDescription(nameof(SR.DataGridView_CancelRowEditDescr))]
    public event QuestionEventHandler? CancelRowEdit
    {
        add => Events.AddHandler(s_cancelRowEditEvent, value);
        remove => Events.RemoveHandler(s_cancelRowEditEvent, value);
    }

    [SRCategory(nameof(SR.CatData))]
    [SRDescription(nameof(SR.DataGridView_CellBeginEditDescr))]
    public event DataGridViewCellCancelEventHandler? CellBeginEdit
    {
        add => Events.AddHandler(s_cellBeginEditEvent, value);
        remove => Events.RemoveHandler(s_cellBeginEditEvent, value);
    }

    [SRCategory(nameof(SR.CatMouse))]
    [SRDescription(nameof(SR.DataGridView_CellClickDescr))]
    public event DataGridViewCellEventHandler? CellClick
    {
        add => Events.AddHandler(s_cellClickEvent, value);
        remove => Events.RemoveHandler(s_cellClickEvent, value);
    }

    [SRCategory(nameof(SR.CatMouse))]
    [SRDescription(nameof(SR.DataGridView_CellContentClick))]
    public event DataGridViewCellEventHandler? CellContentClick
    {
        add => Events.AddHandler(s_cellContentClickEvent, value);
        remove => Events.RemoveHandler(s_cellContentClickEvent, value);
    }

    [SRCategory(nameof(SR.CatMouse))]
    [SRDescription(nameof(SR.DataGridView_CellContentDoubleClick))]
    public event DataGridViewCellEventHandler? CellContentDoubleClick
    {
        add => Events.AddHandler(s_cellContentDoubleClickEvent, value);
        remove => Events.RemoveHandler(s_cellContentDoubleClickEvent, value);
    }

    [SRCategory(nameof(SR.CatAction))]
    [SRDescription(nameof(SR.DataGridView_CellContextMenuStripChanged))]
    [EditorBrowsable(EditorBrowsableState.Advanced)]
    public event DataGridViewCellEventHandler? CellContextMenuStripChanged
    {
        add => Events.AddHandler(s_cellContextMenuStripChangedEvent, value);
        remove => Events.RemoveHandler(s_cellContextMenuStripChangedEvent, value);
    }

    [SRCategory(nameof(SR.CatBehavior))]
    [SRDescription(nameof(SR.DataGridView_CellContextMenuStripNeeded))]
    [EditorBrowsable(EditorBrowsableState.Advanced)]
    public event DataGridViewCellContextMenuStripNeededEventHandler? CellContextMenuStripNeeded
    {
        add => Events.AddHandler(s_cellContextMenuStripNeededEvent, value);
        remove => Events.RemoveHandler(s_cellContextMenuStripNeededEvent, value);
    }

    [SRCategory(nameof(SR.CatMouse))]
    [SRDescription(nameof(SR.DataGridView_CellDoubleClickDescr))]
    public event DataGridViewCellEventHandler? CellDoubleClick
    {
        add => Events.AddHandler(s_cellDoubleClickEvent, value);
        remove => Events.RemoveHandler(s_cellDoubleClickEvent, value);
    }

    [SRCategory(nameof(SR.CatData))]
    [SRDescription(nameof(SR.DataGridView_CellEndEditDescr))]
    public event DataGridViewCellEventHandler? CellEndEdit
    {
        add => Events.AddHandler(s_cellEndEditEvent, value);
        remove => Events.RemoveHandler(s_cellEndEditEvent, value);
    }

    [SRCategory(nameof(SR.CatFocus))]
    [SRDescription(nameof(SR.DataGridView_CellEnterDescr))]
    public event DataGridViewCellEventHandler? CellEnter
    {
        add => Events.AddHandler(s_cellEnterEvent, value);
        remove => Events.RemoveHandler(s_cellEnterEvent, value);
    }

    [SRCategory(nameof(SR.CatPropertyChanged))]
    [SRDescription(nameof(SR.DataGridView_CellErrorTextChangedDescr))]
    public event DataGridViewCellEventHandler? CellErrorTextChanged
    {
        add => Events.AddHandler(s_cellErrorTextChangedEvent, value);
        remove => Events.RemoveHandler(s_cellErrorTextChangedEvent, value);
    }

    [SRCategory(nameof(SR.CatData))]
    [EditorBrowsable(EditorBrowsableState.Advanced)]
    [SRDescription(nameof(SR.DataGridView_CellErrorTextNeededDescr))]
    public event DataGridViewCellErrorTextNeededEventHandler? CellErrorTextNeeded
    {
        add => Events.AddHandler(s_cellErrorTextNeededEvent, value);
        remove => Events.RemoveHandler(s_cellErrorTextNeededEvent, value);
    }

    [SRCategory(nameof(SR.CatDisplay))]
    [SRDescription(nameof(SR.DataGridView_CellFormattingDescr))]
    public event DataGridViewCellFormattingEventHandler? CellFormatting
    {
        add => Events.AddHandler(s_cellFormattingEvent, value);
        remove => Events.RemoveHandler(s_cellFormattingEvent, value);
    }

    [SRCategory(nameof(SR.CatFocus))]
    [SRDescription(nameof(SR.DataGridView_CellLeaveDescr))]
    public event DataGridViewCellEventHandler? CellLeave
    {
        add => Events.AddHandler(s_cellLeaveEvent, value);
        remove => Events.RemoveHandler(s_cellLeaveEvent, value);
    }

    [SRCategory(nameof(SR.CatMouse))]
    [SRDescription(nameof(SR.DataGridView_CellMouseClickDescr))]
    public event DataGridViewCellMouseEventHandler? CellMouseClick
    {
        add => Events.AddHandler(s_cellMouseClickEvent, value);
        remove => Events.RemoveHandler(s_cellMouseClickEvent, value);
    }

    [SRCategory(nameof(SR.CatMouse))]
    [SRDescription(nameof(SR.DataGridView_CellMouseDoubleClickDescr))]
    public event DataGridViewCellMouseEventHandler? CellMouseDoubleClick
    {
        add => Events.AddHandler(s_cellMouseDoubleClickEvent, value);
        remove => Events.RemoveHandler(s_cellMouseDoubleClickEvent, value);
    }

    [SRCategory(nameof(SR.CatMouse))]
    [SRDescription(nameof(SR.DataGridView_CellMouseDownDescr))]
    public event DataGridViewCellMouseEventHandler? CellMouseDown
    {
        add => Events.AddHandler(s_cellMouseDownEvent, value);
        remove => Events.RemoveHandler(s_cellMouseDownEvent, value);
    }

    [SRCategory(nameof(SR.CatMouse))]
    [SRDescription(nameof(SR.DataGridView_CellMouseEnterDescr))]
    public event DataGridViewCellEventHandler? CellMouseEnter
    {
        add => Events.AddHandler(s_cellMouseEnterEvent, value);
        remove => Events.RemoveHandler(s_cellMouseEnterEvent, value);
    }

    [SRCategory(nameof(SR.CatMouse))]
    [SRDescription(nameof(SR.DataGridView_CellMouseLeaveDescr))]
    public event DataGridViewCellEventHandler? CellMouseLeave
    {
        add => Events.AddHandler(s_cellMouseLeaveEvent, value);
        remove => Events.RemoveHandler(s_cellMouseLeaveEvent, value);
    }

    [SRCategory(nameof(SR.CatMouse))]
    [SRDescription(nameof(SR.DataGridView_CellMouseMoveDescr))]
    public event DataGridViewCellMouseEventHandler? CellMouseMove
    {
        add => Events.AddHandler(s_cellMouseMoveEvent, value);
        remove => Events.RemoveHandler(s_cellMouseMoveEvent, value);
    }

    [SRCategory(nameof(SR.CatMouse))]
    [SRDescription(nameof(SR.DataGridView_CellMouseUpDescr))]
    public event DataGridViewCellMouseEventHandler? CellMouseUp
    {
        add => Events.AddHandler(s_cellMouseUpEvent, value);
        remove => Events.RemoveHandler(s_cellMouseUpEvent, value);
    }

    [SRCategory(nameof(SR.CatDisplay))]
    [SRDescription(nameof(SR.DataGridView_CellPaintingDescr))]
    public event DataGridViewCellPaintingEventHandler? CellPainting
    {
        add => Events.AddHandler(s_cellPaintingEvent, value);
        remove => Events.RemoveHandler(s_cellPaintingEvent, value);
    }

    [SRCategory(nameof(SR.CatDisplay))]
    [SRDescription(nameof(SR.DataGridView_CellParsingDescr))]
    public event DataGridViewCellParsingEventHandler? CellParsing
    {
        add => Events.AddHandler(s_cellParsingEvent, value);
        remove => Events.RemoveHandler(s_cellParsingEvent, value);
    }

    [SRCategory(nameof(SR.CatBehavior))]
    [SRDescription(nameof(SR.DataGridView_CellStateChangedDescr))]
    public event DataGridViewCellStateChangedEventHandler? CellStateChanged
    {
        add => Events.AddHandler(s_cellStateChangedEvent, value);
        remove => Events.RemoveHandler(s_cellStateChangedEvent, value);
    }

    [SRCategory(nameof(SR.CatPropertyChanged))]
    [SRDescription(nameof(SR.DataGridView_CellStyleChangedDescr))]
    public event DataGridViewCellEventHandler? CellStyleChanged
    {
        add => Events.AddHandler(s_cellStyleChangedEvent, value);
        remove => Events.RemoveHandler(s_cellStyleChangedEvent, value);
    }

    [SRCategory(nameof(SR.CatPropertyChanged))]
    [SRDescription(nameof(SR.DataGridView_CellStyleContentChangedDescr))]
    public event DataGridViewCellStyleContentChangedEventHandler? CellStyleContentChanged
    {
        add => Events.AddHandler(s_cellStyleContentChangedEvent, value);
        remove => Events.RemoveHandler(s_cellStyleContentChangedEvent, value);
    }

    [SRCategory(nameof(SR.CatPropertyChanged))]
    [SRDescription(nameof(SR.DataGridView_CellToolTipTextChangedDescr))]
    public event DataGridViewCellEventHandler? CellToolTipTextChanged
    {
        add => Events.AddHandler(s_cellTooltipTextChangedEvent, value);
        remove => Events.RemoveHandler(s_cellTooltipTextChangedEvent, value);
    }

    [SRCategory(nameof(SR.CatBehavior))]
    [SRDescription(nameof(SR.DataGridView_CellToolTipTextNeededDescr))]
    [EditorBrowsable(EditorBrowsableState.Advanced)]
    public event DataGridViewCellToolTipTextNeededEventHandler? CellToolTipTextNeeded
    {
        add => Events.AddHandler(s_cellTooltipTextNeededEvent, value);
        remove => Events.RemoveHandler(s_cellTooltipTextNeededEvent, value);
    }

    [SRCategory(nameof(SR.CatFocus))]
    [SRDescription(nameof(SR.DataGridView_CellValidatedDescr))]
    public event DataGridViewCellEventHandler? CellValidated
    {
        add => Events.AddHandler(s_cellValidatedEvent, value);
        remove => Events.RemoveHandler(s_cellValidatedEvent, value);
    }

    [SRCategory(nameof(SR.CatFocus))]
    [SRDescription(nameof(SR.DataGridView_CellValidatingDescr))]
    public event DataGridViewCellValidatingEventHandler? CellValidating
    {
        add => Events.AddHandler(s_cellValidatingEvent, value);
        remove => Events.RemoveHandler(s_cellValidatingEvent, value);
    }

    [SRCategory(nameof(SR.CatAction))]
    [SRDescription(nameof(SR.DataGridView_CellValueChangedDescr))]
    public event DataGridViewCellEventHandler? CellValueChanged
    {
        add => Events.AddHandler(s_cellValueChangedEvent, value);
        remove => Events.RemoveHandler(s_cellValueChangedEvent, value);
    }

    [SRCategory(nameof(SR.CatData))]
    [EditorBrowsable(EditorBrowsableState.Advanced)]
    [SRDescription(nameof(SR.DataGridView_CellValueNeededDescr))]
    public event DataGridViewCellValueEventHandler? CellValueNeeded
    {
        add => Events.AddHandler(s_cellValueNeededEvent, value);
        remove => Events.RemoveHandler(s_cellValueNeededEvent, value);
    }

    [SRCategory(nameof(SR.CatData))]
    [EditorBrowsable(EditorBrowsableState.Advanced)]
    [SRDescription(nameof(SR.DataGridView_CellValuePushedDescr))]
    public event DataGridViewCellValueEventHandler? CellValuePushed
    {
        add => Events.AddHandler(s_cellValuePushedEvent, value);
        remove => Events.RemoveHandler(s_cellValuePushedEvent, value);
    }

    [SRCategory(nameof(SR.CatAction))]
    [SRDescription(nameof(SR.DataGridView_ColumnAddedDescr))]
    public event DataGridViewColumnEventHandler? ColumnAdded
    {
        add => Events.AddHandler(s_columnAddedEvent, value);
        remove => Events.RemoveHandler(s_columnAddedEvent, value);
    }

    [SRCategory(nameof(SR.CatPropertyChanged))]
    [SRDescription(nameof(SR.DataGridView_ColumnContextMenuStripChangedDescr))]
    public event DataGridViewColumnEventHandler? ColumnContextMenuStripChanged
    {
        add => Events.AddHandler(s_columnContextMenuStripChangedEvent, value);
        remove => Events.RemoveHandler(s_columnContextMenuStripChangedEvent, value);
    }

    [SRCategory(nameof(SR.CatPropertyChanged))]
    [SRDescription(nameof(SR.DataGridView_ColumnDataPropertyNameChangedDescr))]
    public event DataGridViewColumnEventHandler? ColumnDataPropertyNameChanged
    {
        add => Events.AddHandler(s_columnDataPropertyNameChangedEvent, value);
        remove => Events.RemoveHandler(s_columnDataPropertyNameChangedEvent, value);
    }

    [SRCategory(nameof(SR.CatPropertyChanged))]
    [SRDescription(nameof(SR.DataGridView_ColumnDefaultCellStyleChangedDescr))]
    public event DataGridViewColumnEventHandler? ColumnDefaultCellStyleChanged
    {
        add => Events.AddHandler(s_columnDefaultCellStyleChangedEvent, value);
        remove => Events.RemoveHandler(s_columnDefaultCellStyleChangedEvent, value);
    }

    [SRCategory(nameof(SR.CatPropertyChanged))]
    [SRDescription(nameof(SR.DataGridView_ColumnDisplayIndexChangedDescr))]
    public event DataGridViewColumnEventHandler? ColumnDisplayIndexChanged
    {
        add => Events.AddHandler(s_columnDisplayIndexChangedEvent, value);
        remove => Events.RemoveHandler(s_columnDisplayIndexChangedEvent, value);
    }

    [SRCategory(nameof(SR.CatMouse))]
    [SRDescription(nameof(SR.DataGridView_ColumnDividerDoubleClickDescr))]
    public event DataGridViewColumnDividerDoubleClickEventHandler? ColumnDividerDoubleClick
    {
        add => Events.AddHandler(s_columnDividerDoubleClickEvent, value);
        remove => Events.RemoveHandler(s_columnDividerDoubleClickEvent, value);
    }

    [SRCategory(nameof(SR.CatPropertyChanged))]
    [SRDescription(nameof(SR.DataGridView_ColumnDividerWidthChangedDescr))]
    public event DataGridViewColumnEventHandler? ColumnDividerWidthChanged
    {
        add => Events.AddHandler(s_columnDividerWidthChangedEvent, value);
        remove => Events.RemoveHandler(s_columnDividerWidthChangedEvent, value);
    }

    [SRCategory(nameof(SR.CatMouse))]
    [SRDescription(nameof(SR.DataGridView_ColumnHeaderMouseClickDescr))]
    public event DataGridViewCellMouseEventHandler? ColumnHeaderMouseClick
    {
        add => Events.AddHandler(s_columnHeaderMouseClickEvent, value);
        remove => Events.RemoveHandler(s_columnHeaderMouseClickEvent, value);
    }

    [SRCategory(nameof(SR.CatMouse))]
    [SRDescription(nameof(SR.DataGridView_ColumnHeaderMouseDoubleClickDescr))]
    public event DataGridViewCellMouseEventHandler? ColumnHeaderMouseDoubleClick
    {
        add => Events.AddHandler(s_columnHeaderMouseDoubleClickEvent, value);
        remove => Events.RemoveHandler(s_columnHeaderMouseDoubleClickEvent, value);
    }

    [SRCategory(nameof(SR.CatPropertyChanged))]
    [SRDescription(nameof(SR.DataGridView_ColumnHeaderCellChangedDescr))]
    public event DataGridViewColumnEventHandler? ColumnHeaderCellChanged
    {
        add => Events.AddHandler(s_columnHeaderCellChangedEvent, value);
        remove => Events.RemoveHandler(s_columnHeaderCellChangedEvent, value);
    }

    [SRCategory(nameof(SR.CatPropertyChanged))]
    [SRDescription(nameof(SR.DataGridView_ColumnMinimumWidthChangedDescr))]
    public event DataGridViewColumnEventHandler? ColumnMinimumWidthChanged
    {
        add => Events.AddHandler(s_columnMinimumWidthChangedEvent, value);
        remove => Events.RemoveHandler(s_columnMinimumWidthChangedEvent, value);
    }

    [SRCategory(nameof(SR.CatPropertyChanged))]
    [SRDescription(nameof(SR.DataGridView_ColumnNameChangedDescr))]
    public event DataGridViewColumnEventHandler? ColumnNameChanged
    {
        add => Events.AddHandler(s_columnNameChangedEvent, value);
        remove => Events.RemoveHandler(s_columnNameChangedEvent, value);
    }

    [SRCategory(nameof(SR.CatAction))]
    [SRDescription(nameof(SR.DataGridView_ColumnRemovedDescr))]
    public event DataGridViewColumnEventHandler? ColumnRemoved
    {
        add => Events.AddHandler(s_columnRemovedEvent, value);
        remove => Events.RemoveHandler(s_columnRemovedEvent, value);
    }

    [SRCategory(nameof(SR.CatBehavior))]
    [SRDescription(nameof(SR.DataGridViewColumnSortModeChangedDescr))]
    public event DataGridViewColumnEventHandler? ColumnSortModeChanged
    {
        add => Events.AddHandler(s_columnSortModeChangedEvent, value);
        remove => Events.RemoveHandler(s_columnSortModeChangedEvent, value);
    }

    [SRCategory(nameof(SR.CatBehavior))]
    [SRDescription(nameof(SR.DataGridView_ColumnStateChangedDescr))]
    public event DataGridViewColumnStateChangedEventHandler? ColumnStateChanged
    {
        add => Events.AddHandler(s_columnStateChangedEvent, value);
        remove => Events.RemoveHandler(s_columnStateChangedEvent, value);
    }

    [SRCategory(nameof(SR.CatPropertyChanged))]
    [SRDescription(nameof(SR.DataGridView_ColumnToolTipTextChangedDescr))]
    public event DataGridViewColumnEventHandler? ColumnToolTipTextChanged
    {
        add => Events.AddHandler(s_columnTooltipTextChangedEvent, value);
        remove => Events.RemoveHandler(s_columnTooltipTextChangedEvent, value);
    }

    [SRCategory(nameof(SR.CatAction))]
    [SRDescription(nameof(SR.DataGridView_ColumnWidthChangedDescr))]
    public event DataGridViewColumnEventHandler? ColumnWidthChanged
    {
        add => Events.AddHandler(s_columnWidthChangedEvent, value);
        remove => Events.RemoveHandler(s_columnWidthChangedEvent, value);
    }

    [SRCategory(nameof(SR.CatAction))]
    [SRDescription(nameof(SR.DataGridView_CurrentCellChangedDescr))]
    public event EventHandler? CurrentCellChanged
    {
        add => Events.AddHandler(s_currentCellChangedEvent, value);
        remove => Events.RemoveHandler(s_currentCellChangedEvent, value);
    }

    [SRCategory(nameof(SR.CatBehavior))]
    [EditorBrowsable(EditorBrowsableState.Advanced)]
    [SRDescription(nameof(SR.DataGridView_CurrentCellDirtyStateChangedDescr))]
    public event EventHandler? CurrentCellDirtyStateChanged
    {
        add => Events.AddHandler(s_currentCellDirtyStateChangedEvent, value);
        remove => Events.RemoveHandler(s_currentCellDirtyStateChangedEvent, value);
    }

    [SRCategory(nameof(SR.CatData))]
    [SRDescription(nameof(SR.DataGridView_DataBindingCompleteDescr))]
    public event DataGridViewBindingCompleteEventHandler? DataBindingComplete
    {
        add => Events.AddHandler(s_dataBindingCompleteEvent, value);
        remove => Events.RemoveHandler(s_dataBindingCompleteEvent, value);
    }

    [SRCategory(nameof(SR.CatBehavior))]
    [SRDescription(nameof(SR.DataGridView_DataErrorDescr))]
    public event DataGridViewDataErrorEventHandler? DataError
    {
        add => Events.AddHandler(s_dataErrorEvent, value);
        remove => Events.RemoveHandler(s_dataErrorEvent, value);
    }

    [SRCategory(nameof(SR.CatData))]
    [EditorBrowsable(EditorBrowsableState.Advanced)]
    [SRDescription(nameof(SR.DataGridView_DefaultValuesNeededDescr))]
    public event DataGridViewRowEventHandler? DefaultValuesNeeded
    {
        add => Events.AddHandler(s_defaultValuesNeededEvent, value);
        remove => Events.RemoveHandler(s_defaultValuesNeededEvent, value);
    }

    [SRCategory(nameof(SR.CatAction))]
    [SRDescription(nameof(SR.DataGridView_EditingControlShowingDescr))]
    public event DataGridViewEditingControlShowingEventHandler? EditingControlShowing
    {
        add => Events.AddHandler(s_editingControlShowingEvent, value);
        remove => Events.RemoveHandler(s_editingControlShowingEvent, value);
    }

    [SRCategory(nameof(SR.CatData))]
    [SRDescription(nameof(SR.DataGridView_NewRowNeededDescr))]
    public event DataGridViewRowEventHandler? NewRowNeeded
    {
        add => Events.AddHandler(s_newRowNeededEvent, value);
        remove => Events.RemoveHandler(s_newRowNeededEvent, value);
    }

    [SRCategory(nameof(SR.CatPropertyChanged))]
    [SRDescription(nameof(SR.DataGridView_RowContextMenuStripChangedDescr))]
    public event DataGridViewRowEventHandler? RowContextMenuStripChanged
    {
        add => Events.AddHandler(s_rowContextMenuStripChangedEvent, value);
        remove => Events.RemoveHandler(s_rowContextMenuStripChangedEvent, value);
    }

    [SRCategory(nameof(SR.CatData))]
    [EditorBrowsable(EditorBrowsableState.Advanced)]
    [SRDescription(nameof(SR.DataGridView_RowContextMenuStripNeededDescr))]
    public event DataGridViewRowContextMenuStripNeededEventHandler? RowContextMenuStripNeeded
    {
        add => Events.AddHandler(s_rowContextMenuStripNeededEvent, value);
        remove => Events.RemoveHandler(s_rowContextMenuStripNeededEvent, value);
    }

    [SRCategory(nameof(SR.CatPropertyChanged))]
    [SRDescription(nameof(SR.DataGridView_RowDefaultCellStyleChangedDescr))]
    public event DataGridViewRowEventHandler? RowDefaultCellStyleChanged
    {
        add => Events.AddHandler(s_rowDefaultCellStyleChangedEvent, value);
        remove => Events.RemoveHandler(s_rowDefaultCellStyleChangedEvent, value);
    }

    [SRCategory(nameof(SR.CatData))]
    [EditorBrowsable(EditorBrowsableState.Advanced)]
    [SRDescription(nameof(SR.DataGridView_RowDirtyStateNeededDescr))]
    public event QuestionEventHandler? RowDirtyStateNeeded
    {
        add => Events.AddHandler(s_rowDirtyStateNeededEvent, value);
        remove => Events.RemoveHandler(s_rowDirtyStateNeededEvent, value);
    }

    [SRCategory(nameof(SR.CatMouse))]
    [SRDescription(nameof(SR.DataGridView_RowDividerDoubleClickDescr))]
    public event DataGridViewRowDividerDoubleClickEventHandler? RowDividerDoubleClick
    {
        add => Events.AddHandler(s_rowDividerDoubleClickEvent, value);
        remove => Events.RemoveHandler(s_rowDividerDoubleClickEvent, value);
    }

    [SRCategory(nameof(SR.CatAppearance))]
    [SRDescription(nameof(SR.DataGridView_RowDividerHeightChangedDescr))]
    public event DataGridViewRowEventHandler? RowDividerHeightChanged
    {
        add => Events.AddHandler(s_rowDividerHeightChangedEvent, value);
        remove => Events.RemoveHandler(s_rowDividerHeightChangedEvent, value);
    }

    [SRCategory(nameof(SR.CatFocus))]
    [SRDescription(nameof(SR.DataGridView_RowEnterDescr))]
    public event DataGridViewCellEventHandler? RowEnter
    {
        add => Events.AddHandler(s_rowEnterEvent, value);
        remove => Events.RemoveHandler(s_rowEnterEvent, value);
    }

    [SRCategory(nameof(SR.CatPropertyChanged))]
    [SRDescription(nameof(SR.DataGridView_RowErrorTextChangedDescr))]
    public event DataGridViewRowEventHandler? RowErrorTextChanged
    {
        add => Events.AddHandler(s_rowErrorTextChangedEvent, value);
        remove => Events.RemoveHandler(s_rowErrorTextChangedEvent, value);
    }

    [SRCategory(nameof(SR.CatData))]
    [EditorBrowsable(EditorBrowsableState.Advanced)]
    [SRDescription(nameof(SR.DataGridView_RowErrorTextNeededDescr))]
    public event DataGridViewRowErrorTextNeededEventHandler? RowErrorTextNeeded
    {
        add => Events.AddHandler(s_rowErrorTextNeededEvent, value);
        remove => Events.RemoveHandler(s_rowErrorTextNeededEvent, value);
    }

    [SRCategory(nameof(SR.CatMouse))]
    [SRDescription(nameof(SR.DataGridView_RowHeaderMouseClickDescr))]
    public event DataGridViewCellMouseEventHandler? RowHeaderMouseClick
    {
        add => Events.AddHandler(s_rowHeaderMouseClickEvent, value);
        remove => Events.RemoveHandler(s_rowHeaderMouseClickEvent, value);
    }

    [SRCategory(nameof(SR.CatMouse))]
    [SRDescription(nameof(SR.DataGridView_RowHeaderMouseDoubleClickDescr))]
    public event DataGridViewCellMouseEventHandler? RowHeaderMouseDoubleClick
    {
        add => Events.AddHandler(s_rowHeaderMouseDoubleClickEvent, value);
        remove => Events.RemoveHandler(s_rowHeaderMouseDoubleClickEvent, value);
    }

    [SRCategory(nameof(SR.CatPropertyChanged))]
    [SRDescription(nameof(SR.DataGridView_RowHeaderCellChangedDescr))]
    public event DataGridViewRowEventHandler? RowHeaderCellChanged
    {
        add => Events.AddHandler(s_rowHeaderCellChangedEvent, value);
        remove => Events.RemoveHandler(s_rowHeaderCellChangedEvent, value);
    }

    [SRCategory(nameof(SR.CatPropertyChanged))]
    [SRDescription(nameof(SR.DataGridView_RowHeightChangedDescr))]
    public event DataGridViewRowEventHandler? RowHeightChanged
    {
        add => Events.AddHandler(s_rowHeightChangedEvent, value);
        remove => Events.RemoveHandler(s_rowHeightChangedEvent, value);
    }

    [SRCategory(nameof(SR.CatData))]
    [EditorBrowsable(EditorBrowsableState.Advanced)]
    [SRDescription(nameof(SR.DataGridView_RowHeightInfoNeededDescr))]
    public event DataGridViewRowHeightInfoNeededEventHandler? RowHeightInfoNeeded
    {
        add => Events.AddHandler(s_rowHeightInfoNeededEvent, value);
        remove => Events.RemoveHandler(s_rowHeightInfoNeededEvent, value);
    }

    internal DataGridViewRowHeightInfoNeededEventArgs RowHeightInfoNeededEventArgs
    {
        get
        {
            _dgvrhine ??= new DataGridViewRowHeightInfoNeededEventArgs();

            return _dgvrhine;
        }
    }

    [SRCategory(nameof(SR.CatData))]
    [EditorBrowsable(EditorBrowsableState.Advanced)]
    [SRDescription(nameof(SR.DataGridView_RowHeightInfoPushedDescr))]
    public event DataGridViewRowHeightInfoPushedEventHandler? RowHeightInfoPushed
    {
        add => Events.AddHandler(s_rowHeightInfoPushedEvent, value);
        remove => Events.RemoveHandler(s_rowHeightInfoPushedEvent, value);
    }

    [SRCategory(nameof(SR.CatFocus))]
    [SRDescription(nameof(SR.DataGridView_RowLeaveDescr))]
    public event DataGridViewCellEventHandler? RowLeave
    {
        add => Events.AddHandler(s_rowLeaveEvent, value);
        remove => Events.RemoveHandler(s_rowLeaveEvent, value);
    }

    [SRCategory(nameof(SR.CatPropertyChanged))]
    [SRDescription(nameof(SR.DataGridView_RowMinimumHeightChangedDescr))]
    public event DataGridViewRowEventHandler? RowMinimumHeightChanged
    {
        add => Events.AddHandler(s_rowMinimumHeightChangeEvent, value);
        remove => Events.RemoveHandler(s_rowMinimumHeightChangeEvent, value);
    }

    [SRCategory(nameof(SR.CatDisplay))]
    [SRDescription(nameof(SR.DataGridView_RowPostPaintDescr))]
    public event DataGridViewRowPostPaintEventHandler? RowPostPaint
    {
        add => Events.AddHandler(s_rowPostPaintEvent, value);
        remove => Events.RemoveHandler(s_rowPostPaintEvent, value);
    }

    internal DataGridViewRowPostPaintEventArgs RowPostPaintEventArgs
    {
        get
        {
            _dgvrpope ??= new DataGridViewRowPostPaintEventArgs(this);

            return _dgvrpope;
        }
    }

    [SRCategory(nameof(SR.CatDisplay))]
    [SRDescription(nameof(SR.DataGridView_RowPrePaintDescr))]
    public event DataGridViewRowPrePaintEventHandler? RowPrePaint
    {
        add => Events.AddHandler(s_rowPrePaintEvent, value);
        remove => Events.RemoveHandler(s_rowPrePaintEvent, value);
    }

    internal DataGridViewRowPrePaintEventArgs RowPrePaintEventArgs
    {
        get
        {
            _dgvrprpe ??= new DataGridViewRowPrePaintEventArgs(this);

            return _dgvrprpe;
        }
    }

    [SRCategory(nameof(SR.CatAction))]
    [SRDescription(nameof(SR.DataGridView_RowsAddedDescr))]
    public event DataGridViewRowsAddedEventHandler? RowsAdded
    {
        add => Events.AddHandler(s_rowsAddedEvent, value);
        remove => Events.RemoveHandler(s_rowsAddedEvent, value);
    }

    [SRCategory(nameof(SR.CatAction))]
    [SRDescription(nameof(SR.DataGridView_RowsRemovedDescr))]
    public event DataGridViewRowsRemovedEventHandler? RowsRemoved
    {
        add => Events.AddHandler(s_rowsRemovedEvent, value);
        remove => Events.RemoveHandler(s_rowsRemovedEvent, value);
    }

    [SRCategory(nameof(SR.CatBehavior))]
    [SRDescription(nameof(SR.DataGridView_RowStateChangedDescr))]
    public event DataGridViewRowStateChangedEventHandler? RowStateChanged
    {
        add => Events.AddHandler(s_rowStateChangedEvent, value);
        remove => Events.RemoveHandler(s_rowStateChangedEvent, value);
    }

    [SRCategory(nameof(SR.CatBehavior))]
    [EditorBrowsable(EditorBrowsableState.Advanced)]
    [SRDescription(nameof(SR.DataGridView_RowUnsharedDescr))]
    public event DataGridViewRowEventHandler? RowUnshared
    {
        add => Events.AddHandler(s_rowUnsharedEvent, value);
        remove => Events.RemoveHandler(s_rowUnsharedEvent, value);
    }

    [SRCategory(nameof(SR.CatFocus))]
    [SRDescription(nameof(SR.DataGridView_RowValidatedDescr))]
    public event DataGridViewCellEventHandler? RowValidated
    {
        add => Events.AddHandler(s_rowValidatedEvent, value);
        remove => Events.RemoveHandler(s_rowValidatedEvent, value);
    }

    [SRCategory(nameof(SR.CatFocus))]
    [SRDescription(nameof(SR.DataGridView_RowValidatingDescr))]
    public event DataGridViewCellCancelEventHandler? RowValidating
    {
        add => Events.AddHandler(s_rowValidatingEvent, value);
        remove => Events.RemoveHandler(s_rowValidatingEvent, value);
    }

    [SRCategory(nameof(SR.CatAction))]
    [SRDescription(nameof(SR.DataGridView_ScrollDescr))]
    public event ScrollEventHandler? Scroll
    {
        add => Events.AddHandler(s_scrollEvent, value);
        remove => Events.RemoveHandler(s_scrollEvent, value);
    }

    [SRCategory(nameof(SR.CatAction))]
    [SRDescription(nameof(SR.DataGridView_SelectionChangedDescr))]
    public event EventHandler? SelectionChanged
    {
        add => Events.AddHandler(s_selectionChangedEvent, value);
        remove => Events.RemoveHandler(s_selectionChangedEvent, value);
    }

    [SRCategory(nameof(SR.CatData))]
    [EditorBrowsable(EditorBrowsableState.Advanced)]
    [SRDescription(nameof(SR.DataGridView_SortCompareDescr))]
    public event DataGridViewSortCompareEventHandler? SortCompare
    {
        add => Events.AddHandler(s_sortCompareEvent, value);
        remove => Events.RemoveHandler(s_sortCompareEvent, value);
    }

    [SRCategory(nameof(SR.CatData))]
    [SRDescription(nameof(SR.DataGridView_SortedDescr))]
    public event EventHandler? Sorted
    {
        add => Events.AddHandler(s_sortedEvent, value);
        remove => Events.RemoveHandler(s_sortedEvent, value);
    }

    [Browsable(false)]
    [EditorBrowsable(EditorBrowsableState.Never)]
    public new event EventHandler? StyleChanged
    {
        add => base.StyleChanged += value;
        remove => base.StyleChanged -= value;
    }

    [SRCategory(nameof(SR.CatAction))]
    [SRDescription(nameof(SR.DataGridView_UserAddedRowDescr))]
    public event DataGridViewRowEventHandler? UserAddedRow
    {
        add => Events.AddHandler(s_userAddedRowEvent, value);
        remove => Events.RemoveHandler(s_userAddedRowEvent, value);
    }

    [SRCategory(nameof(SR.CatAction))]
    [SRDescription(nameof(SR.DataGridView_UserDeletedRowDescr))]
    public event DataGridViewRowEventHandler? UserDeletedRow
    {
        add => Events.AddHandler(s_userDeletedRowEvent, value);
        remove => Events.RemoveHandler(s_userDeletedRowEvent, value);
    }

    [SRCategory(nameof(SR.CatAction))]
    [SRDescription(nameof(SR.DataGridView_UserDeletingRowDescr))]
    public event DataGridViewRowCancelEventHandler? UserDeletingRow
    {
        add => Events.AddHandler(s_userDeletingRowEvent, value);
        remove => Events.RemoveHandler(s_userDeletingRowEvent, value);
    }

    ////////////////////////
    //                    //
    // ISupportInitialize //
    //                    //
    ////////////////////////
    void ISupportInitialize.BeginInit()
    {
        if (_dataGridViewState2[State2_Initializing])
        {
            throw new InvalidOperationException(SR.DataGridViewBeginInit);
        }

        _dataGridViewState2[State2_Initializing] = true;
    }

    void ISupportInitialize.EndInit()
    {
        _dataGridViewState2[State2_Initializing] = false;

        foreach (DataGridViewColumn dataGridViewColumn in Columns)
        {
            if (dataGridViewColumn.Frozen
                && dataGridViewColumn.Visible
                && dataGridViewColumn.InheritedAutoSizeMode == DataGridViewAutoSizeColumnMode.Fill)
            {
                dataGridViewColumn.AutoSizeMode = DataGridViewAutoSizeColumnMode.None;
            }
        }

        DataGridViewSelectionMode selectionMode = SelectionMode;
        if (selectionMode is DataGridViewSelectionMode.FullColumnSelect or DataGridViewSelectionMode.ColumnHeaderSelect)
        {
            foreach (DataGridViewColumn dataGridViewColumn in Columns)
            {
                if (dataGridViewColumn.SortMode == DataGridViewColumnSortMode.Automatic)
                {
                    // Resetting SelectionMode to its acceptable default value. We don't want the control to ever end up in an invalid state.
                    SelectionMode = DefaultSelectionMode; // DataGridViewSelectionMode.RowHeaderSelect
                    throw new InvalidOperationException(
                        string.Format(
                            SR.DataGridView_SelectionModeReset,
                            string.Format(
                                SR.DataGridView_SelectionModeAndSortModeClash,
                                (selectionMode).ToString()),
                                (DefaultSelectionMode).ToString()));
                }
            }
        }
    }
}<|MERGE_RESOLUTION|>--- conflicted
+++ resolved
@@ -3639,11 +3639,7 @@
                     {
                         foreach (int columnIndex in _selectedBandIndexes)
                         {
-<<<<<<< HEAD
-                            foreach (DataGridViewRow dataGridViewRow in Rows)   // u-nshares all rows!
-=======
                             foreach (DataGridViewRow dataGridViewRow in Rows)   // un-shares all rows!
->>>>>>> 935f8778
                             {
                                 stcc.Add(dataGridViewRow.Cells[columnIndex]);
                             }
