﻿// Licensed to the .NET Foundation under one or more agreements.
// The .NET Foundation licenses this file to you under the MIT license.

using System.Collections;
using System.ComponentModel;
using System.Drawing;
using System.Drawing.Design;
using System.Runtime.InteropServices;
using System.Windows.Forms.Layout;
using System.Windows.Forms.VisualStyles;
using Windows.Win32.System.Variant;
using Windows.Win32.UI.Accessibility;
using static System.Windows.Forms.TreeNode;





namespace System.Windows.Forms;

/// <summary>
///  Displays a hierarchical list of items, or nodes. Each
///  node includes a caption and an optional bitmap. The user can select a node. If
///  it has sub-nodes, the user can collapse or expand the node.
/// </summary>
[DefaultProperty(nameof(Nodes))]
[DefaultEvent(nameof(AfterSelect))]
[Docking(DockingBehavior.Ask)]
[Designer($"System.Windows.Forms.Design.TreeViewDesigner, {AssemblyRef.SystemDesign}")]
[SRDescription(nameof(SR.DescriptionTreeView))]
public partial class TreeView : Control
{
    private const int MaxIndent = 32000;      // Maximum allowable TreeView indent
    private const string BackSlash = "\\";
    private const int DefaultTreeViewIndent = 19;

    // To hold created dark mode brush for deletion
    private HBRUSH _hBrush;

    private DrawTreeNodeEventHandler? _onDrawNode;
    private NodeLabelEditEventHandler? _onBeforeLabelEdit;
    private NodeLabelEditEventHandler? _onAfterLabelEdit;
    private TreeViewCancelEventHandler? _onBeforeCheck;
    private TreeViewEventHandler? _onAfterCheck;
    private TreeViewCancelEventHandler? _onBeforeCollapse;
    private TreeViewEventHandler? _onAfterCollapse;
    private TreeViewCancelEventHandler? _onBeforeExpand;
    private TreeViewEventHandler? _onAfterExpand;
    private TreeViewCancelEventHandler? _onBeforeSelect;
    private TreeViewEventHandler? _onAfterSelect;
    private ItemDragEventHandler? _onItemDrag;
    private TreeNodeMouseHoverEventHandler? _onNodeMouseHover;
    private EventHandler? _onRightToLeftLayoutChanged;

    internal TreeNode? _selectedNode;
    private ImageList.Indexer? _imageIndexer;
    private ImageList.Indexer? _selectedImageIndexer;
    private bool _setOddHeight;
    private TreeNode? _prevHoveredNode;
    private bool _hoveredAlready;
    private bool _rightToLeftLayout;

    private HBRUSH _hBrush;     // To hold created dark mode brush for deletion

    private nint _mouseDownNode = 0; // ensures we fire nodeClick on the correct node

    private const int TREEVIEWSTATE_hideSelection = 0x00000001;
    private const int TREEVIEWSTATE_labelEdit = 0x00000002;
    private const int TREEVIEWSTATE_scrollable = 0x00000004;
    private const int TREEVIEWSTATE_checkBoxes = 0x00000008;
    private const int TREEVIEWSTATE_showLines = 0x00000010;
    private const int TREEVIEWSTATE_showPlusMinus = 0x00000020;
    private const int TREEVIEWSTATE_showRootLines = 0x00000040;
    private const int TREEVIEWSTATE_sorted = 0x00000080;
    private const int TREEVIEWSTATE_hotTracking = 0x00000100;
    private const int TREEVIEWSTATE_fullRowSelect = 0x00000200;
    private const int TREEVIEWSTATE_showNodeToolTips = 0x00000400;
    private const int TREEVIEWSTATE_doubleclickFired = 0x00000800;
    private const int TREEVIEWSTATE_mouseUpFired = 0x00001000;
    private const int TREEVIEWSTATE_showTreeViewContextMenu = 0x00002000;
    private const int TREEVIEWSTATE_lastControlValidated = 0x00004000;
    private const int TREEVIEWSTATE_stopResizeWindowMsgs = 0x00008000;
    private const int TREEVIEWSTATE_ignoreSelects = 0x00010000;
    private const int TREEVIEWSTATE_doubleBufferedPropertySet = 0x00020000;

    // PERF: take all the bools and put them into a state variable
    private Collections.Specialized.BitVector32 _treeViewState; // see TREEVIEWSTATE_ constants above

    private static bool s_isScalingInitialized;
    private static Size? s_stateImageSize;
    private static Size? StateImageSize
    {
        get
        {
            if (!s_isScalingInitialized)
            {
                const int LogicalStateImageSize = 16;
                int imageSize = ScaleHelper.ScaleToInitialSystemDpi(LogicalStateImageSize);
                s_stateImageSize = new(imageSize, imageSize);
                s_isScalingInitialized = true;
            }

            return s_stateImageSize;
        }
    }

    internal ImageList.Indexer ImageIndexer
    {
        get
        {
            _imageIndexer ??= new ImageList.Indexer();
            _imageIndexer.ImageList = ImageList;
            return _imageIndexer;
        }
    }

    internal ImageList.Indexer SelectedImageIndexer
    {
        get
        {
            _selectedImageIndexer ??= new ImageList.Indexer();

            _selectedImageIndexer.ImageList = ImageList;

            return _selectedImageIndexer;
        }
    }

    private ImageList? _imageList;
    private int _indent = -1;
    private int _itemHeight = -1;
    private string _pathSeparator = BackSlash;
    private BorderStyle _borderStyle = BorderStyle.Fixed3D;

    internal TreeNodeCollection? _nodes;
    internal TreeNode? _editNode;
    internal TreeNode _root;
    internal Dictionary<IntPtr, TreeNode> _nodesByHandle = [];
    internal bool _nodesCollectionClear; // this is set when the treeNodeCollection is getting cleared and used by TreeView
    internal TreeViewLabelEditNativeWindow? _labelEdit;
    private MouseButtons _downButton;
    private TreeViewDrawMode _drawMode = TreeViewDrawMode.Normal;

    // Properties newly added to TreeView....
    private ImageList? _internalStateImageList;
    private TreeNode? _topNode;
    private ImageList? _stateImageList;
    private Color _lineColor;
    private string? _controlToolTipText;

    // Sorting
    private IComparer? _treeViewNodeSorter;

    // Events
    private TreeNodeMouseClickEventHandler? _onNodeMouseClick;
    private TreeNodeMouseClickEventHandler? _onNodeMouseDoubleClick;

    private ToolTipBuffer _toolTipBuffer;

    /// <summary>
    ///  Creates a TreeView control
    /// </summary>
    public TreeView()
        : base()
    {
        _treeViewState = new Collections.Specialized.BitVector32(
            TREEVIEWSTATE_showRootLines |
            TREEVIEWSTATE_showPlusMinus |
            TREEVIEWSTATE_showLines |
            TREEVIEWSTATE_scrollable |
            TREEVIEWSTATE_hideSelection);

        _root = new TreeNode(this);

        // TreeView must always have an ImageIndex.
        SelectedImageIndexer.Index = 0;
        ImageIndexer.Index = 0;

        SetStyle(ControlStyles.UserPaint, false);
        SetStyle(ControlStyles.StandardClick, false);
        SetStyle(ControlStyles.UseTextForAccessibility, false);
#pragma warning disable WFO5001 // Type is for evaluation purposes only and is subject to change or removal in future updates. Suppress this diagnostic to proceed.
        SetStyle(ControlStyles.ApplyThemingImplicitly, true);
#pragma warning restore WFO5001
    }

    internal override void ReleaseUiaProvider(HWND handle)
    {
        foreach (TreeNode rootNode in Nodes)
        {
            foreach (TreeNode node in rootNode.GetSelfAndChildNodes())
            {
                node.ReleaseUiaProvider();
            }
        }

        base.ReleaseUiaProvider(handle);
    }

    /// <summary>
    ///  The background color for this control. Specifying null for
    ///  this parameter sets the
    ///  control's background color to its parent's background color.
    /// </summary>
    public override Color BackColor
    {
        get => ShouldSerializeBackColor() ? base.BackColor : SystemColors.Window;
        set
        {
            base.BackColor = value;
            if (IsHandleCreated)
            {
                PInvokeCore.SendMessage(this, PInvoke.TVM_SETBKCOLOR, 0, BackColor.ToWin32());

                // This is to get around a problem in the comctl control where the lines
                // connecting nodes don't get the new BackColor. This messages forces
                // reconstruction of the line bitmaps without changing anything else.
                PInvokeCore.SendMessage(this, PInvoke.TVM_SETINDENT, (WPARAM)Indent);
            }
        }
    }

    [Browsable(false)]
    [EditorBrowsable(EditorBrowsableState.Never)]
    public override Image? BackgroundImage
    {
        get => base.BackgroundImage;
        set => base.BackgroundImage = value;
    }

    [Browsable(false)]
    [EditorBrowsable(EditorBrowsableState.Never)]
    public new event EventHandler? BackgroundImageChanged
    {
        add => base.BackgroundImageChanged += value;
        remove => base.BackgroundImageChanged -= value;
    }

    [Browsable(false)]
    [EditorBrowsable(EditorBrowsableState.Never)]
    public override ImageLayout BackgroundImageLayout
    {
        get => base.BackgroundImageLayout;
        set => base.BackgroundImageLayout = value;
    }

    [Browsable(false)]
    [EditorBrowsable(EditorBrowsableState.Never)]
    public new event EventHandler? BackgroundImageLayoutChanged
    {
        add => base.BackgroundImageLayoutChanged += value;
        remove => base.BackgroundImageLayoutChanged -= value;
    }

    /// <summary>
    ///  The border style of the window.
    /// </summary>
    [SRCategory(nameof(SR.CatAppearance))]
    [DefaultValue(BorderStyle.Fixed3D)]
    [DispId(PInvokeCore.DISPID_BORDERSTYLE)]
    [SRDescription(nameof(SR.borderStyleDescr))]
    public BorderStyle BorderStyle
    {
        get => _borderStyle;
        set
        {
            if (_borderStyle != value)
            {
                SourceGenerated.EnumValidator.Validate(value);

                _borderStyle = value;
                UpdateStyles();
            }
        }
    }

    /// <summary>
    ///  The value of the CheckBoxes property. The CheckBoxes
    ///  property determines if check boxes are shown next to node in the
    ///  tree view.
    /// </summary>
    [SRCategory(nameof(SR.CatAppearance))]
    [DefaultValue(false)]
    [SRDescription(nameof(SR.TreeViewCheckBoxesDescr))]
    public bool CheckBoxes
    {
        get => _treeViewState[TREEVIEWSTATE_checkBoxes];

        set
        {
            if (CheckBoxes != value)
            {
                _treeViewState[TREEVIEWSTATE_checkBoxes] = value;
                if (IsHandleCreated)
                {
                    if (CheckBoxes)
                    {
                        UpdateStyles();
                    }
                    else
                    {
                        // Going from true to false requires recreation

                        // Reset the Checked state after setting the checkboxes (this was Everett behavior)
                        // The implementation of the TreeNode.Checked property has changed in Whidbey
                        // So we need to explicit set the Checked state to false to keep the everett behavior.
                        UpdateCheckedState(_root, false);
                        RecreateHandle();
                    }
                }
            }
        }
    }

    protected override CreateParams CreateParams
    {
        get
        {
            CreateParams cp = base.CreateParams;
            cp.ClassName = PInvoke.WC_TREEVIEW;

            // Keep the scrollbar if we are just updating styles...
            //
            if (IsHandleCreated)
            {
                int currentStyle = unchecked((int)((long)PInvokeCore.GetWindowLong(this, WINDOW_LONG_PTR_INDEX.GWL_STYLE)));
                cp.Style |= currentStyle & (int)(WINDOW_STYLE.WS_HSCROLL | WINDOW_STYLE.WS_VSCROLL);
            }

            switch (_borderStyle)
            {
                case BorderStyle.Fixed3D:
                    cp.ExStyle |= (int)WINDOW_EX_STYLE.WS_EX_CLIENTEDGE;
                    break;
                case BorderStyle.FixedSingle:
                    cp.Style |= (int)WINDOW_STYLE.WS_BORDER;
                    break;
            }

            if (!Scrollable)
            {
                cp.Style |= (int)PInvoke.LVS_NOSCROLL;
            }

            if (!HideSelection)
            {
                cp.Style |= (int)PInvoke.TVS_SHOWSELALWAYS;
            }

            if (LabelEdit)
            {
                cp.Style |= (int)PInvoke.TVS_EDITLABELS;
            }

            if (ShowLines)
            {
                cp.Style |= (int)PInvoke.TVS_HASLINES;
            }

            if (ShowPlusMinus)
            {
                cp.Style |= (int)PInvoke.TVS_HASBUTTONS;
            }

            if (ShowRootLines)
            {
                cp.Style |= (int)PInvoke.TVS_LINESATROOT;
            }

            if (HotTracking)
            {
                cp.Style |= (int)PInvoke.TVS_TRACKSELECT;
            }

            if (FullRowSelect)
            {
                cp.Style |= (int)PInvoke.TVS_FULLROWSELECT;
            }

            if (_setOddHeight)
            {
                cp.Style |= (int)PInvoke.TVS_NONEVENHEIGHT;
            }

            // Don't set TVS_CHECKBOXES here if the window isn't created yet.
            // See OnHandleCreated for explanation
            if (ShowNodeToolTips && IsHandleCreated && !DesignMode)
            {
                cp.Style |= (int)PInvoke.TVS_INFOTIP;
            }

            // Don't set TVS_CHECKBOXES here if the window isn't created yet.
            // See OnHandleCreated for explanation
            if (CheckBoxes && IsHandleCreated)
            {
                cp.Style |= (int)PInvoke.TVS_CHECKBOXES;
            }

            // Don't call IsMirrored from CreateParams. That will lead to some nasty problems, since
            // IsMirrored ends up calling CreateParams - you dig!
            if (RightToLeft == RightToLeft.Yes)
            {
                if (RightToLeftLayout)
                {
                    // We want to turn on mirroring for TreeView explicitly.
                    cp.ExStyle |= (int)WINDOW_EX_STYLE.WS_EX_LAYOUTRTL;
                    // Don't need these styles when mirroring is turned on.
                    cp.ExStyle &= ~(int)(WINDOW_EX_STYLE.WS_EX_RTLREADING | WINDOW_EX_STYLE.WS_EX_RIGHT | WINDOW_EX_STYLE.WS_EX_LEFTSCROLLBAR);
                }
                else
                {
                    cp.Style |= (int)PInvoke.TVS_RTLREADING;
                }
            }

            return cp;
        }
    }

    /// <summary>
    ///  Deriving classes can override this to configure a default size for their control.
    ///  This is more efficient than setting the size in the control's constructor.
    /// </summary>
    protected override Size DefaultSize => new(121, 97);

    /// <summary>
    ///  This property is overridden and hidden from statement completion
    ///  on controls that are based on Win32 Native Controls.
    /// </summary>
    [EditorBrowsable(EditorBrowsableState.Never)]
    protected override bool DoubleBuffered
    {
        get => base.DoubleBuffered;
        set
        {
            if (DoubleBuffered != value)
            {
                base.DoubleBuffered = value;
                _treeViewState[TREEVIEWSTATE_doubleBufferedPropertySet] = true;
                UpdateTreeViewExtendedStyles();
            }
        }
    }

    /// <summary>
    ///  The current foreground color for this control, which is the
    ///  color the control uses to draw its text.
    /// </summary>
    public override Color ForeColor
    {
        get => ShouldSerializeForeColor() ? base.ForeColor : SystemColors.WindowText;
        set
        {
            base.ForeColor = value;
            if (IsHandleCreated)
            {
                PInvokeCore.SendMessage(this, PInvoke.TVM_SETTEXTCOLOR, 0, ForeColor.ToWin32());
            }
        }
    }

    /// <summary>
    ///  Determines whether the selection highlight spans across the width of the TreeView.
    ///  This property will have no effect if ShowLines is true.
    /// </summary>
    [SRCategory(nameof(SR.CatBehavior))]
    [DefaultValue(false)]
    [SRDescription(nameof(SR.TreeViewFullRowSelectDescr))]
    public bool FullRowSelect
    {
        get => _treeViewState[TREEVIEWSTATE_fullRowSelect];
        set
        {
            if (FullRowSelect != value)
            {
                _treeViewState[TREEVIEWSTATE_fullRowSelect] = value;
                if (IsHandleCreated)
                {
                    UpdateStyles();
                }
            }
        }
    }

    /// <summary>
    ///  The HideSelection property specifies whether the selected node will
    ///  be highlighted even when the TreeView loses focus.
    /// </summary>
    [SRCategory(nameof(SR.CatBehavior))]
    [DefaultValue(true)]
    [SRDescription(nameof(SR.TreeViewHideSelectionDescr))]
    public bool HideSelection
    {
        get => _treeViewState[TREEVIEWSTATE_hideSelection];
        set
        {
            if (HideSelection != value)
            {
                _treeViewState[TREEVIEWSTATE_hideSelection] = value;
                if (IsHandleCreated)
                {
                    UpdateStyles();
                }
            }
        }
    }

    /// <summary>
    ///  The value of the HotTracking property. The HotTracking
    ///  property determines if nodes are highlighted as the mousePointer
    ///  passes over them.
    /// </summary>
    [SRCategory(nameof(SR.CatBehavior))]
    [DefaultValue(false)]
    [SRDescription(nameof(SR.TreeViewHotTrackingDescr))]
    public bool HotTracking
    {
        get => _treeViewState[TREEVIEWSTATE_hotTracking];
        set
        {
            if (HotTracking != value)
            {
                _treeViewState[TREEVIEWSTATE_hotTracking] = value;
                if (IsHandleCreated)
                {
                    UpdateStyles();
                }
            }
        }
    }

    /// <summary>
    ///  The default image index for nodes in the tree view.
    /// </summary>
    [DefaultValue(ImageList.Indexer.DefaultIndex)]
    [SRCategory(nameof(SR.CatBehavior))]
    [Localizable(true)]
    [RefreshProperties(RefreshProperties.Repaint)]
    [TypeConverter(typeof(NoneExcludedImageIndexConverter))]
    [Editor($"System.Windows.Forms.Design.ImageIndexEditor, {AssemblyRef.SystemDesign}", typeof(UITypeEditor))]
    [SRDescription(nameof(SR.TreeViewImageIndexDescr))]
    [RelatedImageList("ImageList")]
    public int ImageIndex
    {
        get
        {
            if (_imageList is null)
            {
                return ImageList.Indexer.DefaultIndex;
            }

            if (ImageIndexer.Index >= _imageList.Images.Count)
            {
                return Math.Max(0, _imageList.Images.Count - 1);
            }

            return ImageIndexer.Index;
        }

        set
        {
            // If (none) is selected in the image index editor, we'll just adjust this to
            // mean image index 0. This is because a treeView must always have an image index -
            // even if no imageList exists we want the image index to be 0.
            if (value == ImageList.Indexer.DefaultIndex)
            {
                value = 0;
            }

            ArgumentOutOfRangeException.ThrowIfNegative(value);

            if (ImageIndexer.Index != value)
            {
                ImageIndexer.Index = value;
                if (IsHandleCreated)
                {
                    RecreateHandle();
                }
            }
        }
    }

    /// <summary>
    ///  The default image index for nodes in the tree view.
    /// </summary>
    [SRCategory(nameof(SR.CatBehavior))]
    [Localizable(true)]
    [TypeConverter(typeof(ImageKeyConverter))]
    [Editor($"System.Windows.Forms.Design.ImageIndexEditor, {AssemblyRef.SystemDesign}", typeof(UITypeEditor))]
    [DefaultValue(ImageList.Indexer.DefaultKey)]
    [RefreshProperties(RefreshProperties.Repaint)]
    [SRDescription(nameof(SR.TreeViewImageKeyDescr))]
    [RelatedImageList("ImageList")]
    [AllowNull]
    public string ImageKey
    {
        get => ImageIndexer.Key;
        set
        {
            if (ImageIndexer.Key != value)
            {
                ImageIndexer.Key = value;
                if (string.IsNullOrEmpty(value) || value.Equals(SR.toStringNone))
                {
                    ImageIndex = (ImageList is not null) ? 0 : ImageList.Indexer.DefaultIndex;
                }

                if (IsHandleCreated)
                {
                    RecreateHandle();
                }
            }
        }
    }

    /// <summary>
    ///  Returns the image list control that is bound to the tree view.
    /// </summary>
    [SRCategory(nameof(SR.CatBehavior))]
    [DefaultValue(null)]
    [SRDescription(nameof(SR.TreeViewImageListDescr))]
    [RefreshProperties(RefreshProperties.Repaint)]
    public ImageList? ImageList
    {
        get => _imageList;
        set
        {
            if (value != _imageList)
            {
                DetachImageListHandlers();

                _imageList = value;

                AttachImageListHandlers();

                // Update TreeView's images
                if (IsHandleCreated)
                {
                    PInvokeCore.SendMessage(this, PInvoke.TVM_SETIMAGELIST, 0, value is null ? 0 : value.Handle);
                    if (StateImageList is not null && StateImageList.Images.Count > 0 && _internalStateImageList is not null)
                    {
                        SetStateImageList(_internalStateImageList.Handle);
                    }
                }

                UpdateCheckedState(_root, true);
            }
        }
    }

    private void AttachImageListHandlers()
    {
        if (_imageList is not null)
        {
            // NOTE: any handlers added here should be removed in DetachImageListHandlers
            _imageList.RecreateHandle += ImageListRecreateHandle;
            _imageList.Disposed += DetachImageList;
            _imageList.ChangeHandle += ImageListChangedHandle;
        }
    }

    private void DetachImageListHandlers()
    {
        if (_imageList is not null)
        {
            _imageList.RecreateHandle -= ImageListRecreateHandle;
            _imageList.Disposed -= DetachImageList;
            _imageList.ChangeHandle -= ImageListChangedHandle;
        }
    }

    private void AttachStateImageListHandlers()
    {
        if (_stateImageList is not null)
        {
            // NOTE: any handlers added here should be removed in DetachStateImageListHandlers
            _stateImageList.RecreateHandle += StateImageListRecreateHandle;
            _stateImageList.Disposed += DetachStateImageList;
            _stateImageList.ChangeHandle += StateImageListChangedHandle;
        }
    }

    private void DetachStateImageListHandlers()
    {
        if (_stateImageList is not null)
        {
            _stateImageList.RecreateHandle -= StateImageListRecreateHandle;
            _stateImageList.Disposed -= DetachStateImageList;
            _stateImageList.ChangeHandle -= StateImageListChangedHandle;
        }
    }

    /// <summary>
    ///  Returns the state image list control that is bound to the tree view.
    /// </summary>
    [SRCategory(nameof(SR.CatBehavior))]
    [DefaultValue(null)]
    [SRDescription(nameof(SR.TreeViewStateImageListDescr))]
    public ImageList? StateImageList
    {
        get => _stateImageList;
        set
        {
            if (value != _stateImageList)
            {
                DetachStateImageListHandlers();
                _stateImageList = value;
                AttachStateImageListHandlers();

                // Update TreeView's images.
                if (IsHandleCreated)
                {
                    UpdateNativeStateImageList();

                    // We need to update the checks
                    // and stateImage value for each node.
                    UpdateCheckedState(_root, true);

                    if ((_stateImageList is null || _stateImageList.Images.Count == 0) && CheckBoxes)
                    {
                        // Requires Handle Recreate to force on the checkBoxes and states..
                        RecreateHandle();
                    }
                    else
                    {
                        // The TreeView shows up the state imageList after sending this message even if the nodes don't have any stateImageIndex set.
                        // In order to avoid that we refresh nodes which would "reset" the images to none.
                        // This causes flicker but gives us the right behavior
                        RefreshNodes();
                    }
                }
            }
        }
    }

    /// <summary>
    ///  The indentation level in pixels.
    /// </summary>
    [Localizable(true)]
    [SRCategory(nameof(SR.CatBehavior))]
    [SRDescription(nameof(SR.TreeViewIndentDescr))]
    public int Indent
    {
        get
        {
            if (_indent != -1)
            {
                return _indent;
            }
            else if (IsHandleCreated)
            {
                return (int)PInvokeCore.SendMessage(this, PInvoke.TVM_GETINDENT);
            }

            return DefaultTreeViewIndent;
        }
        set
        {
            if (_indent != value)
            {
                ArgumentOutOfRangeException.ThrowIfNegative(value);
                ArgumentOutOfRangeException.ThrowIfGreaterThan(value, MaxIndent);

                _indent = value;
                if (IsHandleCreated)
                {
                    PInvokeCore.SendMessage(this, PInvoke.TVM_SETINDENT, (WPARAM)value);
                    _indent = (int)PInvokeCore.SendMessage(this, PInvoke.TVM_GETINDENT);
                }
            }
        }
    }

    /// <summary>
    ///  The height of every item in the tree view, in pixels.
    /// </summary>
    [SRCategory(nameof(SR.CatAppearance))]
    [SRDescription(nameof(SR.TreeViewItemHeightDescr))]
    public int ItemHeight
    {
        get
        {
            if (_itemHeight != -1)
            {
                return _itemHeight;
            }

            if (IsHandleCreated)
            {
                return (int)PInvokeCore.SendMessage(this, PInvoke.TVM_GETITEMHEIGHT);
            }
            else
            {
                if (CheckBoxes && (DrawMode == TreeViewDrawMode.OwnerDrawAll))
                {
                    return Math.Max(16, FontHeight + 3);
                }

                return FontHeight + 3;
            }
        }
        set
        {
            if (_itemHeight != value)
            {
                ArgumentOutOfRangeException.ThrowIfNegativeOrZero(value);
                ArgumentOutOfRangeException.ThrowIfGreaterThanOrEqual(value, short.MaxValue);

                _itemHeight = value;
                if (IsHandleCreated)
                {
                    if (_itemHeight % 2 != 0)
                    {
                        _setOddHeight = true;
                        try
                        {
                            RecreateHandle();
                        }
                        finally
                        {
                            _setOddHeight = false;
                        }
                    }

                    PInvokeCore.SendMessage(this, PInvoke.TVM_SETITEMHEIGHT, (WPARAM)value);
                    _itemHeight = (int)PInvokeCore.SendMessage(this, PInvoke.TVM_GETITEMHEIGHT);
                }
            }
        }
    }

    internal ToolTip KeyboardToolTip { get; } = new();

    /// <summary>
    ///  The LabelEdit property determines if the label text
    ///  of nodes in the tree view is editable.
    /// </summary>
    [SRCategory(nameof(SR.CatBehavior))]
    [DefaultValue(false)]
    [SRDescription(nameof(SR.TreeViewLabelEditDescr))]
    public bool LabelEdit
    {
        get => _treeViewState[TREEVIEWSTATE_labelEdit];
        set
        {
            if (LabelEdit != value)
            {
                _treeViewState[TREEVIEWSTATE_labelEdit] = value;
                if (IsHandleCreated)
                {
                    UpdateStyles();
                }
            }
        }
    }

    /// <summary>
    ///  This is the color of the lines that connect the nodes of the TreeView.
    /// </summary>
    [SRCategory(nameof(SR.CatBehavior))]
    [SRDescription(nameof(SR.TreeViewLineColorDescr))]
    [DefaultValue(typeof(Color), "Black")]
    public Color LineColor
    {
        get
        {
            if (IsHandleCreated)
            {
                int intColor = (int)PInvokeCore.SendMessage(this, PInvoke.TVM_GETLINECOLOR);
                return ColorTranslator.FromWin32(intColor);
            }

            return _lineColor;
        }
        set
        {
            if (_lineColor != value)
            {
                _lineColor = value;
                if (IsHandleCreated)
                {
                    PInvokeCore.SendMessage(this, PInvoke.TVM_SETLINECOLOR, 0, _lineColor.ToWin32());
                }
            }
        }
    }

    /// <summary>
    ///  The collection of nodes associated with this TreeView control
    /// </summary>
    [SRCategory(nameof(SR.CatBehavior))]
    [DesignerSerializationVisibility(DesignerSerializationVisibility.Content)]
    [Localizable(true)]
    [SRDescription(nameof(SR.TreeViewNodesDescr))]
    [MergableProperty(false)]
    public TreeNodeCollection Nodes
    {
        get
        {
            _nodes ??= new TreeNodeCollection(_root);

            return _nodes;
        }
    }

    /// <summary>
    ///  Indicates the drawing mode for the tree view.
    /// </summary>
    [SRCategory(nameof(SR.CatBehavior))]
    [DefaultValue(TreeViewDrawMode.Normal)]
    [SRDescription(nameof(SR.TreeViewDrawModeDescr))]
    public TreeViewDrawMode DrawMode
    {
        get => _drawMode;
        set
        {
            // valid values are 0x0 to 0x2
            SourceGenerated.EnumValidator.Validate(value);

            if (_drawMode != value)
            {
                _drawMode = value;
                Invalidate();
                // We need to invalidate when the Control resizes when the we support custom draw.
                if (DrawMode == TreeViewDrawMode.OwnerDrawAll)
                {
                    SetStyle(ControlStyles.ResizeRedraw, true);
                }
            }
        }
    }

    /// <summary>
    ///  The delimiter string used by TreeNode.getFullPath().
    /// </summary>
    [SRCategory(nameof(SR.CatBehavior))]
    [DefaultValue("\\")]
    [SRDescription(nameof(SR.TreeViewPathSeparatorDescr))]
    public string PathSeparator
    {
        get => _pathSeparator;
        set => _pathSeparator = value;
    }

    [Browsable(false)]
    [EditorBrowsable(EditorBrowsableState.Never)]
    [DesignerSerializationVisibility(DesignerSerializationVisibility.Hidden)]
    public new Padding Padding
    {
        get => base.Padding;
        set => base.Padding = value;
    }

    [Browsable(false)]
    [EditorBrowsable(EditorBrowsableState.Never)]
    public new event EventHandler? PaddingChanged
    {
        add => base.PaddingChanged += value;
        remove => base.PaddingChanged -= value;
    }

    /// <summary>
    ///  This is used for international applications where the language is written from RightToLeft.
    ///  When this property is true, and the RightToLeft is true, mirroring will be turned on on
    ///  the form, and control placement and text will be from right to left.
    /// </summary>
    [SRCategory(nameof(SR.CatAppearance))]
    [Localizable(true)]
    [DefaultValue(false)]
    [SRDescription(nameof(SR.ControlRightToLeftLayoutDescr))]
    public virtual bool RightToLeftLayout
    {
        get => _rightToLeftLayout;
        set
        {
            if (value != _rightToLeftLayout)
            {
                _rightToLeftLayout = value;
                using (new LayoutTransaction(this, this, PropertyNames.RightToLeftLayout))
                {
                    OnRightToLeftLayoutChanged(EventArgs.Empty);
                }
            }
        }
    }

    [SRCategory(nameof(SR.CatBehavior))]
    [DefaultValue(true)]
    [SRDescription(nameof(SR.TreeViewScrollableDescr))]
    public bool Scrollable
    {
        get => _treeViewState[TREEVIEWSTATE_scrollable];
        set
        {
            if (Scrollable != value)
            {
                _treeViewState[TREEVIEWSTATE_scrollable] = value;
                RecreateHandle();
            }
        }
    }

    /// <summary>
    ///  The image index that a node will display when selected.
    ///  The index applies to the ImageList referred to by the imageList property,
    /// </summary>
    [DefaultValue(ImageList.Indexer.DefaultIndex)]
    [SRCategory(nameof(SR.CatBehavior))]
    [TypeConverter(typeof(NoneExcludedImageIndexConverter))]
    [Localizable(true)]
    [Editor($"System.Windows.Forms.Design.ImageIndexEditor, {AssemblyRef.SystemDesign}", typeof(UITypeEditor))]
    [SRDescription(nameof(SR.TreeViewSelectedImageIndexDescr))]
    [RelatedImageList("ImageList")]
    public int SelectedImageIndex
    {
        get
        {
            if (_imageList is null)
            {
                return ImageList.Indexer.DefaultIndex;
            }

            if (SelectedImageIndexer.Index >= _imageList.Images.Count)
            {
                return Math.Max(0, _imageList.Images.Count - 1);
            }

            return SelectedImageIndexer.Index;
        }
        set
        {
            // If (none) is selected in the image index editor, we'll just adjust this to
            // mean image index 0. This is because a treeView must always have an image index -
            // even if no imageList exists we want the image index to be 0.
            //
            if (value == ImageList.Indexer.DefaultIndex)
            {
                value = 0;
            }

            ArgumentOutOfRangeException.ThrowIfNegative(value);

            if (SelectedImageIndexer.Index != value)
            {
                SelectedImageIndexer.Index = value;
                if (IsHandleCreated)
                {
                    RecreateHandle();
                }
            }
        }
    }

    /// <summary>
    ///  The default image index for nodes in the tree view.
    /// </summary>
    [SRCategory(nameof(SR.CatBehavior))]
    [Localizable(true)]
    [TypeConverter(typeof(ImageKeyConverter))]
    [Editor($"System.Windows.Forms.Design.ImageIndexEditor, {AssemblyRef.SystemDesign}", typeof(UITypeEditor))]
    [DefaultValue(ImageList.Indexer.DefaultKey)]
    [RefreshProperties(RefreshProperties.Repaint)]
    [SRDescription(nameof(SR.TreeViewSelectedImageKeyDescr))]
    [RelatedImageList("ImageList")]
    [AllowNull]
    public string SelectedImageKey
    {
        get => SelectedImageIndexer.Key;
        set
        {
            if (SelectedImageIndexer.Key != value)
            {
                SelectedImageIndexer.Key = value;

                if (string.IsNullOrEmpty(value) || value.Equals(SR.toStringNone))
                {
                    SelectedImageIndex = (ImageList is not null) ? 0 : ImageList.Indexer.DefaultIndex;
                }

                if (IsHandleCreated)
                {
                    RecreateHandle();
                }
            }
        }
    }

    /// <summary>
    ///  The currently selected tree node, or null if nothing is selected.
    /// </summary>
    [SRCategory(nameof(SR.CatAppearance))]
    [Browsable(false)]
    [DesignerSerializationVisibility(DesignerSerializationVisibility.Hidden)]
    [SRDescription(nameof(SR.TreeViewSelectedNodeDescr))]
    public TreeNode? SelectedNode
    {
        get
        {
            if (IsHandleCreated)
            {
                IntPtr hItem = PInvokeCore.SendMessage(this, PInvoke.TVM_GETNEXTITEM, (WPARAM)PInvoke.TVGN_CARET);
                if (hItem == IntPtr.Zero)
                {
                    return null;
                }

                return NodeFromHandle(hItem);
            }
            else if (_selectedNode is not null && _selectedNode.TreeView == this)
            {
                return _selectedNode;
            }
            else
            {
                return null;
            }
        }
        set
        {
            if (IsHandleCreated && (value is null || value.TreeView == this))
            {
                // This class invariant is not quite correct -- if the selected node does not belong to this TreeView,
                // selectedNode is not null even though the handle is created. We will call set_SelectedNode
                // to inform the handle that the selected node has been added to the TreeView.
                Debug.Assert(_selectedNode is null || _selectedNode.TreeView != this, "handle is created, but we're still caching selectedNode");

                nint hnode = (value is null ? 0 : value.Handle);
                PInvokeCore.SendMessage(this, PInvoke.TVM_SELECTITEM, (WPARAM)PInvoke.TVGN_CARET, (LPARAM)hnode);
                _selectedNode = null;
            }
            else
            {
                _selectedNode = value;
            }
        }
    }

    /// <summary>
    ///  The ShowLines property determines if lines are drawn between
    ///  nodes in the tree view.
    /// </summary>
    [SRCategory(nameof(SR.CatBehavior))]
    [DefaultValue(true)]
    [SRDescription(nameof(SR.TreeViewShowLinesDescr))]
    public bool ShowLines
    {
        get => _treeViewState[TREEVIEWSTATE_showLines];
        set
        {
            if (ShowLines != value)
            {
                _treeViewState[TREEVIEWSTATE_showLines] = value;
                if (IsHandleCreated)
                {
                    UpdateStyles();
                }
            }
        }
    }

    /// <summary>
    ///  The ShowLines property determines whether or not the tooltips will be displayed on the nodes
    /// </summary>
    [SRCategory(nameof(SR.CatBehavior))]
    [DefaultValue(false)]
    [SRDescription(nameof(SR.TreeViewShowShowNodeToolTipsDescr))]
    public bool ShowNodeToolTips
    {
        get => _treeViewState[TREEVIEWSTATE_showNodeToolTips];
        set
        {
            if (ShowNodeToolTips != value)
            {
                _treeViewState[TREEVIEWSTATE_showNodeToolTips] = value;
                if (ShowNodeToolTips)
                {
                    RecreateHandle();
                }
            }
        }
    }

    /// <summary>
    ///  The ShowPlusMinus property determines if the "plus/minus"
    ///  expand button is shown next to tree nodes that have children.
    /// </summary>
    [SRCategory(nameof(SR.CatBehavior))]
    [DefaultValue(true)]
    [SRDescription(nameof(SR.TreeViewShowPlusMinusDescr))]
    public bool ShowPlusMinus
    {
        get => _treeViewState[TREEVIEWSTATE_showPlusMinus];
        set
        {
            if (ShowPlusMinus != value)
            {
                _treeViewState[TREEVIEWSTATE_showPlusMinus] = value;
                if (IsHandleCreated)
                {
                    UpdateStyles();
                }
            }
        }
    }

    /// <summary>
    ///  Determines if lines are draw between nodes at the root of
    ///  the tree view.
    /// </summary>
    [SRCategory(nameof(SR.CatBehavior))]
    [DefaultValue(true)]
    [SRDescription(nameof(SR.TreeViewShowRootLinesDescr))]
    public bool ShowRootLines
    {
        get => _treeViewState[TREEVIEWSTATE_showRootLines];
        set
        {
            if (ShowRootLines != value)
            {
                _treeViewState[TREEVIEWSTATE_showRootLines] = value;
                if (IsHandleCreated)
                {
                    UpdateStyles();
                }
            }
        }
    }

    /// <summary>
    ///  The Sorted property determines if nodes in the tree view are sorted.
    /// </summary>
    [SRCategory(nameof(SR.CatBehavior))]
    [DefaultValue(false)]
    [SRDescription(nameof(SR.TreeViewSortedDescr))]
    [Browsable(false)]
    [EditorBrowsable(EditorBrowsableState.Never)]
    public bool Sorted
    {
        get => _treeViewState[TREEVIEWSTATE_sorted];
        set
        {
            if (Sorted != value)
            {
                _treeViewState[TREEVIEWSTATE_sorted] = value;
                if (Sorted && TreeViewNodeSorter is null && Nodes.Count >= 1)
                {
                    RefreshNodes();
                }
            }
        }
    }

    /// <summary>
    ///  The sorting comparer for this TreeView.
    /// </summary>
    [SRCategory(nameof(SR.CatBehavior))]
    [Browsable(false)]
    [DesignerSerializationVisibility(DesignerSerializationVisibility.Hidden)]
    [SRDescription(nameof(SR.TreeViewNodeSorterDescr))]
    public IComparer? TreeViewNodeSorter
    {
        get => _treeViewNodeSorter;
        set
        {
            if (_treeViewNodeSorter != value)
            {
                _treeViewNodeSorter = value;
                if (value is not null)
                {
                    Sort();
                }
                else
                {
                    Sorted = false;
                    RefreshNodes();
                }
            }
        }
    }

    [Browsable(false)]
    [EditorBrowsable(EditorBrowsableState.Never)]
    [Bindable(false)]
    [AllowNull]
    public override string Text
    {
        get => base.Text;
        set => base.Text = value;
    }

    [Browsable(false)]
    [EditorBrowsable(EditorBrowsableState.Never)]
    public new event EventHandler? TextChanged
    {
        add => base.TextChanged += value;
        remove => base.TextChanged -= value;
    }

    /// <summary>
    ///  The first visible node in the TreeView. Initially
    ///  the first root node is at the top of the TreeView, but if the
    ///  contents have been scrolled another node may be at the top.
    /// </summary>
    [SRCategory(nameof(SR.CatAppearance))]
    [Browsable(false)]
    [DesignerSerializationVisibility(DesignerSerializationVisibility.Hidden)]
    [SRDescription(nameof(SR.TreeViewTopNodeDescr))]
    public TreeNode? TopNode
    {
        get
        {
            if (IsHandleCreated)
            {
                IntPtr hitem = PInvokeCore.SendMessage(this, PInvoke.TVM_GETNEXTITEM, (WPARAM)PInvoke.TVGN_FIRSTVISIBLE);
                return (hitem == IntPtr.Zero ? null : NodeFromHandle(hitem));
            }

            return _topNode;
        }
        set
        {
            if (IsHandleCreated && (value is null || value.TreeView == this))
            {
                // This class invariant is not quite correct -- if the selected node does not belong to this TreeView,
                // selectedNode is not null even though the handle is created. We will call set_SelectedNode
                // to inform the handle that the selected node has been added to the TreeView.
                Debug.Assert(_topNode is null || _topNode.TreeView != this, "handle is created, but we're still caching selectedNode");

                nint hnode = (value is null ? 0 : value.Handle);
                PInvokeCore.SendMessage(this, PInvoke.TVM_SELECTITEM, (WPARAM)PInvoke.TVGN_FIRSTVISIBLE, (LPARAM)hnode);
                _topNode = null;
            }
            else
            {
                _topNode = value;
            }
        }
    }

    /// <summary>
    ///  The count of fully visible nodes in the tree view. This number
    ///  may be greater than the number of nodes in the control.
    ///  The control calculates this value by dividing the height of the
    ///  client window by the height of an item
    /// </summary>
    [SRCategory(nameof(SR.CatAppearance))]
    [Browsable(false)]
    [DesignerSerializationVisibility(DesignerSerializationVisibility.Hidden)]
    [SRDescription(nameof(SR.TreeViewVisibleCountDescr))]
    public int VisibleCount => IsHandleCreated ? (int)PInvokeCore.SendMessage(this, PInvoke.TVM_GETVISIBLECOUNT) : 0;

    [SRCategory(nameof(SR.CatBehavior))]
    [SRDescription(nameof(SR.TreeViewBeforeEditDescr))]
    public event NodeLabelEditEventHandler? BeforeLabelEdit
    {
        add => _onBeforeLabelEdit += value;
        remove => _onBeforeLabelEdit -= value;
    }

    [SRCategory(nameof(SR.CatBehavior))]
    [SRDescription(nameof(SR.TreeViewAfterEditDescr))]
    public event NodeLabelEditEventHandler? AfterLabelEdit
    {
        add => _onAfterLabelEdit += value;
        remove => _onAfterLabelEdit -= value;
    }

    [SRCategory(nameof(SR.CatBehavior))]
    [SRDescription(nameof(SR.TreeViewBeforeCheckDescr))]
    public event TreeViewCancelEventHandler? BeforeCheck
    {
        add => _onBeforeCheck += value;
        remove => _onBeforeCheck -= value;
    }

    [SRCategory(nameof(SR.CatBehavior))]
    [SRDescription(nameof(SR.TreeViewAfterCheckDescr))]
    public event TreeViewEventHandler? AfterCheck
    {
        add => _onAfterCheck += value;
        remove => _onAfterCheck -= value;
    }

    [SRCategory(nameof(SR.CatBehavior))]
    [SRDescription(nameof(SR.TreeViewBeforeCollapseDescr))]
    public event TreeViewCancelEventHandler? BeforeCollapse
    {
        add => _onBeforeCollapse += value;
        remove => _onBeforeCollapse -= value;
    }

    [SRCategory(nameof(SR.CatBehavior))]
    [SRDescription(nameof(SR.TreeViewAfterCollapseDescr))]
    public event TreeViewEventHandler? AfterCollapse
    {
        add => _onAfterCollapse += value;
        remove => _onAfterCollapse -= value;
    }

    [SRCategory(nameof(SR.CatBehavior))]
    [SRDescription(nameof(SR.TreeViewBeforeExpandDescr))]
    public event TreeViewCancelEventHandler? BeforeExpand
    {
        add => _onBeforeExpand += value;
        remove => _onBeforeExpand -= value;
    }

    [SRCategory(nameof(SR.CatBehavior))]
    [SRDescription(nameof(SR.TreeViewAfterExpandDescr))]
    public event TreeViewEventHandler? AfterExpand
    {
        add => _onAfterExpand += value;
        remove => _onAfterExpand -= value;
    }

    /// <summary>
    ///  Fires when a TreeView node needs to be drawn.
    /// </summary>
    [SRCategory(nameof(SR.CatBehavior))]
    [SRDescription(nameof(SR.TreeViewDrawNodeEventDescr))]
    public event DrawTreeNodeEventHandler? DrawNode
    {
        add => _onDrawNode += value;
        remove => _onDrawNode -= value;
    }

    [SRCategory(nameof(SR.CatAction))]
    [SRDescription(nameof(SR.ListViewItemDragDescr))]
    public event ItemDragEventHandler? ItemDrag
    {
        add => _onItemDrag += value;
        remove => _onItemDrag -= value;
    }

    [SRCategory(nameof(SR.CatAction))]
    [SRDescription(nameof(SR.TreeViewNodeMouseHoverDescr))]
    public event TreeNodeMouseHoverEventHandler? NodeMouseHover
    {
        add => _onNodeMouseHover += value;
        remove => _onNodeMouseHover -= value;
    }

    [SRCategory(nameof(SR.CatBehavior))]
    [SRDescription(nameof(SR.TreeViewBeforeSelectDescr))]
    public event TreeViewCancelEventHandler? BeforeSelect
    {
        add => _onBeforeSelect += value;
        remove => _onBeforeSelect -= value;
    }

    [SRCategory(nameof(SR.CatBehavior))]
    [SRDescription(nameof(SR.TreeViewAfterSelectDescr))]
    public event TreeViewEventHandler? AfterSelect
    {
        add => _onAfterSelect += value;
        remove => _onAfterSelect -= value;
    }

    /// <summary>
    ///  TreeView OnPaint.
    /// </summary>
    /// <hideinheritance/>
    [Browsable(false)]
    [EditorBrowsable(EditorBrowsableState.Never)]
    public new event PaintEventHandler? Paint
    {
        add => base.Paint += value;
        remove => base.Paint -= value;
    }

    [SRCategory(nameof(SR.CatBehavior))]
    [SRDescription(nameof(SR.TreeViewNodeMouseClickDescr))]
    public event TreeNodeMouseClickEventHandler? NodeMouseClick
    {
        add => _onNodeMouseClick += value;
        remove => _onNodeMouseClick -= value;
    }

    [SRCategory(nameof(SR.CatBehavior))]
    [SRDescription(nameof(SR.TreeViewNodeMouseDoubleClickDescr))]
    public event TreeNodeMouseClickEventHandler? NodeMouseDoubleClick
    {
        add => _onNodeMouseDoubleClick += value;
        remove => _onNodeMouseDoubleClick -= value;
    }

    [SRCategory(nameof(SR.CatPropertyChanged))]
    [SRDescription(nameof(SR.ControlOnRightToLeftLayoutChangedDescr))]
    public event EventHandler? RightToLeftLayoutChanged
    {
        add => _onRightToLeftLayoutChanged += value;
        remove => _onRightToLeftLayoutChanged -= value;
    }

    /// <summary>
    ///  Disables redrawing of the tree view. A call to beginUpdate() must be
    ///  balanced by a following call to endUpdate(). Following a call to
    ///  beginUpdate(), any redrawing caused by operations performed on the
    ///  tree view is deferred until the call to endUpdate().
    /// </summary>
    public void BeginUpdate()
    {
        BeginUpdateInternal();
    }

    /// <summary>
    ///  Collapses all nodes at the root level.
    /// </summary>
    public void CollapseAll()
    {
        _root.Collapse();
    }

    /// <summary>
    ///  Creates the new instance of AccessibleObject for this TreeView control.
    /// </summary>
    /// <returns>
    ///  The AccessibleObject for this TreeView instance.
    /// </returns>
    protected override AccessibleObject CreateAccessibilityInstance()
        => new TreeViewAccessibleObject(this);

    protected override unsafe void CreateHandle()
    {
        if (!RecreatingHandle)
        {
            using ThemingScope scope = new(Application.UseVisualStyles);
            PInvoke.InitCommonControlsEx(new INITCOMMONCONTROLSEX
            {
                dwSize = (uint)sizeof(INITCOMMONCONTROLSEX),
                dwICC = INITCOMMONCONTROLSEX_ICC.ICC_TREEVIEW_CLASSES
            });
        }

        base.CreateHandle();
    }

    /// <summary>
    ///  Resets the imageList to null. We wire this method up to the imageList's
    ///  Dispose event, so that we don't hang onto an imageList that's gone away.
    /// </summary>
    private void DetachImageList(object? sender, EventArgs e)
    {
        ImageList = null;
    }

    /// <summary>
    ///  Resets the stateImageList to null. We wire this method up to the stateImageList's
    ///  Dispose event, so that we don't hang onto an stateImageList that's gone away.
    /// </summary>
    private void DetachStateImageList(object? sender, EventArgs e)
    {
        _internalStateImageList = null;
        StateImageList = null;
    }

    protected override void Dispose(bool disposing)
    {
        if (disposing)
        {
            lock (this)
            {
                DetachImageListHandlers();
                _imageList = null;
                DetachStateImageListHandlers();
                _stateImageList = null;
            }
        }

        // Dispose unmanaged resources.
        UnhookNodes();
        KeyboardToolTip.Dispose();

        base.Dispose(disposing);
    }

    /// <summary>
    ///  Reenables redrawing of the tree view. A call to beginUpdate() must be
    ///  balanced by a following call to endUpdate(). Following a call to
    ///  beginUpdate(), any redrawing caused by operations performed on the
    ///  combo box is deferred until the call to endUpdate().
    /// </summary>
    public void EndUpdate()
    {
        EndUpdateInternal();
    }

    /// <summary>
    ///  Expands all nodes at the root level.
    /// </summary>
    public void ExpandAll()
    {
        _root.ExpandAll();
    }

    /// <summary>
    ///  Forces the TreeView to recalculate all its nodes widths so that it updates the
    ///  scrollbars as appropriate.
    /// </summary>
    internal void ForceScrollbarUpdate(bool delayed)
    {
        // ForceScrollbarUpdate call WM_SETREDRAW( FALSE ) followed by WM_SETREDRAW( TRUE )
        // So if TreeView.BeginUpdate is called
        // ForceScrollbarUpdate effectively causes tree view to ignore BeginUpdate and cause control to update on every change.
        // So guard against this scenario by using the new internal method on Control.
        if (!IsUpdating())
        {
            if (IsHandleCreated)
            {
                PInvokeCore.SendMessage(this, PInvokeCore.WM_SETREDRAW, (WPARAM)(BOOL)false);
                if (delayed)
                {
                    PInvokeCore.PostMessage(this, PInvokeCore.WM_SETREDRAW, (WPARAM)(BOOL)true);
                }
                else
                {
                    PInvokeCore.SendMessage(this, PInvokeCore.WM_SETREDRAW, (WPARAM)(BOOL)true);
                }
            }
        }
    }

    /// <summary>
    ///  Called by ToolTip to poke in that Tooltip into this ComCtl so that the Native ChildToolTip is not exposed.
    /// </summary>
    internal override void SetToolTip(ToolTip toolTip)
    {
        if (toolTip is null || !ShowNodeToolTips)
        {
            return;
        }

        PInvokeCore.SendMessage(toolTip, PInvoke.TTM_SETMAXTIPWIDTH, 0, SystemInformation.MaxWindowTrackSize.Width);
        PInvokeCore.SendMessage(this, PInvoke.TVM_SETTOOLTIPS, (WPARAM)toolTip.Handle);
        _controlToolTipText = toolTip.GetToolTip(this);
    }

    /// <summary>
    ///  Gives the information about which part of the treeNode is at the given point.
    /// </summary>
    public TreeViewHitTestInfo HitTest(Point pt) => HitTest(pt.X, pt.Y);

    /// <summary>
    ///  Gives the information about which part of the treeNode is at the given x, y.
    /// </summary>
    public TreeViewHitTestInfo HitTest(int x, int y)
    {
        TVHITTESTINFO tvhi = new()
        {
            pt = new Point(x, y)
        };

        nint hnode = PInvokeCore.SendMessage(this, PInvoke.TVM_HITTEST, 0, ref tvhi);
        TreeNode? node = hnode == 0 ? null : NodeFromHandle(hnode);
        TreeViewHitTestLocations loc = (TreeViewHitTestLocations)tvhi.flags;
        return new TreeViewHitTestInfo(node, loc);
    }

    /// <summary>
    ///  Defined so that a  tree node can use it
    /// </summary>
    internal bool TreeViewBeforeCheck(TreeNode? node, TreeViewAction actionTaken)
    {
        TreeViewCancelEventArgs viewCancelEventArgs = new(node, false, actionTaken);
        OnBeforeCheck(viewCancelEventArgs);
        return viewCancelEventArgs.Cancel;
    }

    internal void TreeViewAfterCheck(TreeNode node, TreeViewAction actionTaken)
    {
        OnAfterCheck(new TreeViewEventArgs(node, actionTaken));
    }

    /// <summary>
    ///  Returns count of nodes at root, optionally including all subtrees.
    /// </summary>
    public int GetNodeCount(bool includeSubTrees) => _root.GetNodeCount(includeSubTrees);

    /// <summary>
    ///  Returns the TreeNode at the given location in tree view coordinates.
    /// </summary>
    public TreeNode? GetNodeAt(Point pt) => GetNodeAt(pt.X, pt.Y);

    /// <summary>
    ///  Returns the TreeNode at the given location in tree view coordinates.
    /// </summary>
    public TreeNode? GetNodeAt(int x, int y)
    {
        TVHITTESTINFO tvhi = new()
        {
            pt = new Point(x, y)
        };

        nint hnode = PInvokeCore.SendMessage(this, PInvoke.TVM_HITTEST, 0, ref tvhi);
        return (hnode == 0 ? null : NodeFromHandle(hnode));
    }

    private void ImageListRecreateHandle(object? sender, EventArgs e)
    {
        if (IsHandleCreated)
        {
            IntPtr handle = (ImageList is null) ? IntPtr.Zero : ImageList.Handle;
            PInvokeCore.SendMessage(this, PInvoke.TVM_SETIMAGELIST, 0, handle);
        }
    }

    private static void UpdateImagesRecursive(TreeNode node)
    {
        node.UpdateImage();

        // Iterate only through the Nodes collection rather than the
        // array since an item might have been removed from the collection, and
        // correspondingly "removed" from the array, but still exist in the array
        // since the array isn't actually re-dimensioned down to a smaller size.
        foreach (TreeNode child in node.Nodes)
        {
            UpdateImagesRecursive(child);
        }
    }

    private void ImageListChangedHandle(object? sender, EventArgs e)
    {
        if ((sender is not null) && (sender == _imageList) && IsHandleCreated)
        {
            BeginUpdate();
            foreach (TreeNode node in Nodes)
            {
                UpdateImagesRecursive(node);
            }

            EndUpdate();
        }
    }

    private static void NotifyAboutGotFocus(TreeNode? treeNode)
    {
        if (treeNode is not null)
        {
            KeyboardToolTipStateMachine.Instance.NotifyAboutGotFocus(treeNode);
        }
    }

    private static void NotifyAboutLostFocus(TreeNode? treeNode)
    {
        if (treeNode is not null)
        {
            KeyboardToolTipStateMachine.Instance.NotifyAboutLostFocus(treeNode);
        }
    }

    private void StateImageListRecreateHandle(object? sender, EventArgs e)
    {
        if (IsHandleCreated)
        {
            IntPtr handle = IntPtr.Zero;
            if (_internalStateImageList is not null)
            {
                handle = _internalStateImageList.Handle;
            }

            SetStateImageList(handle);
        }
    }

    private void StateImageListChangedHandle(object? sender, EventArgs e)
    {
        if (sender is null || sender != _stateImageList || !IsHandleCreated)
        {
            return;
        }

        // Since the native treeView requires the state imageList to be 1-indexed we need to
        // re add the images if the original collection had changed.
        if (_stateImageList is null || _stateImageList.Images.Count <= 0)
        {
            UpdateCheckedState(_root, true);
            return;
        }

        Image[] images = new Image[_stateImageList.Images.Count + 1];
        images[0] = _stateImageList.Images[0];
        for (int i = 1; i <= _stateImageList.Images.Count; i++)
        {
            images[i] = _stateImageList.Images[i - 1];
        }

        if (_internalStateImageList is not null)
        {
            _internalStateImageList.Images.Clear();
            _internalStateImageList.Images.AddRange(images);
        }
        else
        {
            _internalStateImageList = new ImageList();
            _internalStateImageList.Images.AddRange(images);
        }

        Debug.Assert(_internalStateImageList is not null, "Why are changing images when the Imagelist is null?");
        if (_internalStateImageList is not null)
        {
            if (StateImageSize is not null)
            {
                _internalStateImageList.ImageSize = (Size)StateImageSize;
            }

            SetStateImageList(_internalStateImageList.Handle);
        }
    }

    /// <summary>
    ///  Overridden to handle RETURN key.
    /// </summary>
    protected override bool IsInputKey(Keys keyData)
    {
        // If in edit mode, treat Return as an input key, so the form doesn't grab it
        // and treat it as clicking the Form.AcceptButton. Similarly for Escape
        // and Form.CancelButton.
        if (_editNode is not null && (keyData & Keys.Alt) == 0)
        {
            switch (keyData & Keys.KeyCode)
            {
                case Keys.Return:
                case Keys.Escape:
                case Keys.PageUp:
                case Keys.PageDown:
                case Keys.Home:
                case Keys.End:
                    return true;
            }
        }

        return base.IsInputKey(keyData);
    }

    /// <summary>
    ///  Note this can be null - particularly if any windows messages get generated during
    ///  the insertion of a tree node (TVM_INSERTITEM)
    /// </summary>
    internal TreeNode? NodeFromHandle(IntPtr handle)
    {
        _nodesByHandle.TryGetValue(handle, out TreeNode? treeNode);
        return treeNode;
    }

    /// <summary>
    ///  Raises the DrawNode event.
    /// </summary>
    protected virtual void OnDrawNode(DrawTreeNodeEventArgs e) =>
        _onDrawNode?.Invoke(this, e);

    protected override void OnHandleCreated(EventArgs e)
    {
        if (!IsHandleCreated)
        {
            base.OnHandleCreated(e);
            return;
        }

        TreeNode? savedSelectedNode = _selectedNode;
        _selectedNode = null;

        base.OnHandleCreated(e);

        // The TreeView extended styles are independent of the window extended styles.
        UpdateTreeViewExtendedStyles();

        int version = (int)PInvokeCore.SendMessage(this, PInvoke.CCM_GETVERSION);
        if (version < 5)
        {
            PInvokeCore.SendMessage(this, PInvoke.CCM_SETVERSION, 5);
        }

        // Workaround for problem in TreeView where it doesn't recognize the TVS_CHECKBOXES
        // style if it is set before the window is created. To get around the problem,
        // we set it here after the window is created, and we make sure we don't set it
        // in getCreateParams so that this will actually change the value of the bit.
        // This seems to make the TreeView happy.
        if (CheckBoxes)
        {
            int style = (int)PInvokeCore.GetWindowLong(this, WINDOW_LONG_PTR_INDEX.GWL_STYLE);
            style |= (int)PInvoke.TVS_CHECKBOXES;
            PInvokeCore.SetWindowLong(this, WINDOW_LONG_PTR_INDEX.GWL_STYLE, style);
        }

        if (ShowNodeToolTips && !DesignMode)
        {
            int style = (int)PInvokeCore.GetWindowLong(this, WINDOW_LONG_PTR_INDEX.GWL_STYLE);
            style |= (int)PInvoke.TVS_INFOTIP;
            PInvokeCore.SetWindowLong(this, WINDOW_LONG_PTR_INDEX.GWL_STYLE, style);
        }

        Color c = BackColor;
#pragma warning disable WFO5001 // Type is for evaluation purposes only and is subject to change or removal in future updates. Suppress this diagnostic to proceed.
        if (c != SystemColors.Window || Application.IsDarkModeEnabled)
        {
            PInvokeCore.SendMessage(this, PInvoke.TVM_SETBKCOLOR, 0, c.ToWin32());
        }

        c = ForeColor;

        if (c != SystemColors.WindowText || Application.IsDarkModeEnabled)
        {
            PInvokeCore.SendMessage(this, PInvoke.TVM_SETTEXTCOLOR, 0, c.ToWin32());
        }
#pragma warning restore WFO5001

        // Put the LineColor into the native control only if set.
        if (_lineColor != Color.Empty)
        {
            PInvokeCore.SendMessage(this, PInvoke.TVM_SETLINECOLOR, 0, _lineColor.ToWin32());
        }

        if (_imageList is not null)
        {
            PInvokeCore.SendMessage(this, PInvoke.TVM_SETIMAGELIST, 0, _imageList.Handle);
        }

        if (_stateImageList is not null)
        {
            UpdateNativeStateImageList();
        }

        if (_indent != -1)
        {
            PInvokeCore.SendMessage(this, PInvoke.TVM_SETINDENT, (WPARAM)_indent);
        }

        if (_itemHeight != -1)
        {
            PInvokeCore.SendMessage(this, PInvoke.TVM_SETITEMHEIGHT, (WPARAM)ItemHeight);
        }

        // Essentially we are setting the width to be infinite so that the
        // TreeView never thinks it needs a scrollbar when the first node is created
        // during the first handle creation.
        //
        // This is set back to the oldSize after the Realize method.
        try
        {
            _treeViewState[TREEVIEWSTATE_stopResizeWindowMsgs] = true;
            int oldSize = Width;
            SET_WINDOW_POS_FLAGS flags = SET_WINDOW_POS_FLAGS.SWP_NOZORDER
                | SET_WINDOW_POS_FLAGS.SWP_NOACTIVATE
                | SET_WINDOW_POS_FLAGS.SWP_NOMOVE;

            PInvoke.SetWindowPos(
                this,
                HWND.HWND_TOP,
                Left,
                Top,
                int.MaxValue,
                Height,
                flags);

            _root.Realize(insertFirst: false);

            if (oldSize != 0)
            {
                PInvoke.SetWindowPos(
                    this,
                    HWND.HWND_TOP,
                    Left,
                    Top,
                    oldSize,
                    Height,
                    flags);
            }
        }
        finally
        {
            _treeViewState[TREEVIEWSTATE_stopResizeWindowMsgs] = false;
        }

        SelectedNode = savedSelectedNode;
    }

    // Replace the native control's ImageList with our current stateImageList
    // set the value of internalStateImageList to the new list
    private void UpdateNativeStateImageList()
    {
        if (_stateImageList is null || _stateImageList.Images.Count <= 0)
        {
            return;
        }

        ImageList newImageList = new();
        if (StateImageSize is not null)
        {
            newImageList.ImageSize = (Size)StateImageSize;
        }

        Image[] images = new Image[_stateImageList.Images.Count + 1];
        images[0] = _stateImageList.Images[0];
        for (int i = 1; i <= _stateImageList.Images.Count; i++)
        {
            images[i] = _stateImageList.Images[i - 1];
        }

        newImageList.Images.AddRange(images);
        PInvokeCore.SendMessage(this, PInvoke.TVM_SETIMAGELIST, (WPARAM)PInvoke.TVSIL_STATE, (LPARAM)newImageList.Handle);

        _internalStateImageList?.Dispose();
        _internalStateImageList = newImageList;
    }

    private void SetStateImageList(IntPtr handle)
    {
        // In certain cases (TREEVIEWSTATE_checkBoxes) e.g., the Native TreeView leaks the imageList
        // even if set by us. To prevent any leaks, we always destroy what was there after setting a new list.
        IntPtr handleOld = PInvokeCore.SendMessage(this, PInvoke.TVM_SETIMAGELIST, (WPARAM)PInvoke.TVSIL_STATE, (LPARAM)handle);
        if ((handleOld != IntPtr.Zero) && (handleOld != handle))
        {
            PInvoke.ImageList.Destroy(new HandleRef<HIMAGELIST>(this, (HIMAGELIST)handleOld));
        }
    }

    // Destroying the tree-view control does not destroy the native state image list.
    // We must destroy it explicitly.
    private void DestroyNativeStateImageList(bool reset)
    {
        IntPtr handle = PInvokeCore.SendMessage(this, PInvoke.TVM_GETIMAGELIST, (WPARAM)PInvoke.TVSIL_STATE);
        if (handle != IntPtr.Zero)
        {
            PInvoke.ImageList.Destroy(new HandleRef<HIMAGELIST>(this, (HIMAGELIST)handle));
            if (reset)
            {
                PInvokeCore.SendMessage(this, PInvoke.TVM_SETIMAGELIST, (WPARAM)PInvoke.TVSIL_STATE);
            }
        }
    }

    protected override void OnHandleDestroyed(EventArgs e)
    {
        _selectedNode = SelectedNode;

        // Unfortunately, to avoid the native tree view leaking it's State Image List, we need to
        // destroy it ourselves here.
        DestroyNativeStateImageList(true);

        // for the case when we are NOT being disposed, we'll be recreating the internal state imageList
        // in OnHandleCreate, so it is ok to completely Dispose here
        if (_internalStateImageList is not null)
        {
            _internalStateImageList.Dispose();
            _internalStateImageList = null;
        }

        base.OnHandleDestroyed(e);
    }

    /// <summary>
    ///  We keep track of if we've hovered already so we don't fire multiple hover events
    /// </summary>
    protected override void OnMouseLeave(EventArgs e)
    {
        _hoveredAlready = false;
        base.OnMouseLeave(e);
    }

    /// <summary>
    ///  In order for the MouseHover event to fire for each item in a TreeView,
    ///  the node the mouse is hovering over is found. Each time a new node is hovered
    ///  over a new event is raised.
    /// </summary>
    protected override void OnMouseHover(EventArgs e)
    {
        // Hover events need to be caught for each node within the TreeView so
        // the appropriate NodeHovered event can be raised.
        TVHITTESTINFO tvhip = new()
        {
            pt = PointToClient(Cursor.Position)
        };

        nint hnode = PInvokeCore.SendMessage(this, PInvoke.TVM_HITTEST, 0, ref tvhip);
        if (hnode != 0 && ((tvhip.flags & TVHITTESTINFO_FLAGS.TVHT_ONITEM) != 0))
        {
            TreeNode? tn = NodeFromHandle(hnode);
            if (tn != _prevHoveredNode && tn is not null)
            {
                OnNodeMouseHover(new TreeNodeMouseHoverEventArgs(tn));
                _prevHoveredNode = tn;
                NotifyAboutLostFocus(SelectedNode);
            }
        }

        if (!_hoveredAlready)
        {
            base.OnMouseHover(e);
            _hoveredAlready = true;
        }

        ResetMouseEventArgs();
    }

    /// <summary>
    ///  Raises the beforeLabelEdit event.
    /// </summary>
    protected virtual void OnBeforeLabelEdit(NodeLabelEditEventArgs e) =>
        _onBeforeLabelEdit?.Invoke(this, e);

    /// <summary>
    ///  Raises the afterLabelEdit event.
    /// </summary>
    protected virtual void OnAfterLabelEdit(NodeLabelEditEventArgs e)
    {
        _onAfterLabelEdit?.Invoke(this, e);

        // Raise an event to highlight & announce the edited node
        // if editing hasn't been canceled.
        if (IsAccessibilityObjectCreated && !e.CancelEdit && e.Node is not null)
        {
            e.Node.AccessibilityObject?.RaiseAutomationEvent(UIA_EVENT_ID.UIA_AutomationFocusChangedEventId);
        }

        // Delete created _hBrush if it exists
        [DllImport("Gdi32.dll", PreserveSig = true)]
        static extern void DeleteObject(HGDIOBJ ho);
        DeleteObject(_hBrush);
    }

    /// <summary>
    ///  Raises the beforeCheck event.
    /// </summary>
    protected virtual void OnBeforeCheck(TreeViewCancelEventArgs e) =>
        _onBeforeCheck?.Invoke(this, e);

    /// <summary>
    ///  Raises the afterCheck event.
    /// </summary>
    protected virtual void OnAfterCheck(TreeViewEventArgs e)
    {
        _onAfterCheck?.Invoke(this, e);

        // Raise an event to announce a toggle state change.
        if (IsAccessibilityObjectCreated && e.Node is not null)
        {
            TreeNodeAccessibleObject? nodeAccessibleObject = e.Node.AccessibilityObject;
            if (nodeAccessibleObject is null)
            {
                return;
            }

            ToggleState newState = nodeAccessibleObject.ToggleState;
            ToggleState oldState = newState == ToggleState.ToggleState_On
                ? ToggleState.ToggleState_Off
                : ToggleState.ToggleState_On;

            nodeAccessibleObject.RaiseAutomationPropertyChangedEvent(
                UIA_PROPERTY_ID.UIA_ToggleToggleStatePropertyId,
                oldValue: (VARIANT)(int)oldState,
                newValue: (VARIANT)(int)newState);
        }
    }

    /// <summary>
    ///  Raises the beforeCollapse event.
    /// </summary>
    protected internal virtual void OnBeforeCollapse(TreeViewCancelEventArgs e) =>
        _onBeforeCollapse?.Invoke(this, e);

    /// <summary>
    ///  Raises the afterCollapse event.
    /// </summary>
    protected internal virtual void OnAfterCollapse(TreeViewEventArgs e)
    {
        _onAfterCollapse?.Invoke(this, e);

        // Raise an event to announce the expand-collapse state change.
        if (IsAccessibilityObjectCreated && e.Node is not null)
        {
            e.Node.AccessibilityObject?.RaiseAutomationPropertyChangedEvent(
                UIA_PROPERTY_ID.UIA_ExpandCollapseExpandCollapseStatePropertyId,
                oldValue: (VARIANT)(int)ExpandCollapseState.ExpandCollapseState_Expanded,
                newValue: (VARIANT)(int)ExpandCollapseState.ExpandCollapseState_Collapsed);
        }
    }

    /// <summary>
    ///  Raises the beforeExpand event.
    /// </summary>
    protected virtual void OnBeforeExpand(TreeViewCancelEventArgs e) =>
        _onBeforeExpand?.Invoke(this, e);

    /// <summary>
    ///  Raises the afterExpand event.
    /// </summary>
    protected virtual void OnAfterExpand(TreeViewEventArgs e)
    {
        _onAfterExpand?.Invoke(this, e);

        // Raise an event to announce the expand-collapse state change.
        if (IsAccessibilityObjectCreated && e.Node is not null)
        {
            e.Node.AccessibilityObject?.RaiseAutomationPropertyChangedEvent(
                UIA_PROPERTY_ID.UIA_ExpandCollapseExpandCollapseStatePropertyId,
                oldValue: (VARIANT)(int)ExpandCollapseState.ExpandCollapseState_Collapsed,
                newValue: (VARIANT)(int)ExpandCollapseState.ExpandCollapseState_Expanded);
        }
    }

    /// <summary>
    ///  Raises the ItemDrag event.
    /// </summary>
    protected virtual void OnItemDrag(ItemDragEventArgs e) =>
        _onItemDrag?.Invoke(this, e);

    /// <summary>
    ///  Raises the NodeMouseHover event.
    /// </summary>
    protected virtual void OnNodeMouseHover(TreeNodeMouseHoverEventArgs e) =>
        _onNodeMouseHover?.Invoke(this, e);

    /// <summary>
    ///  Raises the beforeSelect event.
    /// </summary>
    protected virtual void OnBeforeSelect(TreeViewCancelEventArgs e) =>
        _onBeforeSelect?.Invoke(this, e);

    /// <summary>
    ///  Raises the afterSelect event.
    /// </summary>
    protected virtual void OnAfterSelect(TreeViewEventArgs e)
    {
        _onAfterSelect?.Invoke(this, e);

        // Raise an event to highlight & announce the selected node.
        if (IsAccessibilityObjectCreated && e.Node is not null)
        {
            TreeNodeAccessibleObject? nodeAccessibleObject = e.Node.AccessibilityObject;
            if (nodeAccessibleObject is null)
            {
                return;
            }

            nodeAccessibleObject.RaiseAutomationEvent(UIA_EVENT_ID.UIA_AutomationFocusChangedEventId);
            nodeAccessibleObject.RaiseAutomationEvent(UIA_EVENT_ID.UIA_SelectionItem_ElementSelectedEventId);

            // Raise to say "Selected" after announcing the node.
            nodeAccessibleObject.RaiseAutomationPropertyChangedEvent(
                UIA_PROPERTY_ID.UIA_SelectionItemIsSelectedPropertyId,
                oldValue: (VARIANT)!nodeAccessibleObject.IsItemSelected,
                newValue: (VARIANT)nodeAccessibleObject.IsItemSelected);
        }
    }

    /// <summary>
    ///  Raises the onNodeMouseClick event.
    /// </summary>
    protected virtual void OnNodeMouseClick(TreeNodeMouseClickEventArgs e) =>
        _onNodeMouseClick?.Invoke(this, e);

    /// <summary>
    ///  Raises the onNodeMouseDoubleClick event.
    /// </summary>
    protected virtual void OnNodeMouseDoubleClick(TreeNodeMouseClickEventArgs e) =>
        _onNodeMouseDoubleClick?.Invoke(this, e);

    /// <summary>
    ///  Handles the OnBeforeCheck / OnAfterCheck for keyboard clicks
    /// </summary>
    protected override void OnKeyDown(KeyEventArgs e)
    {
        base.OnKeyDown(e);
        if (e.Handled)
        {
            return;
        }

        // if it's a space, send the check notifications and toggle the checkbox if we're not
        // cancelled.
        if (CheckBoxes && (e.KeyData & Keys.KeyCode) == Keys.Space)
        {
            TreeNode? node = SelectedNode;
            if (node is not null)
            {
                bool eventReturn = TreeViewBeforeCheck(node, TreeViewAction.ByKeyboard);
                if (!eventReturn)
                {
                    node.CheckedInternal = !node.CheckedInternal;
                    TreeViewAfterCheck(node, TreeViewAction.ByKeyboard);
                }

                e.Handled = true;
                return;
            }
        }
    }

    /// <summary>
    ///  Handles the OnBeforeCheck / OnAfterCheck for keyboard clicks
    /// </summary>
    protected override void OnKeyUp(KeyEventArgs e)
    {
        base.OnKeyUp(e);
        if (e.Handled)
        {
            return;
        }

        // eat the space key
        if ((e.KeyData & Keys.KeyCode) == Keys.Space)
        {
            e.Handled = true;
            return;
        }
    }

    /// <summary>
    ///  Handles the OnBeforeCheck / OnAfterCheck for keyboard clicks
    /// </summary>
    protected override void OnKeyPress(KeyPressEventArgs e)
    {
        base.OnKeyPress(e);
        if (e.Handled)
        {
            return;
        }

        // eat the space key
        if (e.KeyChar == ' ')
        {
            e.Handled = true;
        }
    }

    [EditorBrowsable(EditorBrowsableState.Advanced)]
    protected virtual void OnRightToLeftLayoutChanged(EventArgs e)
    {
        if (GetAnyDisposingInHierarchy())
        {
            return;
        }

        if (RightToLeft == RightToLeft.Yes)
        {
            RecreateHandle();
        }

        _onRightToLeftLayoutChanged?.Invoke(this, e);
    }

    // Refresh the nodes by clearing the tree and adding the nodes back again
    //
    private void RefreshNodes()
    {
        TreeNode[] nodes = new TreeNode[Nodes.Count];
        Nodes.CopyTo(nodes, 0);

        Nodes.Clear();
        Nodes.AddRange(nodes);
    }

    /// <summary>
    ///  This resets the indentation to the system default.
    /// </summary>
    private void ResetIndent()
    {
        _indent = -1;
        // is this overkill?
        RecreateHandle();
    }

    /// <summary>
    ///  This resets the item height to the system default.
    /// </summary>
    private void ResetItemHeight()
    {
        _itemHeight = -1;
        RecreateHandle();
    }

    /// <summary>
    ///  Retrieves true if the indent should be persisted in code gen.
    /// </summary>
    private bool ShouldSerializeIndent() => (_indent != -1);

    /// <summary>
    ///  Retrieves true if the itemHeight should be persisted in code gen.
    /// </summary>
    private bool ShouldSerializeItemHeight() => (_itemHeight != -1);

    private bool ShouldSerializeSelectedImageIndex()
    {
        if (_imageList is not null)
        {
            return SelectedImageIndex != 0;
        }

        return SelectedImageIndex != ImageList.Indexer.DefaultIndex;
    }

    private bool ShouldSerializeImageIndex()
    {
        if (_imageList is not null)
        {
            return ImageIndex != 0;
        }

        return ImageIndex != ImageList.Indexer.DefaultIndex;
    }

    /// <summary>
    ///  Updated the sorted order
    /// </summary>
    public void Sort()
    {
        Sorted = true;
        RefreshNodes();
    }

    internal override bool SupportsUiaProviders => true;

    /// <summary>
    ///  Returns a string representation for this control.
    /// </summary>
    public override string ToString()
    {
        string s = base.ToString();
        if (Nodes is not null)
        {
            s += $", Nodes.Count: {Nodes.Count}";
            if (Nodes.Count > 0)
            {
                s += $", Nodes[0]: {Nodes[0]}";
            }
        }

        return s;
    }

    private unsafe void TvnBeginDrag(MouseButtons buttons, NMTREEVIEWW* nmtv)
    {
        TVITEMW item = nmtv->itemNew;

        // Check for invalid node handle
        if (item.hItem == IntPtr.Zero)
        {
            return;
        }

        TreeNode? node = NodeFromHandle(item.hItem);

        OnItemDrag(new ItemDragEventArgs(buttons, node));
    }

    private unsafe nint TvnExpanding(NMTREEVIEWW* nmtv)
    {
        TVITEMW item = nmtv->itemNew;

        // Check for invalid node handle
        if (item.hItem == IntPtr.Zero)
        {
            return 0;
        }

        TreeViewCancelEventArgs? e = null;
        if ((item.state & TREE_VIEW_ITEM_STATE_FLAGS.TVIS_EXPANDED) == 0)
        {
            e = new TreeViewCancelEventArgs(NodeFromHandle(item.hItem), false, TreeViewAction.Expand);
            OnBeforeExpand(e);
        }
        else
        {
            e = new TreeViewCancelEventArgs(NodeFromHandle(item.hItem), false, TreeViewAction.Collapse);
            OnBeforeCollapse(e);
        }

        return e.Cancel ? 1 : 0;
    }

    private unsafe void TvnExpanded(NMTREEVIEWW* nmtv)
    {
        TVITEMW item = nmtv->itemNew;

        // Check for invalid node handle
        if (item.hItem == IntPtr.Zero)
        {
            return;
        }

        TreeViewEventArgs e;
        TreeNode? node = NodeFromHandle(item.hItem);

        // Note that IsExpanded is invalid for the moment, so we use item item.state to branch.
        if ((item.state & TREE_VIEW_ITEM_STATE_FLAGS.TVIS_EXPANDED) == 0)
        {
            e = new TreeViewEventArgs(node, TreeViewAction.Collapse);
            OnAfterCollapse(e);
        }
        else
        {
            e = new TreeViewEventArgs(node, TreeViewAction.Expand);
            OnAfterExpand(e);
        }
    }

    private unsafe nint TvnSelecting(NMTREEVIEWW* nmtv)
    {
        if (_treeViewState[TREEVIEWSTATE_ignoreSelects])
        {
            return 1;
        }

        // Check for invalid node handle
        if (nmtv->itemNew.hItem == IntPtr.Zero)
        {
            return 0;
        }

        TreeNode? node = NodeFromHandle(nmtv->itemNew.hItem);

        TreeViewAction action = TreeViewAction.Unknown;
        switch (nmtv->action)
        {
            case NM_TREEVIEW_ACTION.TVC_BYKEYBOARD:
                action = TreeViewAction.ByKeyboard;
                NotifyAboutLostFocus(SelectedNode);
                break;
            case NM_TREEVIEW_ACTION.TVC_BYMOUSE:
                action = TreeViewAction.ByMouse;
                break;
        }

        TreeViewCancelEventArgs e = new(node, false, action);
        OnBeforeSelect(e);

        return e.Cancel ? 1 : 0;
    }

    private unsafe void TvnSelected(NMTREEVIEWW* nmtv)
    {
        // If called from the TreeNodeCollection.Clear() then return.
        if (_nodesCollectionClear)
        {
            return;
        }

        if (nmtv->itemNew.hItem != IntPtr.Zero)
        {
            TreeNode? node = NodeFromHandle(nmtv->itemNew.hItem);
            TreeViewAction action = TreeViewAction.Unknown;
            switch (nmtv->action)
            {
                case NM_TREEVIEW_ACTION.TVC_BYKEYBOARD:
                    action = TreeViewAction.ByKeyboard;
                    NotifyAboutGotFocus(node);
                    break;
                case NM_TREEVIEW_ACTION.TVC_BYMOUSE:
                    action = TreeViewAction.ByMouse;
                    break;
            }

            OnAfterSelect(new TreeViewEventArgs(node, action));
        }

        // TreeView doesn't properly revert back to the unselected image if the unselected image is blank.
        RECT rc = default;
        *((IntPtr*)&rc.left) = nmtv->itemOld.hItem;
        if (nmtv->itemOld.hItem != IntPtr.Zero)
        {
            if (PInvokeCore.SendMessage(this, PInvoke.TVM_GETITEMRECT, 1, ref rc) != 0)
            {
                PInvoke.InvalidateRect(this, &rc, bErase: true);
            }
        }
    }

    private enum DWMWINDOWATTRIBUTE
    {
        DWMWA_NCRENDERING_ENABLED = 1,
        DWMWA_NCRENDERING_POLICY,
        DWMWA_TRANSITIONS_FORCEDISABLED,
        DWMWA_ALLOW_NCPAINT,
        DWMWA_CAPTION_BUTTON_BOUNDS,
        DWMWA_NONCLIENT_RTL_LAYOUT,
        DWMWA_FORCE_ICONIC_REPRESENTATION,
        DWMWA_FLIP3D_POLICY,
        DWMWA_EXTENDED_FRAME_BOUNDS,
        DWMWA_HAS_ICONIC_BITMAP,
        DWMWA_DISALLOW_PEEK,
        DWMWA_EXCLUDED_FROM_PEEK,
        DWMWA_CLOAK,
        DWMWA_CLOAKED,
        DWMWA_FREEZE_REPRESENTATION,
        DWMWA_PASSIVE_UPDATE_MODE,
        DWMWA_USE_HOSTBACKDROPBRUSH,
        DWMWA_USE_IMMERSIVE_DARK_MODE_BEFORE_20H1 = 19,
        DWMWA_USE_IMMERSIVE_DARK_MODE = 20,
        DWMWA_WINDOW_CORNER_PREFERENCE = 33,
        DWMWA_BORDER_COLOR,
        DWMWA_CAPTION_COLOR,
        DWMWA_TEXT_COLOR,
        DWMWA_VISIBLE_FRAME_BORDER_THICKNESS,
        DWMWA_SYSTEMBACKDROP_TYPE,
        DWMWA_LAST
    }
    


    private LRESULT TvnBeginLabelEdit(NMTVDISPINFOW nmtvdi)
    {
        // Check for invalid node handle
        if (nmtvdi.item.hItem == IntPtr.Zero)
        {
            return (LRESULT)IntPtr.Zero;
        }

        Debug.Assert(_labelEdit is null,
            "A new label editing shouldn't start before the previous one ended");

        if (_labelEdit is not null)
        {
            _labelEdit.ReleaseHandle();
            _labelEdit = null;
        }

        TreeNode? editingNode = NodeFromHandle(nmtvdi.item.hItem);
        NodeLabelEditEventArgs e = new(editingNode);
        OnBeforeLabelEdit(e);
        if (!e.CancelEdit)
        {
            _editNode = editingNode;
        }

        if (!e.CancelEdit)
        {
            _labelEdit = new TreeViewLabelEditNativeWindow(this);

            _labelEdit.AssignHandle(PInvokeCore.SendMessage(this, PInvoke.TVM_GETEDITCONTROL));
        }
            


            /*
            // Force dark mode on editing label if necessary
            [DllImport("dwmapi.dll", PreserveSig = false)]
            static extern void DwmSetWindowAttribute(IntPtr hwnd, int attr,
               ref int attrValue, int attrSize);

#pragma warning disable WFO5001
            SystemColorMode thisColorMode;
            if (Application.ColorMode == SystemColorMode.System)
            {
                thisColorMode = Application.SystemColorMode;
            }
            else
            {
                thisColorMode = Application.ColorMode;
            }

            if (thisColorMode == SystemColorMode.Dark)
            {


                    // Try different dwm attributes and values
                    // May be a problem with WIN 10 compatibility

                    //int trueVal = 1;

                    //var attr = (int)DWMWINDOWATTRIBUTE.DWMWA_CAPTION_COLOR;
                    //var attrVal = 0x00ff0000;

                    IntPtr handle = _labelEdit.Handle;
                    Debug.WriteLine(handle.ToString());

                for (int attrVal = 0; attrVal <= 10; attrVal++)
                    
                {
                    Debug.WriteLine("");

                    for (int attr = 1; attr <= 50; attr++)
                    {
                        Debug.WriteLine("");
                        try
                        {

                            DwmSetWindowAttribute(handle, attr, ref attrVal, Marshal.SizeOf(attrVal));


                        }
                        catch (Exception dwmEx)
                        {
                            string msg = dwmEx.Message;
                            if (dwmEx.InnerException is not null)
                            {
                                msg = msg + Environment.NewLine + dwmEx.InnerException.Message;
                            }

                            Debug.WriteLine("Attribute:" + attr.ToString());
                            Debug.WriteLine("Attr Valu:" + attrVal.ToString());
                            Debug.WriteLine(msg);
                        }
                    }
                }
            }

            // do I need to invalidate to get an update?
        

#pragma warning restore WFO5001
            */
        

        return (LRESULT)(e.CancelEdit ? 1 : 0);
    }

    private LRESULT TvnEndLabelEdit(NMTVDISPINFOW nmtvdi)
    {
        _editNode = null;

        // Check for invalid node handle
        if (nmtvdi.item.hItem == IntPtr.Zero)
        {
            return (LRESULT)1;
        }

        if (_labelEdit is not null)
        {
            _labelEdit.ReleaseHandle();
            _labelEdit = null;
        }

        TreeNode? node = NodeFromHandle(nmtvdi.item.hItem);
        string newText = nmtvdi.item.pszText.ToString();
        NodeLabelEditEventArgs e = new(node, newText);
        OnAfterLabelEdit(e);
        if (newText is not null && !e.CancelEdit && node is not null)
        {
            node._text = newText;
            if (Scrollable)
            {
                ForceScrollbarUpdate(true);
            }
        }

        return (LRESULT)(e.CancelEdit ? 0 : 1);
    }

    internal override void UpdateStylesCore()
    {
        base.UpdateStylesCore();
        if (IsHandleCreated && CheckBoxes)
        {
            if (StateImageList is not null)
            {
                // Setting the TVS_CHECKBOXES window style also causes the TreeView to display the default checkbox
                // images rather than the user specified StateImageList. We send a TVM_SETIMAGELIST to restore the
                // user's images.
                if (_internalStateImageList is not null)
                {
                    SetStateImageList(_internalStateImageList.Handle);
                }
            }
        }
    }

    private void UpdateTreeViewExtendedStyles()
    {
        if (!IsHandleCreated)
        {
            return;
        }

        // Only set the TVS_EX_DOUBLEBUFFER style if the DoubleBuffered property setter has been executed.
        // This stops the style from being removed for any derived classes that set it using P/Invoke.
        if (_treeViewState[TREEVIEWSTATE_doubleBufferedPropertySet])
        {
            PInvokeCore.SendMessage(this,
                PInvoke.TVM_SETEXTENDEDSTYLE,
                (WPARAM)(nint)PInvoke.TVS_EX_DOUBLEBUFFER,
                (LPARAM)(nint)(DoubleBuffered ? PInvoke.TVS_EX_DOUBLEBUFFER : 0));
        }
    }

    /// <remarks>
    ///  <para>Setting the PInvoke.TVS_CHECKBOXES style clears the checked state</para>
    /// </remarks>
    private static void UpdateCheckedState(TreeNode node, bool update)
    {
        // This looks funny, but CheckedInternal returns the cached isChecked value and the internal
        // setter will blindly issue TVM_SETITEM so this gets us back in sync.
        if (update)
        {
            node.CheckedInternal = node.CheckedInternal;
            for (int i = node.Nodes.Count - 1; i >= 0; i--)
            {
                UpdateCheckedState(node.Nodes[i], update);
            }
        }
        else
        {
            node.CheckedInternal = false;
            for (int i = node.Nodes.Count - 1; i >= 0; i--)
            {
                UpdateCheckedState(node.Nodes[i], update);
            }
        }
    }

    private void WmMouseDown(ref Message m, MouseButtons button, int clicks)
    {
        // Required to put the TreeView in sane-state for painting proper highlighting of selectedNodes.
        // If the user shows the ContextMenu bu overriding the WndProc( ), then the treeView
        // goes into the weird state where the high-light gets locked to the node on which the ContextMenu was shown.
        // So we need to get the native TREEVIEW out of this weird state.
        PInvokeCore.SendMessage(this, PInvoke.TVM_SELECTITEM, (WPARAM)PInvoke.TVGN_DROPHILITE);

        // Windows TreeView pushes its own message loop in WM_xBUTTONDOWN, so fire the
        // event before calling defWndProc or else it won't get fired until the button
        // comes back up.
        OnMouseDown(new MouseEventArgs(button, clicks, PARAM.ToPoint(m.LParamInternal)));

        // If Validation is cancelled don't fire any events through the Windows TreeView's message loop.
        if (!ValidationCancelled)
        {
            DefWndProc(ref m);
        }
    }

    /// <summary>
    ///  Performs custom draw handling
    /// </summary>
    private unsafe void CustomDraw(ref Message m)
    {
        NMTVCUSTOMDRAW* nmtvcd = (NMTVCUSTOMDRAW*)(nint)m.LParamInternal;

        // Find out which stage we're drawing
        switch (nmtvcd->nmcd.dwDrawStage)
        {
            // Do we want OwnerDraw for this paint cycle?
            case NMCUSTOMDRAW_DRAW_STAGE.CDDS_PREPAINT:
                m.ResultInternal = (LRESULT)(nint)PInvoke.CDRF_NOTIFYITEMDRAW; // yes, we do...
                return;
            // We've got opt-in on owner draw for items - so handle each one.
            case NMCUSTOMDRAW_DRAW_STAGE.CDDS_ITEMPREPAINT:
                // get the node
                Debug.Assert(nmtvcd->nmcd.dwItemSpec != 0, "Invalid node handle in ITEMPREPAINT");
                TreeNode? node = NodeFromHandle((nint)nmtvcd->nmcd.dwItemSpec);

                if (node is null)
                {
                    // this can happen if we are presently inserting the node - it hasn't yet
                    // been added to the handle table
                    m.ResultInternal = (LRESULT)(nint)(PInvoke.CDRF_SKIPDEFAULT);
                    return;
                }

                NMCUSTOMDRAW_DRAW_STATE_FLAGS state = nmtvcd->nmcd.uItemState;

                // The commctrl TreeView allows you to draw the whole row of a node
                // or nothing at all. The way we provide OwnerDrawText is by asking it
                // to draw everything but the text - to do this, we set text color same
                // as background color.
                if (_drawMode == TreeViewDrawMode.OwnerDrawText)
                {
                    nmtvcd->clrText = nmtvcd->clrTextBk;
                    m.ResultInternal = (LRESULT)(nint)(PInvoke.CDRF_NEWFONT | PInvoke.CDRF_NOTIFYPOSTPAINT);
                    return;
                }
                else if (_drawMode == TreeViewDrawMode.OwnerDrawAll)
                {
                    DrawTreeNodeEventArgs e;
                    using (Graphics g = nmtvcd->nmcd.hdc.CreateGraphics())
                    {
                        Rectangle bounds = node.RowBounds;

                        SCROLLINFO si = new()
                        {
                            cbSize = (uint)sizeof(SCROLLINFO),
                            fMask = SCROLLINFO_MASK.SIF_POS
                        };

                        if (PInvoke.GetScrollInfo(this, SCROLLBAR_CONSTANTS.SB_HORZ, ref si))
                        {
                            // need to get the correct bounds if horizontal scroll bar is shown.
                            // In this case the bounds.X needs to be negative and width needs to be updated to the increased width (scrolled region).
                            int value = si.nPos;
                            if (value > 0)
                            {
                                bounds.X -= value;
                                bounds.Width += value;
                            }
                        }

                        e = new DrawTreeNodeEventArgs(g, node, bounds, (TreeNodeStates)(state));
                        OnDrawNode(e);
                    }

                    if (!e.DrawDefault)
                    {
                        m.ResultInternal = (LRESULT)(nint)PInvoke.CDRF_SKIPDEFAULT;
                        return;
                    }
                }

                // TreeViewDrawMode.Normal case
                OwnerDrawPropertyBag renderinfo = GetItemRenderStyles(node, (int)state);

                // TreeView has problems with drawing items at times; it gets confused
                // as to which colors apply to which items (see focus rectangle shifting;
                // when one item is selected, click and hold on another). This needs to be fixed.
                Color riFore = renderinfo.ForeColor;
                Color riBack = renderinfo.BackColor;

                if (renderinfo is not null && !riFore.IsEmpty)
                {
                    nmtvcd->clrText = ColorTranslator.ToWin32(riFore);
                }

                if (renderinfo is not null && !riBack.IsEmpty)
                {
                    nmtvcd->clrTextBk = ColorTranslator.ToWin32(riBack);
                }

                if (renderinfo is not null && renderinfo.Font is not null)
                {
                    // Mess with the DC directly...
                    PInvokeCore.SelectObject(nmtvcd->nmcd.hdc, renderinfo.FontHandle);

                    // There is a problem in winctl that clips node fonts if the fontSize
                    // is larger than the treeView font size. The behavior is much better in comctl 5 and above.
                    m.ResultInternal = (LRESULT)(nint)PInvoke.CDRF_NEWFONT;
                    return;
                }

                // fall through and do the default drawing work
                goto default;

            case NMCUSTOMDRAW_DRAW_STAGE.CDDS_ITEMPOSTPAINT:
                // User draws only the text in OwnerDrawText mode, as explained in comments above
                if (_drawMode == TreeViewDrawMode.OwnerDrawText)
                {
                    Debug.Assert(nmtvcd->nmcd.dwItemSpec != 0, "Invalid node handle in ITEMPOSTPAINT");

                    // Get the node
                    node = NodeFromHandle((nint)nmtvcd->nmcd.dwItemSpec);

                    if (node is null)
                    {
                        // this can happen if we are presently inserting the node - it hasn't yet
                        // been added to the handle table
                        return;
                    }

                    using (Graphics g = nmtvcd->nmcd.hdc.CreateGraphics())
                    {
                        Rectangle bounds = node.Bounds;
                        Size textSize = TextRenderer.MeasureText(node.Text, node.TreeView!.Font);
                        Point textLoc = new(bounds.X - 1, bounds.Y); // required to center the text
                        bounds = new Rectangle(textLoc, new Size(textSize.Width, bounds.Height));

                        DrawTreeNodeEventArgs e = new(g, node, bounds, (TreeNodeStates)(nmtvcd->nmcd.uItemState));
                        OnDrawNode(e);

                        if (e.DrawDefault)
                        {
                            // Simulate default text drawing here
                            TreeNodeStates curState = e.State;

                            Font font = node.NodeFont ?? node.TreeView.Font;
                            Color color = (((curState & TreeNodeStates.Selected) == TreeNodeStates.Selected) && node.TreeView.Focused) ? SystemColors.HighlightText : (node.ForeColor != Color.Empty) ? node.ForeColor : node.TreeView.ForeColor;

                            // Draw the actual node.
                            if ((curState & TreeNodeStates.Selected) == TreeNodeStates.Selected)
                            {
                                g.FillRectangle(SystemBrushes.Highlight, bounds);
                                ControlPaint.DrawFocusRectangle(g, bounds, color, SystemColors.Highlight);
                                TextRenderer.DrawText(g, node.Text, font, bounds, color, TextFormatFlags.Default);
                            }
                            else
                            {
                                using var brush = BackColor.GetCachedSolidBrushScope();
                                g.FillRectangle(brush, bounds);

                                TextRenderer.DrawText(g, node.Text, font, bounds, color, TextFormatFlags.Default);
                            }
                        }
                    }

                    m.ResultInternal = (LRESULT)(nint)PInvoke.CDRF_NOTIFYSUBITEMDRAW;
                    return;
                }

                goto default;

            default:
                // just in case we get a spurious message, tell it to do the right thing
                m.ResultInternal = (LRESULT)(nint)PInvoke.CDRF_DODEFAULT;
                return;
        }
    }

    /// <summary>
    ///  Generates colors for each item. This can be overridden to provide colors on a per state/per node
    ///  basis, rather than using the ForeColor/BackColor/NodeFont properties on TreeNode.
    /// </summary>
    protected OwnerDrawPropertyBag GetItemRenderStyles(TreeNode? node, int state)
    {
        OwnerDrawPropertyBag retval = new();
        if (node is null || node._propBag is null)
        {
            return retval;
        }

        // we only change colors if we're displaying things normally
        if ((state &
            (int)(NMCUSTOMDRAW_DRAW_STATE_FLAGS.CDIS_SELECTED |
            NMCUSTOMDRAW_DRAW_STATE_FLAGS.CDIS_GRAYED |
            NMCUSTOMDRAW_DRAW_STATE_FLAGS.CDIS_HOT |
            NMCUSTOMDRAW_DRAW_STATE_FLAGS.CDIS_DISABLED)) == 0)
        {
            retval.ForeColor = node._propBag.ForeColor;
            retval.BackColor = node._propBag.BackColor;
        }

        retval.Font = node._propBag.Font;
        return retval;
    }

    internal override unsafe ToolInfoWrapper<Control> GetToolInfoWrapper(TOOLTIP_FLAGS flags, string? caption, ToolTip tooltip)
    {
        // The "ShowNodeToolTips" flag is required so that when the user hovers over the TreeNode,
        // their own tooltip is displayed, not the TreeView tooltip.
        // The second condition is necessary for the correct display of the keyboard tooltip,
        // since the logic of the external tooltip blocks its display
        bool isExternalTooltip = ShowNodeToolTips && tooltip != KeyboardToolTip;
        ToolInfoWrapper<Control> wrapper = new(this, flags, isExternalTooltip ? null : caption);
        if (isExternalTooltip)
        {
            wrapper.Info.lpszText = (char*)(-1);
        }

        return wrapper;
    }

    private unsafe bool WmShowToolTip(ref Message m)
    {
        NMHDR* nmhdr = (NMHDR*)(nint)m.LParamInternal;
        HWND tooltipHandle = nmhdr->hwndFrom;

        TVHITTESTINFO tvhip = new()
        {
            pt = PointToClient(Cursor.Position)
        };

        nint hnode = PInvokeCore.SendMessage(this, PInvoke.TVM_HITTEST, 0, ref tvhip);
        if (hnode != 0 && tvhip.flags.HasFlag(TVHITTESTINFO_FLAGS.TVHT_ONITEM) && NodeFromHandle(hnode) is { } tn && !ShowNodeToolTips)
        {
            Rectangle bounds = tn.Bounds;
            bounds.Location = PointToScreen(bounds.Location);

            PInvokeCore.SendMessage(tooltipHandle, PInvoke.TTM_ADJUSTRECT, (WPARAM)(BOOL)true, ref bounds);
            PInvoke.SetWindowPos(
                tooltipHandle,
                HWND.HWND_TOPMOST,
                bounds.Left,
                bounds.Top,
                0,
                0,
                SET_WINDOW_POS_FLAGS.SWP_NOACTIVATE | SET_WINDOW_POS_FLAGS.SWP_NOSIZE | SET_WINDOW_POS_FLAGS.SWP_NOZORDER);
            return true;
        }

        return false;
    }

    private unsafe void WmNeedText(ref Message m)
    {
        NMTTDISPINFOW* ttt = (NMTTDISPINFOW*)(nint)m.LParamInternal;
        string? tipText = _controlToolTipText;

        TVHITTESTINFO tvhip = new()
        {
            pt = PointToClient(Cursor.Position)
        };

        nint hnode = PInvokeCore.SendMessage(this, PInvoke.TVM_HITTEST, 0, ref tvhip);
        if (hnode != 0 && ((tvhip.flags & TVHITTESTINFO_FLAGS.TVHT_ONITEM) != 0))
        {
            TreeNode? tn = NodeFromHandle(hnode);
            if (ShowNodeToolTips && tn is not null && (!string.IsNullOrEmpty(tn.ToolTipText)))
            {
                tipText = tn.ToolTipText;
            }
            else if (tn is not null && tn.Bounds.Right > Bounds.Right)
            {
                tipText = tn.Text;
            }
            else
            {
                tipText = null;
            }
        }

        _toolTipBuffer.SetText(tipText);
        ttt->lpszText = (char*)_toolTipBuffer.Buffer;
        ttt->hinst = HINSTANCE.Null;

        // RightToLeft reading order
        if (RightToLeft == RightToLeft.Yes)
        {
            ttt->uFlags |= TOOLTIP_FLAGS.TTF_RTLREADING;
        }
    }

    private unsafe void WmNotify(ref Message m)
    {
        NMHDR* nmhdr = (NMHDR*)(nint)m.LParamInternal;

        // Custom draw code is handled separately.
        if (nmhdr->code == PInvoke.NM_CUSTOMDRAW)
        {
            CustomDraw(ref m);
        }
        else
        {
            NMTREEVIEWW* nmtv = (NMTREEVIEWW*)(nint)m.LParamInternal;

            switch (nmtv->hdr.code)
            {
                case PInvoke.TVN_ITEMEXPANDINGW:
                    m.ResultInternal = (LRESULT)TvnExpanding(nmtv);
                    break;
                case PInvoke.TVN_ITEMEXPANDEDW:
                    TvnExpanded(nmtv);
                    break;
                case PInvoke.TVN_SELCHANGINGW:
                    m.ResultInternal = (LRESULT)TvnSelecting(nmtv);
                    break;
                case PInvoke.TVN_SELCHANGEDW:
                    TvnSelected(nmtv);
                    break;
                case PInvoke.TVN_BEGINDRAGW:
                    TvnBeginDrag(MouseButtons.Left, nmtv);
                    break;
                case PInvoke.TVN_BEGINRDRAGW:
                    TvnBeginDrag(MouseButtons.Right, nmtv);
                    break;
                case PInvoke.TVN_BEGINLABELEDITW:
                    m.ResultInternal = TvnBeginLabelEdit(*(NMTVDISPINFOW*)(nint)m.LParamInternal);
                    break;
                case PInvoke.TVN_ENDLABELEDITW:
                    m.ResultInternal = TvnEndLabelEdit(*(NMTVDISPINFOW*)(nint)m.LParamInternal);
                    break;
                case PInvoke.NM_CLICK:
                case PInvoke.NM_RCLICK:
                    MouseButtons button = MouseButtons.Left;
                    Point pos = PointToClient(Cursor.Position);
                    TVHITTESTINFO tvhip = new()
                    {
                        pt = pos
                    };

                    nint hnode = PInvokeCore.SendMessage(this, PInvoke.TVM_HITTEST, 0, ref tvhip);
                    if (nmtv->hdr.code != PInvoke.NM_CLICK || (tvhip.flags & TVHITTESTINFO_FLAGS.TVHT_ONITEM) != 0)
                    {
                        button = nmtv->hdr.code == PInvoke.NM_CLICK ? MouseButtons.Left : MouseButtons.Right;
                    }

                    // The treeView's WndProc doesn't get the WM_LBUTTONUP messages when
                    // LBUTTONUP happens on TVHT_ONITEM. This is a comctl quirk.
                    // We work around that by calling OnMouseUp here.
                    if (nmtv->hdr.code != PInvoke.NM_CLICK
                        || (tvhip.flags & TVHITTESTINFO_FLAGS.TVHT_ONITEM) != 0 || FullRowSelect)
                    {
                        if (hnode != 0 && !ValidationCancelled)
                        {
                            OnNodeMouseClick(new TreeNodeMouseClickEventArgs(NodeFromHandle(hnode), button, 1, pos.X, pos.Y));
                            OnClick(new MouseEventArgs(button, 1, pos.X, pos.Y, 0));
                            OnMouseClick(new MouseEventArgs(button, 1, pos.X, pos.Y, 0));
                        }
                    }

                    if (nmtv->hdr.code == PInvoke.NM_RCLICK)
                    {
                        TreeNode? treeNode = NodeFromHandle(hnode);
                        if (treeNode is not null && treeNode.ContextMenuStrip is not null)
                        {
                            ShowContextMenu(treeNode);
                        }
                        else
                        {
                            _treeViewState[TREEVIEWSTATE_showTreeViewContextMenu] = true;
                            PInvokeCore.SendMessage(this, PInvokeCore.WM_CONTEXTMENU, (WPARAM)HWND, (LPARAM)PInvoke.GetMessagePos());
                        }

                        m.ResultInternal = (LRESULT)1;
                    }

                    if (!_treeViewState[TREEVIEWSTATE_mouseUpFired])
                    {
                        if (nmtv->hdr.code != PInvoke.NM_CLICK
                        || (tvhip.flags & TVHITTESTINFO_FLAGS.TVHT_ONITEM) != 0)
                        {
                            // The treeView's WndProc doesn't get the WM_LBUTTONUP messages when
                            // LBUTTONUP happens on TVHT_ONITEM. This is a comctl quirk.
                            // We work around that by calling OnMouseUp here.
                            OnMouseUp(new MouseEventArgs(button, 1, pos.X, pos.Y, 0));
                            _treeViewState[TREEVIEWSTATE_mouseUpFired] = true;
                        }
                    }

                    break;
            }
        }
    }

    protected override void OnGotFocus(EventArgs e)
    {
        base.OnGotFocus(e);
        NotifyAboutGotFocus(SelectedNode);

        // Raise an event to highlight & announce the selected node.
        if (IsAccessibilityObjectCreated)
        {
            SelectedNode?.AccessibilityObject?.RaiseAutomationEvent(UIA_EVENT_ID.UIA_AutomationFocusChangedEventId);
        }
    }

    protected override void OnLostFocus(EventArgs e)
    {
        base.OnLostFocus(e);
        NotifyAboutLostFocus(SelectedNode);
    }

    /// <summary>
    ///  Shows the context menu for the <see cref="TreeNode"/>.
    /// </summary>
    private void ShowContextMenu(TreeNode treeNode)
    {
        if (treeNode.ContextMenuStrip is not null)
        {
            ContextMenuStrip menu = treeNode.ContextMenuStrip;

            // Need to send TVM_SELECTITEM to highlight the node while the contextMenuStrip is being shown.
            PInvokeCore.PostMessage(this, PInvoke.TVM_SELECTITEM, (WPARAM)PInvoke.TVGN_DROPHILITE, (LPARAM)treeNode.Handle);
            menu.ShowInternal(this, PointToClient(MousePosition), isKeyboardActivated: false);
            menu.Closing += ContextMenuStripClosing;
        }
    }

    // Need to send TVM_SELECTITEM to reset the node-highlighting while the contextMenuStrip is being closed so that the
    // treeView reselects the SelectedNode.
    private void ContextMenuStripClosing(object? sender, ToolStripDropDownClosingEventArgs e)
    {
        ContextMenuStrip strip = (ContextMenuStrip)sender!;
        // Unhook the Event.
        strip.Closing -= ContextMenuStripClosing;
        PInvokeCore.SendMessage(this, PInvoke.TVM_SELECTITEM, (WPARAM)PInvoke.TVGN_DROPHILITE);
    }

    private void UnhookNodes()
    {
        foreach (TreeNode rootNode in Nodes)
        {
            foreach (TreeNode node in rootNode.GetSelfAndChildNodes())
            {
                KeyboardToolTipStateMachine.Instance.Unhook(node, KeyboardToolTip);
            }
        }
    }

    private void WmPrint(ref Message m)
    {
        base.WndProc(ref m);

        if (((nint)m.LParamInternal & PInvoke.PRF_NONCLIENT) != 0
            && Application.RenderWithVisualStyles && BorderStyle == BorderStyle.Fixed3D)
        {
            using Graphics g = Graphics.FromHdc((HDC)m.WParamInternal);
            Rectangle rect = new(0, 0, Size.Width - 1, Size.Height - 1);
            using var pen = VisualStyleInformation.TextControlBorder.GetCachedPenScope();
            g.DrawRectangle(pen, rect);
            rect.Inflate(-1, -1);
            g.DrawRectangle(SystemPens.Window, rect);
        }
    }

    protected override unsafe void WndProc(ref Message m)
    {
        switch (m.MsgInternal)
        {
            case PInvokeCore.WM_CTLCOLOREDIT:
                // Default handling of edit label colors
                m.ResultInternal = (LRESULT)0;
<<<<<<< HEAD
#pragma warning disable WFO5001 // Type is for evaluation purposes only and is subject to change or removal in future updates. Suppress this diagnostic to proceed.
=======
 #pragma warning disable WFO5001 // Type is for evaluation purposes only and is subject to change or removal in future updates. Suppress this diagnostic to proceed.
>>>>>>> 084bbebc
                if (Application.IsDarkModeEnabled)
                {
                    // Make background of dark mode edit labels the correct color
                    [DllImport("Gdi32.dll", PreserveSig = true)]
                    static extern HBRUSH CreateSolidBrush(COLORREF color);
                    [DllImport("Gdi32.dll", PreserveSig = true)]
                    static extern COLORREF SetBkColor(HDC hdc, COLORREF color);
                    [DllImport("Gdi32.dll", PreserveSig = true)]
                    static extern COLORREF SetTextColor(HDC hdc, COLORREF color);

                    Color tvColor = BackColor;
                    Color tvTextColor = ForeColor;
                    _hBrush = CreateSolidBrush(tvColor);
                    HDC editHDC = (HDC)m.WParamInternal;
                    SetBkColor(editHDC, tvColor);
                    SetTextColor(editHDC, tvTextColor);
                    LRESULT lrBrush = (LRESULT)(IntPtr)_hBrush;
                    m.ResultInternal = lrBrush;
                }
#pragma warning restore WFO5001 
                break;

            case PInvokeCore.WM_WINDOWPOSCHANGING:
            case PInvokeCore.WM_NCCALCSIZE:
            case PInvokeCore.WM_WINDOWPOSCHANGED:
            case PInvokeCore.WM_SIZE:
                // While we are changing size of treeView to avoid the scrollbar; don't respond to the window-sizing messages.
                if (_treeViewState[TREEVIEWSTATE_stopResizeWindowMsgs])
                {
                    DefWndProc(ref m);
                }
                else
                {
                    base.WndProc(ref m);
                }

                break;
            case PInvokeCore.WM_HSCROLL:
                base.WndProc(ref m);
                if (DrawMode == TreeViewDrawMode.OwnerDrawAll)
                {
                    Invalidate();
                }

                break;

            case PInvokeCore.WM_PRINT:
                WmPrint(ref m);
                break;
            case PInvoke.TVM_SETITEMW:
                base.WndProc(ref m);
                if (CheckBoxes)
                {
                    TVITEMW* item = (TVITEMW*)(nint)m.LParamInternal;

                    // Check for invalid node handle
                    if (item->hItem != IntPtr.Zero)
                    {
                        TVITEMW item1 = new()
                        {
                            mask = TVITEM_MASK.TVIF_HANDLE | TVITEM_MASK.TVIF_STATE,
                            hItem = item->hItem,
                            stateMask = TREE_VIEW_ITEM_STATE_FLAGS.TVIS_STATEIMAGEMASK
                        };

                        PInvokeCore.SendMessage(this, PInvoke.TVM_GETITEMW, 0, ref item1);

                        TreeNode node = NodeFromHandle(item->hItem)!;
                        node.CheckedStateInternal = (((int)item1.state >> SHIFTVAL) > 1);
                    }
                }

                break;
            case PInvokeCore.WM_NOTIFY:
                NMHDR* nmhdr = (NMHDR*)(nint)m.LParamInternal;
                switch (nmhdr->code)
                {
                    case PInvoke.TTN_GETDISPINFOW:
                        // Setting the max width has the added benefit of enabling multiline tool tips
                        PInvokeCore.SendMessage(nmhdr->hwndFrom, PInvoke.TTM_SETMAXTIPWIDTH, 0, SystemInformation.MaxWindowTrackSize.Width);
                        WmNeedText(ref m);
                        m.ResultInternal = (LRESULT)1;
                        return;
                    case PInvoke.TTN_SHOW:
                        if (WmShowToolTip(ref m))
                        {
                            m.ResultInternal = (LRESULT)1;
                            return;
                        }
                        else
                        {
                            base.WndProc(ref m);
                            break;
                        }

                    default:
                        base.WndProc(ref m);
                        break;
                }

                break;
            case MessageId.WM_REFLECT_NOTIFY:
                WmNotify(ref m);
                break;
            case PInvokeCore.WM_LBUTTONDBLCLK:
                WmMouseDown(ref m, MouseButtons.Left, 2);

                // Just maintain state and fire double click in final mouseUp.
                _treeViewState[TREEVIEWSTATE_doubleclickFired] = true;

                // Fire mouse up in the Wndproc.
                _treeViewState[TREEVIEWSTATE_mouseUpFired] = false;

                // Make sure we get the mouse up if it happens outside the control.
                Capture = true;
                break;
            case PInvokeCore.WM_LBUTTONDOWN:
                try
                {
                    _treeViewState[TREEVIEWSTATE_ignoreSelects] = true;
                    Focus();
                }
                finally
                {
                    _treeViewState[TREEVIEWSTATE_ignoreSelects] = false;
                }

                // Always reset the MouseUpFired.
                _treeViewState[TREEVIEWSTATE_mouseUpFired] = false;
                TVHITTESTINFO tvhip = new()
                {
                    pt = PARAM.ToPoint(m.LParamInternal)
                };

                _mouseDownNode = PInvokeCore.SendMessage(this, PInvoke.TVM_HITTEST, 0, ref tvhip);

                // This gets around the TreeView behavior of temporarily moving the selection
                // highlight to a node when the user clicks on its checkbox.
                if ((tvhip.flags & TVHITTESTINFO_FLAGS.TVHT_ONITEMSTATEICON) != 0)
                {
                    // We do not pass the Message to the Control so fire MouseDown.
                    OnMouseDown(new MouseEventArgs(MouseButtons.Left, 1, PARAM.ToPoint(m.LParamInternal)));
                    if (!ValidationCancelled && CheckBoxes)
                    {
                        TreeNode? node = NodeFromHandle(_mouseDownNode);
                        bool eventReturn = TreeViewBeforeCheck(node, TreeViewAction.ByMouse);
                        if (!eventReturn && node is not null)
                        {
                            node.CheckedInternal = !node.CheckedInternal;
                            TreeViewAfterCheck(node, TreeViewAction.ByMouse);
                        }
                    }

                    m.ResultInternal = (LRESULT)0;
                }
                else
                {
                    WmMouseDown(ref m, MouseButtons.Left, 1);
                }

                _downButton = MouseButtons.Left;
                break;
            case PInvokeCore.WM_LBUTTONUP:
            case PInvokeCore.WM_RBUTTONUP:
                Point point = PARAM.ToPoint(m.LParamInternal);

                TVHITTESTINFO tvhi = new()
                {
                    pt = point
                };

                nint hnode = PInvokeCore.SendMessage(this, PInvoke.TVM_HITTEST, 0, ref tvhi);

                // Important for CheckBoxes. Click needs to be fired.
                if (hnode != 0)
                {
                    if (!ValidationCancelled && !_treeViewState[TREEVIEWSTATE_doubleclickFired] & !_treeViewState[TREEVIEWSTATE_mouseUpFired])
                    {
                        // If the hit-tested node here is the same as the node we hit-tested
                        // on mouse down then we will fire our OnNodeMouseClick event.
                        if (hnode == _mouseDownNode)
                        {
                            OnNodeMouseClick(new TreeNodeMouseClickEventArgs(NodeFromHandle(hnode), _downButton, 1, point.X, point.Y));
                        }

                        OnClick(new MouseEventArgs(_downButton, 1, point));
                        OnMouseClick(new MouseEventArgs(_downButton, 1, point));
                    }

                    if (_treeViewState[TREEVIEWSTATE_doubleclickFired])
                    {
                        _treeViewState[TREEVIEWSTATE_doubleclickFired] = false;
                        if (!ValidationCancelled)
                        {
                            OnNodeMouseDoubleClick(new TreeNodeMouseClickEventArgs(NodeFromHandle(hnode), _downButton, 2, point.X, point.Y));
                            OnDoubleClick(new MouseEventArgs(_downButton, 2, point));
                            OnMouseDoubleClick(new MouseEventArgs(_downButton, 2, point));
                        }
                    }
                }

                if (!_treeViewState[TREEVIEWSTATE_mouseUpFired])
                {
                    OnMouseUp(new MouseEventArgs(_downButton, 1, point));
                }

                _treeViewState[TREEVIEWSTATE_doubleclickFired] = false;
                _treeViewState[TREEVIEWSTATE_mouseUpFired] = false;
                Capture = false;

                // Always clear our hit-tested node we cached on mouse down
                _mouseDownNode = IntPtr.Zero;
                break;
            case PInvokeCore.WM_MBUTTONDBLCLK:
                // Fire mouse up in the Wndproc.
                _treeViewState[TREEVIEWSTATE_mouseUpFired] = false;
                WmMouseDown(ref m, MouseButtons.Middle, 2);
                break;
            case PInvokeCore.WM_MBUTTONDOWN:
                // Always reset MouseUpFired.
                _treeViewState[TREEVIEWSTATE_mouseUpFired] = false;
                WmMouseDown(ref m, MouseButtons.Middle, 1);
                _downButton = MouseButtons.Middle;
                break;
            case PInvokeCore.WM_MOUSELEAVE:
                // if the mouse leaves and then reenters the TreeView
                // NodeHovered events should be raised.
                _prevHoveredNode = null;
                base.WndProc(ref m);
                break;
            case PInvokeCore.WM_RBUTTONDBLCLK:
                WmMouseDown(ref m, MouseButtons.Right, 2);

                // Just maintain state and fire double click in the final mouseUp.
                _treeViewState[TREEVIEWSTATE_doubleclickFired] = true;

                // Fire mouse up in the Wndproc
                _treeViewState[TREEVIEWSTATE_mouseUpFired] = false;

                // Make sure we get the mouse up if it happens outside the control.
                Capture = true;
                break;
            case PInvokeCore.WM_RBUTTONDOWN:
                // Always Reset the MouseUpFired....
                _treeViewState[TREEVIEWSTATE_mouseUpFired] = false;

                // Cache the hit-tested node for verification when mouse up is fired
                TVHITTESTINFO tvhit = new()
                {
                    pt = PARAM.ToPoint(m.LParamInternal)
                };

                _mouseDownNode = PInvokeCore.SendMessage(this, PInvoke.TVM_HITTEST, 0, ref tvhit);

                WmMouseDown(ref m, MouseButtons.Right, 1);
                _downButton = MouseButtons.Right;
                break;
            case PInvokeCore.WM_SYSCOLORCHANGE:
                PInvokeCore.SendMessage(this, PInvoke.TVM_SETINDENT, (WPARAM)Indent);
                base.WndProc(ref m);
                break;
            case PInvokeCore.WM_SETFOCUS:
                // If we get focus through the LButtonDown .. we might have done the validation...
                // so skip it..
                if (_treeViewState[TREEVIEWSTATE_lastControlValidated])
                {
                    _treeViewState[TREEVIEWSTATE_lastControlValidated] = false;
                    WmImeSetFocus();
                    DefWndProc(ref m);
                    InvokeGotFocus(this, EventArgs.Empty);
                }
                else
                {
                    base.WndProc(ref m);
                }

                break;
            case PInvokeCore.WM_CONTEXTMENU:
                if (_treeViewState[TREEVIEWSTATE_showTreeViewContextMenu])
                {
                    _treeViewState[TREEVIEWSTATE_showTreeViewContextMenu] = false;
                    base.WndProc(ref m);
                }
                else
                {
                    // this is the Shift + F10 Case....
                    TreeNode? treeNode = SelectedNode;
                    if (treeNode is not null && treeNode.ContextMenuStrip is not null)
                    {
                        Point client;
                        client = new Point(treeNode.Bounds.X, treeNode.Bounds.Y + treeNode.Bounds.Height / 2);
                        // VisualStudio7 # 156, only show the context menu when clicked in the client area
                        if (ClientRectangle.Contains(client) && treeNode.ContextMenuStrip is not null)
                        {
                            bool keyboardActivated = m.LParamInternal == -1;
                            treeNode.ContextMenuStrip.ShowInternal(this, client, keyboardActivated);
                        }
                    }
                    else
                    {
                        // in this case we don't have a selected node. The base
                        // will ensure we're constrained to the client area.
                        base.WndProc(ref m);
                    }
                }

                break;
            case PInvokeCore.WM_GETOBJECT:
                // When TreeView is the first control in TabOrder on a form, selection will not be announced when the forms is first opened
                // because TreeView's AccessibilityObject has not been created yet. We create this object proactively to support that case.
                // You can also refer to this PR. https://github.com/dotnet/winforms/pull/9925
                if (m.LParamInternal == PInvoke.UiaRootObjectId && SupportsUiaProviders && !IsAccessibilityObjectCreated && Focused)
                {
                    base.WndProc(ref m);
                    SelectedNode?.AccessibilityObject?.RaiseAutomationEvent(UIA_EVENT_ID.UIA_AutomationFocusChangedEventId);
                }
                else
                {
                    base.WndProc(ref m);
                }

                break;
            default:
                base.WndProc(ref m);
                break;
        }
    }
}<|MERGE_RESOLUTION|>--- conflicted
+++ resolved
@@ -3283,11 +3283,8 @@
             case PInvokeCore.WM_CTLCOLOREDIT:
                 // Default handling of edit label colors
                 m.ResultInternal = (LRESULT)0;
-<<<<<<< HEAD
+
 #pragma warning disable WFO5001 // Type is for evaluation purposes only and is subject to change or removal in future updates. Suppress this diagnostic to proceed.
-=======
- #pragma warning disable WFO5001 // Type is for evaluation purposes only and is subject to change or removal in future updates. Suppress this diagnostic to proceed.
->>>>>>> 084bbebc
                 if (Application.IsDarkModeEnabled)
                 {
                     // Make background of dark mode edit labels the correct color
