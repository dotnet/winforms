--- conflicted
+++ resolved
@@ -18,14 +18,10 @@
     {
         [FeatureSwitchDefinition("System.Runtime.Serialization.EnableUnsafeBinaryFormatterSerialization")]
 #pragma warning disable IDE0075 // Simplify conditional expression - the simpler expression is hard to read
-<<<<<<< HEAD
-        internal static bool EnableUnsafeBinaryFormatterInNativeObjectSerialization { get; } = AppContext.TryGetSwitch("System.Runtime.Serialization.EnableUnsafeBinaryFormatterSerialization", out bool isEnabled) ? isEnabled : true;
-=======
         private static bool EnableUnsafeBinaryFormatterInNativeObjectSerialization { get; } =
             AppContext.TryGetSwitch("System.Runtime.Serialization.EnableUnsafeBinaryFormatterSerialization", out bool isEnabled)
                 ? isEnabled
                 : true;
->>>>>>> d8c60bf9
 #pragma warning restore IDE0075
 
         /// <summary>
