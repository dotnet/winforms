--- conflicted
+++ resolved
@@ -9,21 +9,10 @@
 
 public partial class DataObject
 {
-<<<<<<< HEAD
-    private sealed class DataStore : IDataObject
-=======
     private sealed partial class DataStore : IDataObject
->>>>>>> 441fb2a0
     {
         private readonly Dictionary<string, DataStoreEntry> _mappedData = new(BackCompatibleStringComparer.Default);
 
-<<<<<<< HEAD
-        public DataStore()
-        {
-        }
-
-=======
->>>>>>> 441fb2a0
         public object? GetData(string format, bool autoConvert)
         {
             if (string.IsNullOrWhiteSpace(format))
@@ -119,14 +108,7 @@
             SetData(data.GetType(), data);
         }
 
-<<<<<<< HEAD
-        public bool GetDataPresent(Type format)
-        {
-            return GetDataPresent(format.FullName!);
-        }
-=======
         public bool GetDataPresent(Type format) => GetDataPresent(format.FullName!);
->>>>>>> 441fb2a0
 
         public bool GetDataPresent(string format, bool autoConvert)
         {
