﻿// Licensed to the .NET Foundation under one or more agreements.
// The .NET Foundation licenses this file to you under the MIT license.
// See the LICENSE file in the project root for more information.

using System.Collections;
using System.ComponentModel;
using System.ComponentModel.Design;
using System.Diagnostics;
using System.Diagnostics.CodeAnalysis;
using System.Drawing;
using System.Windows.Forms.Layout;

namespace System.Windows.Forms
{
    /// <summary>
    /// ToolStripItem that can host Controls.
    /// </summary>
    public class ToolStripControlHost : ToolStripItem
    {
        private Control control;
        private int suspendSyncSizeCount = 0;
        private ContentAlignment controlAlign = ContentAlignment.MiddleCenter;
        private bool inSetVisibleCore = false;

        internal static readonly object EventGotFocus = new object();
        internal static readonly object EventLostFocus = new object();
        internal static readonly object EventKeyDown = new object();
        internal static readonly object EventKeyPress = new object();
        internal static readonly object EventKeyUp = new object();
        internal static readonly object EventEnter = new object();
        internal static readonly object EventLeave = new object();
        internal static readonly object EventValidated = new object();
        internal static readonly object EventValidating = new object();


        /// <summary>
        /// Constructs a ToolStripControlHost
        /// </summary>

        public ToolStripControlHost(Control c)
        {
            control = c ?? throw new ArgumentNullException(nameof(c), SR.ControlCannotBeNull);
            SyncControlParent();
            c.Visible = true;
            SetBounds(c.Bounds);

            // now that we have a control set in, update the bounds.
            Rectangle bounds = Bounds;
            CommonProperties.UpdateSpecifiedBounds(c, bounds.X, bounds.Y, bounds.Width, bounds.Height);

            c.ToolStripControlHost = this;

            OnSubscribeControlEvents(c);
        }
        public ToolStripControlHost(Control c, string name) : this(c)
        {
            Name = name;
        }

        public override Color BackColor
        {
            get
            {
                return Control.BackColor;
            }
            set
            {
                Control.BackColor = value;
            }
        }

        /// <summary>
        /// <para>
        /// Gets or sets the image that is displayed on a <see cref='System.Windows.Forms.Label'/>.
        /// </para>
        /// </summary>
        [
        Localizable(true),
        SRCategory(nameof(SR.CatAppearance)),
        SRDescription(nameof(SR.ToolStripItemImageDescr)),
        DefaultValue(null)
        ]
        public override Image BackgroundImage
        {
            get
            {
                return Control.BackgroundImage;
            }
            set
            {
                Control.BackgroundImage = value;
            }
        }

        [
        SRCategory(nameof(SR.CatAppearance)),
        DefaultValue(ImageLayout.Tile),
        Localizable(true),
        SRDescription(nameof(SR.ControlBackgroundImageLayoutDescr))
        ]
        public override ImageLayout BackgroundImageLayout
        {
            get
            {
                return Control.BackgroundImageLayout;
            }
            set
            {
                Control.BackgroundImageLayout = value;
            }
        }
        /// <summary>
        /// Overriden to return value from Control.CanSelect.
        /// </summary>
        public override bool CanSelect
        {
            get
            {
                if (control != null)
                {
                    return (DesignMode || Control.CanSelect);
                }
                return false;
            }
        }

        [
        SRCategory(nameof(SR.CatFocus)),
        DefaultValue(true),
        SRDescription(nameof(SR.ControlCausesValidationDescr))
        ]
        public bool CausesValidation
        {
            get { return Control.CausesValidation; }
            set { Control.CausesValidation = value; }
        }

        [DefaultValue(ContentAlignment.MiddleCenter), Browsable(false)]
        public ContentAlignment ControlAlign
        {
            get { return controlAlign; }
            set
            {
                if (!WindowsFormsUtils.EnumValidator.IsValidContentAlignment(value))
                {
                    throw new InvalidEnumArgumentException(nameof(value), (int)value, typeof(ContentAlignment));
                }
                if (controlAlign != value)
                {
                    controlAlign = value;
                    OnBoundsChanged();
                }
            }
        }

        /// <summary>
        /// The control that this item is hosting.
        /// </summary>
        [Browsable(false), DesignerSerializationVisibility(DesignerSerializationVisibility.Hidden)]
        public Control Control
        {
            get
            {
                return control;
            }
        }

        internal AccessibleObject ControlAccessibilityObject
        {
            get
            {
                return Control?.AccessibilityObject;
            }
        }

        /// <summary>
        /// Deriving classes can override this to configure a default size for their control.
        /// This is more efficient than setting the size in the control's constructor.
        /// </summary>
        protected override Size DefaultSize
        {
            get
            {
                if (Control != null)
                {
                    // When you create the control - it sets up its size as its default size.
                    // Since the property is protected we dont know for sure, but this is a pretty good guess.
                    return Control.Size;
                }
                return base.DefaultSize;
            }
        }

        [Browsable(false), EditorBrowsable(EditorBrowsableState.Never), DesignerSerializationVisibility(DesignerSerializationVisibility.Hidden)]
        public new ToolStripItemDisplayStyle DisplayStyle
        {
            get
            {
                return base.DisplayStyle;
            }
            set
            {
                base.DisplayStyle = value;
            }
        }

        [Browsable(false), EditorBrowsable(EditorBrowsableState.Never)]
        public new event EventHandler DisplayStyleChanged
        {
            add => Events.AddHandler(EventDisplayStyleChanged, value);
            remove => Events.RemoveHandler(EventDisplayStyleChanged, value);
        }

        /// <summary> 
        //  For control hosts, this property has no effect
        /// as they get their own clicks.  Use ControlStyles.StandardClick
        /// instead. 
        /// </summary>
        [DefaultValue(false), Browsable(false), EditorBrowsable(EditorBrowsableState.Never)]
        public new bool DoubleClickEnabled
        {
            get
            {
                return base.DoubleClickEnabled;
            }
            set
            {
                base.DoubleClickEnabled = value;
            }
        }
        public override Font Font
        {
            get
            {
                return Control.Font;
            }
            set
            {
                Control.Font = value;
            }
        }

        public override bool Enabled
        {
            get
            {
                return Control.Enabled;
            }
            set
            {
                Control.Enabled = value;
            }
        }


        [SRCategory(nameof(SR.CatFocus)), SRDescription(nameof(SR.ControlOnEnterDescr))]
        public event EventHandler Enter
        {
            add => Events.AddHandler(EventEnter, value);
            remove => Events.RemoveHandler(EventEnter, value);
        }

        [
        Browsable(false), EditorBrowsable(EditorBrowsableState.Always)
        ]
        public virtual bool Focused
        {
            get
            {
                return Control.Focused;
            }
        }

        public override Color ForeColor
        {
            get
            {
                return Control.ForeColor;
            }
            set
            {
                Control.ForeColor = value;
            }
        }

        [
        SRCategory(nameof(SR.CatFocus)),
        SRDescription(nameof(SR.ToolStripItemOnGotFocusDescr)),
        Browsable(false),
        EditorBrowsable(EditorBrowsableState.Advanced)
        ]
        public event EventHandler GotFocus
        {
            add => Events.AddHandler(EventGotFocus, value);
            remove => Events.RemoveHandler(EventGotFocus, value);
        }

        [
        Browsable(false),
        EditorBrowsable(EditorBrowsableState.Never),
        DesignerSerializationVisibility(DesignerSerializationVisibility.Hidden)
        ]
        public override Image Image
        {


            get
            {
                return base.Image;
            }
            set
            {
                base.Image = value;
            }
        }
        [
        Browsable(false),
        EditorBrowsable(EditorBrowsableState.Never),
        DesignerSerializationVisibility(DesignerSerializationVisibility.Hidden)
        ]
        public new ToolStripItemImageScaling ImageScaling
        {
            get
            {
                return base.ImageScaling;
            }
            set
            {
                base.ImageScaling = value;
            }
        }
        [
        Browsable(false),
        EditorBrowsable(EditorBrowsableState.Never),
        DesignerSerializationVisibility(DesignerSerializationVisibility.Hidden)
        ]
        public new Color ImageTransparentColor
        {
            get
            {
                return base.ImageTransparentColor;
            }
            set
            {
                base.ImageTransparentColor = value;
            }
        }

        [
        Browsable(false),
        EditorBrowsable(EditorBrowsableState.Never),
        DesignerSerializationVisibility(DesignerSerializationVisibility.Hidden)
        ]
        public new ContentAlignment ImageAlign
        {
            get
            {
                return base.ImageAlign;
            }
            set
            {
                base.ImageAlign = value;

            }
        }

<<<<<<< HEAD
         [SRCategory(nameof(SR.CatFocus)), SRDescription(nameof(SR.ControlOnLeaveDescr))]
         public event EventHandler Leave {
             add {
                 Events.AddHandler(EventLeave, value);
             }
             remove {
                 Events.RemoveHandler(EventLeave, value);
             }
         }

         /// <include file='doc\ToolStripControlHost.uex' path='docs/doc[@for="ToolStripControlHost.LostFocus"]/*' />
         /// <devdoc>
         /// <para>Occurs when the control loses focus.</para>
         /// </devdoc>
         [
         SRCategory(nameof(SR.CatFocus)), 
         SRDescription(nameof(SR.ToolStripItemOnLostFocusDescr)), 
         Browsable(false), 
         EditorBrowsable(EditorBrowsableState.Advanced)
         ]
         public event EventHandler LostFocus {
             add {
                 Events.AddHandler(EventLostFocus, value);
             }
             remove {
                 Events.RemoveHandler(EventLostFocus, value);
             }
         }


         /// <include file='doc\ToolStripControlHost.uex' path='docs/doc[@for="ToolStripControlHost.KeyDown"]/*' />
         /// <devdoc>
         /// <para>Occurs when a key is pressed down while the control has focus.</para>
         /// </devdoc>
         [SRCategory(nameof(SR.CatKey)), SRDescription(nameof(SR.ControlOnKeyDownDescr))]
         public event KeyEventHandler KeyDown {
             add {
                 Events.AddHandler(EventKeyDown, value);
             }
             remove {
                 Events.RemoveHandler(EventKeyDown, value);
             }
         }
      
         /// <include file='doc\ToolStripControlHost.uex' path='docs/doc[@for="ToolStripControlHost.KeyPress"]/*' />
         /// <devdoc>
         /// <para> Occurs when a key is pressed while the control has focus.</para>
         /// </devdoc>
         [SRCategory(nameof(SR.CatKey)), SRDescription(nameof(SR.ControlOnKeyPressDescr))]
         public event KeyPressEventHandler KeyPress {
             add {
                 Events.AddHandler(EventKeyPress, value);
             }
             remove {
                 Events.RemoveHandler(EventKeyPress, value);
             }
         }
      
         /// <include file='doc\ToolStripControlHost.uex' path='docs/doc[@for="ToolStripControlHost.KeyUp"]/*' />
         /// <devdoc>
         /// <para> Occurs when a key is released while the control has focus.</para>
         /// </devdoc>
         [SRCategory(nameof(SR.CatKey)), SRDescription(nameof(SR.ControlOnKeyUpDescr))]
         public event KeyEventHandler KeyUp {
             add {
                 Events.AddHandler(EventKeyUp, value);
             }
             remove {
                 Events.RemoveHandler(EventKeyUp, value);
             }
         }

        /// <include file='doc\ToolStripControlHost.uex' path='docs/doc[@for="ToolStripControlHost.RightToLeft"]/*' />
        /// <devdoc>
=======
        [SRCategory(nameof(SR.CatFocus)), SRDescription(nameof(SR.ControlOnLeaveDescr))]
        public event EventHandler Leave
        {
            add => Events.AddHandler(EventLeave, value);
            remove => Events.RemoveHandler(EventLeave, value);
        }

        /// <summary>
        /// <para>Occurs when the control loses focus.</para>
        /// </summary>
        [
        SRCategory(nameof(SR.CatFocus)),
        SRDescription(nameof(SR.ToolStripItemOnLostFocusDescr)),
        Browsable(false),
        EditorBrowsable(EditorBrowsableState.Advanced)
        ]
        public event EventHandler LostFocus
        {
            add => Events.AddHandler(EventLostFocus, value);
            remove => Events.RemoveHandler(EventLostFocus, value);
        }


        /// <summary>
        /// <para>Occurs when a key is pressed down while the control has focus.</para>
        /// </summary>
        [SRCategory(nameof(SR.CatKey)), SRDescription(nameof(SR.ControlOnKeyDownDescr))]
        public event KeyEventHandler KeyDown
        {
            add => Events.AddHandler(EventKeyDown, value);
            remove => Events.RemoveHandler(EventKeyDown, value);
        }

        /// <summary>
        /// <para> Occurs when a key is pressed while the control has focus.</para>
        /// </summary>
        [SRCategory(nameof(SR.CatKey)), SRDescription(nameof(SR.ControlOnKeyPressDescr))]
        public event KeyPressEventHandler KeyPress
        {
            add => Events.AddHandler(EventKeyPress, value);
            remove => Events.RemoveHandler(EventKeyPress, value);
        }

        /// <summary>
        /// <para> Occurs when a key is released while the control has focus.</para>
        /// </summary>
        [SRCategory(nameof(SR.CatKey)), SRDescription(nameof(SR.ControlOnKeyUpDescr))]
        public event KeyEventHandler KeyUp
        {
            add => Events.AddHandler(EventKeyUp, value);
            remove => Events.RemoveHandler(EventKeyUp, value);
        }

        /// <summary>
>>>>>>> 05087938
        /// This is used for international applications where the language
        /// is written from RightToLeft. When this property is true,
        /// control placement and text will be from right to left.
        /// </summary>
        public override RightToLeft RightToLeft
        {
            get
            {
                if (control != null)
                {
                    return control.RightToLeft;
                }
                return base.RightToLeft;
            }
            set
            {
                if (control != null)
                {
                    control.RightToLeft = value;
                }
            }
        }

        [
        Browsable(false),
        EditorBrowsable(EditorBrowsableState.Never),
        DesignerSerializationVisibility(DesignerSerializationVisibility.Hidden)
        ]
        public new bool RightToLeftAutoMirrorImage
        {
            get
            {
                return base.RightToLeftAutoMirrorImage;
            }
            set
            {
                base.RightToLeftAutoMirrorImage = value;
            }
        }

        public override bool Selected
        {
            get
            {
                if (Control != null)
                {
                    return Control.Focused;
                }
                return false;
            }
        }

        public override Size Size
        {
            get
            {
                return base.Size;
            }
            set
            {
                Rectangle specifiedBounds = Rectangle.Empty;
                if (control != null)
                {
                    // we dont normally update the specified bounds, but if someone explicitly sets
                    // the size we should.
                    specifiedBounds = control.Bounds;
                    specifiedBounds.Size = value;
                    CommonProperties.UpdateSpecifiedBounds(control, specifiedBounds.X, specifiedBounds.Y, specifiedBounds.Width, specifiedBounds.Height);
                }


                base.Size = value;

                if (control != null)
                {
                    // checking again in case the control has adjusted the size.
                    Rectangle bounds = control.Bounds;
                    if (bounds != specifiedBounds)
                    {
                        CommonProperties.UpdateSpecifiedBounds(control, bounds.X, bounds.Y, bounds.Width, bounds.Height);
                    }
                }
            }
        }

        /// <summary>
        /// Overriden to set the Site for the control hosted. This is set at DesignTime when the component is added to the Container. 
        /// </summary>
        [EditorBrowsable(EditorBrowsableState.Advanced)]
        public override ISite Site
        {
            get
            {
                return base.Site;
            }
            set
            {
                base.Site = value;
                if (value != null)
                {
                    Control.Site = new StubSite(Control, this);
                }
                else
                {
                    Control.Site = null;
                }
            }
        }

        /// <summary>
        /// Overriden to modify hosted control's text.
        /// </summary>
        [DefaultValue("")]
        public override string Text
        {
            get
            {
                return Control.Text;
            }
            set
            {
                Control.Text = value;
            }
        }

        [Browsable(false), EditorBrowsable(EditorBrowsableState.Never)]
        public new ContentAlignment TextAlign
        {
            get
            {
                return base.TextAlign;
            }
            set
            {
                base.TextAlign = value;
            }
        }

        [Browsable(false), EditorBrowsable(EditorBrowsableState.Never), DefaultValue(ToolStripTextDirection.Horizontal)]
        public override ToolStripTextDirection TextDirection
        {
            get
            {
                return base.TextDirection;
            }
            set
            {
                base.TextDirection = value;
            }
        }

        [Browsable(false), EditorBrowsable(EditorBrowsableState.Never)]
        public new TextImageRelation TextImageRelation
        {
            get
            {
                return base.TextImageRelation;
            }
            set
            {
                base.TextImageRelation = value;
            }
        }

        [SRCategory(nameof(SR.CatFocus)), SRDescription(nameof(SR.ControlOnValidatingDescr))]
        public event CancelEventHandler Validating
        {
            add => Events.AddHandler(EventValidating, value);
            remove => Events.RemoveHandler(EventValidating, value);
        }


        [SRCategory(nameof(SR.CatFocus)), SRDescription(nameof(SR.ControlOnValidatedDescr))]
        public event EventHandler Validated
        {
            add => Events.AddHandler(EventValidated, value);
            remove => Events.RemoveHandler(EventValidated, value);
        }

        /// </summary>
        [EditorBrowsable(EditorBrowsableState.Advanced)]
        protected override AccessibleObject CreateAccessibilityInstance()
        {
            return Control.AccessibilityObject;
        }

        /// <summary>
        /// Cleans up and destroys the hosted control.
        /// </summary>
        protected override void Dispose(bool disposing)
        {
            // Call base first so other things stop trying to talk to the control.  This will
            // unparent the host item which will cause a SyncControlParent, so the control
            // will be correctly unparented before being disposed.
            base.Dispose(disposing);

            if (disposing && Control != null)
            {

                OnUnsubscribeControlEvents(Control);

                // we only call control.Dispose if we are NOT being disposed in the finalizer.
                Control.Dispose();
                control = null;
            }
        }

        [EditorBrowsable(EditorBrowsableState.Advanced)]
        public void Focus()
        {
            Control.Focus();
        }


        public override Size GetPreferredSize(Size constrainingSize)
        {
            if (control != null)
            {
                return Control.GetPreferredSize(constrainingSize - Padding.Size) + Padding.Size;
            }
            return base.GetPreferredSize(constrainingSize);
        }

        ///
        ///  Handle* wrappers:
        ///    We sync the event from the hosted control and call resurface it on ToolStripItem.
        ///

        private void HandleClick(object sender, System.EventArgs e)
        {
            OnClick(e);
        }
        private void HandleBackColorChanged(object sender, System.EventArgs e)
        {
            OnBackColorChanged(e);
        }
        private void HandleDoubleClick(object sender, System.EventArgs e)
        {
            OnDoubleClick(e);
        }
        private void HandleDragDrop(object sender, DragEventArgs e)
        {
            OnDragDrop(e);
        }
        private void HandleDragEnter(object sender, DragEventArgs e)
        {
            OnDragEnter(e);
        }
        private void HandleDragLeave(object sender, EventArgs e)
        {
            OnDragLeave(e);
        }
        private void HandleDragOver(object sender, DragEventArgs e)
        {
            OnDragOver(e);
        }
        private void HandleEnter(object sender, System.EventArgs e)
        {
            OnEnter(e);
        }
        private void HandleEnabledChanged(object sender, System.EventArgs e)
        {
            OnEnabledChanged(e);
        }
        private void HandleForeColorChanged(object sender, System.EventArgs e)
        {
            OnForeColorChanged(e);
        }
        private void HandleGiveFeedback(object sender, GiveFeedbackEventArgs e)
        {
            OnGiveFeedback(e);
        }
        private void HandleGotFocus(object sender, EventArgs e)
        {
            OnGotFocus(e);
        }
        private void HandleLocationChanged(object sender, EventArgs e)
        {
            OnLocationChanged(e);
        }
        private void HandleLostFocus(object sender, EventArgs e)
        {
            OnLostFocus(e);
        }
        private void HandleKeyDown(object sender, KeyEventArgs e)
        {
            OnKeyDown(e);
        }
        private void HandleKeyPress(object sender, KeyPressEventArgs e)
        {
            OnKeyPress(e);
        }
        private void HandleKeyUp(object sender, KeyEventArgs e)
        {
            OnKeyUp(e);
        }
        private void HandleLeave(object sender, System.EventArgs e)
        {
            OnLeave(e);
        }
        private void HandleMouseDown(object sender, MouseEventArgs e)
        {
            OnMouseDown(e);
            RaiseMouseEvent(ToolStripItem.EventMouseDown, e);
        }
        private void HandleMouseEnter(object sender, EventArgs e)
        {
            OnMouseEnter(e);
            RaiseEvent(ToolStripItem.EventMouseEnter, e);
        }
        private void HandleMouseLeave(object sender, EventArgs e)
        {
            OnMouseLeave(e);
            RaiseEvent(ToolStripItem.EventMouseLeave, e);
        }
        private void HandleMouseHover(object sender, EventArgs e)
        {
            OnMouseHover(e);
            RaiseEvent(ToolStripItem.EventMouseHover, e);
        }
        private void HandleMouseMove(object sender, MouseEventArgs e)
        {
            OnMouseMove(e);
            RaiseMouseEvent(ToolStripItem.EventMouseMove, e);
        }
        private void HandleMouseUp(object sender, MouseEventArgs e)
        {
            OnMouseUp(e);
            RaiseMouseEvent(ToolStripItem.EventMouseUp, e);
        }
        private void HandlePaint(object sender, PaintEventArgs e)
        {
            OnPaint(e);
            RaisePaintEvent(ToolStripItem.EventPaint, e);
        }
        private void HandleQueryAccessibilityHelp(object sender, QueryAccessibilityHelpEventArgs e)
        {
            ((QueryAccessibilityHelpEventHandler)Events[ToolStripItem.EventQueryAccessibilityHelp])?.Invoke(this, e);
        }
        private void HandleQueryContinueDrag(object sender, QueryContinueDragEventArgs e)
        {
            OnQueryContinueDrag(e);
        }
        private void HandleRightToLeftChanged(object sender, EventArgs e)
        {
            OnRightToLeftChanged(e);
        }
        private void HandleResize(object sender, EventArgs e)
        {
            if (suspendSyncSizeCount == 0)
            {
                OnHostedControlResize(e);
            }
        }

        private void HandleTextChanged(object sender, EventArgs e)
        {
            OnTextChanged(e);
        }
        private void HandleControlVisibleChanged(object sender, EventArgs e)
        {
            // check the STATE_VISIBLE flag rather than using Control.Visible.
            // if we check while it's unparented it will return visible false.
            // the easiest way to do this is to use ParticipatesInLayout.
            bool controlVisibleStateFlag = ((IArrangedElement)Control).ParticipatesInLayout;
            bool itemVisibleStateFlag = ((IArrangedElement)(this)).ParticipatesInLayout;

            if (itemVisibleStateFlag != controlVisibleStateFlag)
            {
                Visible = Control.Visible;
                // this should fire the OnVisibleChanged and raise events appropriately.
            };
        }

        private void HandleValidating(object sender, CancelEventArgs e)
        {
            OnValidating(e);
        }

        private void HandleValidated(object sender, System.EventArgs e)
        {
            OnValidated(e);
        }

        internal override void OnAccessibleDescriptionChanged(EventArgs e)
        {
            Control.AccessibleDescription = AccessibleDescription;
        }
        internal override void OnAccessibleNameChanged(EventArgs e)
        {
            Control.AccessibleName = AccessibleName;
        }
        internal override void OnAccessibleDefaultActionDescriptionChanged(EventArgs e)
        {
            Control.AccessibleDefaultActionDescription = AccessibleDefaultActionDescription;
        }
        internal override void OnAccessibleRoleChanged(EventArgs e)
        {
            Control.AccessibleRole = AccessibleRole;
        }


        protected virtual void OnEnter(EventArgs e)
        {
            RaiseEvent(EventEnter, e);
        }


        /// <summary>
        /// called when the control has lost focus
        /// </summary>
        protected virtual void OnGotFocus(EventArgs e)
        {
            RaiseEvent(EventGotFocus, e);
        }

        protected virtual void OnLeave(EventArgs e)
        {
            RaiseEvent(EventLeave, e);
        }

        /// <summary>
        /// called when the control has lost focus
<<<<<<< HEAD
        /// </devdoc >
        protected virtual void OnLostFocus(EventArgs e) {         
            RaiseEvent(EventLostFocus, e);                              
        } 
        /// <include file='doc\ToolStripControlHost.uex' path='docs/doc[@for="ToolStripControlHost.OnKeyDown"]/*' />
        protected virtual void OnKeyDown(KeyEventArgs e) {         
            RaiseKeyEvent(EventKeyDown, e);                              
        } 
        /// <include file='doc\ToolStripControlHost.uex' path='docs/doc[@for="ToolStripControlHost.OnKeyPress"]/*' />
        protected virtual void OnKeyPress(KeyPressEventArgs e) {         
            RaiseKeyPressEvent(EventKeyPress, e);                              
        } 
        /// <include file='doc\ToolStripControlHost.uex' path='docs/doc[@for="ToolStripControlHost.OnKeyUp"]/*' />
        protected virtual void OnKeyUp(KeyEventArgs e) {         
            RaiseKeyEvent(EventKeyUp, e);                              
        } 
        /// <include file='doc\ToolStripControlHost.uex' path='docs/doc[@for="ToolStripControlHost.OnBoundsChanged"]/*' />
        /// <devdoc>
=======
        /// </summary>
        protected virtual void OnLostFocus(EventArgs e)
        {
            RaiseEvent(EventLostFocus, e);
        }
        protected virtual void OnKeyDown(KeyEventArgs e)
        {
            RaiseKeyEvent(EventKeyDown, e);
        }
        protected virtual void OnKeyPress(KeyPressEventArgs e)
        {
            RaiseKeyPressEvent(EventKeyPress, e);
        }
        protected virtual void OnKeyUp(KeyEventArgs e)
        {
            RaiseKeyEvent(EventKeyUp, e);
        }
        /// <summary>
>>>>>>> 05087938
        /// Called when the items bounds are changed.  Here, we update the Control's bounds.
        /// </summary>
        protected override void OnBoundsChanged()
        {
            if (control != null)
            {
                SuspendSizeSync();
                if (!(control is IArrangedElement element))
                {
                    Debug.Fail("why are we here? control should not be null");
                    return;
                }

                Size size = LayoutUtils.DeflateRect(Bounds, Padding).Size;
                Rectangle bounds = LayoutUtils.Align(size, Bounds, ControlAlign);

                // use BoundsSpecified.None so we dont deal w/specified bounds - this way we can tell what someone has set the size to.
                element.SetBounds(bounds, BoundsSpecified.None);

                // sometimes a control can ignore the size passed in, use the adjustment 
                // to re-align.
                if (bounds != control.Bounds)
                {
                    bounds = LayoutUtils.Align(control.Size, Bounds, ControlAlign);
                    element.SetBounds(bounds, BoundsSpecified.None);
                }
                ResumeSizeSync();
            }
        }

        /// <summary>
        /// Called when the control fires its Paint event.
        /// </summary>
        protected override void OnPaint(PaintEventArgs e)
        {
            // do nothing....
        }


        protected internal override void OnLayout(LayoutEventArgs e)
        {
            // do nothing... called via the controls collection
        }

        /// <summary>
        /// Called when the item's parent has been changed.
        /// </summary>
        protected override void OnParentChanged(ToolStrip oldParent, ToolStrip newParent)
        {
            if (oldParent != null && Owner == null && newParent == null && Control != null)
            {
                // if we've really been removed from the item collection,
                // politely remove ourselves from the control collection
                WindowsFormsUtils.ReadOnlyControlCollection oldControlCollection
                                = GetControlCollection(Control.ParentInternal as ToolStrip);
                if (oldControlCollection != null)
                {
                    oldControlCollection.RemoveInternal(Control);
                }
            }
            else
            {
                SyncControlParent();
            }

            base.OnParentChanged(oldParent, newParent);
        }




        /// <summary>
        /// The events from the hosted control are subscribed here.  
        /// Override to add/prevent syncing of control events.
        /// NOTE: if you override and hook up events here, you should unhook in OnUnsubscribeControlEvents.
        /// </summary>
        protected virtual void OnSubscribeControlEvents(Control control)
        {

            if (control != null)
            {
                // Please keep this alphabetized and in sync with Unsubscribe
                // 
                control.Click += new EventHandler(HandleClick);
                control.BackColorChanged += new EventHandler(HandleBackColorChanged);
                control.DoubleClick += new EventHandler(HandleDoubleClick);
                control.DragDrop += new DragEventHandler(HandleDragDrop);
                control.DragEnter += new DragEventHandler(HandleDragEnter);
                control.DragLeave += new EventHandler(HandleDragLeave);
                control.DragOver += new DragEventHandler(HandleDragOver);
                control.Enter += new EventHandler(HandleEnter);
                control.EnabledChanged += new EventHandler(HandleEnabledChanged);
                control.ForeColorChanged += new EventHandler(HandleForeColorChanged);
                control.GiveFeedback += new GiveFeedbackEventHandler(HandleGiveFeedback);
                control.GotFocus += new EventHandler(HandleGotFocus);
                control.Leave += new EventHandler(HandleLeave);
                control.LocationChanged += new EventHandler(HandleLocationChanged);
                control.LostFocus += new EventHandler(HandleLostFocus);
                control.KeyDown += new KeyEventHandler(HandleKeyDown);
                control.KeyPress += new KeyPressEventHandler(HandleKeyPress);
                control.KeyUp += new KeyEventHandler(HandleKeyUp);
                control.MouseDown += new MouseEventHandler(HandleMouseDown);
                control.MouseEnter += new EventHandler(HandleMouseEnter);
                control.MouseHover += new EventHandler(HandleMouseHover);
                control.MouseLeave += new EventHandler(HandleMouseLeave);
                control.MouseMove += new MouseEventHandler(HandleMouseMove);
                control.MouseUp += new MouseEventHandler(HandleMouseUp);
                control.Paint += new PaintEventHandler(HandlePaint);
                control.QueryAccessibilityHelp += new QueryAccessibilityHelpEventHandler(HandleQueryAccessibilityHelp);
                control.QueryContinueDrag += new QueryContinueDragEventHandler(HandleQueryContinueDrag);
                control.Resize += new EventHandler(HandleResize);
                control.RightToLeftChanged += new EventHandler(HandleRightToLeftChanged);
                control.TextChanged += new EventHandler(HandleTextChanged);
                control.VisibleChanged += new EventHandler(HandleControlVisibleChanged);
                control.Validating += new CancelEventHandler(HandleValidating);
                control.Validated += new EventHandler(HandleValidated);

            }

        }


        /// <summary>
        /// The events from the hosted control are unsubscribed here.  
        /// Override to unhook events subscribed in OnSubscribeControlEvents.
        /// </summary>
        protected virtual void OnUnsubscribeControlEvents(Control control)
        {
            if (control != null)
            {
                // Please keep this alphabetized and in sync with Subscribe
                // 
                control.Click -= new EventHandler(HandleClick);
                control.BackColorChanged -= new EventHandler(HandleBackColorChanged);
                control.DoubleClick -= new EventHandler(HandleDoubleClick);
                control.DragDrop -= new DragEventHandler(HandleDragDrop);
                control.DragEnter -= new DragEventHandler(HandleDragEnter);
                control.DragLeave -= new EventHandler(HandleDragLeave);
                control.DragOver -= new DragEventHandler(HandleDragOver);
                control.Enter -= new EventHandler(HandleEnter);
                control.EnabledChanged -= new EventHandler(HandleEnabledChanged);
                control.ForeColorChanged -= new EventHandler(HandleForeColorChanged);
                control.GiveFeedback -= new GiveFeedbackEventHandler(HandleGiveFeedback);
                control.GotFocus -= new EventHandler(HandleGotFocus);
                control.Leave -= new EventHandler(HandleLeave);
                control.LocationChanged -= new EventHandler(HandleLocationChanged);
                control.LostFocus -= new EventHandler(HandleLostFocus);
                control.KeyDown -= new KeyEventHandler(HandleKeyDown);
                control.KeyPress -= new KeyPressEventHandler(HandleKeyPress);
                control.KeyUp -= new KeyEventHandler(HandleKeyUp);
                control.MouseDown -= new MouseEventHandler(HandleMouseDown);
                control.MouseEnter -= new EventHandler(HandleMouseEnter);
                control.MouseHover -= new EventHandler(HandleMouseHover);
                control.MouseLeave -= new EventHandler(HandleMouseLeave);
                control.MouseMove -= new MouseEventHandler(HandleMouseMove);
                control.MouseUp -= new MouseEventHandler(HandleMouseUp);
                control.Paint -= new PaintEventHandler(HandlePaint);
                control.QueryAccessibilityHelp -= new QueryAccessibilityHelpEventHandler(HandleQueryAccessibilityHelp);
                control.QueryContinueDrag -= new QueryContinueDragEventHandler(HandleQueryContinueDrag);
                control.Resize -= new EventHandler(HandleResize);
                control.RightToLeftChanged -= new EventHandler(HandleRightToLeftChanged);
                control.TextChanged -= new EventHandler(HandleTextChanged);
                control.VisibleChanged -= new EventHandler(HandleControlVisibleChanged);
                control.Validating -= new CancelEventHandler(HandleValidating);
                control.Validated -= new EventHandler(HandleValidated);

            }

        }

        protected virtual void OnValidating(CancelEventArgs e)
        {
            RaiseCancelEvent(EventValidating, e);
        }


        protected virtual void OnValidated(EventArgs e)
        {
            RaiseEvent(EventValidated, e);
        }

        private static WindowsFormsUtils.ReadOnlyControlCollection GetControlCollection(ToolStrip toolStrip)
        {
            WindowsFormsUtils.ReadOnlyControlCollection newControls =
                   toolStrip != null ? (WindowsFormsUtils.ReadOnlyControlCollection)toolStrip.Controls : null;
            return newControls;
        }

        // Ensures the hosted Control is parented to the ToolStrip hosting this ToolStripItem.
        private void SyncControlParent()
        {
            WindowsFormsUtils.ReadOnlyControlCollection newControls = GetControlCollection(ParentInternal);
            if (newControls != null)
            {
                newControls.AddInternal(Control);
            }
        }

        protected virtual void OnHostedControlResize(EventArgs e)
        {
            // support for syncing the wrapper when the control size has changed
            Size = Control.Size;
        }

        protected internal override bool ProcessCmdKey(ref Message m, Keys keyData) => false;

        [System.Diagnostics.CodeAnalysis.SuppressMessage("Microsoft.Naming", "CA1720:AvoidTypeNamesInParameters")] // 'charCode' matches control.cs
        protected internal override bool ProcessMnemonic(char charCode)
        {
            if (control != null)
            {
                return control.ProcessMnemonic(charCode);
            }
            return base.ProcessMnemonic(charCode);
        }

        protected internal override bool ProcessDialogKey(Keys keyData) => false;

        protected override void SetVisibleCore(bool visible)
        {
            // This is needed, because if you try and set set visible to true before the parent is visible,
            // we will get called back into here, and set it back to false, since the parent is not visible.
            if (inSetVisibleCore)
            {
                return;
            }

            inSetVisibleCore = true;
            Control.SuspendLayout();
            try
            {
                Control.Visible = visible;
            }
            finally
            {
                Control.ResumeLayout(false);
                // this will go ahead and perform layout.
                base.SetVisibleCore(visible);
                inSetVisibleCore = false;
            }


        }

        [EditorBrowsable(EditorBrowsableState.Never)]
        public override void ResetBackColor()
        {
            Control.ResetBackColor();
        }

        [EditorBrowsable(EditorBrowsableState.Never)]
        public override void ResetForeColor()
        {
            Control.ResetForeColor();
        }

        private void SuspendSizeSync()
        {
            suspendSyncSizeCount++;
        }

        private void ResumeSizeSync()
        {
            suspendSyncSizeCount--;
        }
        internal override bool ShouldSerializeBackColor()
        {
            if (control != null)
            {
                return control.ShouldSerializeBackColor();
            }
            return base.ShouldSerializeBackColor();
        }
        internal override bool ShouldSerializeForeColor()
        {
            if (control != null)
            {
                return control.ShouldSerializeForeColor();
            }
            return base.ShouldSerializeForeColor();
        }

        internal override bool ShouldSerializeFont()
        {
            if (control != null)
            {
                return control.ShouldSerializeFont();
            }
            return base.ShouldSerializeFont();
        }

        internal override bool ShouldSerializeRightToLeft()
        {
            if (control != null)
            {
                return control.ShouldSerializeRightToLeft();
            }
            return base.ShouldSerializeRightToLeft();
        }

        internal override void OnKeyboardToolTipHook(ToolTip toolTip)
        {
            base.OnKeyboardToolTipHook(toolTip);

            KeyboardToolTipStateMachine.Instance.Hook(Control, toolTip);
        }

        internal override void OnKeyboardToolTipUnhook(ToolTip toolTip)
        {
            base.OnKeyboardToolTipUnhook(toolTip);

            KeyboardToolTipStateMachine.Instance.Unhook(Control, toolTip);
        }

        // Our implementation of ISite:
        // Since the Control which is wrapped by ToolStripControlHost is a runtime instance, there is no way of knowing 
        // whether the control is in runtime or designtime.
        // This implementation of ISite would be set to Control.Site when ToolStripControlHost.Site is set at DesignTime. (Refer to Site property on ToolStripControlHost)
        // This implementation just returns the DesigMode property to be ToolStripControlHost's DesignMode property. 
        // Everything else is pretty much default implementation.
        private class StubSite : ISite, IDictionaryService
        {
            private Hashtable _dictionary = null;
            readonly IComponent comp = null;
            readonly IComponent owner = null;

            public StubSite(Component control, Component host)
            {
                comp = control as IComponent;
                owner = host as IComponent;
            }
            // The component sited by this component site.
            /// <summary>
            ///    <para>When implemented by a class, gets the component associated with the <see cref='System.ComponentModel.ISite'/>.</para>
            /// </summary>
            IComponent ISite.Component
            {
                get
                {
                    return comp;
                }
            }

            // The container in which the component is sited.
            /// <summary>
            /// <para>When implemented by a class, gets the container associated with the <see cref='System.ComponentModel.ISite'/>.</para>
            /// </summary>
            IContainer ISite.Container
            {
                get
                {
                    return owner.Site.Container;
                }
            }

            // Indicates whether the component is in design mode.
            /// <summary>
            ///    <para>When implemented by a class, determines whether the component is in design mode.</para>
            /// </summary>
            bool ISite.DesignMode
            {
                get
                {
                    return owner.Site.DesignMode;
                }
            }

            // The name of the component.
            //
            /// <summary>
            ///    <para>When implemented by a class, gets or sets the name of
            ///       the component associated with the <see cref='System.ComponentModel.ISite'/>.</para>
            /// </summary>
            string ISite.Name
            {
                get
                {
                    return owner.Site.Name;
                }
                set
                {
                    owner.Site.Name = value;
                }
            }

            /// <summary>
            ///     Returns the requested service.
            /// </summary>
            object IServiceProvider.GetService(Type service)
            {
                if (service == null)
                {
                    throw new ArgumentNullException(nameof(service));
                }

                // We have to implement our own dictionary service. If we don't,
                // the properties of the underlying component will end up being
                // overwritten by our own properties when GetProperties is called
                if (service == typeof(IDictionaryService))
                {
                    return this;
                }

                if (owner.Site != null)
                {
                    return owner.Site.GetService(service);
                }
                return null;
            }

            /// <summary>
            ///     Retrieves the key corresponding to the given value.
            /// </summary>
            object IDictionaryService.GetKey(object value)
            {
                if (_dictionary != null)
                {
                    foreach (DictionaryEntry de in _dictionary)
                    {
                        object o = de.Value;
                        if (value != null && value.Equals(o))
                        {
                            return de.Key;
                        }
                    }
                }
                return null;
            }

            /// <summary>
            ///     Retrieves the value corresponding to the given key.
            /// </summary>
            object IDictionaryService.GetValue(object key)
            {
                if (_dictionary != null)
                {
                    return _dictionary[key];
                }
                return null;
            }

            /// <summary>
            ///     Stores the given key-value pair in an object's site.  This key-value
            ///     pair is stored on a per-object basis, and is a handy place to save
            ///     additional information about a component.
            /// </summary>
            void IDictionaryService.SetValue(object key, object value)
            {
                if (_dictionary == null)
                {
                    _dictionary = new Hashtable();
                }
                if (value == null)
                {
                    _dictionary.Remove(key);
                }
                else
                {
                    _dictionary[key] = value;
                }
            }
        }
    }
}<|MERGE_RESOLUTION|>--- conflicted
+++ resolved
@@ -364,82 +364,6 @@
             }
         }
 
-<<<<<<< HEAD
-         [SRCategory(nameof(SR.CatFocus)), SRDescription(nameof(SR.ControlOnLeaveDescr))]
-         public event EventHandler Leave {
-             add {
-                 Events.AddHandler(EventLeave, value);
-             }
-             remove {
-                 Events.RemoveHandler(EventLeave, value);
-             }
-         }
-
-         /// <include file='doc\ToolStripControlHost.uex' path='docs/doc[@for="ToolStripControlHost.LostFocus"]/*' />
-         /// <devdoc>
-         /// <para>Occurs when the control loses focus.</para>
-         /// </devdoc>
-         [
-         SRCategory(nameof(SR.CatFocus)), 
-         SRDescription(nameof(SR.ToolStripItemOnLostFocusDescr)), 
-         Browsable(false), 
-         EditorBrowsable(EditorBrowsableState.Advanced)
-         ]
-         public event EventHandler LostFocus {
-             add {
-                 Events.AddHandler(EventLostFocus, value);
-             }
-             remove {
-                 Events.RemoveHandler(EventLostFocus, value);
-             }
-         }
-
-
-         /// <include file='doc\ToolStripControlHost.uex' path='docs/doc[@for="ToolStripControlHost.KeyDown"]/*' />
-         /// <devdoc>
-         /// <para>Occurs when a key is pressed down while the control has focus.</para>
-         /// </devdoc>
-         [SRCategory(nameof(SR.CatKey)), SRDescription(nameof(SR.ControlOnKeyDownDescr))]
-         public event KeyEventHandler KeyDown {
-             add {
-                 Events.AddHandler(EventKeyDown, value);
-             }
-             remove {
-                 Events.RemoveHandler(EventKeyDown, value);
-             }
-         }
-      
-         /// <include file='doc\ToolStripControlHost.uex' path='docs/doc[@for="ToolStripControlHost.KeyPress"]/*' />
-         /// <devdoc>
-         /// <para> Occurs when a key is pressed while the control has focus.</para>
-         /// </devdoc>
-         [SRCategory(nameof(SR.CatKey)), SRDescription(nameof(SR.ControlOnKeyPressDescr))]
-         public event KeyPressEventHandler KeyPress {
-             add {
-                 Events.AddHandler(EventKeyPress, value);
-             }
-             remove {
-                 Events.RemoveHandler(EventKeyPress, value);
-             }
-         }
-      
-         /// <include file='doc\ToolStripControlHost.uex' path='docs/doc[@for="ToolStripControlHost.KeyUp"]/*' />
-         /// <devdoc>
-         /// <para> Occurs when a key is released while the control has focus.</para>
-         /// </devdoc>
-         [SRCategory(nameof(SR.CatKey)), SRDescription(nameof(SR.ControlOnKeyUpDescr))]
-         public event KeyEventHandler KeyUp {
-             add {
-                 Events.AddHandler(EventKeyUp, value);
-             }
-             remove {
-                 Events.RemoveHandler(EventKeyUp, value);
-             }
-         }
-
-        /// <include file='doc\ToolStripControlHost.uex' path='docs/doc[@for="ToolStripControlHost.RightToLeft"]/*' />
-        /// <devdoc>
-=======
         [SRCategory(nameof(SR.CatFocus)), SRDescription(nameof(SR.ControlOnLeaveDescr))]
         public event EventHandler Leave
         {
@@ -494,7 +418,6 @@
         }
 
         /// <summary>
->>>>>>> 05087938
         /// This is used for international applications where the language
         /// is written from RightToLeft. When this property is true,
         /// control placement and text will be from right to left.
@@ -918,26 +841,6 @@
 
         /// <summary>
         /// called when the control has lost focus
-<<<<<<< HEAD
-        /// </devdoc >
-        protected virtual void OnLostFocus(EventArgs e) {         
-            RaiseEvent(EventLostFocus, e);                              
-        } 
-        /// <include file='doc\ToolStripControlHost.uex' path='docs/doc[@for="ToolStripControlHost.OnKeyDown"]/*' />
-        protected virtual void OnKeyDown(KeyEventArgs e) {         
-            RaiseKeyEvent(EventKeyDown, e);                              
-        } 
-        /// <include file='doc\ToolStripControlHost.uex' path='docs/doc[@for="ToolStripControlHost.OnKeyPress"]/*' />
-        protected virtual void OnKeyPress(KeyPressEventArgs e) {         
-            RaiseKeyPressEvent(EventKeyPress, e);                              
-        } 
-        /// <include file='doc\ToolStripControlHost.uex' path='docs/doc[@for="ToolStripControlHost.OnKeyUp"]/*' />
-        protected virtual void OnKeyUp(KeyEventArgs e) {         
-            RaiseKeyEvent(EventKeyUp, e);                              
-        } 
-        /// <include file='doc\ToolStripControlHost.uex' path='docs/doc[@for="ToolStripControlHost.OnBoundsChanged"]/*' />
-        /// <devdoc>
-=======
         /// </summary>
         protected virtual void OnLostFocus(EventArgs e)
         {
@@ -956,7 +859,6 @@
             RaiseKeyEvent(EventKeyUp, e);
         }
         /// <summary>
->>>>>>> 05087938
         /// Called when the items bounds are changed.  Here, we update the Control's bounds.
         /// </summary>
         protected override void OnBoundsChanged()
