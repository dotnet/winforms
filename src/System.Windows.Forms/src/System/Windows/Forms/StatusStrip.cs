﻿// Licensed to the .NET Foundation under one or more agreements.
// The .NET Foundation licenses this file to you under the MIT license.
// See the LICENSE file in the project root for more information.

namespace System.Windows.Forms
{
    using System;
    using System.ComponentModel;
    using System.Drawing;
    using System.Windows.Forms;
    using System.Diagnostics;
    using System.Diagnostics.CodeAnalysis;
    using System.Collections.Specialized;
    using System.Runtime.InteropServices;
    using System.Windows.Forms.Layout;

    [ComVisible(true),
     ClassInterface(ClassInterfaceType.AutoDispatch),
     SRDescription(nameof(SR.DescriptionStatusStrip))
    ]
    public class StatusStrip : ToolStrip
    {

        private const AnchorStyles AllAnchor = AnchorStyles.Left | AnchorStyles.Right | AnchorStyles.Bottom | AnchorStyles.Top;
        private const AnchorStyles HorizontalAnchor = AnchorStyles.Left | AnchorStyles.Right;
        private const AnchorStyles VerticalAnchor = AnchorStyles.Top | AnchorStyles.Bottom;

        private BitVector32 state = new BitVector32();

        private static readonly int stateSizingGrip = BitVector32.CreateMask();
        private static readonly int stateCalledSpringTableLayout = BitVector32.CreateMask(stateSizingGrip);


        private const int gripWidth = 12;
        private RightToLeftLayoutGrip rtlLayoutGrip;
        private Orientation lastOrientation = Orientation.Horizontal;

        public StatusStrip()
        {
            SuspendLayout();
            CanOverflow = false;
            LayoutStyle = ToolStripLayoutStyle.Table;
            RenderMode = ToolStripRenderMode.System;
            GripStyle = ToolStripGripStyle.Hidden;

            SetStyle(ControlStyles.ResizeRedraw, true);
            Stretch = true;
            state[stateSizingGrip] = true;
            ResumeLayout(true);

        }

        [
        DefaultValue(false),
        SRDescription(nameof(SR.ToolStripCanOverflowDescr)),
        SRCategory(nameof(SR.CatLayout)),
        Browsable(false)
        ]
        public new bool CanOverflow
        {
            get
            {
                return base.CanOverflow;
            }
            set
            {
                base.CanOverflow = value;
            }
        }


        protected override bool DefaultShowItemToolTips
        {
            get
            {
                return false;
            }
        }


        protected override Size DefaultSize
        {
            get
            {
                return new Size(200, 22);
            }
        }


        protected override Padding DefaultPadding
        {
            get
            {
                if (Orientation == Orientation.Horizontal)
                {
                    if (RightToLeft == RightToLeft.No)
                    {
                        return new Padding(1, 0, 14, 0);
                    }
                    else
                    {
                        return new Padding(14, 0, 1, 0);
                    }
                }
                else
                {
                    // vertical
                    // the difference in symmetry here is that the grip does not actually rotate, it remains the same height it
                    // was before, so the DisplayRectangle needs to shrink up by its height.
                    return new Padding(1, 3, 1, DefaultSize.Height);
                }

            }
        }

        protected override DockStyle DefaultDock
        {
            get
            {
                return DockStyle.Bottom;
            }
        }


        [DefaultValue(DockStyle.Bottom)]
        public override DockStyle Dock
        {
            get
            {
                return base.Dock;
            }
            set
            {
                base.Dock = value;
            }
        }

        [DefaultValue(ToolStripGripStyle.Hidden)]
        public new ToolStripGripStyle GripStyle
        {
            get
            {
                return base.GripStyle;
            }
            set
            {
                base.GripStyle = value;
            }
        }

        [DefaultValue(ToolStripLayoutStyle.Table)]
        public new ToolStripLayoutStyle LayoutStyle
        {
            get { return base.LayoutStyle; }
            set { base.LayoutStyle = value; }
        }

        // we do some custom stuff with padding to accomodate size grip.
        // changing this is not supported at DT
        [Browsable(false)]
        public new Padding Padding
        {
            get
            {
                return base.Padding;
            }
            set
            {
                base.Padding = value;
            }
        }

        [Browsable(false)]
        public new event EventHandler PaddingChanged
        {
            add => base.PaddingChanged += value;
            remove => base.PaddingChanged -= value;
        }

        private Control RTLGrip
        {
            get
            {
                if (rtlLayoutGrip == null)
                {
                    rtlLayoutGrip = new RightToLeftLayoutGrip();
                }
                return rtlLayoutGrip;
            }
        }


        [DefaultValue(false)]
        [SRDescription(nameof(SR.ToolStripShowItemToolTipsDescr))]
        [SRCategory(nameof(SR.CatBehavior))]
        public new bool ShowItemToolTips
        {
            get
            {
                return base.ShowItemToolTips;
            }
            set
            {
                base.ShowItemToolTips = value;
            }
        }

        // return whether we should paint the sizing grip.
        private bool ShowSizingGrip
        {
            get
            {
                if (SizingGrip && IsHandleCreated)
                {
                    if (DesignMode)
                    {
                        return true;  // we dont care about the state of VS.
                    }
                    else
                    {
                        HandleRef rootHwnd = WindowsFormsUtils.GetRootHWnd(this);
                        if (rootHwnd.Handle != IntPtr.Zero)
                        {
                            return !UnsafeNativeMethods.IsZoomed(rootHwnd);
                        }
                    }
                }
                return false;
            }
        }
        [
        SRCategory(nameof(SR.CatAppearance)),
        DefaultValue(true),
        SRDescription(nameof(SR.StatusStripSizingGripDescr))
        ]
        public bool SizingGrip
        {
            get
            {
                return state[stateSizingGrip];
            }
            set
            {
                if (value != state[stateSizingGrip])
                {
                    state[stateSizingGrip] = value;
                    EnsureRightToLeftGrip();
                    Invalidate(true);
                }
            }
        }

        [Browsable(false)]
        public Rectangle SizeGripBounds
        {
            get
            {
                if (SizingGrip)
                {
                    Size statusStripSize = Size;
                    // we cant necessarily make this the height of the status strip, as
                    // the orientation could change.
                    int gripHeight = Math.Min(DefaultSize.Height, statusStripSize.Height);

                    if (RightToLeft == RightToLeft.Yes)
                    {
                        return new Rectangle(0, statusStripSize.Height - gripHeight, gripWidth, gripHeight);
                    }
                    else
                    {
                        return new Rectangle(statusStripSize.Width - gripWidth, statusStripSize.Height - gripHeight, gripWidth, gripHeight);
                    }
                }
                return Rectangle.Empty;
            }
        }


        [DefaultValue(true)]
        [SRCategory(nameof(SR.CatLayout))]
        [SRDescription(nameof(SR.ToolStripStretchDescr))]
        public new bool Stretch
        {
            get
            {
                return base.Stretch;
            }
            set
            {
                base.Stretch = value;
            }
        }


        private TableLayoutSettings TableLayoutSettings
        {
            get { return LayoutSettings as TableLayoutSettings; }
        }

        protected override AccessibleObject CreateAccessibilityInstance()
        {
            return new StatusStripAccessibleObject(this);
        }

        protected internal override ToolStripItem CreateDefaultItem(string text, Image image, EventHandler onClick)
        {
            return new ToolStripStatusLabel(text, image, onClick);
        }

        protected override void Dispose(bool disposing)
        {
            if (disposing)
            {
                if (rtlLayoutGrip != null)
                {
                    rtlLayoutGrip.Dispose();
                    rtlLayoutGrip = null;
                }
            }
            base.Dispose(disposing);
        }

        // in RTL, we parent a transparent control over the grip to support mirroring.
        private void EnsureRightToLeftGrip()
        {
            if (SizingGrip && RightToLeft == RightToLeft.Yes)
            {
                RTLGrip.Bounds = SizeGripBounds;
                if (!Controls.Contains(RTLGrip))
                {
                    if (Controls is WindowsFormsUtils.ReadOnlyControlCollection controlCollection)
                    {
                        controlCollection.AddInternal(RTLGrip);
                    }
                }
            }
            else if (rtlLayoutGrip != null)
            {
                if (Controls.Contains(rtlLayoutGrip))
                {
                    if (Controls is WindowsFormsUtils.ReadOnlyControlCollection controlCollection)
                    {
                        controlCollection.RemoveInternal(rtlLayoutGrip);
                    }
                    rtlLayoutGrip.Dispose();
                    rtlLayoutGrip = null;
                }

            }

        }

        internal override Size GetPreferredSizeCore(Size proposedSize)
        {
            if (LayoutStyle == ToolStripLayoutStyle.Table)
            {

                if (proposedSize.Width == 1)
                {
                    proposedSize.Width = int.MaxValue;
                }
                if (proposedSize.Height == 1)
                {
                    proposedSize.Height = int.MaxValue;
                }
                if (Orientation == Orientation.Horizontal)
                {
                    return GetPreferredSizeHorizontal(this, proposedSize) + Padding.Size;
                }
                else
                {
                    return GetPreferredSizeVertical(this, proposedSize) + Padding.Size;
                }
            }
            return base.GetPreferredSizeCore(proposedSize);
        }

        protected override void OnPaintBackground(PaintEventArgs e)
        {
            base.OnPaintBackground(e);

            if (ShowSizingGrip)
            {
                Renderer.DrawStatusStripSizingGrip(new ToolStripRenderEventArgs(e.Graphics, this));
            }
        }


        protected override void OnLayout(LayoutEventArgs levent)
        {
            state[stateCalledSpringTableLayout] = false;
            bool inDisplayedItemCollecton = false;
            ToolStripItem item = levent.AffectedComponent as ToolStripItem;
            int itemCount = DisplayedItems.Count;
            if (item != null)
            {
                inDisplayedItemCollecton = DisplayedItems.Contains(item);
            }


            if (LayoutStyle == ToolStripLayoutStyle.Table)
            {
                OnSpringTableLayoutCore();
            }
            base.OnLayout(levent);

            if (itemCount != DisplayedItems.Count || (item != null && (inDisplayedItemCollecton != DisplayedItems.Contains(item))))
            {
                // calling OnLayout has changed the displayed items collection 
                // the SpringTableLayoutCore requires the count of displayed items to
                // be accurate.
                // - so we need to perform layout again.   
                if (LayoutStyle == ToolStripLayoutStyle.Table)
                {
                    OnSpringTableLayoutCore();
                    base.OnLayout(levent);
                }

            }

            EnsureRightToLeftGrip();

        }

        internal override bool SupportsUiaProviders => true;

        protected override void SetDisplayedItems()
        {
            if (state[stateCalledSpringTableLayout])
            {
                bool rightToLeft = ((Orientation == Orientation.Horizontal) && (RightToLeft == RightToLeft.Yes));

                // shove all items that dont fit one pixel outside the displayed region
                Rectangle displayRect = DisplayRectangle;
                Point noMansLand = displayRect.Location;
                noMansLand.X += ClientSize.Width + 1;
                noMansLand.Y += ClientSize.Height + 1;
                bool overflow = false;
                Rectangle lastItemBounds = Rectangle.Empty;

                ToolStripItem lastItem = null;
                for (int i = 0; i < Items.Count; i++)
                {
                    ToolStripItem item = Items[i];

                    // using spring layout we can get into a situation where there's extra items which arent 
                    // visible.
                    if (overflow || ((IArrangedElement)item).ParticipatesInLayout)
                    {

                        if (overflow || (SizingGrip && item.Bounds.IntersectsWith(SizeGripBounds)))
                        {
                            // if the item collides with the size grip, set the location to nomansland.
                            SetItemLocation(item, noMansLand);
                            item.SetPlacement(ToolStripItemPlacement.None);
                        }
                    }
                    else if (lastItem != null && (lastItemBounds.IntersectsWith(item.Bounds)))
                    {
                        // if it overlaps the previous element, set the location to nomansland.
                        SetItemLocation(item, noMansLand);
                        item.SetPlacement(ToolStripItemPlacement.None);
                    }
                    else if (item.Bounds.Width == 1)
                    {
                        if (item is ToolStripStatusLabel panel && panel.Spring)
                        {
                            // once we get down to one pixel, there can always be a one pixel 
                            // distribution problem with the TLP - there's usually a spare one around.
                            // so set this off to nomansland as well.
                            SetItemLocation(item, noMansLand);
                            item.SetPlacement(ToolStripItemPlacement.None);
                        }
<<<<<<< HEAD
                   }
                   

                   if (item.Bounds.Location != noMansLand){
                       // set the next item to inspect for collisions
                       lastItem = item;
                       lastItemBounds = lastItem.Bounds; 
                   }
                   else {
                       // we cant fit an item, everything else after it should not be displayed
                       if (((IArrangedElement)item).ParticipatesInLayout) {
                           overflow = true;
                       }
                   }
			  }
           }
           base.SetDisplayedItems();
       }
  
       internal override void ResetRenderMode() {
          RenderMode = ToolStripRenderMode.System;
       }
       internal override bool ShouldSerializeRenderMode() {
           // We should NEVER serialize custom.
           return (RenderMode != ToolStripRenderMode.System && RenderMode != ToolStripRenderMode.Custom);
       }


       
      /// <devdoc>
      /// Override this function if you want to do custom table layouts for the 
      /// StatusStrip.  The default layoutstyle is tablelayout, and we need to play
      /// with the row/column styles 
      /// </devdoc>
      protected virtual void OnSpringTableLayoutCore() {
          if (this.LayoutStyle == ToolStripLayoutStyle.Table) {
            state[stateCalledSpringTableLayout]= true;
             
              this.SuspendLayout();

              if (lastOrientation != Orientation) {
                 TableLayoutSettings settings = this.TableLayoutSettings;
                 settings.RowCount = 0;
                 settings.ColumnCount = 0;
                 settings.ColumnStyles.Clear();
                 settings.RowStyles.Clear();
              }
              lastOrientation = Orientation;

              if (Orientation == Orientation.Horizontal) {
                  
                  // 
                  // Horizontal layout
                  //
                  TableLayoutSettings.GrowStyle = TableLayoutPanelGrowStyle.AddColumns;
   
                  int originalColumnCount = this.TableLayoutSettings.ColumnStyles.Count;
   
                  // iterate through the elements which are going to be displayed.
                  for (int i = 0; i < this.DisplayedItems.Count; i++) {
                      if (i >= originalColumnCount) {
                          // add if it's necessary.
                          this.TableLayoutSettings.ColumnStyles.Add(new ColumnStyle());
                      }
   
                      // determine if we "spring" or "autosize" the column
                      ToolStripStatusLabel panel = DisplayedItems[i] as ToolStripStatusLabel;
                      bool spring = (panel != null && panel.Spring);
                      DisplayedItems[i].Anchor = (spring) ? AllAnchor : VerticalAnchor;
                     
                      // spring is achieved by using 100% as the column style
                      ColumnStyle colStyle = this.TableLayoutSettings.ColumnStyles[i];
                      colStyle.Width = 100; // this width is ignored in AutoSize.
                      colStyle.SizeType = (spring) ? SizeType.Percent : SizeType.AutoSize;
                  }
  
                  if (TableLayoutSettings.RowStyles.Count > 1 || TableLayoutSettings.RowStyles.Count == 0) {
                      TableLayoutSettings.RowStyles.Clear();
                      TableLayoutSettings.RowStyles.Add(new RowStyle());
                  }
                  TableLayoutSettings.RowCount = 1;
  
                  TableLayoutSettings.RowStyles[0].SizeType = SizeType.Absolute;
                  TableLayoutSettings.RowStyles[0].Height = Math.Max(0,this.DisplayRectangle.Height);
                  TableLayoutSettings.ColumnCount =  DisplayedItems.Count+1; // add an extra cell so it fills the remaining space

                  // dont remove the extra column styles, just set them back to autosize.
                  for (int i = DisplayedItems.Count; i < TableLayoutSettings.ColumnStyles.Count; i++) {
                        this.TableLayoutSettings.ColumnStyles[i].SizeType = SizeType.AutoSize;
                  }
              }
              else {
                  // 
                  // Vertical layout
                  //
                
                  TableLayoutSettings.GrowStyle = TableLayoutPanelGrowStyle.AddRows;
   
                  int originalRowCount = this.TableLayoutSettings.RowStyles.Count;
   
                  // iterate through the elements which are going to be displayed.
                  for (int i = 0; i < this.DisplayedItems.Count; i++) {
                      if (i >= originalRowCount) {
                          // add if it's necessary.
                          this.TableLayoutSettings.RowStyles.Add(new RowStyle());
                      }
   
                      // determine if we "spring" or "autosize" the row
                      ToolStripStatusLabel panel = DisplayedItems[i] as ToolStripStatusLabel;
                      bool spring = (panel != null && panel.Spring);
                      DisplayedItems[i].Anchor = (spring) ? AllAnchor : HorizontalAnchor;
   
                      // spring is achieved by using 100% as the row style
                      RowStyle rowStyle = this.TableLayoutSettings.RowStyles[i];
                      rowStyle.Height = 100; // this width is ignored in AutoSize.
                      rowStyle.SizeType = (spring) ? SizeType.Percent : SizeType.AutoSize;
                  }
                  TableLayoutSettings.ColumnCount = 1;
                  
                  if (TableLayoutSettings.ColumnStyles.Count > 1 || TableLayoutSettings.ColumnStyles.Count == 0) {
                      TableLayoutSettings.ColumnStyles.Clear();
                      TableLayoutSettings.ColumnStyles.Add(new ColumnStyle());
                  }
  
                  TableLayoutSettings.ColumnCount = 1;
                  TableLayoutSettings.ColumnStyles[0].SizeType = SizeType.Absolute;
                  TableLayoutSettings.ColumnStyles[0].Width = Math.Max(0,this.DisplayRectangle.Width);
               
                  TableLayoutSettings.RowCount =  DisplayedItems.Count+1; // add an extra cell so it fills the remaining space

                  // dont remove the extra column styles, just set them back to autosize.
                  for (int i = DisplayedItems.Count; i < TableLayoutSettings.RowStyles.Count; i++) {
                        this.TableLayoutSettings.RowStyles[i].SizeType = SizeType.AutoSize;
                  }
  
              }
   
              this.ResumeLayout(false);
          }
      }

      protected override void  WndProc(ref Message m)            {                
          if ((m.Msg == Interop.WindowMessages.WM_NCHITTEST) && SizingGrip) {
            // if we're within the grip bounds tell windows
            // that we're the bottom right of the window.  
            Rectangle sizeGripBounds = SizeGripBounds;
            int x = NativeMethods.Util.LOWORD(m.LParam);
            int y = NativeMethods.Util.HIWORD(m.LParam);

                       
            if (sizeGripBounds.Contains(PointToClient(new Point(x, y)))) {
                HandleRef rootHwnd = WindowsFormsUtils.GetRootHWnd(this);

                // if the main window isnt maximized - we should paint a resize grip.
                // double check that we're at the bottom right hand corner of the window.
                if (rootHwnd.Handle != IntPtr.Zero && !UnsafeNativeMethods.IsZoomed(rootHwnd)) {
                    // get the client area of the topmost window.  If we're next to the edge then 
                    // the sizing grip is valid.
                    NativeMethods.RECT rootHwndClientArea = new NativeMethods.RECT();
                    UnsafeNativeMethods.GetClientRect(rootHwnd, ref rootHwndClientArea);
                    
                    // map the size grip FROM statusStrip coords TO the toplevel window coords.
                    NativeMethods.POINT gripLocation;
                    if (RightToLeft == RightToLeft.Yes) {
                        gripLocation = new NativeMethods.POINT(SizeGripBounds.Left, SizeGripBounds.Bottom);
=======
>>>>>>> 05087938
                    }


                    if (item.Bounds.Location != noMansLand)
                    {
                        // set the next item to inspect for collisions
                        lastItem = item;
                        lastItemBounds = lastItem.Bounds;
                    }
                    else
                    {
                        // we cant fit an item, everything else after it should not be displayed
                        if (((IArrangedElement)item).ParticipatesInLayout)
                        {
                            overflow = true;
                        }
                    }
                }
            }
            base.SetDisplayedItems();
        }

        internal override void ResetRenderMode()
        {
            RenderMode = ToolStripRenderMode.System;
        }
        internal override bool ShouldSerializeRenderMode()
        {
            // We should NEVER serialize custom.
            return (RenderMode != ToolStripRenderMode.System && RenderMode != ToolStripRenderMode.Custom);
        }



        /// <summary>
        /// Override this function if you want to do custom table layouts for the 
        /// StatusStrip.  The default layoutstyle is tablelayout, and we need to play
        /// with the row/column styles 
        /// </summary>
        protected virtual void OnSpringTableLayoutCore()
        {
            if (LayoutStyle == ToolStripLayoutStyle.Table)
            {
                state[stateCalledSpringTableLayout] = true;

                SuspendLayout();

                if (lastOrientation != Orientation)
                {
                    TableLayoutSettings settings = TableLayoutSettings;
                    settings.RowCount = 0;
                    settings.ColumnCount = 0;
                    settings.ColumnStyles.Clear();
                    settings.RowStyles.Clear();
                }
                lastOrientation = Orientation;

                if (Orientation == Orientation.Horizontal)
                {

                    // 
                    // Horizontal layout
                    //
                    TableLayoutSettings.GrowStyle = TableLayoutPanelGrowStyle.AddColumns;

                    int originalColumnCount = TableLayoutSettings.ColumnStyles.Count;

                    // iterate through the elements which are going to be displayed.
                    for (int i = 0; i < DisplayedItems.Count; i++)
                    {
                        if (i >= originalColumnCount)
                        {
                            // add if it's necessary.
                            TableLayoutSettings.ColumnStyles.Add(new ColumnStyle());
                        }

                        // determine if we "spring" or "autosize" the column
                        bool spring = (DisplayedItems[i] is ToolStripStatusLabel panel && panel.Spring);
                        DisplayedItems[i].Anchor = (spring) ? AllAnchor : VerticalAnchor;

                        // spring is achieved by using 100% as the column style
                        ColumnStyle colStyle = TableLayoutSettings.ColumnStyles[i];
                        colStyle.Width = 100; // this width is ignored in AutoSize.
                        colStyle.SizeType = (spring) ? SizeType.Percent : SizeType.AutoSize;
                    }

                    if (TableLayoutSettings.RowStyles.Count > 1 || TableLayoutSettings.RowStyles.Count == 0)
                    {
                        TableLayoutSettings.RowStyles.Clear();
                        TableLayoutSettings.RowStyles.Add(new RowStyle());
                    }
                    TableLayoutSettings.RowCount = 1;

                    TableLayoutSettings.RowStyles[0].SizeType = SizeType.Absolute;
                    TableLayoutSettings.RowStyles[0].Height = Math.Max(0, DisplayRectangle.Height);
                    TableLayoutSettings.ColumnCount = DisplayedItems.Count + 1; // add an extra cell so it fills the remaining space

                    // dont remove the extra column styles, just set them back to autosize.
                    for (int i = DisplayedItems.Count; i < TableLayoutSettings.ColumnStyles.Count; i++)
                    {
                        TableLayoutSettings.ColumnStyles[i].SizeType = SizeType.AutoSize;
                    }
                }
                else
                {
                    // 
                    // Vertical layout
                    //

                    TableLayoutSettings.GrowStyle = TableLayoutPanelGrowStyle.AddRows;

                    int originalRowCount = TableLayoutSettings.RowStyles.Count;

                    // iterate through the elements which are going to be displayed.
                    for (int i = 0; i < DisplayedItems.Count; i++)
                    {
                        if (i >= originalRowCount)
                        {
                            // add if it's necessary.
                            TableLayoutSettings.RowStyles.Add(new RowStyle());
                        }

                        // determine if we "spring" or "autosize" the row
                        bool spring = (DisplayedItems[i] is ToolStripStatusLabel panel && panel.Spring);
                        DisplayedItems[i].Anchor = (spring) ? AllAnchor : HorizontalAnchor;

                        // spring is achieved by using 100% as the row style
                        RowStyle rowStyle = TableLayoutSettings.RowStyles[i];
                        rowStyle.Height = 100; // this width is ignored in AutoSize.
                        rowStyle.SizeType = (spring) ? SizeType.Percent : SizeType.AutoSize;
                    }
                    TableLayoutSettings.ColumnCount = 1;

                    if (TableLayoutSettings.ColumnStyles.Count > 1 || TableLayoutSettings.ColumnStyles.Count == 0)
                    {
                        TableLayoutSettings.ColumnStyles.Clear();
                        TableLayoutSettings.ColumnStyles.Add(new ColumnStyle());
                    }

                    TableLayoutSettings.ColumnCount = 1;
                    TableLayoutSettings.ColumnStyles[0].SizeType = SizeType.Absolute;
                    TableLayoutSettings.ColumnStyles[0].Width = Math.Max(0, DisplayRectangle.Width);

                    TableLayoutSettings.RowCount = DisplayedItems.Count + 1; // add an extra cell so it fills the remaining space

                    // dont remove the extra column styles, just set them back to autosize.
                    for (int i = DisplayedItems.Count; i < TableLayoutSettings.RowStyles.Count; i++)
                    {
                        TableLayoutSettings.RowStyles[i].SizeType = SizeType.AutoSize;
                    }

                }

                ResumeLayout(false);
            }
        }

        protected override void WndProc(ref Message m)
        {
            if ((m.Msg == Interop.WindowMessages.WM_NCHITTEST) && SizingGrip)
            {
                // if we're within the grip bounds tell windows
                // that we're the bottom right of the window.  
                Rectangle sizeGripBounds = SizeGripBounds;
                int x = NativeMethods.Util.LOWORD(m.LParam);
                int y = NativeMethods.Util.HIWORD(m.LParam);


                if (sizeGripBounds.Contains(PointToClient(new Point(x, y))))
                {
                    HandleRef rootHwnd = WindowsFormsUtils.GetRootHWnd(this);

                    // if the main window isnt maximized - we should paint a resize grip.
                    // double check that we're at the bottom right hand corner of the window.
                    if (rootHwnd.Handle != IntPtr.Zero && !UnsafeNativeMethods.IsZoomed(rootHwnd))
                    {
                        // get the client area of the topmost window.  If we're next to the edge then 
                        // the sizing grip is valid.
                        NativeMethods.RECT rootHwndClientArea = new NativeMethods.RECT();
                        UnsafeNativeMethods.GetClientRect(rootHwnd, ref rootHwndClientArea);

                        // map the size grip FROM statusStrip coords TO the toplevel window coords.
                        NativeMethods.POINT gripLocation;
                        if (RightToLeft == RightToLeft.Yes)
                        {
                            gripLocation = new NativeMethods.POINT(SizeGripBounds.Left, SizeGripBounds.Bottom);
                        }
                        else
                        {
                            gripLocation = new NativeMethods.POINT(SizeGripBounds.Right, SizeGripBounds.Bottom);
                        }
                        UnsafeNativeMethods.MapWindowPoints(new HandleRef(this, Handle), rootHwnd, gripLocation, 1);

                        int deltaBottomEdge = Math.Abs(rootHwndClientArea.bottom - gripLocation.y);
                        int deltaRightEdge = Math.Abs(rootHwndClientArea.right - gripLocation.x);

                        if (RightToLeft != RightToLeft.Yes)
                        {
                            if ((deltaRightEdge + deltaBottomEdge) < 2)
                            {
                                m.Result = (IntPtr)NativeMethods.HTBOTTOMRIGHT;
                                return;
                            }
                        }


                    }

                }
            }
            base.WndProc(ref m);
        }

        // special transparent mirrored window which says it's the bottom left of the form.
        private class RightToLeftLayoutGrip : Control
        {
            public RightToLeftLayoutGrip()
            {
                SetStyle(ControlStyles.SupportsTransparentBackColor, true);
                BackColor = Color.Transparent;
            }
            protected override CreateParams CreateParams
            {
                get
                {
                    CreateParams cp = base.CreateParams;
                    cp.ExStyle |= NativeMethods.WS_EX_LAYOUTRTL;
                    return cp;
                }
            }
<<<<<<< HEAD
            protected override void WndProc(ref Message m) {
                 if (m.Msg == Interop.WindowMessages.WM_NCHITTEST) {
=======
            protected override void WndProc(ref Message m)
            {
                if (m.Msg == Interop.WindowMessages.WM_NCHITTEST)
                {
>>>>>>> 05087938
                    int x = NativeMethods.Util.LOWORD(m.LParam);
                    int y = NativeMethods.Util.HIWORD(m.LParam);

                    if (ClientRectangle.Contains(PointToClient(new Point(x, y))))
                    {
                        m.Result = (IntPtr)NativeMethods.HTBOTTOMLEFT;
                        return;
                    }

                }
                base.WndProc(ref m);
            }
        }


        [System.Runtime.InteropServices.ComVisible(true)]
        internal class StatusStripAccessibleObject : ToolStripAccessibleObject
        {
            public StatusStripAccessibleObject(StatusStrip owner) : base(owner)
            {
            }

            public override AccessibleRole Role
            {
                get
                {
                    AccessibleRole role = Owner.AccessibleRole;
                    if (role != AccessibleRole.Default)
                    {
                        return role;
                    }
                    return AccessibleRole.StatusBar;
                }
            }

            internal override object GetPropertyValue(int propertyID)
            {
                if (propertyID == NativeMethods.UIA_ControlTypePropertyId)
                {
                    return NativeMethods.UIA_StatusBarControlTypeId;
                }

                return base.GetPropertyValue(propertyID);
            }

            internal override UnsafeNativeMethods.IRawElementProviderFragment FragmentNavigate(UnsafeNativeMethods.NavigateDirection direction)
            {
                if (!(Owner is StatusStrip statusStrip) || statusStrip.Items.Count == 0)
                {
                    return null;
                }

                switch (direction)
                {
                    case UnsafeNativeMethods.NavigateDirection.FirstChild:
                        AccessibleObject firstChild = null;
                        for (int i = 0; i < GetChildCount(); i++)
                        {
                            firstChild = GetChild(i);
                            if (firstChild != null && !(firstChild is ControlAccessibleObject))
                            {
                                return firstChild;
                            }
                        }
                        return null;

                    case UnsafeNativeMethods.NavigateDirection.LastChild:
                        AccessibleObject lastChild = null;
                        for (int i = GetChildCount() - 1; i >= 0; i--)
                        {
                            lastChild = GetChild(i);
                            if (lastChild != null && !(lastChild is ControlAccessibleObject))
                            {
                                return lastChild;
                            }
                        }
                        return null;
                }

                return base.FragmentNavigate(direction);
            }

            internal override UnsafeNativeMethods.IRawElementProviderFragment ElementProviderFromPoint(double x, double y)
            {
                return HitTest((int)x, (int)y);
            }

            internal override UnsafeNativeMethods.IRawElementProviderFragment GetFocus()
            {
                return GetFocused();
            }
        }

    }
}<|MERGE_RESOLUTION|>--- conflicted
+++ resolved
@@ -471,174 +471,6 @@
                             SetItemLocation(item, noMansLand);
                             item.SetPlacement(ToolStripItemPlacement.None);
                         }
-<<<<<<< HEAD
-                   }
-                   
-
-                   if (item.Bounds.Location != noMansLand){
-                       // set the next item to inspect for collisions
-                       lastItem = item;
-                       lastItemBounds = lastItem.Bounds; 
-                   }
-                   else {
-                       // we cant fit an item, everything else after it should not be displayed
-                       if (((IArrangedElement)item).ParticipatesInLayout) {
-                           overflow = true;
-                       }
-                   }
-			  }
-           }
-           base.SetDisplayedItems();
-       }
-  
-       internal override void ResetRenderMode() {
-          RenderMode = ToolStripRenderMode.System;
-       }
-       internal override bool ShouldSerializeRenderMode() {
-           // We should NEVER serialize custom.
-           return (RenderMode != ToolStripRenderMode.System && RenderMode != ToolStripRenderMode.Custom);
-       }
-
-
-       
-      /// <devdoc>
-      /// Override this function if you want to do custom table layouts for the 
-      /// StatusStrip.  The default layoutstyle is tablelayout, and we need to play
-      /// with the row/column styles 
-      /// </devdoc>
-      protected virtual void OnSpringTableLayoutCore() {
-          if (this.LayoutStyle == ToolStripLayoutStyle.Table) {
-            state[stateCalledSpringTableLayout]= true;
-             
-              this.SuspendLayout();
-
-              if (lastOrientation != Orientation) {
-                 TableLayoutSettings settings = this.TableLayoutSettings;
-                 settings.RowCount = 0;
-                 settings.ColumnCount = 0;
-                 settings.ColumnStyles.Clear();
-                 settings.RowStyles.Clear();
-              }
-              lastOrientation = Orientation;
-
-              if (Orientation == Orientation.Horizontal) {
-                  
-                  // 
-                  // Horizontal layout
-                  //
-                  TableLayoutSettings.GrowStyle = TableLayoutPanelGrowStyle.AddColumns;
-   
-                  int originalColumnCount = this.TableLayoutSettings.ColumnStyles.Count;
-   
-                  // iterate through the elements which are going to be displayed.
-                  for (int i = 0; i < this.DisplayedItems.Count; i++) {
-                      if (i >= originalColumnCount) {
-                          // add if it's necessary.
-                          this.TableLayoutSettings.ColumnStyles.Add(new ColumnStyle());
-                      }
-   
-                      // determine if we "spring" or "autosize" the column
-                      ToolStripStatusLabel panel = DisplayedItems[i] as ToolStripStatusLabel;
-                      bool spring = (panel != null && panel.Spring);
-                      DisplayedItems[i].Anchor = (spring) ? AllAnchor : VerticalAnchor;
-                     
-                      // spring is achieved by using 100% as the column style
-                      ColumnStyle colStyle = this.TableLayoutSettings.ColumnStyles[i];
-                      colStyle.Width = 100; // this width is ignored in AutoSize.
-                      colStyle.SizeType = (spring) ? SizeType.Percent : SizeType.AutoSize;
-                  }
-  
-                  if (TableLayoutSettings.RowStyles.Count > 1 || TableLayoutSettings.RowStyles.Count == 0) {
-                      TableLayoutSettings.RowStyles.Clear();
-                      TableLayoutSettings.RowStyles.Add(new RowStyle());
-                  }
-                  TableLayoutSettings.RowCount = 1;
-  
-                  TableLayoutSettings.RowStyles[0].SizeType = SizeType.Absolute;
-                  TableLayoutSettings.RowStyles[0].Height = Math.Max(0,this.DisplayRectangle.Height);
-                  TableLayoutSettings.ColumnCount =  DisplayedItems.Count+1; // add an extra cell so it fills the remaining space
-
-                  // dont remove the extra column styles, just set them back to autosize.
-                  for (int i = DisplayedItems.Count; i < TableLayoutSettings.ColumnStyles.Count; i++) {
-                        this.TableLayoutSettings.ColumnStyles[i].SizeType = SizeType.AutoSize;
-                  }
-              }
-              else {
-                  // 
-                  // Vertical layout
-                  //
-                
-                  TableLayoutSettings.GrowStyle = TableLayoutPanelGrowStyle.AddRows;
-   
-                  int originalRowCount = this.TableLayoutSettings.RowStyles.Count;
-   
-                  // iterate through the elements which are going to be displayed.
-                  for (int i = 0; i < this.DisplayedItems.Count; i++) {
-                      if (i >= originalRowCount) {
-                          // add if it's necessary.
-                          this.TableLayoutSettings.RowStyles.Add(new RowStyle());
-                      }
-   
-                      // determine if we "spring" or "autosize" the row
-                      ToolStripStatusLabel panel = DisplayedItems[i] as ToolStripStatusLabel;
-                      bool spring = (panel != null && panel.Spring);
-                      DisplayedItems[i].Anchor = (spring) ? AllAnchor : HorizontalAnchor;
-   
-                      // spring is achieved by using 100% as the row style
-                      RowStyle rowStyle = this.TableLayoutSettings.RowStyles[i];
-                      rowStyle.Height = 100; // this width is ignored in AutoSize.
-                      rowStyle.SizeType = (spring) ? SizeType.Percent : SizeType.AutoSize;
-                  }
-                  TableLayoutSettings.ColumnCount = 1;
-                  
-                  if (TableLayoutSettings.ColumnStyles.Count > 1 || TableLayoutSettings.ColumnStyles.Count == 0) {
-                      TableLayoutSettings.ColumnStyles.Clear();
-                      TableLayoutSettings.ColumnStyles.Add(new ColumnStyle());
-                  }
-  
-                  TableLayoutSettings.ColumnCount = 1;
-                  TableLayoutSettings.ColumnStyles[0].SizeType = SizeType.Absolute;
-                  TableLayoutSettings.ColumnStyles[0].Width = Math.Max(0,this.DisplayRectangle.Width);
-               
-                  TableLayoutSettings.RowCount =  DisplayedItems.Count+1; // add an extra cell so it fills the remaining space
-
-                  // dont remove the extra column styles, just set them back to autosize.
-                  for (int i = DisplayedItems.Count; i < TableLayoutSettings.RowStyles.Count; i++) {
-                        this.TableLayoutSettings.RowStyles[i].SizeType = SizeType.AutoSize;
-                  }
-  
-              }
-   
-              this.ResumeLayout(false);
-          }
-      }
-
-      protected override void  WndProc(ref Message m)            {                
-          if ((m.Msg == Interop.WindowMessages.WM_NCHITTEST) && SizingGrip) {
-            // if we're within the grip bounds tell windows
-            // that we're the bottom right of the window.  
-            Rectangle sizeGripBounds = SizeGripBounds;
-            int x = NativeMethods.Util.LOWORD(m.LParam);
-            int y = NativeMethods.Util.HIWORD(m.LParam);
-
-                       
-            if (sizeGripBounds.Contains(PointToClient(new Point(x, y)))) {
-                HandleRef rootHwnd = WindowsFormsUtils.GetRootHWnd(this);
-
-                // if the main window isnt maximized - we should paint a resize grip.
-                // double check that we're at the bottom right hand corner of the window.
-                if (rootHwnd.Handle != IntPtr.Zero && !UnsafeNativeMethods.IsZoomed(rootHwnd)) {
-                    // get the client area of the topmost window.  If we're next to the edge then 
-                    // the sizing grip is valid.
-                    NativeMethods.RECT rootHwndClientArea = new NativeMethods.RECT();
-                    UnsafeNativeMethods.GetClientRect(rootHwnd, ref rootHwndClientArea);
-                    
-                    // map the size grip FROM statusStrip coords TO the toplevel window coords.
-                    NativeMethods.POINT gripLocation;
-                    if (RightToLeft == RightToLeft.Yes) {
-                        gripLocation = new NativeMethods.POINT(SizeGripBounds.Left, SizeGripBounds.Bottom);
-=======
->>>>>>> 05087938
                     }
 
 
@@ -869,15 +701,10 @@
                     return cp;
                 }
             }
-<<<<<<< HEAD
-            protected override void WndProc(ref Message m) {
-                 if (m.Msg == Interop.WindowMessages.WM_NCHITTEST) {
-=======
             protected override void WndProc(ref Message m)
             {
                 if (m.Msg == Interop.WindowMessages.WM_NCHITTEST)
                 {
->>>>>>> 05087938
                     int x = NativeMethods.Util.LOWORD(m.LParam);
                     int y = NativeMethods.Util.HIWORD(m.LParam);
 
