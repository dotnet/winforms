﻿// Licensed to the .NET Foundation under one or more agreements.
// The .NET Foundation licenses this file to you under the MIT license.
// See the LICENSE file in the project root for more information.

using System.Collections;
using System.ComponentModel;
using System.Globalization;
using System.Diagnostics;
using System.Diagnostics.CodeAnalysis;
using System.Drawing;
using System.Runtime.InteropServices;
using System.Threading;

namespace System.Windows.Forms
{
<<<<<<< HEAD
    /// <devdoc>
    /// Represents an individual item that is displayed within a <see cref='System.Windows.Forms.Menu'/>
    /// or <see cref='System.Windows.Forms.Menu'/>.
    /// </devdoc>
=======
    /// <summary>
    /// Represents an individual item that is displayed within a <see cref='System.Windows.Forms.Menu'/>
    /// or <see cref='System.Windows.Forms.Menu'/>.
    /// </summary>
>>>>>>> 05087938
    [ToolboxItem(false)]
    [DesignTimeVisible(false)]
    [DefaultEvent(nameof(Click))]
    [DefaultProperty(nameof(Text))]
    public class MenuItem : Menu
    {
        private const int StateBarBreak = 0x00000020;
        private const int StateBreak = 0x00000040;
        private const int StateChecked = 0x00000008;
        private const int StateDefault = 0x00001000;
        private const int StateDisabled = 0x00000003;
        private const int StateRadioCheck = 0x00000200;
        private const int StateHidden = 0x00010000;
        private const int StateMdiList = 0x00020000;
        private const int StateCloneMask = 0x0003136B;
        private const int StateOwnerDraw = 0x00000100;
        private const int StateInMdiPopup = 0x00000200;
        private const int StateHiLite = 0x00000080;

        private bool _hasHandle;
        private MenuItemData _data;
        private int _dataVersion;
        private MenuItem _nextLinkedItem; // Next item linked to the same MenuItemData.

        // We need to store a table of all created menuitems, so that other objects
        // such as ContainerControl can get a reference to a particular menuitem,
        // given a unique ID.
<<<<<<< HEAD
        private static Hashtable s_allCreatedMenuItems = new Hashtable();
=======
        private static readonly Hashtable s_allCreatedMenuItems = new Hashtable();
>>>>>>> 05087938
        private const uint FirstUniqueID = 0xC0000000;
        private static long s_nextUniqueID = FirstUniqueID;
        private uint _uniqueID = 0;
        private IntPtr _msaaMenuInfoPtr = IntPtr.Zero;
        private bool _menuItemIsCreated = false;

#if DEBUG
        private string _debugText;
<<<<<<< HEAD
        private int _creationNumber;
        private static int CreateCount;
#endif

        /// <devdoc>
        /// Initializes a <see cref='System.Windows.Forms.MenuItem'/> with a blank caption.
        /// </devdoc>
=======
        private readonly int _creationNumber;
        private static int CreateCount;
#endif

        /// <summary>
        /// Initializes a <see cref='System.Windows.Forms.MenuItem'/> with a blank caption.
        /// </summary>
>>>>>>> 05087938
        public MenuItem() : this(MenuMerge.Add, 0, 0, null, null, null, null, null)
        {
        }

<<<<<<< HEAD
        /// <devdoc>
        /// Initializes a new instance of the <see cref='System.Windows.Forms.MenuItem'/> class
        /// with a specified caption for the menu item.
        /// </devdoc>
=======
        /// <summary>
        /// Initializes a new instance of the <see cref='System.Windows.Forms.MenuItem'/> class
        /// with a specified caption for the menu item.
        /// </summary>
>>>>>>> 05087938
        public MenuItem(string text) : this(MenuMerge.Add, 0, 0, text, null, null, null, null)
        {
        }

<<<<<<< HEAD
        /// <devdoc>
        /// Initializes a new instance of the class with a specified caption and event handler
        /// for the menu item.
        /// </devdoc>
=======
        /// <summary>
        /// Initializes a new instance of the class with a specified caption and event handler
        /// for the menu item.
        /// </summary>
>>>>>>> 05087938
        public MenuItem(string text, EventHandler onClick) : this(MenuMerge.Add, 0, 0, text, onClick, null, null, null)
        {
        }

<<<<<<< HEAD
        /// <devdoc>
        /// Initializes a new instance of the class with a specified caption, event handler,
        /// and associated shorcut key for the menu item.
        /// </devdoc>
=======
        /// <summary>
        /// Initializes a new instance of the class with a specified caption, event handler,
        /// and associated shorcut key for the menu item.
        /// </summary>
>>>>>>> 05087938
        public MenuItem(string text, EventHandler onClick, Shortcut shortcut) : this(MenuMerge.Add, 0, shortcut, text, onClick, null, null, null)
        {
        }

<<<<<<< HEAD
        /// <devdoc>
        /// Initializes a new instance of the class with a specified caption and an array of
        /// submenu items defined for the menu item.
        /// </devdoc>
=======
        /// <summary>
        /// Initializes a new instance of the class with a specified caption and an array of
        /// submenu items defined for the menu item.
        /// </summary>
>>>>>>> 05087938
        public MenuItem(string text, MenuItem[] items) : this(MenuMerge.Add, 0, 0, text, null, null, null, items)
        {
        }

        internal MenuItem(MenuItemData data) : base(null)
        {
            data.AddItem(this);

#if DEBUG
            _debugText = data._caption;
#endif
        }

<<<<<<< HEAD
        /// <devdoc>
        /// Initializes a new instance of the class with a specified caption, defined
        /// event-handlers for the Click, Select and Popup events, a shortcut key,
        /// a merge type, and order specified for the menu item.
        /// </devdoc>
=======
        /// <summary>
        /// Initializes a new instance of the class with a specified caption, defined
        /// event-handlers for the Click, Select and Popup events, a shortcut key,
        /// a merge type, and order specified for the menu item.
        /// </summary>
>>>>>>> 05087938
        [SuppressMessage("Microsoft.Performance", "CA1806:DoNotIgnoreMethodResults")]
        public MenuItem(MenuMerge mergeType, int mergeOrder, Shortcut shortcut,
                        string text, EventHandler onClick, EventHandler onPopup,
                        EventHandler onSelect, MenuItem[] items) : base(items)
        {
            new MenuItemData(this, mergeType, mergeOrder, shortcut, true,
                             text, onClick, onPopup, onSelect, null, null);

#if DEBUG
            _debugText = text;
            _creationNumber = CreateCount++;
#endif
        }


<<<<<<< HEAD
        /// <devdoc>
        /// Gets or sets a value indicating whether the item is placed on a new line (for a
        /// menu item added to a <see cref='System.Windows.Forms.MainMenu'/> object) or in a
        /// new column (for a submenu or menu displayed in a <see cref='System.Windows.Forms.ContextMenu'/>).
        /// </devdoc>
=======
        /// <summary>
        /// Gets or sets a value indicating whether the item is placed on a new line (for a
        /// menu item added to a <see cref='System.Windows.Forms.MainMenu'/> object) or in a
        /// new column (for a submenu or menu displayed in a <see cref='System.Windows.Forms.ContextMenu'/>).
        /// </summary>
>>>>>>> 05087938
        [Browsable(false)]
        [DefaultValue(false)]
        public bool BarBreak
        {
            get
            {
<<<<<<< HEAD
                CheckIfDisposed();
                return (_data.State & StateBarBreak) != 0;
            }
            set
            {
                CheckIfDisposed();
                _data.SetState(StateBarBreak, value);
            }
        }

        /// <devdoc>
        /// Gets or sets a value indicating whether the item is placed on a new line (for a
        /// menu item added to a <see cref='System.Windows.Forms.MainMenu'/> object) or in a
        /// new column (for a submenu or menu displayed in a <see cref='System.Windows.Forms.ContextMenu'/>).
        /// </devdoc>
        [Browsable(false)]
        [DefaultValue(false)]
        public bool Break
        {
            get
            {
                CheckIfDisposed();
                return (_data.State & StateBreak) != 0;
            }
            set
            {
                CheckIfDisposed();
                _data.SetState(StateBreak, value);
            }
        }

        /// <devdoc>
        /// Gets or sets a value indicating whether a checkmark appears beside the text of
        /// the menu item.
        /// </devdoc>
        [DefaultValue(false)]
        [SRDescription(nameof(SR.MenuItemCheckedDescr))]
        public bool Checked
        {
            get
            {
                CheckIfDisposed();
                return (_data.State & StateChecked) != 0;
            }
=======
                CheckIfDisposed();
                return (_data.State & StateBarBreak) != 0;
            }
            set
            {
                CheckIfDisposed();
                _data.SetState(StateBarBreak, value);
            }
        }

        /// <summary>
        /// Gets or sets a value indicating whether the item is placed on a new line (for a
        /// menu item added to a <see cref='System.Windows.Forms.MainMenu'/> object) or in a
        /// new column (for a submenu or menu displayed in a <see cref='System.Windows.Forms.ContextMenu'/>).
        /// </summary>
        [Browsable(false)]
        [DefaultValue(false)]
        public bool Break
        {
            get
            {
                CheckIfDisposed();
                return (_data.State & StateBreak) != 0;
            }
            set
            {
                CheckIfDisposed();
                _data.SetState(StateBreak, value);
            }
        }

        /// <summary>
        /// Gets or sets a value indicating whether a checkmark appears beside the text of
        /// the menu item.
        /// </summary>
        [DefaultValue(false)]
        [SRDescription(nameof(SR.MenuItemCheckedDescr))]
        public bool Checked
        {
            get
            {
                CheckIfDisposed();
                return (_data.State & StateChecked) != 0;
            }
>>>>>>> 05087938
            set
            {
                CheckIfDisposed();

                if (value && (ItemCount != 0 || Parent is MainMenu))
                {
                    throw new ArgumentException(SR.MenuItemInvalidCheckProperty, nameof(value));
                }

                _data.SetState(StateChecked, value);
            }
        }

<<<<<<< HEAD
        /// <devdoc>
        /// Gets or sets a value indicating whether the menu item is the default.
        /// </devdoc>
=======
        /// <summary>
        /// Gets or sets a value indicating whether the menu item is the default.
        /// </summary>
>>>>>>> 05087938
        [DefaultValue(false)]
        [SRDescription(nameof(SR.MenuItemDefaultDescr))]
        public bool DefaultItem
        {
            get
            {
                CheckIfDisposed();
                return (_data.State & StateDefault) != 0;
            }
            set
            {
                CheckIfDisposed();
                if (Parent != null)
                {
                    if (value)
                    {
                        UnsafeNativeMethods.SetMenuDefaultItem(new HandleRef(Parent, Parent.handle), MenuID, false);
                    }
                    else if (DefaultItem)
                    {
                        UnsafeNativeMethods.SetMenuDefaultItem(new HandleRef(Parent, Parent.handle), -1, false);
                    }
                }

                _data.SetState(StateDefault, value);
<<<<<<< HEAD
            }
        }

        /// <devdoc>
        /// Gets or sets a value indicating whether code that you provide draws the menu
        /// item or Windows draws the menu item.
        /// </devdoc>
        [SRCategory(nameof(SR.CatBehavior))]
        [DefaultValue(false)]
        [SRDescription(nameof(SR.MenuItemOwnerDrawDescr))]
        public bool OwnerDraw
        {
            get
            {
                CheckIfDisposed();
                return ((_data.State & StateOwnerDraw) != 0);
            }
            set
            {
                CheckIfDisposed();
                _data.SetState(StateOwnerDraw, value);
            }
        }

        /// <devdoc>
        /// Gets or sets a value indicating whether the menu item is enabled.
        /// </devdoc>
        [Localizable(true)]
        [DefaultValue(true)]
        [SRDescription(nameof(SR.MenuItemEnabledDescr))]
        public bool Enabled
        {
            get
            {
                CheckIfDisposed();
                return (_data.State & StateDisabled) == 0;
            }
=======
            }
        }

        /// <summary>
        /// Gets or sets a value indicating whether code that you provide draws the menu
        /// item or Windows draws the menu item.
        /// </summary>
        [SRCategory(nameof(SR.CatBehavior))]
        [DefaultValue(false)]
        [SRDescription(nameof(SR.MenuItemOwnerDrawDescr))]
        public bool OwnerDraw
        {
            get
            {
                CheckIfDisposed();
                return ((_data.State & StateOwnerDraw) != 0);
            }
            set
            {
                CheckIfDisposed();
                _data.SetState(StateOwnerDraw, value);
            }
        }

        /// <summary>
        /// Gets or sets a value indicating whether the menu item is enabled.
        /// </summary>
        [Localizable(true)]
        [DefaultValue(true)]
        [SRDescription(nameof(SR.MenuItemEnabledDescr))]
        public bool Enabled
        {
            get
            {
                CheckIfDisposed();
                return (_data.State & StateDisabled) == 0;
            }
>>>>>>> 05087938
            set
            {
                CheckIfDisposed();
                _data.SetState(StateDisabled, !value);
            }
        }

<<<<<<< HEAD
        /// <devdoc>
        /// Gets or sets the menu item's position in its parent menu.
        /// </devdoc>
=======
        /// <summary>
        /// Gets or sets the menu item's position in its parent menu.
        /// </summary>
>>>>>>> 05087938
        [Browsable(false)]
        public int Index
        {
            get
            {
                if (Parent != null)
                {
                    for (int i = 0; i < Parent.ItemCount; i++)
                    {
                        if (Parent.items[i] == this)
                        {
                            return i;
                        }
                    }
                }

                return -1;
            }
            set
            {
                int oldIndex = Index;
                if (oldIndex >= 0)
                {
                    if (value < 0 || value >= Parent.ItemCount)
                    {
                        throw new ArgumentOutOfRangeException(nameof(value), string.Format(SR.InvalidArgument, nameof(Index), value));
                    }

                    if (value != oldIndex)
                    {
                        // The menu reverts to null when we're removed, so hold onto it in a
                        // local variable
                        Menu parent = Parent;
                        parent.MenuItems.RemoveAt(oldIndex);
                        parent.MenuItems.Add(value, this);
                    }
                }
            }
        }

<<<<<<< HEAD
        /// <devdoc>
        /// Gets a value indicating whether the menu item contains child menu items.
        /// </devdoc>
=======
        /// <summary>
        /// Gets a value indicating whether the menu item contains child menu items.
        /// </summary>
>>>>>>> 05087938
        [Browsable(false)]
        public override bool IsParent
        {
            get
            {
                if (_data != null && MdiList)
                {
                    for (int i = 0; i < ItemCount; i++)
                    {
                        if (!(items[i]._data.UserData is MdiListUserData))
                        {
                            return true;
                        }
                    }

                    if (FindMdiForms().Length > 0)
                    {
                        return true;
                    }

                    if (Parent != null && !(Parent is MenuItem))
                    {
                        return true;
                    }

                    return false;
                }

                return base.IsParent;
            }
        }

<<<<<<< HEAD
        /// <devdoc>
        /// Gets or sets a value indicating whether the menu item will be populated with a
        /// list of the MDI child windows that are displayed within the associated form.
        /// </devdoc>
=======
        /// <summary>
        /// Gets or sets a value indicating whether the menu item will be populated with a
        /// list of the MDI child windows that are displayed within the associated form.
        /// </summary>
>>>>>>> 05087938
        [DefaultValue(false)]
        [SRDescription(nameof(SR.MenuItemMDIListDescr))]
        public bool MdiList
        {
            get
            {
                CheckIfDisposed();
                return (_data.State & StateMdiList) != 0;
            }
            set
            {
                CheckIfDisposed();
                _data.MdiList = value;
                CleanListItems(this);
            }
        }

<<<<<<< HEAD
        /// <devdoc>
        /// Gets the Windows identifier for this menu item.
        /// </devdoc>
=======
        /// <summary>
        /// Gets the Windows identifier for this menu item.
        /// </summary>
>>>>>>> 05087938
        protected int MenuID
        {
            get
            {
                CheckIfDisposed();
                return _data.GetMenuID();
            }
        }

<<<<<<< HEAD
        /// <devdoc>
        /// Is this menu item currently selected (highlighted) by the user?
        /// </devdoc>
=======
        /// <summary>
        /// Is this menu item currently selected (highlighted) by the user?
        /// </summary>
>>>>>>> 05087938
        internal bool Selected
        {
            get
            {
                if (Parent == null)
                {
                    return false;
                }

<<<<<<< HEAD
                var info = new NativeMethods.MENUITEMINFO_T();
                info.cbSize = Marshal.SizeOf<NativeMethods.MENUITEMINFO_T>();
                info.fMask = NativeMethods.MIIM_STATE;
=======
                var info = new NativeMethods.MENUITEMINFO_T
                {
                    cbSize = Marshal.SizeOf<NativeMethods.MENUITEMINFO_T>(),
                    fMask = NativeMethods.MIIM_STATE
                };
>>>>>>> 05087938
                UnsafeNativeMethods.GetMenuItemInfo(new HandleRef(Parent, Parent.handle), MenuID, false, info);

                return (info.fState & StateHiLite) != 0;
            }
        }

<<<<<<< HEAD
        /// <devdoc>
        /// Gets the zero-based index of this menu item in the parent menu, or -1 if this
        /// menu item is not associated with a parent menu.
        /// </devdoc>
=======
        /// <summary>
        /// Gets the zero-based index of this menu item in the parent menu, or -1 if this
        /// menu item is not associated with a parent menu.
        /// </summary>
>>>>>>> 05087938
        internal int MenuIndex
        {
            get
            {
                if (Parent == null)
                {
                    return -1;
                }

                int count = UnsafeNativeMethods.GetMenuItemCount(new HandleRef(Parent, Parent.Handle));
                int id = MenuID;
<<<<<<< HEAD
                NativeMethods.MENUITEMINFO_T info = new NativeMethods.MENUITEMINFO_T();
                info.cbSize = Marshal.SizeOf<NativeMethods.MENUITEMINFO_T>();
                info.fMask = NativeMethods.MIIM_ID | NativeMethods.MIIM_SUBMENU;
=======
                NativeMethods.MENUITEMINFO_T info = new NativeMethods.MENUITEMINFO_T
                {
                    cbSize = Marshal.SizeOf<NativeMethods.MENUITEMINFO_T>(),
                    fMask = NativeMethods.MIIM_ID | NativeMethods.MIIM_SUBMENU
                };
>>>>>>> 05087938

                for (int i = 0; i < count; i++)
                {
                    UnsafeNativeMethods.GetMenuItemInfo(new HandleRef(Parent, Parent.handle), i, true, info);

                    // For sub menus, the handle is always valid.
                    // For items, however, it is always zero.
                    if ((info.hSubMenu == IntPtr.Zero || info.hSubMenu == Handle) && info.wID == id)
                    {
                        return i;
                    }
                }

                return -1;
            }
        }

<<<<<<< HEAD
        /// <devdoc>
        /// Gets or sets a value that indicates the behavior of this
        /// menu item when its menu is merged with another.
        /// </devdoc>
=======
        /// <summary>
        /// Gets or sets a value that indicates the behavior of this
        /// menu item when its menu is merged with another.
        /// </summary>
>>>>>>> 05087938
        [DefaultValue(MenuMerge.Add)]
        [SRDescription(nameof(SR.MenuItemMergeTypeDescr))]
        public MenuMerge MergeType
        {
            get
            {
                CheckIfDisposed();
                return _data._mergeType;
            }
            set
            {
                CheckIfDisposed();
                if (!ClientUtils.IsEnumValid(value, (int)value, (int)MenuMerge.Add, (int)MenuMerge.Remove))
                {
                    throw new InvalidEnumArgumentException(nameof(value), (int)value, typeof(MenuMerge));
                }

                _data.MergeType = value;
            }
        }

<<<<<<< HEAD
        /// <devdoc>
        /// Gets or sets the relative position the menu item when its
        /// menu is merged with another.
        /// </devdoc>
=======
        /// <summary>
        /// Gets or sets the relative position the menu item when its
        /// menu is merged with another.
        /// </summary>
>>>>>>> 05087938
        [DefaultValue(0)]
        [SRDescription(nameof(SR.MenuItemMergeOrderDescr))]
        public int MergeOrder
        {
            get
            {
                CheckIfDisposed();
                return _data._mergeOrder;
            }
            set
            {
                CheckIfDisposed();
                _data.MergeOrder = value;
            }
        }

<<<<<<< HEAD
        /// <devdoc>
=======
        /// <summary>
>>>>>>> 05087938
        /// Retrieves the hotkey mnemonic that is associated with this menu item.
        /// The mnemonic is the first character after an ampersand symbol in the menu's text
        /// that is not itself an ampersand symbol. If no such mnemonic is defined this
        /// will return zero.
<<<<<<< HEAD
        /// </devdoc>
=======
        /// </summary>
>>>>>>> 05087938
        [Browsable(false)]
        public char Mnemonic
        {
            get
            {
                CheckIfDisposed();
                return _data.Mnemonic;
            }
        }

<<<<<<< HEAD
        /// <devdoc>
        /// Gets the menu in which this menu item appears.
        /// </devdoc>
        [Browsable(false)]
        public Menu Parent { get; internal set; }

        /// <devdoc>
        /// Gets or sets a value that indicates whether the menu item, if checked,
        /// displays a radio-button mark instead of a check mark.
        /// </devdoc>
=======
        /// <summary>
        /// Gets the menu in which this menu item appears.
        /// </summary>
        [Browsable(false)]
        public Menu Parent { get; internal set; }

        /// <summary>
        /// Gets or sets a value that indicates whether the menu item, if checked,
        /// displays a radio-button mark instead of a check mark.
        /// </summary>
>>>>>>> 05087938
        [DefaultValue(false)]
        [SRDescription(nameof(SR.MenuItemRadioCheckDescr))]
        public bool RadioCheck
        {
            get
            {
                CheckIfDisposed();
                return (_data.State & StateRadioCheck) != 0;
            }
            set
            {
                CheckIfDisposed();
                _data.SetState(StateRadioCheck, value);
            }
        }

        internal override bool RenderIsRightToLeft => Parent != null && Parent.RenderIsRightToLeft;

<<<<<<< HEAD
        /// <devdoc>
        /// Gets or sets the text of the menu item.
        /// </devdoc>
=======
        /// <summary>
        /// Gets or sets the text of the menu item.
        /// </summary>
>>>>>>> 05087938
        [Localizable(true)]
        [SRDescription(nameof(SR.MenuItemTextDescr))]
        public string Text
        {
            get
            {
                CheckIfDisposed();
                return _data._caption;
            }
            set
            {
                CheckIfDisposed();
                _data.SetCaption(value);
            }
        }

<<<<<<< HEAD
        /// <devdoc>
        /// Gets or sets the shortcut key associated with the menu item.
        /// </devdoc>
=======
        /// <summary>
        /// Gets or sets the shortcut key associated with the menu item.
        /// </summary>
>>>>>>> 05087938
        [Localizable(true)]
        [DefaultValue(Shortcut.None)]
        [SRDescription(nameof(SR.MenuItemShortCutDescr))]
        public Shortcut Shortcut
        {
            get
            {
                CheckIfDisposed();
                return _data._shortcut;
            }
            [SuppressMessage("Microsoft.Performance", "CA1803:AvoidCostlyCallsWherePossible")]
            set
            {
                CheckIfDisposed();
                if (!Enum.IsDefined(typeof(Shortcut), value))
                {
                    throw new InvalidEnumArgumentException(nameof(value), (int)value, typeof(Shortcut));
                }

                _data._shortcut = value;
                UpdateMenuItem(force: true);
            }
        }

<<<<<<< HEAD
        /// <devdoc>
        /// Gets or sets a value that indicates whether the shortcut key that is associated
        /// with the menu item is displayed next to the menu item caption.
        /// </devdoc>
=======
        /// <summary>
        /// Gets or sets a value that indicates whether the shortcut key that is associated
        /// with the menu item is displayed next to the menu item caption.
        /// </summary>
>>>>>>> 05087938
        [DefaultValue(true),
        Localizable(true)]
        [SRDescription(nameof(SR.MenuItemShowShortCutDescr))]
        public bool ShowShortcut
        {
            get
            {
                CheckIfDisposed();
                return _data._showShortcut;
            }
            set
            {
                CheckIfDisposed();
                if (value != _data._showShortcut)
                {
                    _data._showShortcut = value;
                    UpdateMenuItem(force: true);
                }
            }
        }

<<<<<<< HEAD
        /// <devdoc>
        /// Gets or sets a value that indicates whether the menu item is visible on its
        /// parent menu.
        /// </devdoc>
=======
        /// <summary>
        /// Gets or sets a value that indicates whether the menu item is visible on its
        /// parent menu.
        /// </summary>
>>>>>>> 05087938
        [Localizable(true)]
        [DefaultValue(true)]
        [SRDescription(nameof(SR.MenuItemVisibleDescr))]
        public bool Visible
        {
            get
            {
                CheckIfDisposed();
                return (_data.State & StateHidden) == 0;
            }
            set
            {
                CheckIfDisposed();
                _data.Visible = value;
            }
        }

<<<<<<< HEAD
        /// <devdoc>
        /// Occurs when the menu item is clicked or selected using a shortcut key defined
        /// for the menu item.
        /// </devdoc>
=======
        /// <summary>
        /// Occurs when the menu item is clicked or selected using a shortcut key defined
        /// for the menu item.
        /// </summary>
>>>>>>> 05087938
        [SRDescription(nameof(SR.MenuItemOnClickDescr))]
        public event EventHandler Click
        {
            add
            {
                CheckIfDisposed();
                _data._onClick += value;
            }
            remove
            {
                CheckIfDisposed();
                _data._onClick -= value;
            }
        }

<<<<<<< HEAD
        /// <devdoc>
        /// Occurs when when the property of a menu item is set to <see langword='true'/> and
        /// a request is made to draw the menu item.
        /// </devdoc>
=======
        /// <summary>
        /// Occurs when when the property of a menu item is set to <see langword='true'/> and
        /// a request is made to draw the menu item.
        /// </summary>
>>>>>>> 05087938
        [SRCategory(nameof(SR.CatBehavior)), SRDescription(nameof(SR.drawItemEventDescr))]
        public event DrawItemEventHandler DrawItem
        {
            add
            {
                CheckIfDisposed();
                _data._onDrawItem += value;
            }
            remove
            {
                CheckIfDisposed();
                _data._onDrawItem -= value;
            }
        }

<<<<<<< HEAD
        /// <devdoc>
        /// Occurs when when the menu needs to know the size of a menu item before drawing it.
        /// </devdoc>
=======
        /// <summary>
        /// Occurs when when the menu needs to know the size of a menu item before drawing it.
        /// </summary>
>>>>>>> 05087938
        [SRCategory(nameof(SR.CatBehavior)), SRDescription(nameof(SR.measureItemEventDescr))]
        public event MeasureItemEventHandler MeasureItem
        {
            add
            {
                CheckIfDisposed();
                _data._onMeasureItem += value;
            }
            remove
            {
                CheckIfDisposed();
                _data._onMeasureItem -= value;
            }
        }

<<<<<<< HEAD
        /// <devdoc>
        /// Occurs before a menu item's list of menu items is displayed.
        /// </devdoc>
=======
        /// <summary>
        /// Occurs before a menu item's list of menu items is displayed.
        /// </summary>
>>>>>>> 05087938
        [SRDescription(nameof(SR.MenuItemOnInitDescr))]
        public event EventHandler Popup
        {
            add
            {
                CheckIfDisposed();
                _data._onPopup += value;
            }
            remove
            {
                CheckIfDisposed();
                _data._onPopup -= value;
            }
        }

<<<<<<< HEAD
        /// <devdoc>
        /// Occurs when the user hovers their mouse over a menu item or selects it with the
        /// keyboard but has not activated it.
        /// </devdoc>
=======
        /// <summary>
        /// Occurs when the user hovers their mouse over a menu item or selects it with the
        /// keyboard but has not activated it.
        /// </summary>
>>>>>>> 05087938
        [SRDescription(nameof(SR.MenuItemOnSelectDescr))]
        public event EventHandler Select
        {
            add
            {
                CheckIfDisposed();
                _data._onSelect += value;
            }
            remove
            {
                CheckIfDisposed();
                _data._onSelect -= value;
            }
        }

        private static void CleanListItems(MenuItem senderMenu)
        {
            // Remove dynamic items.
            for (int i = senderMenu.MenuItems.Count - 1; i >= 0; i--)
            {
                MenuItem item = senderMenu.MenuItems[i];
                if (item._data.UserData is MdiListUserData)
                {
                    item.Dispose();
                    continue;
                }
            }
        }

<<<<<<< HEAD
        /// <devdoc>
        /// Creates and returns an identical copy of this menu item.
        /// </devdoc>
=======
        /// <summary>
        /// Creates and returns an identical copy of this menu item.
        /// </summary>
>>>>>>> 05087938
        public virtual MenuItem CloneMenu()
        {
            var newItem = new MenuItem();
            newItem.CloneMenu(this);
            return newItem;
        }

<<<<<<< HEAD
        /// <devdoc>
        /// Creates a copy of the specified menu item.
        /// </devdoc>
=======
        /// <summary>
        /// Creates a copy of the specified menu item.
        /// </summary>
>>>>>>> 05087938
        [SuppressMessage("Microsoft.Performance", "CA1806:DoNotIgnoreMethodResults")]
        [SuppressMessage("Microsoft.Naming", "CA1704:IdentifiersShouldBeSpelledCorrectly", Justification = "Already shipped as public API")]
        protected void CloneMenu(MenuItem itemSrc)
        {
            base.CloneMenu(itemSrc);
            int state = itemSrc._data.State;
            new MenuItemData(this,
                             itemSrc.MergeType, itemSrc.MergeOrder, itemSrc.Shortcut, itemSrc.ShowShortcut,
                             itemSrc.Text, itemSrc._data._onClick, itemSrc._data._onPopup, itemSrc._data._onSelect,
                             itemSrc._data._onDrawItem, itemSrc._data._onMeasureItem);
            _data.SetState(state & StateCloneMask, true);
        }

        internal virtual void CreateMenuItem()
        {
            if ((_data.State & StateHidden) == 0)
            {
                NativeMethods.MENUITEMINFO_T info = CreateMenuItemInfo();
                UnsafeNativeMethods.InsertMenuItem(new HandleRef(Parent, Parent.handle), -1, true, info);

                _hasHandle = info.hSubMenu != IntPtr.Zero;
                _dataVersion = _data._version;

                _menuItemIsCreated = true;
                if (RenderIsRightToLeft)
                {
                    Parent.UpdateRtl(true);
                }

#if DEBUG
<<<<<<< HEAD
                NativeMethods.MENUITEMINFO_T infoVerify = new NativeMethods.MENUITEMINFO_T();
                infoVerify.cbSize = Marshal.SizeOf<NativeMethods.MENUITEMINFO_T>();
                infoVerify.fMask = NativeMethods.MIIM_ID | NativeMethods.MIIM_STATE |
                                   NativeMethods.MIIM_SUBMENU | NativeMethods.MIIM_TYPE;
=======
                NativeMethods.MENUITEMINFO_T infoVerify = new NativeMethods.MENUITEMINFO_T
                {
                    cbSize = Marshal.SizeOf<NativeMethods.MENUITEMINFO_T>(),
                    fMask = NativeMethods.MIIM_ID | NativeMethods.MIIM_STATE |
                                   NativeMethods.MIIM_SUBMENU | NativeMethods.MIIM_TYPE
                };
>>>>>>> 05087938
                UnsafeNativeMethods.GetMenuItemInfo(new HandleRef(Parent, Parent.handle), MenuID, false, infoVerify);
#endif
            }
        }

        private NativeMethods.MENUITEMINFO_T CreateMenuItemInfo()
        {
<<<<<<< HEAD
            var info = new NativeMethods.MENUITEMINFO_T();
            info.fMask = NativeMethods.MIIM_ID | NativeMethods.MIIM_STATE |
                         NativeMethods.MIIM_SUBMENU | NativeMethods.MIIM_TYPE | NativeMethods.MIIM_DATA;
            info.fType = _data.State & (StateBarBreak | StateBreak | StateRadioCheck | StateOwnerDraw);
=======
            var info = new NativeMethods.MENUITEMINFO_T
            {
                fMask = NativeMethods.MIIM_ID | NativeMethods.MIIM_STATE |
                         NativeMethods.MIIM_SUBMENU | NativeMethods.MIIM_TYPE | NativeMethods.MIIM_DATA,
                fType = _data.State & (StateBarBreak | StateBreak | StateRadioCheck | StateOwnerDraw)
            };
>>>>>>> 05087938

            // Top level menu items shouldn't have barbreak or break bits set on them.
            bool isTopLevel = Parent == GetMainMenu();

            if (_data._caption.Equals("-"))
            {
                if (isTopLevel)
                {
                    _data._caption = " ";
                    info.fType |= NativeMethods.MFT_MENUBREAK;
                }
                else
                {
                    info.fType |= NativeMethods.MFT_SEPARATOR;
                }
            }

            info.fState = _data.State & (StateChecked | StateDefault | StateDisabled);

            info.wID = MenuID;
            if (IsParent)
            {
                info.hSubMenu = Handle;
            }

            info.hbmpChecked = IntPtr.Zero;
            info.hbmpUnchecked = IntPtr.Zero;

            // Assign a unique ID to this menu item object.
            // The ID is stored in the dwItemData of the corresponding Win32 menu item, so
            // that when we get Win32 messages about the item later, we can delegate to the
            // original object menu item object. A static hash table is used to map IDs to
            // menu item objects.
            if (_uniqueID == 0)
            {
                lock (s_allCreatedMenuItems)
                {
                    _uniqueID = (uint)Interlocked.Increment(ref s_nextUniqueID);
                    Debug.Assert(_uniqueID >= FirstUniqueID); // ...check for ID range exhaustion (unlikely!)
                    // We add a weak ref wrapping a MenuItem to the static hash table, as
                    // supposed to adding the item ref itself, to allow the item to be finalized
                    // in case it is not disposed and no longer referenced anywhere else, hence
                    // preventing leaks.
                    s_allCreatedMenuItems.Add(_uniqueID, new WeakReference(this));
                }
            }

            if (IntPtr.Size == 4)
            {
                // Store the unique ID in the dwItemData..
                // For simple menu items, we can just put the unique ID in the dwItemData.
                // But for owner-draw items, we need to point the dwItemData at an MSAAMENUINFO
                // structure so that MSAA can get the item text.
                // To allow us to reliably distinguish between IDs and structure pointers later
                // on, we keep IDs in the 0xC0000000-0xFFFFFFFF range. This is the top 1Gb of
                // unmananged process memory, where an app's heap allocations should never come
                // from. So that we can still get the ID from the dwItemData for an owner-draw
                // item later on, a copy of the ID is tacked onto the end of the MSAAMENUINFO
                // structure.
                if (_data.OwnerDraw)
                {
                    info.dwItemData = AllocMsaaMenuInfo();
                }
                else
                {
                    info.dwItemData = (IntPtr)unchecked((int)_uniqueID);
                }
            }
            else
            {
                // On Win64, there are no reserved address ranges we can use for menu item IDs. So instead we will
                // have to allocate an MSAMENUINFO heap structure for all menu items, not just owner-drawn ones.
                info.dwItemData = AllocMsaaMenuInfo();
            }

            // We won't render the shortcut if: 1) it's not set, 2) we're a parent, 3) we're toplevel
            if (_data._showShortcut && _data._shortcut != 0 && !IsParent && !isTopLevel)
            {
                info.dwTypeData = _data._caption + "\t" + TypeDescriptor.GetConverter(typeof(Keys)).ConvertToString((Keys)(int)_data._shortcut);
            }
            else
            {
                // Windows issue: Items with empty captions sometimes block keyboard
                // access to other items in same menu.
                info.dwTypeData = (_data._caption.Length == 0 ? " " : _data._caption);
            }
            info.cch = 0;

            return info;
        }

<<<<<<< HEAD
        /// <devdoc>
        /// Disposes the <see cref='System.Windows.Forms.MenuItem'/>.
        /// </devdoc>
=======
        /// <summary>
        /// Disposes the <see cref='System.Windows.Forms.MenuItem'/>.
        /// </summary>
>>>>>>> 05087938
        protected override void Dispose(bool disposing)
        {
            if (disposing)
            {
                Parent?.MenuItems.Remove(this);
                _data?.RemoveItem(this);
                lock (s_allCreatedMenuItems)
                {
                    s_allCreatedMenuItems.Remove(_uniqueID);
                }

                _uniqueID = 0;

            }

            FreeMsaaMenuInfo();
            base.Dispose(disposing);
        }

        /// <summary>
        /// Given a unique menu item ID, find the corresponding MenuItem
        /// object, using the master lookup table of all created MenuItems.
        /// </summary>
        internal static MenuItem GetMenuItemFromUniqueID(uint uniqueID)
        {
            WeakReference weakRef = (WeakReference)s_allCreatedMenuItems[uniqueID];
            if (weakRef != null && weakRef.IsAlive)
            {
                return (MenuItem)weakRef.Target;
            }
            Debug.Fail("Weakref for menu item has expired or has been removed!  Who is trying to access this ID?");
            return null;
        }

        /// <summary>
        /// Given the "item data" value of a Win32 menu item, find the corresponding MenuItem object (using
        /// the master lookup table of all created MenuItems). The item data may be either the unique menu
        /// item ID, or a pointer to an MSAAMENUINFO structure with a copy of the unique ID tacked to the end.
        /// To reliably tell IDs and structure addresses apart, IDs live in the 0xC0000000-0xFFFFFFFF range.
        /// This is the top 1Gb of unmananged process memory, where an app's heap allocations should never be.
        /// </summary>
        [SuppressMessage("Microsoft.Performance", "CA1808:AvoidCallsThatBoxValueTypes")]
        internal static MenuItem GetMenuItemFromItemData(IntPtr itemData)
        {
            uint uniqueID = (uint)(ulong)itemData;
            if (uniqueID == 0)
            {
                return null;
            }

            if (IntPtr.Size == 4)
            {
                if (uniqueID < FirstUniqueID)
                {
                    MsaaMenuInfoWithId msaaMenuInfo = Marshal.PtrToStructure<MsaaMenuInfoWithId>(itemData);
                    uniqueID = msaaMenuInfo._uniqueID;
                }
            }
            else
            {
                // Its always a pointer on Win64 (see CreateMenuItemInfo)
                MsaaMenuInfoWithId msaaMenuInfo = Marshal.PtrToStructure<MsaaMenuInfoWithId>(itemData);
                uniqueID = msaaMenuInfo._uniqueID;
            }

            return GetMenuItemFromUniqueID(uniqueID);
        }

        /// <summary>
        /// MsaaMenuInfoWithId is an MSAAMENUINFO structure with a menu item ID field tacked onto the
        /// end. This allows us to pass the data we need to Win32 / MSAA, and still be able to get the ID
        /// out again later on, so we can delegate Win32 menu messages back to the correct MenuItem object.
        /// </summary>
        [StructLayout(LayoutKind.Sequential)]
        private struct MsaaMenuInfoWithId
        {
            public readonly NativeMethods.MSAAMENUINFO _msaaMenuInfo;
            public readonly uint _uniqueID;

            public MsaaMenuInfoWithId(string text, uint uniqueID)
            {
                _msaaMenuInfo = new NativeMethods.MSAAMENUINFO(text);
                _uniqueID = uniqueID;
            }
        }

        /// <summary>
        /// Creates an MSAAMENUINFO structure (in the unmanaged heap) based on the current state
        /// of this MenuItem object. Address of this structure is cached in the object so we can
        /// free it later on using FreeMsaaMenuInfo(). If structure has already been allocated,
        /// it is destroyed and a new one created.
        /// </summary>
        private IntPtr AllocMsaaMenuInfo()
        {
            FreeMsaaMenuInfo();
            _msaaMenuInfoPtr = Marshal.AllocHGlobal(Marshal.SizeOf<MsaaMenuInfoWithId>());

            if (IntPtr.Size == 4)
            {
                // We only check this on Win32, irrelevant on Win64 (see CreateMenuItemInfo)
                // Check for incursion into menu item ID range (unlikely!)
                Debug.Assert(((uint)(ulong)_msaaMenuInfoPtr) < FirstUniqueID);
            }

            MsaaMenuInfoWithId msaaMenuInfoStruct = new MsaaMenuInfoWithId(_data._caption, _uniqueID);
            Marshal.StructureToPtr(msaaMenuInfoStruct, _msaaMenuInfoPtr, false);
            Debug.Assert(_msaaMenuInfoPtr != IntPtr.Zero);
            return _msaaMenuInfoPtr;
        }

        /// <summary>
        /// Frees the MSAAMENUINFO structure (in the unmanaged heap) for the current MenuObject
        /// object, if one has previously been allocated. Takes care to free sub-structures too,
        /// to avoid leaks!
        /// <summary>
        private void FreeMsaaMenuInfo()
        {
            if (_msaaMenuInfoPtr != IntPtr.Zero)
            {
                Marshal.DestroyStructure(_msaaMenuInfoPtr, typeof(MsaaMenuInfoWithId));
                Marshal.FreeHGlobal(_msaaMenuInfoPtr);
                _msaaMenuInfoPtr = IntPtr.Zero;
            }
        }

        internal override void ItemsChanged(int change)
        {
            base.ItemsChanged(change);

            if (change == CHANGE_ITEMS)
            {
                // when the menu collection changes deal with it locally
                Debug.Assert(!created, "base.ItemsChanged should have wiped out our handles");
                if (Parent != null && Parent.created)
                {
                    UpdateMenuItem(force: true);
                    CreateMenuItems();
                }
            }
            else
            {
                if (!_hasHandle && IsParent)
                {
                    UpdateMenuItem(force: true);
                }

                MainMenu main = GetMainMenu();
                if (main != null && ((_data.State & StateInMdiPopup) == 0))
                {
                    main.ItemsChanged(change, this);
                }
            }
        }

        internal void ItemsChanged(int change, MenuItem item)
        {
            if (change == CHANGE_ITEMADDED &&
                _data != null &&
                _data.baseItem != null &&
                _data.baseItem.MenuItems.Contains(item))
            {
                if (Parent != null && Parent.created)
                {
                    UpdateMenuItem(force: true);
                    CreateMenuItems();
                }
                else if (_data != null)
                {
                    MenuItem currentMenuItem = _data.firstItem;
                    while (currentMenuItem != null)
                    {
                        if (currentMenuItem.created)
                        {
                            MenuItem newItem = item.CloneMenu();
                            item._data.AddItem(newItem);
                            currentMenuItem.MenuItems.Add(newItem);
                            break;
                        }
                        currentMenuItem = currentMenuItem._nextLinkedItem;
                    }
                }
            }
        }

        internal Form[] FindMdiForms()
        {
            Form[] forms = null;
            MainMenu main = GetMainMenu();
            Form menuForm = null;
            if (main != null)
            {
                menuForm = main.GetFormUnsafe();
            }
            if (menuForm != null)
            {
                forms = menuForm.MdiChildren;
            }
            if (forms == null)
            {
                forms = new Form[0];
            }

            return forms;
        }

<<<<<<< HEAD
        /// <devdoc>
=======
        /// <summary>
>>>>>>> 05087938
        /// See the similar code in MdiWindowListStrip.PopulateItems, which is
        /// unfortunately just different enough in its working environment that we
        /// can't readily combine the two. But if you're fixing something here, chances
        /// are that the same issue will need scrutiny over there.
<<<<<<< HEAD
        ///</devdoc>
=======
        ///</summary>
>>>>>>> 05087938
        [SuppressMessage("Microsoft.Globalization", "CA1303:DoNotPassLiteralsAsLocalizedParameters")] // "-" is OK
        private void PopulateMdiList()
        {
            MenuItem senderMenu = this;
            _data.SetState(StateInMdiPopup, true);
            try
            {
                CleanListItems(this);

                // Add new items
                Form[] forms = FindMdiForms();
                if (forms != null && forms.Length > 0)
                {

                    Form activeMdiChild = GetMainMenu().GetFormUnsafe().ActiveMdiChild;

                    if (senderMenu.MenuItems.Count > 0)
                    {
                        MenuItem sep = (MenuItem)Activator.CreateInstance(GetType());
                        sep._data.UserData = new MdiListUserData();
                        sep.Text = "-";
                        senderMenu.MenuItems.Add(sep);
                    }

                    // Build a list of child windows to be displayed in
                    // the MDIList menu item...
                    // Show the first maxMenuForms visible elements of forms[] as Window menu items, except:
                    // Always show the active form, even if it's not in the first maxMenuForms visible elements of forms[].
                    // If the active form isn't in the first maxMenuForms forms, then show the first maxMenuForms-1 elements
                    // in forms[], and make the active form the last one on the menu.
                    // Don't count nonvisible forms against the limit on Window menu items.

                    const int MaxMenuForms = 9; // Max number of Window menu items for forms
                    int visibleChildren = 0;    // the number of visible child forms (so we know to show More Windows...)
                    int accel = 1;              // prefix the form name with this digit, underlined, as an accelerator
                    int formsAddedToMenu = 0;
                    bool activeFormAdded = false;
                    for (int i = 0; i < forms.Length; i++)
                    {
                        if (forms[i].Visible)
                        {
                            visibleChildren++;
                            if ((activeFormAdded && (formsAddedToMenu < MaxMenuForms)) ||  // don't exceed max
                                (!activeFormAdded && (formsAddedToMenu < (MaxMenuForms - 1)) ||  // save room for active if it's not in yet
                                (forms[i].Equals(activeMdiChild))))
                            {
                                // there's always room for activeMdiChild
                                MenuItem windowItem = (MenuItem)Activator.CreateInstance(GetType());
                                windowItem._data.UserData = new MdiListFormData(this, i);

                                if (forms[i].Equals(activeMdiChild))
                                {
                                    windowItem.Checked = true;
                                    activeFormAdded = true;
                                }
<<<<<<< HEAD
        
=======

>>>>>>> 05087938
                                windowItem.Text = string.Format(CultureInfo.CurrentUICulture, "&{0} {1}", accel, forms[i].Text);
                                accel++;
                                formsAddedToMenu++;
                                senderMenu.MenuItems.Add(windowItem);
                            }
                        }
                    }

                    // Display the More Windows menu option when there are more than 9 MDI
                    // Child menu items to be displayed. This is necessary because we're managing our own
                    // MDI lists, rather than letting Windows do this for us.
                    if (visibleChildren > MaxMenuForms)
                    {
                        MenuItem moreWindows = (MenuItem)Activator.CreateInstance(GetType());
                        moreWindows._data.UserData = new MdiListMoreWindowsData(this);
                        moreWindows.Text = SR.MDIMenuMoreWindows;
                        senderMenu.MenuItems.Add(moreWindows);
                    }
                }
            }
            finally
            {
                _data.SetState(StateInMdiPopup, false);
            }
        }

<<<<<<< HEAD
        /// <devdoc>
        /// Merges this menu item with another menu item and returns the resulting merged
        /// <see cref='System.Windows.Forms.MenuItem'/>.
        /// </devdoc>
=======
        /// <summary>
        /// Merges this menu item with another menu item and returns the resulting merged
        /// <see cref='System.Windows.Forms.MenuItem'/>.
        /// </summary>
>>>>>>> 05087938
        public virtual MenuItem MergeMenu()
        {
            CheckIfDisposed();

            MenuItem newItem = (MenuItem)Activator.CreateInstance(GetType());
            _data.AddItem(newItem);
            newItem.MergeMenu(this);
            return newItem;
        }

<<<<<<< HEAD
        /// <devdoc>
        /// Merges another menu item with this menu item.
        /// </devdoc>
=======
        /// <summary>
        /// Merges another menu item with this menu item.
        /// </summary>
>>>>>>> 05087938
        [SuppressMessage("Microsoft.Design", "CA1011:ConsiderPassingBaseTypesAsParameters", Justification = "Already shipped as public API")]
        public void MergeMenu(MenuItem itemSrc)
        {
            base.MergeMenu(itemSrc);
            itemSrc._data.AddItem(this);
        }

<<<<<<< HEAD
        /// <devdoc>
        /// Raises the <see cref='System.Windows.Forms.MenuItem.Click'/> event.
        /// </devdoc>
=======
        /// <summary>
        /// Raises the <see cref='System.Windows.Forms.MenuItem.Click'/> event.
        /// </summary>
>>>>>>> 05087938
        protected virtual void OnClick(EventArgs e)
        {
            CheckIfDisposed();

            if (_data.UserData is MdiListUserData)
            {
                ((MdiListUserData)_data.UserData).OnClick(e);
            }
            else if (_data.baseItem != this)
            {
                _data.baseItem.OnClick(e);
            }
<<<<<<< HEAD
            else if (_data._onClick != null)
            {
                _data._onClick(this, e);
            }
        }

        /// <devdoc>
        /// Raises the <see cref='System.Windows.Forms.MenuItem.DrawItem'/> event.
        /// </devdoc>
=======
            else
            {
                _data._onClick?.Invoke(this, e);
            }
        }

        /// <summary>
        /// Raises the <see cref='System.Windows.Forms.MenuItem.DrawItem'/> event.
        /// </summary>
>>>>>>> 05087938
        protected virtual void OnDrawItem(DrawItemEventArgs e)
        {
            CheckIfDisposed();

            if (_data.baseItem != this)
            {
                _data.baseItem.OnDrawItem(e);
            }
<<<<<<< HEAD
            else if (_data._onDrawItem != null)
            {
                _data._onDrawItem(this, e);
            }
        }

        /// <devdoc>
        /// Raises the <see cref='System.Windows.Forms.MenuItem.MeasureItem'/> event.
        /// </devdoc>
=======
            else
            {
                _data._onDrawItem?.Invoke(this, e);
            }
        }

        /// <summary>
        /// Raises the <see cref='System.Windows.Forms.MenuItem.MeasureItem'/> event.
        /// </summary>
>>>>>>> 05087938
        protected virtual void OnMeasureItem(MeasureItemEventArgs e)
        {
            CheckIfDisposed();

            if (_data.baseItem != this)
            {
                _data.baseItem.OnMeasureItem(e);
            }
<<<<<<< HEAD
            else if (_data._onMeasureItem != null)
            {
                _data._onMeasureItem(this, e);
            }
        }

        /// <devdoc>
        /// Raises the <see cref='System.Windows.Forms.MenuItem.Popup'/> event.
        /// </devdoc>
=======
            else
            {
                _data._onMeasureItem?.Invoke(this, e);
            }
        }

        /// <summary>
        /// Raises the <see cref='System.Windows.Forms.MenuItem.Popup'/> event.
        /// </summary>
>>>>>>> 05087938
        protected virtual void OnPopup(EventArgs e)
        {
            CheckIfDisposed();

            bool recreate = false;
            for (int i = 0; i < ItemCount; i++)
            {
                if (items[i].MdiList)
                {
                    recreate = true;
                    items[i].UpdateMenuItem(force: true);
                }
            }
            if (recreate || (_hasHandle && !IsParent))
            {
                UpdateMenuItem(force: true);
            }

            if (_data.baseItem != this)
            {
                _data.baseItem.OnPopup(e);
            }
<<<<<<< HEAD
            else if (_data._onPopup != null)
            {
                _data._onPopup(this, e);
=======
            else
            {
                _data._onPopup?.Invoke(this, e);
>>>>>>> 05087938
            }

            // Update any subitem states that got changed in the event
            for (int i = 0; i < ItemCount; i++)
            {
                MenuItem item = items[i];
                if (item._dataVersion != item._data._version)
                {
                    item.UpdateMenuItem(force: true);
                }
            }

            if (MdiList)
            {
                PopulateMdiList();
            }
        }

<<<<<<< HEAD
        /// <devdoc>
        /// Raises the <see cref='System.Windows.Forms.MenuItem.Select'/> event.
        /// </devdoc>
=======
        /// <summary>
        /// Raises the <see cref='System.Windows.Forms.MenuItem.Select'/> event.
        /// </summary>
>>>>>>> 05087938
        protected virtual void OnSelect(EventArgs e)
        {
            CheckIfDisposed();

            if (_data.baseItem != this)
            {
                _data.baseItem.OnSelect(e);
            }
<<<<<<< HEAD
            else if (_data._onSelect != null)
            {
                _data._onSelect(this, e);
=======
            else
            {
                _data._onSelect?.Invoke(this, e);
>>>>>>> 05087938
            }
        }

        protected internal virtual void OnInitMenuPopup(EventArgs e) => OnPopup(e);

<<<<<<< HEAD
        /// <devdoc>
        /// Generates a <see cref='System.Windows.Forms.Control.Click'/> event for the MenuItem,
        /// simulating a click by a user.
        /// </devdoc>
        public void PerformClick() => OnClick(EventArgs.Empty);

        /// <devdoc>
        /// Raises the <see cref='System.Windows.Forms.MenuItem.Select'/> event for this menu item.
        /// </devdoc>
=======
        /// <summary>
        /// Generates a <see cref='System.Windows.Forms.Control.Click'/> event for the MenuItem,
        /// simulating a click by a user.
        /// </summary>
        public void PerformClick() => OnClick(EventArgs.Empty);

        /// <summary>
        /// Raises the <see cref='System.Windows.Forms.MenuItem.Select'/> event for this menu item.
        /// </summary>
>>>>>>> 05087938
        public virtual void PerformSelect() => OnSelect(EventArgs.Empty);

        internal virtual bool ShortcutClick()
        {
            if (Parent is MenuItem parent)
            {
                if (!parent.ShortcutClick() || Parent != parent)
                {
                    return false;
                }
            }
            if ((_data.State & StateDisabled) != 0)
            {
                return false;
            }
            if (ItemCount > 0)
            {
                OnPopup(EventArgs.Empty);
            }
            else
            {
                OnClick(EventArgs.Empty);
            }

            return true;
        }

        public override string ToString()
        {
            string s = base.ToString();
<<<<<<< HEAD
            string menuItemText = _data?._caption ?? string.Empty;;
=======
            string menuItemText = _data?._caption ?? string.Empty;
            ;
>>>>>>> 05087938
            return s + ", Text: " + menuItemText;
        }

        internal void UpdateItemRtl(bool setRightToLeftBit)
        {
            if (!_menuItemIsCreated)
            {
                return;
            }

<<<<<<< HEAD
            var info = new NativeMethods.MENUITEMINFO_T();
            info.fMask = NativeMethods.MIIM_TYPE | NativeMethods.MIIM_STATE | NativeMethods.MIIM_SUBMENU;
            info.dwTypeData = new string('\0', Text.Length + 2);
            info.cbSize = Marshal.SizeOf<NativeMethods.MENUITEMINFO_T>();
=======
            var info = new NativeMethods.MENUITEMINFO_T
            {
                fMask = NativeMethods.MIIM_TYPE | NativeMethods.MIIM_STATE | NativeMethods.MIIM_SUBMENU,
                dwTypeData = new string('\0', Text.Length + 2),
                cbSize = Marshal.SizeOf<NativeMethods.MENUITEMINFO_T>()
            };
>>>>>>> 05087938
            info.cch = info.dwTypeData.Length - 1;
            UnsafeNativeMethods.GetMenuItemInfo(new HandleRef(Parent, Parent.handle), MenuID, false, info);
            if (setRightToLeftBit)
            {
                info.fType |= NativeMethods.MFT_RIGHTJUSTIFY | NativeMethods.MFT_RIGHTORDER;
            }
            else
            {
                info.fType &= ~(NativeMethods.MFT_RIGHTJUSTIFY | NativeMethods.MFT_RIGHTORDER);
            }
<<<<<<< HEAD

            UnsafeNativeMethods.SetMenuItemInfo(new HandleRef(Parent, Parent.handle), MenuID, false, info);

#if DEBUG

            info.fMask          = NativeMethods.MIIM_TYPE | NativeMethods.MIIM_STATE | NativeMethods.MIIM_SUBMENU;
            info.dwTypeData     = new string('\0', 256);
            info.cbSize         = Marshal.SizeOf<NativeMethods.MENUITEMINFO_T>();
            info.cch            = info.dwTypeData.Length - 1;
            UnsafeNativeMethods.GetMenuItemInfo(new HandleRef(Parent, Parent.handle), MenuID, false, info);
            Debug.Assert(((info.fType & NativeMethods.MFT_RIGHTORDER) != 0) == setRightToLeftBit, "Failed to set bit!");

#endif
=======

            UnsafeNativeMethods.SetMenuItemInfo(new HandleRef(Parent, Parent.handle), MenuID, false, info);
>>>>>>> 05087938
        }

        internal void UpdateMenuItem(bool force)
        {
            if (Parent == null || !Parent.created)
            {
                return;
            }

            if (force || Parent is MainMenu || Parent is ContextMenu)
            {
                NativeMethods.MENUITEMINFO_T info = CreateMenuItemInfo();
                UnsafeNativeMethods.SetMenuItemInfo(new HandleRef(Parent, Parent.handle), MenuID, false, info);
#if DEBUG
<<<<<<< HEAD
                var infoVerify = new NativeMethods.MENUITEMINFO_T();
                infoVerify.cbSize = Marshal.SizeOf<NativeMethods.MENUITEMINFO_T>();
                infoVerify.fMask = NativeMethods.MIIM_ID | NativeMethods.MIIM_STATE |
                                   NativeMethods.MIIM_SUBMENU | NativeMethods.MIIM_TYPE;
=======
                var infoVerify = new NativeMethods.MENUITEMINFO_T
                {
                    cbSize = Marshal.SizeOf<NativeMethods.MENUITEMINFO_T>(),
                    fMask = NativeMethods.MIIM_ID | NativeMethods.MIIM_STATE |
                                   NativeMethods.MIIM_SUBMENU | NativeMethods.MIIM_TYPE
                };
>>>>>>> 05087938
                UnsafeNativeMethods.GetMenuItemInfo(new HandleRef(Parent, Parent.handle), MenuID, false, infoVerify);
#endif

                if (_hasHandle && info.hSubMenu == IntPtr.Zero)
                {
                    ClearHandles();
                }

                _hasHandle = info.hSubMenu != IntPtr.Zero;
                _dataVersion = _data._version;
                if (Parent is MainMenu mainMenu)
                {
                    Form f = mainMenu.GetFormUnsafe();
                    if (f != null)
                    {
                        SafeNativeMethods.DrawMenuBar(new HandleRef(f, f.Handle));
                    }
                }
            }
        }

        internal void WmDrawItem(ref Message m)
        {
            // Handles the OnDrawItem message sent from ContainerControl
            NativeMethods.DRAWITEMSTRUCT dis = (NativeMethods.DRAWITEMSTRUCT)m.GetLParam(typeof(NativeMethods.DRAWITEMSTRUCT));
            Debug.WriteLineIf(Control.PaletteTracing.TraceVerbose, Handle + ": Force set palette in MenuItem drawitem");
            IntPtr oldPal = Control.SetUpPalette(dis.hDC, false /*force*/, false);
            try
            {
                Graphics g = Graphics.FromHdcInternal(dis.hDC);
                try
                {
                    OnDrawItem(new DrawItemEventArgs(g, SystemInformation.MenuFont, Rectangle.FromLTRB(dis.rcItem.left, dis.rcItem.top, dis.rcItem.right, dis.rcItem.bottom), Index, (DrawItemState)dis.itemState));
                }
                finally
                {
                    g.Dispose();
                }
            }
            finally
            {
                if (oldPal != IntPtr.Zero)
                {
                    SafeNativeMethods.SelectPalette(new HandleRef(null, dis.hDC), new HandleRef(null, oldPal), 0);
                }
            }

            m.Result = (IntPtr)1;
        }

        internal void WmMeasureItem(ref Message m)
        {
            // Handles the OnMeasureItem message sent from ContainerControl

            // Obtain the measure item struct
            NativeMethods.MEASUREITEMSTRUCT mis = (NativeMethods.MEASUREITEMSTRUCT)m.GetLParam(typeof(NativeMethods.MEASUREITEMSTRUCT));

            // The OnMeasureItem handler now determines the height and width of the item
            IntPtr screendc = UnsafeNativeMethods.GetDC(NativeMethods.NullHandleRef);
            Graphics graphics = Graphics.FromHdcInternal(screendc);
            MeasureItemEventArgs mie = new MeasureItemEventArgs(graphics, Index);
            try
            {
                OnMeasureItem(mie);
            }
            finally
            {
                graphics.Dispose();
            }

            UnsafeNativeMethods.ReleaseDC(NativeMethods.NullHandleRef, new HandleRef(null, screendc));

            // Update the measure item struct with the new width and height
            mis.itemHeight = mie.ItemHeight;
            mis.itemWidth = mie.ItemWidth;
            Marshal.StructureToPtr(mis, m.LParam, false);

            m.Result = (IntPtr)1;
        }

        private void CheckIfDisposed()
        {
            if (_data == null)
            {
                throw new ObjectDisposedException(GetType().FullName);
            }
        }

        internal class MenuItemData : ICommandExecutor
        {
            internal MenuItem baseItem;
            internal MenuItem firstItem;

            private int _state;
            internal int _version;
            internal MenuMerge _mergeType;
            internal int _mergeOrder;
            internal string _caption;
            internal short _mnemonic;
            internal Shortcut _shortcut;
            internal bool _showShortcut;
            internal EventHandler _onClick;
            internal EventHandler _onPopup;
            internal EventHandler _onSelect;
            internal DrawItemEventHandler _onDrawItem;
            internal MeasureItemEventHandler _onMeasureItem;

            private Command _cmd;

            internal MenuItemData(MenuItem baseItem, MenuMerge mergeType, int mergeOrder, Shortcut shortcut, bool showShortcut,
                                  string caption, EventHandler onClick, EventHandler onPopup, EventHandler onSelect,
                                  DrawItemEventHandler onDrawItem, MeasureItemEventHandler onMeasureItem)
            {
                AddItem(baseItem);
                _mergeType = mergeType;
                _mergeOrder = mergeOrder;
                _shortcut = shortcut;
                _showShortcut = showShortcut;
                _caption = caption ?? string.Empty;
                _onClick = onClick;
                _onPopup = onPopup;
                _onSelect = onSelect;
                _onDrawItem = onDrawItem;
                _onMeasureItem = onMeasureItem;
                _version = 1;
                _mnemonic = -1;
            }


            internal bool OwnerDraw
            {
                get => ((State & StateOwnerDraw) != 0);
                set => SetState(StateOwnerDraw, value);
            }

            internal bool MdiList
            {
                get => ((State & StateMdiList) == StateMdiList);
                set
                {
                    if (((_state & StateMdiList) != 0) != value)
                    {
                        SetState(StateMdiList, value);
                        for (MenuItem item = firstItem; item != null; item = item._nextLinkedItem)
                        {
                            item.ItemsChanged(Menu.CHANGE_MDI);
                        }
                    }
                }
            }

            internal MenuMerge MergeType
            {
                get => _mergeType;
                set
                {
                    if (_mergeType != value)
                    {
                        _mergeType = value;
                        ItemsChanged(Menu.CHANGE_MERGE);
                    }
                }
            }

            internal int MergeOrder
            {
                get => _mergeOrder;
                set
                {
                    if (_mergeOrder != value)
                    {
                        _mergeOrder = value;
                        ItemsChanged(Menu.CHANGE_MERGE);
                    }
                }
            }

            internal char Mnemonic
            {
                get
                {
                    if (_mnemonic == -1)
                    {
                        _mnemonic = (short)WindowsFormsUtils.GetMnemonic(_caption, true);
                    }

                    return (char)_mnemonic;
                }
            }

            internal int State => _state;

            internal bool Visible
            {
                get => (_state & MenuItem.StateHidden) == 0;
                set
                {
                    if (((_state & MenuItem.StateHidden) == 0) != value)
                    {
                        _state = value ? _state & ~MenuItem.StateHidden : _state | MenuItem.StateHidden;
                        ItemsChanged(Menu.CHANGE_VISIBLE);
                    }
                }
            }


            internal object UserData { get; set; }

            internal void AddItem(MenuItem item)
            {
                if (item._data != this)
                {
                    item._data?.RemoveItem(item);

                    item._nextLinkedItem = firstItem;
                    firstItem = item;
                    if (baseItem == null)
                    {
                        baseItem = item;
                    }

                    item._data = this;
                    item._dataVersion = 0;
                    item.UpdateMenuItem(false);
                }
            }

            public void Execute()
            {
                baseItem?.OnClick(EventArgs.Empty);
            }

            internal int GetMenuID()
            {
                if (_cmd == null)
                {
                    _cmd = new Command(this);
                }

                return _cmd.ID;
            }

            internal void ItemsChanged(int change)
            {
                for (MenuItem item = firstItem; item != null; item = item._nextLinkedItem)
                {
                    item.Parent?.ItemsChanged(change);
                }
            }

            internal void RemoveItem(MenuItem item)
            {
                Debug.Assert(item._data == this, "bad item passed to MenuItemData.removeItem");

                if (item == firstItem)
                {
                    firstItem = item._nextLinkedItem;
                }
                else
                {
                    MenuItem itemT;
                    for (itemT = firstItem; item != itemT._nextLinkedItem;)
                    {
                        itemT = itemT._nextLinkedItem;
                    }

                    itemT._nextLinkedItem = item._nextLinkedItem;
                }
                item._nextLinkedItem = null;
                item._data = null;
                item._dataVersion = 0;

                if (item == baseItem)
                {
                    baseItem = firstItem;
                }

                if (firstItem == null)
                {
                    // No longer needed. Toss all references and the Command object.
                    Debug.Assert(baseItem == null, "why isn't baseItem null?");
                    _onClick = null;
                    _onPopup = null;
                    _onSelect = null;
                    _onDrawItem = null;
                    _onMeasureItem = null;
                    if (_cmd != null)
                    {
                        _cmd.Dispose();
                        _cmd = null;
                    }
                }
            }

            internal void SetCaption(string value)
            {
                if (value == null)
                {
                    value = string.Empty;
                }

                if (!_caption.Equals(value))
                {
                    _caption = value;
                    UpdateMenuItems();
                }

#if DEBUG
                if (value.Length > 0)
                {
                    baseItem._debugText = value;
                }
#endif
            }

            internal void SetState(int flag, bool value)
            {
                if (((_state & flag) != 0) != value)
                {
                    _state = value ? _state | flag : _state & ~flag;
                    UpdateMenuItems();
                }
            }

            internal void UpdateMenuItems()
            {
                _version++;
                for (MenuItem item = firstItem; item != null; item = item._nextLinkedItem)
                {
                    item.UpdateMenuItem(force: true);
                }
            }

        }

        private class MdiListUserData
        {
            public virtual void OnClick(EventArgs e)
            {
            }
        }

        private class MdiListFormData : MdiListUserData
        {
            private readonly MenuItem _parent;
            private readonly int _boundIndex;

            public MdiListFormData(MenuItem parentItem, int boundFormIndex)
            {
                _boundIndex = boundFormIndex;
                _parent = parentItem;
            }

            public override void OnClick(EventArgs e)
            {
                if (_boundIndex != -1)
                {
                    Form[] forms = _parent.FindMdiForms();
                    Debug.Assert(forms != null, "Didn't get a list of the MDI Forms.");

                    if (forms != null && forms.Length > _boundIndex)
                    {
                        Form boundForm = forms[_boundIndex];
                        boundForm.Activate();
                        if (boundForm.ActiveControl != null && !boundForm.ActiveControl.Focused)
                        {
                            boundForm.ActiveControl.Focus();
                        }
                    }
                }
            }
        }

        private class MdiListMoreWindowsData : MdiListUserData
        {
<<<<<<< HEAD
            private MenuItem _parent;
=======
            private readonly MenuItem _parent;
>>>>>>> 05087938

            public MdiListMoreWindowsData(MenuItem parent)
            {
                _parent = parent;
            }

            public override void OnClick(EventArgs e)
            {
                Form[] forms = _parent.FindMdiForms();
                Debug.Assert(forms != null, "Didn't get a list of the MDI Forms.");
                Form active = _parent.GetMainMenu().GetFormUnsafe().ActiveMdiChild;
                Debug.Assert(active != null, "Didn't get the active MDI child");
                if (forms != null && forms.Length > 0 && active != null)
                {
                    using (var dialog = new MdiWindowDialog())
                    {
                        dialog.SetItems(active, forms);
                        DialogResult result = dialog.ShowDialog();
                        if (result == DialogResult.OK)
                        {
                            dialog.ActiveChildForm.Activate();
                            if (dialog.ActiveChildForm.ActiveControl != null && !dialog.ActiveChildForm.ActiveControl.Focused)
                            {
                                dialog.ActiveChildForm.ActiveControl.Focus();
                            }
                        }
                    }
                }
            }
        }
    }
}
<|MERGE_RESOLUTION|>--- conflicted
+++ resolved
@@ -13,17 +13,10 @@
 
 namespace System.Windows.Forms
 {
-<<<<<<< HEAD
-    /// <devdoc>
-    /// Represents an individual item that is displayed within a <see cref='System.Windows.Forms.Menu'/>
-    /// or <see cref='System.Windows.Forms.Menu'/>.
-    /// </devdoc>
-=======
     /// <summary>
     /// Represents an individual item that is displayed within a <see cref='System.Windows.Forms.Menu'/>
     /// or <see cref='System.Windows.Forms.Menu'/>.
     /// </summary>
->>>>>>> 05087938
     [ToolboxItem(false)]
     [DesignTimeVisible(false)]
     [DefaultEvent(nameof(Click))]
@@ -51,11 +44,7 @@
         // We need to store a table of all created menuitems, so that other objects
         // such as ContainerControl can get a reference to a particular menuitem,
         // given a unique ID.
-<<<<<<< HEAD
-        private static Hashtable s_allCreatedMenuItems = new Hashtable();
-=======
         private static readonly Hashtable s_allCreatedMenuItems = new Hashtable();
->>>>>>> 05087938
         private const uint FirstUniqueID = 0xC0000000;
         private static long s_nextUniqueID = FirstUniqueID;
         private uint _uniqueID = 0;
@@ -64,15 +53,6 @@
 
 #if DEBUG
         private string _debugText;
-<<<<<<< HEAD
-        private int _creationNumber;
-        private static int CreateCount;
-#endif
-
-        /// <devdoc>
-        /// Initializes a <see cref='System.Windows.Forms.MenuItem'/> with a blank caption.
-        /// </devdoc>
-=======
         private readonly int _creationNumber;
         private static int CreateCount;
 #endif
@@ -80,67 +60,38 @@
         /// <summary>
         /// Initializes a <see cref='System.Windows.Forms.MenuItem'/> with a blank caption.
         /// </summary>
->>>>>>> 05087938
         public MenuItem() : this(MenuMerge.Add, 0, 0, null, null, null, null, null)
         {
         }
 
-<<<<<<< HEAD
-        /// <devdoc>
+        /// <summary>
         /// Initializes a new instance of the <see cref='System.Windows.Forms.MenuItem'/> class
         /// with a specified caption for the menu item.
-        /// </devdoc>
-=======
-        /// <summary>
-        /// Initializes a new instance of the <see cref='System.Windows.Forms.MenuItem'/> class
-        /// with a specified caption for the menu item.
-        /// </summary>
->>>>>>> 05087938
+        /// </summary>
         public MenuItem(string text) : this(MenuMerge.Add, 0, 0, text, null, null, null, null)
         {
         }
 
-<<<<<<< HEAD
-        /// <devdoc>
+        /// <summary>
         /// Initializes a new instance of the class with a specified caption and event handler
         /// for the menu item.
-        /// </devdoc>
-=======
-        /// <summary>
-        /// Initializes a new instance of the class with a specified caption and event handler
-        /// for the menu item.
-        /// </summary>
->>>>>>> 05087938
+        /// </summary>
         public MenuItem(string text, EventHandler onClick) : this(MenuMerge.Add, 0, 0, text, onClick, null, null, null)
         {
         }
 
-<<<<<<< HEAD
-        /// <devdoc>
+        /// <summary>
         /// Initializes a new instance of the class with a specified caption, event handler,
         /// and associated shorcut key for the menu item.
-        /// </devdoc>
-=======
-        /// <summary>
-        /// Initializes a new instance of the class with a specified caption, event handler,
-        /// and associated shorcut key for the menu item.
-        /// </summary>
->>>>>>> 05087938
+        /// </summary>
         public MenuItem(string text, EventHandler onClick, Shortcut shortcut) : this(MenuMerge.Add, 0, shortcut, text, onClick, null, null, null)
         {
         }
 
-<<<<<<< HEAD
-        /// <devdoc>
+        /// <summary>
         /// Initializes a new instance of the class with a specified caption and an array of
         /// submenu items defined for the menu item.
-        /// </devdoc>
-=======
-        /// <summary>
-        /// Initializes a new instance of the class with a specified caption and an array of
-        /// submenu items defined for the menu item.
-        /// </summary>
->>>>>>> 05087938
+        /// </summary>
         public MenuItem(string text, MenuItem[] items) : this(MenuMerge.Add, 0, 0, text, null, null, null, items)
         {
         }
@@ -154,19 +105,11 @@
 #endif
         }
 
-<<<<<<< HEAD
-        /// <devdoc>
+        /// <summary>
         /// Initializes a new instance of the class with a specified caption, defined
         /// event-handlers for the Click, Select and Popup events, a shortcut key,
         /// a merge type, and order specified for the menu item.
-        /// </devdoc>
-=======
-        /// <summary>
-        /// Initializes a new instance of the class with a specified caption, defined
-        /// event-handlers for the Click, Select and Popup events, a shortcut key,
-        /// a merge type, and order specified for the menu item.
-        /// </summary>
->>>>>>> 05087938
+        /// </summary>
         [SuppressMessage("Microsoft.Performance", "CA1806:DoNotIgnoreMethodResults")]
         public MenuItem(MenuMerge mergeType, int mergeOrder, Shortcut shortcut,
                         string text, EventHandler onClick, EventHandler onPopup,
@@ -182,41 +125,32 @@
         }
 
 
-<<<<<<< HEAD
-        /// <devdoc>
+        /// <summary>
         /// Gets or sets a value indicating whether the item is placed on a new line (for a
         /// menu item added to a <see cref='System.Windows.Forms.MainMenu'/> object) or in a
         /// new column (for a submenu or menu displayed in a <see cref='System.Windows.Forms.ContextMenu'/>).
-        /// </devdoc>
-=======
+        /// </summary>
+        [Browsable(false)]
+        [DefaultValue(false)]
+        public bool BarBreak
+        {
+            get
+            {
+                CheckIfDisposed();
+                return (_data.State & StateBarBreak) != 0;
+            }
+            set
+            {
+                CheckIfDisposed();
+                _data.SetState(StateBarBreak, value);
+            }
+        }
+
         /// <summary>
         /// Gets or sets a value indicating whether the item is placed on a new line (for a
         /// menu item added to a <see cref='System.Windows.Forms.MainMenu'/> object) or in a
         /// new column (for a submenu or menu displayed in a <see cref='System.Windows.Forms.ContextMenu'/>).
         /// </summary>
->>>>>>> 05087938
-        [Browsable(false)]
-        [DefaultValue(false)]
-        public bool BarBreak
-        {
-            get
-            {
-<<<<<<< HEAD
-                CheckIfDisposed();
-                return (_data.State & StateBarBreak) != 0;
-            }
-            set
-            {
-                CheckIfDisposed();
-                _data.SetState(StateBarBreak, value);
-            }
-        }
-
-        /// <devdoc>
-        /// Gets or sets a value indicating whether the item is placed on a new line (for a
-        /// menu item added to a <see cref='System.Windows.Forms.MainMenu'/> object) or in a
-        /// new column (for a submenu or menu displayed in a <see cref='System.Windows.Forms.ContextMenu'/>).
-        /// </devdoc>
         [Browsable(false)]
         [DefaultValue(false)]
         public bool Break
@@ -233,10 +167,10 @@
             }
         }
 
-        /// <devdoc>
+        /// <summary>
         /// Gets or sets a value indicating whether a checkmark appears beside the text of
         /// the menu item.
-        /// </devdoc>
+        /// </summary>
         [DefaultValue(false)]
         [SRDescription(nameof(SR.MenuItemCheckedDescr))]
         public bool Checked
@@ -246,55 +180,9 @@
                 CheckIfDisposed();
                 return (_data.State & StateChecked) != 0;
             }
-=======
-                CheckIfDisposed();
-                return (_data.State & StateBarBreak) != 0;
-            }
             set
             {
                 CheckIfDisposed();
-                _data.SetState(StateBarBreak, value);
-            }
-        }
-
-        /// <summary>
-        /// Gets or sets a value indicating whether the item is placed on a new line (for a
-        /// menu item added to a <see cref='System.Windows.Forms.MainMenu'/> object) or in a
-        /// new column (for a submenu or menu displayed in a <see cref='System.Windows.Forms.ContextMenu'/>).
-        /// </summary>
-        [Browsable(false)]
-        [DefaultValue(false)]
-        public bool Break
-        {
-            get
-            {
-                CheckIfDisposed();
-                return (_data.State & StateBreak) != 0;
-            }
-            set
-            {
-                CheckIfDisposed();
-                _data.SetState(StateBreak, value);
-            }
-        }
-
-        /// <summary>
-        /// Gets or sets a value indicating whether a checkmark appears beside the text of
-        /// the menu item.
-        /// </summary>
-        [DefaultValue(false)]
-        [SRDescription(nameof(SR.MenuItemCheckedDescr))]
-        public bool Checked
-        {
-            get
-            {
-                CheckIfDisposed();
-                return (_data.State & StateChecked) != 0;
-            }
->>>>>>> 05087938
-            set
-            {
-                CheckIfDisposed();
 
                 if (value && (ItemCount != 0 || Parent is MainMenu))
                 {
@@ -305,15 +193,9 @@
             }
         }
 
-<<<<<<< HEAD
-        /// <devdoc>
+        /// <summary>
         /// Gets or sets a value indicating whether the menu item is the default.
-        /// </devdoc>
-=======
-        /// <summary>
-        /// Gets or sets a value indicating whether the menu item is the default.
-        /// </summary>
->>>>>>> 05087938
+        /// </summary>
         [DefaultValue(false)]
         [SRDescription(nameof(SR.MenuItemDefaultDescr))]
         public bool DefaultItem
@@ -339,14 +221,13 @@
                 }
 
                 _data.SetState(StateDefault, value);
-<<<<<<< HEAD
-            }
-        }
-
-        /// <devdoc>
+            }
+        }
+
+        /// <summary>
         /// Gets or sets a value indicating whether code that you provide draws the menu
         /// item or Windows draws the menu item.
-        /// </devdoc>
+        /// </summary>
         [SRCategory(nameof(SR.CatBehavior))]
         [DefaultValue(false)]
         [SRDescription(nameof(SR.MenuItemOwnerDrawDescr))]
@@ -364,9 +245,9 @@
             }
         }
 
-        /// <devdoc>
+        /// <summary>
         /// Gets or sets a value indicating whether the menu item is enabled.
-        /// </devdoc>
+        /// </summary>
         [Localizable(true)]
         [DefaultValue(true)]
         [SRDescription(nameof(SR.MenuItemEnabledDescr))]
@@ -377,61 +258,16 @@
                 CheckIfDisposed();
                 return (_data.State & StateDisabled) == 0;
             }
-=======
-            }
-        }
-
-        /// <summary>
-        /// Gets or sets a value indicating whether code that you provide draws the menu
-        /// item or Windows draws the menu item.
-        /// </summary>
-        [SRCategory(nameof(SR.CatBehavior))]
-        [DefaultValue(false)]
-        [SRDescription(nameof(SR.MenuItemOwnerDrawDescr))]
-        public bool OwnerDraw
-        {
-            get
-            {
-                CheckIfDisposed();
-                return ((_data.State & StateOwnerDraw) != 0);
-            }
             set
             {
                 CheckIfDisposed();
-                _data.SetState(StateOwnerDraw, value);
-            }
-        }
-
-        /// <summary>
-        /// Gets or sets a value indicating whether the menu item is enabled.
-        /// </summary>
-        [Localizable(true)]
-        [DefaultValue(true)]
-        [SRDescription(nameof(SR.MenuItemEnabledDescr))]
-        public bool Enabled
-        {
-            get
-            {
-                CheckIfDisposed();
-                return (_data.State & StateDisabled) == 0;
-            }
->>>>>>> 05087938
-            set
-            {
-                CheckIfDisposed();
                 _data.SetState(StateDisabled, !value);
             }
         }
 
-<<<<<<< HEAD
-        /// <devdoc>
+        /// <summary>
         /// Gets or sets the menu item's position in its parent menu.
-        /// </devdoc>
-=======
-        /// <summary>
-        /// Gets or sets the menu item's position in its parent menu.
-        /// </summary>
->>>>>>> 05087938
+        /// </summary>
         [Browsable(false)]
         public int Index
         {
@@ -472,15 +308,9 @@
             }
         }
 
-<<<<<<< HEAD
-        /// <devdoc>
+        /// <summary>
         /// Gets a value indicating whether the menu item contains child menu items.
-        /// </devdoc>
-=======
-        /// <summary>
-        /// Gets a value indicating whether the menu item contains child menu items.
-        /// </summary>
->>>>>>> 05087938
+        /// </summary>
         [Browsable(false)]
         public override bool IsParent
         {
@@ -513,17 +343,10 @@
             }
         }
 
-<<<<<<< HEAD
-        /// <devdoc>
+        /// <summary>
         /// Gets or sets a value indicating whether the menu item will be populated with a
         /// list of the MDI child windows that are displayed within the associated form.
-        /// </devdoc>
-=======
-        /// <summary>
-        /// Gets or sets a value indicating whether the menu item will be populated with a
-        /// list of the MDI child windows that are displayed within the associated form.
-        /// </summary>
->>>>>>> 05087938
+        /// </summary>
         [DefaultValue(false)]
         [SRDescription(nameof(SR.MenuItemMDIListDescr))]
         public bool MdiList
@@ -541,15 +364,9 @@
             }
         }
 
-<<<<<<< HEAD
-        /// <devdoc>
+        /// <summary>
         /// Gets the Windows identifier for this menu item.
-        /// </devdoc>
-=======
-        /// <summary>
-        /// Gets the Windows identifier for this menu item.
-        /// </summary>
->>>>>>> 05087938
+        /// </summary>
         protected int MenuID
         {
             get
@@ -559,15 +376,9 @@
             }
         }
 
-<<<<<<< HEAD
-        /// <devdoc>
+        /// <summary>
         /// Is this menu item currently selected (highlighted) by the user?
-        /// </devdoc>
-=======
-        /// <summary>
-        /// Is this menu item currently selected (highlighted) by the user?
-        /// </summary>
->>>>>>> 05087938
+        /// </summary>
         internal bool Selected
         {
             get
@@ -577,34 +388,21 @@
                     return false;
                 }
 
-<<<<<<< HEAD
-                var info = new NativeMethods.MENUITEMINFO_T();
-                info.cbSize = Marshal.SizeOf<NativeMethods.MENUITEMINFO_T>();
-                info.fMask = NativeMethods.MIIM_STATE;
-=======
                 var info = new NativeMethods.MENUITEMINFO_T
                 {
                     cbSize = Marshal.SizeOf<NativeMethods.MENUITEMINFO_T>(),
                     fMask = NativeMethods.MIIM_STATE
                 };
->>>>>>> 05087938
                 UnsafeNativeMethods.GetMenuItemInfo(new HandleRef(Parent, Parent.handle), MenuID, false, info);
 
                 return (info.fState & StateHiLite) != 0;
             }
         }
 
-<<<<<<< HEAD
-        /// <devdoc>
+        /// <summary>
         /// Gets the zero-based index of this menu item in the parent menu, or -1 if this
         /// menu item is not associated with a parent menu.
-        /// </devdoc>
-=======
-        /// <summary>
-        /// Gets the zero-based index of this menu item in the parent menu, or -1 if this
-        /// menu item is not associated with a parent menu.
-        /// </summary>
->>>>>>> 05087938
+        /// </summary>
         internal int MenuIndex
         {
             get
@@ -616,17 +414,11 @@
 
                 int count = UnsafeNativeMethods.GetMenuItemCount(new HandleRef(Parent, Parent.Handle));
                 int id = MenuID;
-<<<<<<< HEAD
-                NativeMethods.MENUITEMINFO_T info = new NativeMethods.MENUITEMINFO_T();
-                info.cbSize = Marshal.SizeOf<NativeMethods.MENUITEMINFO_T>();
-                info.fMask = NativeMethods.MIIM_ID | NativeMethods.MIIM_SUBMENU;
-=======
                 NativeMethods.MENUITEMINFO_T info = new NativeMethods.MENUITEMINFO_T
                 {
                     cbSize = Marshal.SizeOf<NativeMethods.MENUITEMINFO_T>(),
                     fMask = NativeMethods.MIIM_ID | NativeMethods.MIIM_SUBMENU
                 };
->>>>>>> 05087938
 
                 for (int i = 0; i < count; i++)
                 {
@@ -644,17 +436,10 @@
             }
         }
 
-<<<<<<< HEAD
-        /// <devdoc>
+        /// <summary>
         /// Gets or sets a value that indicates the behavior of this
         /// menu item when its menu is merged with another.
-        /// </devdoc>
-=======
-        /// <summary>
-        /// Gets or sets a value that indicates the behavior of this
-        /// menu item when its menu is merged with another.
-        /// </summary>
->>>>>>> 05087938
+        /// </summary>
         [DefaultValue(MenuMerge.Add)]
         [SRDescription(nameof(SR.MenuItemMergeTypeDescr))]
         public MenuMerge MergeType
@@ -676,17 +461,10 @@
             }
         }
 
-<<<<<<< HEAD
-        /// <devdoc>
+        /// <summary>
         /// Gets or sets the relative position the menu item when its
         /// menu is merged with another.
-        /// </devdoc>
-=======
-        /// <summary>
-        /// Gets or sets the relative position the menu item when its
-        /// menu is merged with another.
-        /// </summary>
->>>>>>> 05087938
+        /// </summary>
         [DefaultValue(0)]
         [SRDescription(nameof(SR.MenuItemMergeOrderDescr))]
         public int MergeOrder
@@ -703,20 +481,12 @@
             }
         }
 
-<<<<<<< HEAD
-        /// <devdoc>
-=======
-        /// <summary>
->>>>>>> 05087938
+        /// <summary>
         /// Retrieves the hotkey mnemonic that is associated with this menu item.
         /// The mnemonic is the first character after an ampersand symbol in the menu's text
         /// that is not itself an ampersand symbol. If no such mnemonic is defined this
         /// will return zero.
-<<<<<<< HEAD
-        /// </devdoc>
-=======
-        /// </summary>
->>>>>>> 05087938
+        /// </summary>
         [Browsable(false)]
         public char Mnemonic
         {
@@ -727,29 +497,16 @@
             }
         }
 
-<<<<<<< HEAD
-        /// <devdoc>
+        /// <summary>
         /// Gets the menu in which this menu item appears.
-        /// </devdoc>
+        /// </summary>
         [Browsable(false)]
         public Menu Parent { get; internal set; }
 
-        /// <devdoc>
+        /// <summary>
         /// Gets or sets a value that indicates whether the menu item, if checked,
         /// displays a radio-button mark instead of a check mark.
-        /// </devdoc>
-=======
-        /// <summary>
-        /// Gets the menu in which this menu item appears.
-        /// </summary>
-        [Browsable(false)]
-        public Menu Parent { get; internal set; }
-
-        /// <summary>
-        /// Gets or sets a value that indicates whether the menu item, if checked,
-        /// displays a radio-button mark instead of a check mark.
-        /// </summary>
->>>>>>> 05087938
+        /// </summary>
         [DefaultValue(false)]
         [SRDescription(nameof(SR.MenuItemRadioCheckDescr))]
         public bool RadioCheck
@@ -768,15 +525,9 @@
 
         internal override bool RenderIsRightToLeft => Parent != null && Parent.RenderIsRightToLeft;
 
-<<<<<<< HEAD
-        /// <devdoc>
+        /// <summary>
         /// Gets or sets the text of the menu item.
-        /// </devdoc>
-=======
-        /// <summary>
-        /// Gets or sets the text of the menu item.
-        /// </summary>
->>>>>>> 05087938
+        /// </summary>
         [Localizable(true)]
         [SRDescription(nameof(SR.MenuItemTextDescr))]
         public string Text
@@ -793,15 +544,9 @@
             }
         }
 
-<<<<<<< HEAD
-        /// <devdoc>
+        /// <summary>
         /// Gets or sets the shortcut key associated with the menu item.
-        /// </devdoc>
-=======
-        /// <summary>
-        /// Gets or sets the shortcut key associated with the menu item.
-        /// </summary>
->>>>>>> 05087938
+        /// </summary>
         [Localizable(true)]
         [DefaultValue(Shortcut.None)]
         [SRDescription(nameof(SR.MenuItemShortCutDescr))]
@@ -826,17 +571,10 @@
             }
         }
 
-<<<<<<< HEAD
-        /// <devdoc>
+        /// <summary>
         /// Gets or sets a value that indicates whether the shortcut key that is associated
         /// with the menu item is displayed next to the menu item caption.
-        /// </devdoc>
-=======
-        /// <summary>
-        /// Gets or sets a value that indicates whether the shortcut key that is associated
-        /// with the menu item is displayed next to the menu item caption.
-        /// </summary>
->>>>>>> 05087938
+        /// </summary>
         [DefaultValue(true),
         Localizable(true)]
         [SRDescription(nameof(SR.MenuItemShowShortCutDescr))]
@@ -858,17 +596,10 @@
             }
         }
 
-<<<<<<< HEAD
-        /// <devdoc>
+        /// <summary>
         /// Gets or sets a value that indicates whether the menu item is visible on its
         /// parent menu.
-        /// </devdoc>
-=======
-        /// <summary>
-        /// Gets or sets a value that indicates whether the menu item is visible on its
-        /// parent menu.
-        /// </summary>
->>>>>>> 05087938
+        /// </summary>
         [Localizable(true)]
         [DefaultValue(true)]
         [SRDescription(nameof(SR.MenuItemVisibleDescr))]
@@ -886,17 +617,10 @@
             }
         }
 
-<<<<<<< HEAD
-        /// <devdoc>
+        /// <summary>
         /// Occurs when the menu item is clicked or selected using a shortcut key defined
         /// for the menu item.
-        /// </devdoc>
-=======
-        /// <summary>
-        /// Occurs when the menu item is clicked or selected using a shortcut key defined
-        /// for the menu item.
-        /// </summary>
->>>>>>> 05087938
+        /// </summary>
         [SRDescription(nameof(SR.MenuItemOnClickDescr))]
         public event EventHandler Click
         {
@@ -912,17 +636,10 @@
             }
         }
 
-<<<<<<< HEAD
-        /// <devdoc>
+        /// <summary>
         /// Occurs when when the property of a menu item is set to <see langword='true'/> and
         /// a request is made to draw the menu item.
-        /// </devdoc>
-=======
-        /// <summary>
-        /// Occurs when when the property of a menu item is set to <see langword='true'/> and
-        /// a request is made to draw the menu item.
-        /// </summary>
->>>>>>> 05087938
+        /// </summary>
         [SRCategory(nameof(SR.CatBehavior)), SRDescription(nameof(SR.drawItemEventDescr))]
         public event DrawItemEventHandler DrawItem
         {
@@ -938,15 +655,9 @@
             }
         }
 
-<<<<<<< HEAD
-        /// <devdoc>
+        /// <summary>
         /// Occurs when when the menu needs to know the size of a menu item before drawing it.
-        /// </devdoc>
-=======
-        /// <summary>
-        /// Occurs when when the menu needs to know the size of a menu item before drawing it.
-        /// </summary>
->>>>>>> 05087938
+        /// </summary>
         [SRCategory(nameof(SR.CatBehavior)), SRDescription(nameof(SR.measureItemEventDescr))]
         public event MeasureItemEventHandler MeasureItem
         {
@@ -962,15 +673,9 @@
             }
         }
 
-<<<<<<< HEAD
-        /// <devdoc>
+        /// <summary>
         /// Occurs before a menu item's list of menu items is displayed.
-        /// </devdoc>
-=======
-        /// <summary>
-        /// Occurs before a menu item's list of menu items is displayed.
-        /// </summary>
->>>>>>> 05087938
+        /// </summary>
         [SRDescription(nameof(SR.MenuItemOnInitDescr))]
         public event EventHandler Popup
         {
@@ -986,17 +691,10 @@
             }
         }
 
-<<<<<<< HEAD
-        /// <devdoc>
+        /// <summary>
         /// Occurs when the user hovers their mouse over a menu item or selects it with the
         /// keyboard but has not activated it.
-        /// </devdoc>
-=======
-        /// <summary>
-        /// Occurs when the user hovers their mouse over a menu item or selects it with the
-        /// keyboard but has not activated it.
-        /// </summary>
->>>>>>> 05087938
+        /// </summary>
         [SRDescription(nameof(SR.MenuItemOnSelectDescr))]
         public event EventHandler Select
         {
@@ -1026,15 +724,9 @@
             }
         }
 
-<<<<<<< HEAD
-        /// <devdoc>
+        /// <summary>
         /// Creates and returns an identical copy of this menu item.
-        /// </devdoc>
-=======
-        /// <summary>
-        /// Creates and returns an identical copy of this menu item.
-        /// </summary>
->>>>>>> 05087938
+        /// </summary>
         public virtual MenuItem CloneMenu()
         {
             var newItem = new MenuItem();
@@ -1042,15 +734,9 @@
             return newItem;
         }
 
-<<<<<<< HEAD
-        /// <devdoc>
+        /// <summary>
         /// Creates a copy of the specified menu item.
-        /// </devdoc>
-=======
-        /// <summary>
-        /// Creates a copy of the specified menu item.
-        /// </summary>
->>>>>>> 05087938
+        /// </summary>
         [SuppressMessage("Microsoft.Performance", "CA1806:DoNotIgnoreMethodResults")]
         [SuppressMessage("Microsoft.Naming", "CA1704:IdentifiersShouldBeSpelledCorrectly", Justification = "Already shipped as public API")]
         protected void CloneMenu(MenuItem itemSrc)
@@ -1081,19 +767,12 @@
                 }
 
 #if DEBUG
-<<<<<<< HEAD
-                NativeMethods.MENUITEMINFO_T infoVerify = new NativeMethods.MENUITEMINFO_T();
-                infoVerify.cbSize = Marshal.SizeOf<NativeMethods.MENUITEMINFO_T>();
-                infoVerify.fMask = NativeMethods.MIIM_ID | NativeMethods.MIIM_STATE |
-                                   NativeMethods.MIIM_SUBMENU | NativeMethods.MIIM_TYPE;
-=======
                 NativeMethods.MENUITEMINFO_T infoVerify = new NativeMethods.MENUITEMINFO_T
                 {
                     cbSize = Marshal.SizeOf<NativeMethods.MENUITEMINFO_T>(),
                     fMask = NativeMethods.MIIM_ID | NativeMethods.MIIM_STATE |
                                    NativeMethods.MIIM_SUBMENU | NativeMethods.MIIM_TYPE
                 };
->>>>>>> 05087938
                 UnsafeNativeMethods.GetMenuItemInfo(new HandleRef(Parent, Parent.handle), MenuID, false, infoVerify);
 #endif
             }
@@ -1101,19 +780,12 @@
 
         private NativeMethods.MENUITEMINFO_T CreateMenuItemInfo()
         {
-<<<<<<< HEAD
-            var info = new NativeMethods.MENUITEMINFO_T();
-            info.fMask = NativeMethods.MIIM_ID | NativeMethods.MIIM_STATE |
-                         NativeMethods.MIIM_SUBMENU | NativeMethods.MIIM_TYPE | NativeMethods.MIIM_DATA;
-            info.fType = _data.State & (StateBarBreak | StateBreak | StateRadioCheck | StateOwnerDraw);
-=======
             var info = new NativeMethods.MENUITEMINFO_T
             {
                 fMask = NativeMethods.MIIM_ID | NativeMethods.MIIM_STATE |
                          NativeMethods.MIIM_SUBMENU | NativeMethods.MIIM_TYPE | NativeMethods.MIIM_DATA,
                 fType = _data.State & (StateBarBreak | StateBreak | StateRadioCheck | StateOwnerDraw)
             };
->>>>>>> 05087938
 
             // Top level menu items shouldn't have barbreak or break bits set on them.
             bool isTopLevel = Parent == GetMainMenu();
@@ -1205,15 +877,9 @@
             return info;
         }
 
-<<<<<<< HEAD
-        /// <devdoc>
+        /// <summary>
         /// Disposes the <see cref='System.Windows.Forms.MenuItem'/>.
-        /// </devdoc>
-=======
-        /// <summary>
-        /// Disposes the <see cref='System.Windows.Forms.MenuItem'/>.
-        /// </summary>
->>>>>>> 05087938
+        /// </summary>
         protected override void Dispose(bool disposing)
         {
             if (disposing)
@@ -1419,20 +1085,12 @@
             return forms;
         }
 
-<<<<<<< HEAD
-        /// <devdoc>
-=======
-        /// <summary>
->>>>>>> 05087938
+        /// <summary>
         /// See the similar code in MdiWindowListStrip.PopulateItems, which is
         /// unfortunately just different enough in its working environment that we
         /// can't readily combine the two. But if you're fixing something here, chances
         /// are that the same issue will need scrutiny over there.
-<<<<<<< HEAD
-        ///</devdoc>
-=======
         ///</summary>
->>>>>>> 05087938
         [SuppressMessage("Microsoft.Globalization", "CA1303:DoNotPassLiteralsAsLocalizedParameters")] // "-" is OK
         private void PopulateMdiList()
         {
@@ -1488,11 +1146,7 @@
                                     windowItem.Checked = true;
                                     activeFormAdded = true;
                                 }
-<<<<<<< HEAD
-        
-=======
-
->>>>>>> 05087938
+
                                 windowItem.Text = string.Format(CultureInfo.CurrentUICulture, "&{0} {1}", accel, forms[i].Text);
                                 accel++;
                                 formsAddedToMenu++;
@@ -1519,17 +1173,10 @@
             }
         }
 
-<<<<<<< HEAD
-        /// <devdoc>
+        /// <summary>
         /// Merges this menu item with another menu item and returns the resulting merged
         /// <see cref='System.Windows.Forms.MenuItem'/>.
-        /// </devdoc>
-=======
-        /// <summary>
-        /// Merges this menu item with another menu item and returns the resulting merged
-        /// <see cref='System.Windows.Forms.MenuItem'/>.
-        /// </summary>
->>>>>>> 05087938
+        /// </summary>
         public virtual MenuItem MergeMenu()
         {
             CheckIfDisposed();
@@ -1540,15 +1187,9 @@
             return newItem;
         }
 
-<<<<<<< HEAD
-        /// <devdoc>
+        /// <summary>
         /// Merges another menu item with this menu item.
-        /// </devdoc>
-=======
-        /// <summary>
-        /// Merges another menu item with this menu item.
-        /// </summary>
->>>>>>> 05087938
+        /// </summary>
         [SuppressMessage("Microsoft.Design", "CA1011:ConsiderPassingBaseTypesAsParameters", Justification = "Already shipped as public API")]
         public void MergeMenu(MenuItem itemSrc)
         {
@@ -1556,15 +1197,9 @@
             itemSrc._data.AddItem(this);
         }
 
-<<<<<<< HEAD
-        /// <devdoc>
+        /// <summary>
         /// Raises the <see cref='System.Windows.Forms.MenuItem.Click'/> event.
-        /// </devdoc>
-=======
-        /// <summary>
-        /// Raises the <see cref='System.Windows.Forms.MenuItem.Click'/> event.
-        /// </summary>
->>>>>>> 05087938
+        /// </summary>
         protected virtual void OnClick(EventArgs e)
         {
             CheckIfDisposed();
@@ -1577,85 +1212,49 @@
             {
                 _data.baseItem.OnClick(e);
             }
-<<<<<<< HEAD
-            else if (_data._onClick != null)
-            {
-                _data._onClick(this, e);
-            }
-        }
-
-        /// <devdoc>
+            else
+            {
+                _data._onClick?.Invoke(this, e);
+            }
+        }
+
+        /// <summary>
         /// Raises the <see cref='System.Windows.Forms.MenuItem.DrawItem'/> event.
-        /// </devdoc>
-=======
+        /// </summary>
+        protected virtual void OnDrawItem(DrawItemEventArgs e)
+        {
+            CheckIfDisposed();
+
+            if (_data.baseItem != this)
+            {
+                _data.baseItem.OnDrawItem(e);
+            }
             else
             {
-                _data._onClick?.Invoke(this, e);
-            }
-        }
-
-        /// <summary>
-        /// Raises the <see cref='System.Windows.Forms.MenuItem.DrawItem'/> event.
-        /// </summary>
->>>>>>> 05087938
-        protected virtual void OnDrawItem(DrawItemEventArgs e)
+                _data._onDrawItem?.Invoke(this, e);
+            }
+        }
+
+        /// <summary>
+        /// Raises the <see cref='System.Windows.Forms.MenuItem.MeasureItem'/> event.
+        /// </summary>
+        protected virtual void OnMeasureItem(MeasureItemEventArgs e)
         {
             CheckIfDisposed();
 
             if (_data.baseItem != this)
             {
-                _data.baseItem.OnDrawItem(e);
-            }
-<<<<<<< HEAD
-            else if (_data._onDrawItem != null)
-            {
-                _data._onDrawItem(this, e);
-            }
-        }
-
-        /// <devdoc>
-        /// Raises the <see cref='System.Windows.Forms.MenuItem.MeasureItem'/> event.
-        /// </devdoc>
-=======
+                _data.baseItem.OnMeasureItem(e);
+            }
             else
             {
-                _data._onDrawItem?.Invoke(this, e);
-            }
-        }
-
-        /// <summary>
-        /// Raises the <see cref='System.Windows.Forms.MenuItem.MeasureItem'/> event.
-        /// </summary>
->>>>>>> 05087938
-        protected virtual void OnMeasureItem(MeasureItemEventArgs e)
-        {
-            CheckIfDisposed();
-
-            if (_data.baseItem != this)
-            {
-                _data.baseItem.OnMeasureItem(e);
-            }
-<<<<<<< HEAD
-            else if (_data._onMeasureItem != null)
-            {
-                _data._onMeasureItem(this, e);
-            }
-        }
-
-        /// <devdoc>
+                _data._onMeasureItem?.Invoke(this, e);
+            }
+        }
+
+        /// <summary>
         /// Raises the <see cref='System.Windows.Forms.MenuItem.Popup'/> event.
-        /// </devdoc>
-=======
-            else
-            {
-                _data._onMeasureItem?.Invoke(this, e);
-            }
-        }
-
-        /// <summary>
-        /// Raises the <see cref='System.Windows.Forms.MenuItem.Popup'/> event.
-        /// </summary>
->>>>>>> 05087938
+        /// </summary>
         protected virtual void OnPopup(EventArgs e)
         {
             CheckIfDisposed();
@@ -1678,15 +1277,9 @@
             {
                 _data.baseItem.OnPopup(e);
             }
-<<<<<<< HEAD
-            else if (_data._onPopup != null)
-            {
-                _data._onPopup(this, e);
-=======
             else
             {
                 _data._onPopup?.Invoke(this, e);
->>>>>>> 05087938
             }
 
             // Update any subitem states that got changed in the event
@@ -1705,15 +1298,9 @@
             }
         }
 
-<<<<<<< HEAD
-        /// <devdoc>
+        /// <summary>
         /// Raises the <see cref='System.Windows.Forms.MenuItem.Select'/> event.
-        /// </devdoc>
-=======
-        /// <summary>
-        /// Raises the <see cref='System.Windows.Forms.MenuItem.Select'/> event.
-        /// </summary>
->>>>>>> 05087938
+        /// </summary>
         protected virtual void OnSelect(EventArgs e)
         {
             CheckIfDisposed();
@@ -1722,41 +1309,23 @@
             {
                 _data.baseItem.OnSelect(e);
             }
-<<<<<<< HEAD
-            else if (_data._onSelect != null)
-            {
-                _data._onSelect(this, e);
-=======
             else
             {
                 _data._onSelect?.Invoke(this, e);
->>>>>>> 05087938
             }
         }
 
         protected internal virtual void OnInitMenuPopup(EventArgs e) => OnPopup(e);
 
-<<<<<<< HEAD
-        /// <devdoc>
+        /// <summary>
         /// Generates a <see cref='System.Windows.Forms.Control.Click'/> event for the MenuItem,
         /// simulating a click by a user.
-        /// </devdoc>
+        /// </summary>
         public void PerformClick() => OnClick(EventArgs.Empty);
 
-        /// <devdoc>
+        /// <summary>
         /// Raises the <see cref='System.Windows.Forms.MenuItem.Select'/> event for this menu item.
-        /// </devdoc>
-=======
-        /// <summary>
-        /// Generates a <see cref='System.Windows.Forms.Control.Click'/> event for the MenuItem,
-        /// simulating a click by a user.
-        /// </summary>
-        public void PerformClick() => OnClick(EventArgs.Empty);
-
-        /// <summary>
-        /// Raises the <see cref='System.Windows.Forms.MenuItem.Select'/> event for this menu item.
-        /// </summary>
->>>>>>> 05087938
+        /// </summary>
         public virtual void PerformSelect() => OnSelect(EventArgs.Empty);
 
         internal virtual bool ShortcutClick()
@@ -1787,12 +1356,8 @@
         public override string ToString()
         {
             string s = base.ToString();
-<<<<<<< HEAD
-            string menuItemText = _data?._caption ?? string.Empty;;
-=======
             string menuItemText = _data?._caption ?? string.Empty;
             ;
->>>>>>> 05087938
             return s + ", Text: " + menuItemText;
         }
 
@@ -1803,19 +1368,12 @@
                 return;
             }
 
-<<<<<<< HEAD
-            var info = new NativeMethods.MENUITEMINFO_T();
-            info.fMask = NativeMethods.MIIM_TYPE | NativeMethods.MIIM_STATE | NativeMethods.MIIM_SUBMENU;
-            info.dwTypeData = new string('\0', Text.Length + 2);
-            info.cbSize = Marshal.SizeOf<NativeMethods.MENUITEMINFO_T>();
-=======
             var info = new NativeMethods.MENUITEMINFO_T
             {
                 fMask = NativeMethods.MIIM_TYPE | NativeMethods.MIIM_STATE | NativeMethods.MIIM_SUBMENU,
                 dwTypeData = new string('\0', Text.Length + 2),
                 cbSize = Marshal.SizeOf<NativeMethods.MENUITEMINFO_T>()
             };
->>>>>>> 05087938
             info.cch = info.dwTypeData.Length - 1;
             UnsafeNativeMethods.GetMenuItemInfo(new HandleRef(Parent, Parent.handle), MenuID, false, info);
             if (setRightToLeftBit)
@@ -1826,24 +1384,8 @@
             {
                 info.fType &= ~(NativeMethods.MFT_RIGHTJUSTIFY | NativeMethods.MFT_RIGHTORDER);
             }
-<<<<<<< HEAD
 
             UnsafeNativeMethods.SetMenuItemInfo(new HandleRef(Parent, Parent.handle), MenuID, false, info);
-
-#if DEBUG
-
-            info.fMask          = NativeMethods.MIIM_TYPE | NativeMethods.MIIM_STATE | NativeMethods.MIIM_SUBMENU;
-            info.dwTypeData     = new string('\0', 256);
-            info.cbSize         = Marshal.SizeOf<NativeMethods.MENUITEMINFO_T>();
-            info.cch            = info.dwTypeData.Length - 1;
-            UnsafeNativeMethods.GetMenuItemInfo(new HandleRef(Parent, Parent.handle), MenuID, false, info);
-            Debug.Assert(((info.fType & NativeMethods.MFT_RIGHTORDER) != 0) == setRightToLeftBit, "Failed to set bit!");
-
-#endif
-=======
-
-            UnsafeNativeMethods.SetMenuItemInfo(new HandleRef(Parent, Parent.handle), MenuID, false, info);
->>>>>>> 05087938
         }
 
         internal void UpdateMenuItem(bool force)
@@ -1858,19 +1400,12 @@
                 NativeMethods.MENUITEMINFO_T info = CreateMenuItemInfo();
                 UnsafeNativeMethods.SetMenuItemInfo(new HandleRef(Parent, Parent.handle), MenuID, false, info);
 #if DEBUG
-<<<<<<< HEAD
-                var infoVerify = new NativeMethods.MENUITEMINFO_T();
-                infoVerify.cbSize = Marshal.SizeOf<NativeMethods.MENUITEMINFO_T>();
-                infoVerify.fMask = NativeMethods.MIIM_ID | NativeMethods.MIIM_STATE |
-                                   NativeMethods.MIIM_SUBMENU | NativeMethods.MIIM_TYPE;
-=======
                 var infoVerify = new NativeMethods.MENUITEMINFO_T
                 {
                     cbSize = Marshal.SizeOf<NativeMethods.MENUITEMINFO_T>(),
                     fMask = NativeMethods.MIIM_ID | NativeMethods.MIIM_STATE |
                                    NativeMethods.MIIM_SUBMENU | NativeMethods.MIIM_TYPE
                 };
->>>>>>> 05087938
                 UnsafeNativeMethods.GetMenuItemInfo(new HandleRef(Parent, Parent.handle), MenuID, false, infoVerify);
 #endif
 
@@ -2246,11 +1781,7 @@
 
         private class MdiListMoreWindowsData : MdiListUserData
         {
-<<<<<<< HEAD
-            private MenuItem _parent;
-=======
             private readonly MenuItem _parent;
->>>>>>> 05087938
 
             public MdiListMoreWindowsData(MenuItem parent)
             {
