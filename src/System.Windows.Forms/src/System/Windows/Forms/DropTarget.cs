--- conflicted
+++ resolved
@@ -8,27 +8,11 @@
 
 namespace System.Windows.Forms
 {
-<<<<<<< HEAD
-        using System;
-        using System.Diagnostics;
-        using System.Security;
-        using System.ComponentModel;
-        
-        using IComDataObject = System.Runtime.InteropServices.ComTypes.IDataObject;
-
-        /// <devdoc>
-        /// </devdoc>
-        internal class DropTarget : UnsafeNativeMethods.IOleDropTarget {
-            private IDataObject lastDataObject = null;
-            private DragDropEffects lastEffect = DragDropEffects.None;
-            private IDropTarget owner;
-=======
     internal class DropTarget : UnsafeNativeMethods.IOleDropTarget
     {
         private IDataObject lastDataObject = null;
         private DragDropEffects lastEffect = DragDropEffects.None;
         private readonly IDropTarget owner;
->>>>>>> 05087938
 
         public DropTarget(IDropTarget owner)
         {
