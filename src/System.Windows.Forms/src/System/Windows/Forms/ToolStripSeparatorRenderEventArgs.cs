﻿// Licensed to the .NET Foundation under one or more agreements.
// The .NET Foundation licenses this file to you under the MIT license.
// See the LICENSE file in the project root for more information.

using System.Drawing;

namespace System.Windows.Forms
{
<<<<<<< HEAD
    /// <devdoc>
    /// This class represents all the information to render the ToolStrip
    /// </devdoc>
    public class ToolStripSeparatorRenderEventArgs : ToolStripItemRenderEventArgs
    {
        /// <devdoc>
        /// This class represents all the information to render the ToolStrip
        /// </devdoc>
=======
    /// <summary>
    /// This class represents all the information to render the ToolStrip
    /// </summary>
    public class ToolStripSeparatorRenderEventArgs : ToolStripItemRenderEventArgs
    {
        /// <summary>
        /// This class represents all the information to render the ToolStrip
        /// </summary>
>>>>>>> 05087938
        public ToolStripSeparatorRenderEventArgs(Graphics g, ToolStripSeparator separator, bool vertical) : base(g, separator)
        {
            Vertical = vertical;
        }

        public bool Vertical { get; }
    }
}<|MERGE_RESOLUTION|>--- conflicted
+++ resolved
@@ -6,16 +6,6 @@
 
 namespace System.Windows.Forms
 {
-<<<<<<< HEAD
-    /// <devdoc>
-    /// This class represents all the information to render the ToolStrip
-    /// </devdoc>
-    public class ToolStripSeparatorRenderEventArgs : ToolStripItemRenderEventArgs
-    {
-        /// <devdoc>
-        /// This class represents all the information to render the ToolStrip
-        /// </devdoc>
-=======
     /// <summary>
     /// This class represents all the information to render the ToolStrip
     /// </summary>
@@ -24,7 +14,6 @@
         /// <summary>
         /// This class represents all the information to render the ToolStrip
         /// </summary>
->>>>>>> 05087938
         public ToolStripSeparatorRenderEventArgs(Graphics g, ToolStripSeparator separator, bool vertical) : base(g, separator)
         {
             Vertical = vertical;
