﻿// Licensed to the .NET Foundation under one or more agreements.
// The .NET Foundation licenses this file to you under the MIT license.
// See the LICENSE file in the project root for more information.

namespace System.Windows.Forms
{
    using System.ComponentModel;
    using System.ComponentModel.Design;
    using System.Diagnostics;
    using System;
    using System.Runtime.InteropServices;
    using System.Windows.Forms;
    using System.Windows.Forms.Design;
    using Microsoft.Win32;
    using System.Drawing;
    using System.Globalization;

    /// <summary>
    ///    <para>
    ///       Specifies a component that creates
    ///       an icon in the Windows System Tray. This class cannot be inherited.
    ///    </para>
    /// </summary>
    [
    DefaultProperty(nameof(Text)),
    DefaultEvent(nameof(MouseDoubleClick)),
    Designer("System.Windows.Forms.Design.NotifyIconDesigner, " + AssemblyRef.SystemDesign),
    ToolboxItemFilter("System.Windows.Forms"),
    SRDescription(nameof(SR.DescriptionNotifyIcon))
    ]
    public sealed class NotifyIcon : Component
    {
        private static readonly object EVENT_MOUSEDOWN = new object();
        private static readonly object EVENT_MOUSEMOVE = new object();
        private static readonly object EVENT_MOUSEUP = new object();
        private static readonly object EVENT_CLICK = new object();
        private static readonly object EVENT_DOUBLECLICK = new object();
        private static readonly object EVENT_MOUSECLICK = new object();
        private static readonly object EVENT_MOUSEDOUBLECLICK = new object();
        private static readonly object EVENT_BALLOONTIPSHOWN = new object();
        private static readonly object EVENT_BALLOONTIPCLICKED = new object();
        private static readonly object EVENT_BALLOONTIPCLOSED = new object();

        private const int WM_TRAYMOUSEMESSAGE = Interop.WindowMessages.WM_USER + 1024;
<<<<<<< HEAD
        private static int WM_TASKBARCREATED = SafeNativeMethods.RegisterWindowMessage("TaskbarCreated");
=======
        private static readonly int WM_TASKBARCREATED = SafeNativeMethods.RegisterWindowMessage("TaskbarCreated");
>>>>>>> 05087938

        private readonly object syncObj = new object();

        private Icon icon = null;
        private string text = string.Empty;
        private readonly int id = 0;
        private bool added = false;
        private NotifyIconNativeWindow window = null;
        private ContextMenu contextMenu = null;
        private ContextMenuStrip contextMenuStrip = null;
        private ToolTipIcon balloonTipIcon;
        private string balloonTipText = string.Empty;
        private string balloonTipTitle = string.Empty;
        private static int nextId = 0;
        private object userData;
        private bool doubleClick = false; // checks if doubleclick is fired

        // Visible defaults to false, but the NotifyIconDesigner makes it seem like the default is 
        // true.  We do this because while visible is the more common case, if it was a true default,
        // there would be no way to create a hidden NotifyIcon without being visible for a moment.
        private bool visible = false;

        /// <summary>
        ///    <para>
        ///       Initializes a new instance of the <see cref='System.Windows.Forms.NotifyIcon'/> class.
        ///    </para>
        /// </summary>
        public NotifyIcon()
        {
            id = ++nextId;
            window = new NotifyIconNativeWindow(this);
            UpdateIcon(visible);
        }

        /// <summary>
        ///    <para>
        ///       Initializes a new instance of the <see cref='System.Windows.Forms.NotifyIcon'/> class.
        ///    </para>
        /// </summary>
        public NotifyIcon(IContainer container) : this()
        {
            if (container == null)
            {
                throw new ArgumentNullException(nameof(container));
            }

            container.Add(this);
        }

        /// <summary>
        ///    <para>
        ///       Gets or sets the BalloonTip text displayed when
        ///       the mouse hovers over a system tray icon.
        ///    </para>
        /// </summary>
        [
        SRCategory(nameof(SR.CatAppearance)),
        Localizable(true),
        DefaultValue(""),
        SRDescription(nameof(SR.NotifyIconBalloonTipTextDescr)),
        Editor("System.ComponentModel.Design.MultilineStringEditor, " + AssemblyRef.SystemDesign, typeof(System.Drawing.Design.UITypeEditor))
        ]
        public string BalloonTipText
        {
            get
            {
                return balloonTipText;
            }
            set
            {
                if (value != balloonTipText)
                {
                    balloonTipText = value;
                }
            }
        }

        /// <summary>
        ///    <para>
        ///       Gets or sets the BalloonTip icon displayed when
        ///       the mouse hovers over a system tray icon.
        ///    </para>
        /// </summary>
        [
        SRCategory(nameof(SR.CatAppearance)),
        DefaultValue(ToolTipIcon.None),
        SRDescription(nameof(SR.NotifyIconBalloonTipIconDescr))
        ]
        public ToolTipIcon BalloonTipIcon
        {
            get
            {
                return balloonTipIcon;
            }
            set
            {
                //valid values are 0x0 to 0x3
                if (!ClientUtils.IsEnumValid(value, (int)value, (int)ToolTipIcon.None, (int)ToolTipIcon.Error))
                {
                    throw new InvalidEnumArgumentException(nameof(value), (int)value, typeof(ToolTipIcon));
                }
                if (value != balloonTipIcon)
                {
                    balloonTipIcon = value;
                }
            }
        }

        /// <summary>
        ///    <para>
        ///       Gets or sets the BalloonTip title displayed when
        ///       the mouse hovers over a system tray icon.
        ///    </para>
        /// </summary>
        [
        SRCategory(nameof(SR.CatAppearance)),
        Localizable(true),
        DefaultValue(""),
        SRDescription(nameof(SR.NotifyIconBalloonTipTitleDescr))
        ]
        public string BalloonTipTitle
        {
            get
            {
                return balloonTipTitle;
            }
            set
            {
                if (value != balloonTipTitle)
                {
                    balloonTipTitle = value;
                }
            }
        }

        /// <summary>
        ///    <para>[This event is raised on the NIN_BALLOONUSERCLICK message.]</para>
        /// </summary>
        [SRCategory(nameof(SR.CatAction)), SRDescription(nameof(SR.NotifyIconOnBalloonTipClickedDescr))]
        public event EventHandler BalloonTipClicked
        {
            add => Events.AddHandler(EVENT_BALLOONTIPCLICKED, value);

            remove => Events.RemoveHandler(EVENT_BALLOONTIPCLICKED, value);
        }

        /// <summary>
        ///    <para>[This event is raised on the NIN_BALLOONTIMEOUT message.]</para>
        /// </summary>
        [SRCategory(nameof(SR.CatAction)), SRDescription(nameof(SR.NotifyIconOnBalloonTipClosedDescr))]
        public event EventHandler BalloonTipClosed
        {
            add => Events.AddHandler(EVENT_BALLOONTIPCLOSED, value);

            remove => Events.RemoveHandler(EVENT_BALLOONTIPCLOSED, value);
        }

        /// <summary>
        ///    <para>[This event is raised on the NIN_BALLOONSHOW or NIN_BALLOONHIDE message.]</para>
        /// </summary>
        [SRCategory(nameof(SR.CatAction)), SRDescription(nameof(SR.NotifyIconOnBalloonTipShownDescr))]
        public event EventHandler BalloonTipShown
        {
            add => Events.AddHandler(EVENT_BALLOONTIPSHOWN, value);
            remove => Events.RemoveHandler(EVENT_BALLOONTIPSHOWN, value);
        }

        /// <summary>
        ///    <para>
        ///       Gets or sets context menu
        ///       for the tray icon.
        ///    </para>
        /// </summary>
        [
        Browsable(false),
        DefaultValue(null),
        SRCategory(nameof(SR.CatBehavior)),
        SRDescription(nameof(SR.NotifyIconMenuDescr))
        ]
        public ContextMenu ContextMenu
        {
            get
            {
                return contextMenu;
            }

            set
            {
                contextMenu = value;
            }
        }

        [
        DefaultValue(null),
        SRCategory(nameof(SR.CatBehavior)),
        SRDescription(nameof(SR.NotifyIconMenuDescr))
        ]
        public ContextMenuStrip ContextMenuStrip
        {
            get
            {
                return contextMenuStrip;
            }

            set
            {
                contextMenuStrip = value;
            }
        }

        /// <summary>
        ///    <para>
        ///       Gets or sets the current
        ///       icon.
        ///    </para>
        /// </summary>
        [
        SRCategory(nameof(SR.CatAppearance)),
        Localizable(true),
        DefaultValue(null),
        SRDescription(nameof(SR.NotifyIconIconDescr))
        ]
        public Icon Icon
        {
            get
            {
                return icon;
            }
            set
            {
                if (icon != value)
                {
                    icon = value;
                    UpdateIcon(visible);
                }
            }
        }

        /// <summary>
        ///    <para>
        ///       Gets or sets the ToolTip text displayed when
        ///       the mouse hovers over a system tray icon.
        ///    </para>
        /// </summary>
        [
        SRCategory(nameof(SR.CatAppearance)),
        Localizable(true),
        DefaultValue(""),
        SRDescription(nameof(SR.NotifyIconTextDescr)),
        Editor("System.ComponentModel.Design.MultilineStringEditor, " + AssemblyRef.SystemDesign, typeof(System.Drawing.Design.UITypeEditor))
        ]
        public string Text
        {
            get
            {
                return text;
            }
            set
            {
                if (value == null)
                {
                    value = string.Empty;
                }

                if (value != null && !value.Equals(text))
                {
                    if (value != null && value.Length > 63)
                    {
                        throw new ArgumentOutOfRangeException(nameof(Text), value, string.Format(SR.TrayIcon_TextTooLong));
                    }
                    text = value;
                    if (added)
                    {
                        UpdateIcon(true);
                    }
                }
            }
        }

        /// <summary>
        ///    <para>
        ///       Gets or sets a value indicating whether the icon is visible in the Windows System Tray.
        ///    </para>
        /// </summary>
        [
        SRCategory(nameof(SR.CatBehavior)),
        Localizable(true),
        DefaultValue(false),
        SRDescription(nameof(SR.NotifyIconVisDescr))
        ]
        public bool Visible
        {
            get
            {
                return visible;
            }
            set
            {
                if (visible != value)
                {
                    UpdateIcon(value);
                    visible = value;
                }
            }
        }

        [
        SRCategory(nameof(SR.CatData)),
        Localizable(false),
        Bindable(true),
        SRDescription(nameof(SR.ControlTagDescr)),
        DefaultValue(null),
        TypeConverter(typeof(StringConverter)),
        ]
        public object Tag
        {
            get
            {
                return userData;
            }
            set
            {
                userData = value;
            }
        }

        /// <summary>
        ///     Occurs when the user clicks the icon in the system tray.
        /// </summary>
        [SRCategory(nameof(SR.CatAction)), SRDescription(nameof(SR.ControlOnClickDescr))]
        public event EventHandler Click
        {
            add => Events.AddHandler(EVENT_CLICK, value);
            remove => Events.RemoveHandler(EVENT_CLICK, value);
        }

        /// <summary>
        ///     Occurs when the user double-clicks the icon in the system tray.
        /// </summary>
        [SRCategory(nameof(SR.CatAction)), SRDescription(nameof(SR.ControlOnDoubleClickDescr))]
        public event EventHandler DoubleClick
        {
            add => Events.AddHandler(EVENT_DOUBLECLICK, value);
            remove => Events.RemoveHandler(EVENT_DOUBLECLICK, value);
        }

        /// <summary>
        ///     Occurs when the user clicks the icon in the system tray.
        /// </summary>
        [SRCategory(nameof(SR.CatAction)), SRDescription(nameof(SR.NotifyIconMouseClickDescr))]
        public event MouseEventHandler MouseClick
        {
            add => Events.AddHandler(EVENT_MOUSECLICK, value);
            remove => Events.RemoveHandler(EVENT_MOUSECLICK, value);
        }

        /// <summary>
        ///     Occurs when the user mouse double clicks the icon in the system tray.
        /// </summary>
        [SRCategory(nameof(SR.CatAction)), SRDescription(nameof(SR.NotifyIconMouseDoubleClickDescr))]
        public event MouseEventHandler MouseDoubleClick
        {
            add => Events.AddHandler(EVENT_MOUSEDOUBLECLICK, value);
            remove => Events.RemoveHandler(EVENT_MOUSEDOUBLECLICK, value);
        }

        /// <summary>
        ///    <para>
        ///       Occurs when the
        ///       user presses a mouse button while the pointer is over the icon in the system tray.
        ///    </para>
        /// </summary>
        [SRCategory(nameof(SR.CatMouse)), SRDescription(nameof(SR.ControlOnMouseDownDescr))]
        public event MouseEventHandler MouseDown
        {
            add => Events.AddHandler(EVENT_MOUSEDOWN, value);
            remove => Events.RemoveHandler(EVENT_MOUSEDOWN, value);
        }

        /// <summary>
        ///    <para>
        ///       Occurs
        ///       when the user moves the mouse pointer over the icon in the system tray.
        ///    </para>
        /// </summary>
        [SRCategory(nameof(SR.CatMouse)), SRDescription(nameof(SR.ControlOnMouseMoveDescr))]
        public event MouseEventHandler MouseMove
        {
            add => Events.AddHandler(EVENT_MOUSEMOVE, value);
            remove => Events.RemoveHandler(EVENT_MOUSEMOVE, value);
        }

        /// <summary>
        ///    <para>
        ///       Occurs when the
        ///       user releases the mouse button while the pointer
        ///       is over the icon in the system tray.
        ///    </para>
        /// </summary>
        [SRCategory(nameof(SR.CatMouse)), SRDescription(nameof(SR.ControlOnMouseUpDescr))]
        public event MouseEventHandler MouseUp
        {
            add => Events.AddHandler(EVENT_MOUSEUP, value);
            remove => Events.RemoveHandler(EVENT_MOUSEUP, value);
        }

        /// <summary>
        ///    <para>
        ///       Disposes of the resources (other than memory) used by the
        ///    <see cref='System.Windows.Forms.NotifyIcon'/>.
        ///    </para>
        /// </summary>
        protected override void Dispose(bool disposing)
        {
            if (disposing)
            {
                if (window != null)
                {
                    icon = null;
                    Text = string.Empty;
                    UpdateIcon(false);
                    window.DestroyHandle();
                    window = null;
                    contextMenu = null;
                    contextMenuStrip = null;
                }
            }
            else
            {
                // This same post is done in ControlNativeWindow's finalize method, so if you change
                // it, change it there too.
                //
<<<<<<< HEAD
                if (window != null && window.Handle != IntPtr.Zero) {
=======
                if (window != null && window.Handle != IntPtr.Zero)
                {
>>>>>>> 05087938
                    UnsafeNativeMethods.PostMessage(new HandleRef(window, window.Handle), Interop.WindowMessages.WM_CLOSE, 0, 0);
                    window.ReleaseHandle();
                }
            }
            base.Dispose(disposing);
        }

        /// <summary>
        ///    <para>
        ///       This method raised the BalloonTipClicked event. 
        ///    </para>
        /// </summary>
        private void OnBalloonTipClicked()
        {
            ((EventHandler)Events[EVENT_BALLOONTIPCLICKED])?.Invoke(this, EventArgs.Empty);
        }

        /// <summary>
        ///    <para>
        ///       This method raised the BalloonTipClosed event. 
        ///    </para>
        /// </summary>
        private void OnBalloonTipClosed()
        {
            ((EventHandler)Events[EVENT_BALLOONTIPCLOSED])?.Invoke(this, EventArgs.Empty);
        }

        /// <summary>
        ///    <para>
        ///       This method raised the BalloonTipShown event. 
        ///    </para>
        /// </summary>
        private void OnBalloonTipShown()
        {
            ((EventHandler)Events[EVENT_BALLOONTIPSHOWN])?.Invoke(this, EventArgs.Empty);
        }

        /// <summary>
        ///    <para>
        ///       This method actually raises the Click event. Inheriting classes should
        ///       override this if they wish to be notified of a Click event. (This is far
        ///       preferable to actually adding an event handler.) They should not,
        ///       however, forget to call base.onClick(e); before exiting, to ensure that
        ///       other recipients do actually get the event.
        ///    </para>
        /// </summary>
        private void OnClick(EventArgs e)
        {
            ((EventHandler)Events[EVENT_CLICK])?.Invoke(this, e);
        }

        /// <summary>
        ///     Inheriting classes should override this method to handle this event.
        ///     Call base.onDoubleClick to send this event to any registered event listeners.
        /// </summary>
        private void OnDoubleClick(EventArgs e)
        {
            ((EventHandler)Events[EVENT_DOUBLECLICK])?.Invoke(this, e);
        }


        /// <summary>
        ///     Inheriting classes should override this method to handle this event.
        ///     Call base.OnMouseClick to send this event to any registered event listeners.
        /// </summary>
        private void OnMouseClick(MouseEventArgs mea)
        {
            ((MouseEventHandler)Events[EVENT_MOUSECLICK])?.Invoke(this, mea);
        }

        /// <summary>
        ///     Inheriting classes should override this method to handle this event.
        ///     Call base.OnMouseDoubleClick to send this event to any registered event listeners.
        /// </summary>
        private void OnMouseDoubleClick(MouseEventArgs mea)
        {
            ((MouseEventHandler)Events[EVENT_MOUSEDOUBLECLICK])?.Invoke(this, mea);
        }

        /// <summary>
        ///    <para>
        ///       Raises the <see cref='System.Windows.Forms.NotifyIcon.MouseDown'/> event.
        ///       Inheriting classes should override this method to handle this event.
        ///       Call base.onMouseDown to send this event to any registered event listeners.
        ///       
        ///    </para>
        /// </summary>
        private void OnMouseDown(MouseEventArgs e)
        {
            ((MouseEventHandler)Events[EVENT_MOUSEDOWN])?.Invoke(this, e);
        }

        /// <summary>
        ///    <para>
        ///       Inheriting classes should override this method to handle this event.
        ///       Call base.onMouseMove to send this event to any registered event listeners.
        ///       
        ///    </para>
        /// </summary>
        private void OnMouseMove(MouseEventArgs e)
        {
            ((MouseEventHandler)Events[EVENT_MOUSEMOVE])?.Invoke(this, e);
        }

        /// <summary>
        ///    <para>
        ///       Inheriting classes should override this method to handle this event.
        ///       Call base.onMouseUp to send this event to any registered event listeners.
        ///    </para>
        /// </summary>
        private void OnMouseUp(MouseEventArgs e)
        {
            ((MouseEventHandler)Events[EVENT_MOUSEUP])?.Invoke(this, e);
        }

        /// <summary>
        ///    <para>
        ///       Displays a balloon tooltip in the taskbar.
        /// 
        ///       The system enforces minimum and maximum timeout values. Timeout 
        ///       values that are too large are set to the maximum value and values 
        ///       that are too small default to the minimum value. The operating system's 
        ///       default minimum and maximum timeout values are 10 seconds and 30 seconds, 
        ///       respectively.
        ///       
        ///       No more than one balloon ToolTip at at time is displayed for the taskbar. 
        ///       If an application attempts to display a ToolTip when one is already being displayed, 
        ///       the ToolTip will not appear until the existing balloon ToolTip has been visible for at 
        ///       least the system minimum timeout value. For example, a balloon ToolTip with timeout 
        ///       set to 30 seconds has been visible for seven seconds when another application attempts 
        ///       to display a balloon ToolTip. If the system minimum timeout is ten seconds, the first 
        ///       ToolTip displays for an additional three seconds before being replaced by the second ToolTip.
        ///    </para>
        /// </summary>
        public void ShowBalloonTip(int timeout)
        {
            ShowBalloonTip(timeout, balloonTipTitle, balloonTipText, balloonTipIcon);
        }


        /// <summary>
        ///    <para>
        ///       Displays a balloon tooltip in the taskbar with the specified title,
        ///       text, and icon for a duration of the specified timeout value.
        /// 
        ///       The system enforces minimum and maximum timeout values. Timeout 
        ///       values that are too large are set to the maximum value and values 
        ///       that are too small default to the minimum value. The operating system's 
        ///       default minimum and maximum timeout values are 10 seconds and 30 seconds, 
        ///       respectively.
        ///       
        ///       No more than one balloon ToolTip at at time is displayed for the taskbar. 
        ///       If an application attempts to display a ToolTip when one is already being displayed, 
        ///       the ToolTip will not appear until the existing balloon ToolTip has been visible for at 
        ///       least the system minimum timeout value. For example, a balloon ToolTip with timeout 
        ///       set to 30 seconds has been visible for seven seconds when another application attempts 
        ///       to display a balloon ToolTip. If the system minimum timeout is ten seconds, the first 
        ///       ToolTip displays for an additional three seconds before being replaced by the second ToolTip.
        ///    </para>
        /// </summary>
        public void ShowBalloonTip(int timeout, string tipTitle, string tipText, ToolTipIcon tipIcon)
        {

<<<<<<< HEAD
            if (timeout < 0) {
               throw new ArgumentOutOfRangeException(nameof(timeout), timeout, string.Format(SR.InvalidArgument, nameof(timeout), timeout));
=======
            if (timeout < 0)
            {
                throw new ArgumentOutOfRangeException(nameof(timeout), timeout, string.Format(SR.InvalidArgument, nameof(timeout), timeout));
>>>>>>> 05087938
            }

            if (string.IsNullOrEmpty(tipText))
            {
                throw new ArgumentException(SR.NotifyIconEmptyOrNullTipText);
            }

            //valid values are 0x0 to 0x3
            if (!ClientUtils.IsEnumValid(tipIcon, (int)tipIcon, (int)ToolTipIcon.None, (int)ToolTipIcon.Error))
            {
                throw new InvalidEnumArgumentException(nameof(tipIcon), (int)tipIcon, typeof(ToolTipIcon));
            }


            if (added)
            {
                // Bail if in design mode...
                if (DesignMode)
                {
                    return;
                }

                NativeMethods.NOTIFYICONDATA data = new NativeMethods.NOTIFYICONDATA();
                if (window.Handle == IntPtr.Zero)
                {
                    window.CreateHandle(new CreateParams());
                }
                data.hWnd = window.Handle;
                data.uID = id;
                data.uFlags = NativeMethods.NIF_INFO;
                data.uTimeoutOrVersion = timeout;
                data.szInfoTitle = tipTitle;
                data.szInfo = tipText;
                switch (tipIcon)
                {
                    case ToolTipIcon.Info:
                        data.dwInfoFlags = NativeMethods.NIIF_INFO;
                        break;
                    case ToolTipIcon.Warning:
                        data.dwInfoFlags = NativeMethods.NIIF_WARNING;
                        break;
                    case ToolTipIcon.Error:
                        data.dwInfoFlags = NativeMethods.NIIF_ERROR;
                        break;
                    case ToolTipIcon.None:
                        data.dwInfoFlags = NativeMethods.NIIF_NONE;
                        break;
                }
                UnsafeNativeMethods.Shell_NotifyIcon(NativeMethods.NIM_MODIFY, data);
            }
        }

        /// <summary>
        ///     Shows the context menu for the tray icon.
        /// </summary>
        private void ShowContextMenu()
        {

            if (contextMenu != null || contextMenuStrip != null)
            {
                NativeMethods.POINT pt = new NativeMethods.POINT();
                UnsafeNativeMethods.GetCursorPos(pt);

                // Summary: the current window must be made the foreground window
                // before calling TrackPopupMenuEx, and a task switch must be
                // forced after the call.
                UnsafeNativeMethods.SetForegroundWindow(new HandleRef(window, window.Handle));

                if (contextMenu != null)
                {
                    contextMenu.OnPopup(EventArgs.Empty);

                    SafeNativeMethods.TrackPopupMenuEx(new HandleRef(contextMenu, contextMenu.Handle),
                                             NativeMethods.TPM_VERTICAL | NativeMethods.TPM_RIGHTALIGN,
                                             pt.x,
                                             pt.y,
                                             new HandleRef(window, window.Handle),
                                             null);

                    // Force task switch (see above)
                    UnsafeNativeMethods.PostMessage(new HandleRef(window, window.Handle), Interop.WindowMessages.WM_NULL, IntPtr.Zero, IntPtr.Zero);
                }
                else if (contextMenuStrip != null)
                {
                    // this will set the context menu strip to be toplevel
                    // and will allow us to overlap the system tray
                    contextMenuStrip.ShowInTaskbar(pt.x, pt.y);
                }
            }
        }

        /// <summary>
        ///     Updates the icon in the system tray.
        /// </summary>
        private void UpdateIcon(bool showIconInTray)
        {
            lock (syncObj)
            {

                // Bail if in design mode...
                //
                if (DesignMode)
                {
                    return;
                }

                window.LockReference(showIconInTray);

                NativeMethods.NOTIFYICONDATA data = new NativeMethods.NOTIFYICONDATA
                {
                    uCallbackMessage = WM_TRAYMOUSEMESSAGE,
                    uFlags = NativeMethods.NIF_MESSAGE
                };
                if (showIconInTray)
                {
                    if (window.Handle == IntPtr.Zero)
                    {
                        window.CreateHandle(new CreateParams());
                    }
                }
                data.hWnd = window.Handle;
                data.uID = id;
                data.hIcon = IntPtr.Zero;
                data.szTip = null;
                if (icon != null)
                {
                    data.uFlags |= NativeMethods.NIF_ICON;
                    data.hIcon = icon.Handle;
                }
                data.uFlags |= NativeMethods.NIF_TIP;
                data.szTip = text;

                if (showIconInTray && icon != null)
                {
                    if (!added)
                    {
                        UnsafeNativeMethods.Shell_NotifyIcon(NativeMethods.NIM_ADD, data);
                        added = true;
                    }
                    else
                    {
                        UnsafeNativeMethods.Shell_NotifyIcon(NativeMethods.NIM_MODIFY, data);
                    }
                }
                else if (added)
                {
                    UnsafeNativeMethods.Shell_NotifyIcon(NativeMethods.NIM_DELETE, data);
                    added = false;
                }
            }
        }

        /// <summary>
        ///     Handles the mouse-down event
        /// </summary>
        private void WmMouseDown(ref Message m, MouseButtons button, int clicks)
        {
            if (clicks == 2)
            {
                OnDoubleClick(new MouseEventArgs(button, 2, 0, 0, 0));
                OnMouseDoubleClick(new MouseEventArgs(button, 2, 0, 0, 0));
                doubleClick = true;
            }
            OnMouseDown(new MouseEventArgs(button, clicks, 0, 0, 0));
        }

        /// <summary>
        ///     Handles the mouse-move event
        /// </summary>
        private void WmMouseMove(ref Message m)
        {
            OnMouseMove(new MouseEventArgs(Control.MouseButtons, 0, 0, 0, 0));
        }

        /// <summary>
        ///     Handles the mouse-up event
        /// </summary>
        private void WmMouseUp(ref Message m, MouseButtons button)
        {
            OnMouseUp(new MouseEventArgs(button, 0, 0, 0, 0));
            //subhag
            if (!doubleClick)
            {
                OnClick(new MouseEventArgs(button, 0, 0, 0, 0));
                OnMouseClick(new MouseEventArgs(button, 0, 0, 0, 0));
            }
            doubleClick = false;
        }

        private void WmTaskbarCreated(ref Message m)
        {
            added = false;
            UpdateIcon(visible);
        }

        private void WndProc(ref Message msg)
        {

            switch (msg.Msg)
            {
                case WM_TRAYMOUSEMESSAGE:
<<<<<<< HEAD
                    switch ((int)msg.LParam) {
=======
                    switch ((int)msg.LParam)
                    {
>>>>>>> 05087938
                        case Interop.WindowMessages.WM_LBUTTONDBLCLK:
                            WmMouseDown(ref msg, MouseButtons.Left, 2);
                            break;
                        case Interop.WindowMessages.WM_LBUTTONDOWN:
                            WmMouseDown(ref msg, MouseButtons.Left, 1);
                            break;
                        case Interop.WindowMessages.WM_LBUTTONUP:
                            WmMouseUp(ref msg, MouseButtons.Left);
                            break;
                        case Interop.WindowMessages.WM_MBUTTONDBLCLK:
                            WmMouseDown(ref msg, MouseButtons.Middle, 2);
                            break;
                        case Interop.WindowMessages.WM_MBUTTONDOWN:
                            WmMouseDown(ref msg, MouseButtons.Middle, 1);
                            break;
                        case Interop.WindowMessages.WM_MBUTTONUP:
                            WmMouseUp(ref msg, MouseButtons.Middle);
                            break;
                        case Interop.WindowMessages.WM_MOUSEMOVE:
                            WmMouseMove(ref msg);
                            break;
                        case Interop.WindowMessages.WM_RBUTTONDBLCLK:
                            WmMouseDown(ref msg, MouseButtons.Right, 2);
                            break;
                        case Interop.WindowMessages.WM_RBUTTONDOWN:
                            WmMouseDown(ref msg, MouseButtons.Right, 1);
                            break;
                        case Interop.WindowMessages.WM_RBUTTONUP:
<<<<<<< HEAD
                            if (contextMenu != null || contextMenuStrip != null) {
=======
                            if (contextMenu != null || contextMenuStrip != null)
                            {
>>>>>>> 05087938
                                ShowContextMenu();
                            }
                            WmMouseUp(ref msg, MouseButtons.Right);
                            break;
                        case NativeMethods.NIN_BALLOONSHOW:
                            OnBalloonTipShown();
                            break;
                        case NativeMethods.NIN_BALLOONHIDE:
                            OnBalloonTipClosed();
                            break;
                        case NativeMethods.NIN_BALLOONTIMEOUT:
                            OnBalloonTipClosed();
                            break;
                        case NativeMethods.NIN_BALLOONUSERCLICK:
                            OnBalloonTipClicked();
                            break;
                    }
                    break;
                case Interop.WindowMessages.WM_COMMAND:
<<<<<<< HEAD
                    if (IntPtr.Zero == msg.LParam) {
                        if (Command.DispatchID((int)msg.WParam & 0xFFFF)) return;
=======
                    if (IntPtr.Zero == msg.LParam)
                    {
                        if (Command.DispatchID((int)msg.WParam & 0xFFFF))
                        {
                            return;
                        }
>>>>>>> 05087938
                    }
                    else
                    {
                        window.DefWndProc(ref msg);
                    }
                    break;
                case Interop.WindowMessages.WM_DRAWITEM:
                    // If the wparam is zero, then the message was sent by a menu.
                    // See WM_DRAWITEM in MSDN.
                    if (msg.WParam == IntPtr.Zero)
                    {
                        WmDrawItemMenuItem(ref msg);
                    }
                    break;
                case Interop.WindowMessages.WM_MEASUREITEM:
                    // If the wparam is zero, then the message was sent by a menu.
                    if (msg.WParam == IntPtr.Zero)
                    {
                        WmMeasureMenuItem(ref msg);
                    }
                    break;
<<<<<<< HEAD
                    
=======

>>>>>>> 05087938
                case Interop.WindowMessages.WM_INITMENUPOPUP:
                    WmInitMenuPopup(ref msg);
                    break;

                case Interop.WindowMessages.WM_DESTROY:
                    // Remove the icon from the taskbar
                    UpdateIcon(false);
                    break;

                default:
                    if (msg.Msg == WM_TASKBARCREATED)
                    {
                        WmTaskbarCreated(ref msg);
                    }
                    window.DefWndProc(ref msg);
                    break;
            }
        }

        private void WmInitMenuPopup(ref Message m)
        {
            if (contextMenu != null)
            {
                if (contextMenu.ProcessInitMenuPopup(m.WParam))
                {
                    return;
                }
            }

            window.DefWndProc(ref m);
        }

        private void WmMeasureMenuItem(ref Message m)
        {
            // Obtain the menu item object
            NativeMethods.MEASUREITEMSTRUCT mis = (NativeMethods.MEASUREITEMSTRUCT)m.GetLParam(typeof(NativeMethods.MEASUREITEMSTRUCT));

            Debug.Assert(m.LParam != IntPtr.Zero, "m.lparam is null");

            // A pointer to the correct MenuItem is stored in the measure item
            // information sent with the message.
            // (See MenuItem.CreateMenuItemInfo)
            MenuItem menuItem = MenuItem.GetMenuItemFromItemData(mis.itemData);
            Debug.Assert(menuItem != null, "UniqueID is not associated with a menu item");

            // Delegate this message to the menu item
            if (menuItem != null)
            {
                menuItem.WmMeasureItem(ref m);
            }
        }

        private void WmDrawItemMenuItem(ref Message m)
        {
            // Obtain the menu item object
            NativeMethods.DRAWITEMSTRUCT dis = (NativeMethods.DRAWITEMSTRUCT)m.GetLParam(typeof(NativeMethods.DRAWITEMSTRUCT));

            // A pointer to the correct MenuItem is stored in the draw item
            // information sent with the message.
            // (See MenuItem.CreateMenuItemInfo)
            MenuItem menuItem = MenuItem.GetMenuItemFromItemData(dis.itemData);

            // Delegate this message to the menu item
            if (menuItem != null)
            {
                menuItem.WmDrawItem(ref m);
            }
        }

        /// <summary>
        ///     Defines a placeholder window that the NotifyIcon is attached to.
        /// </summary>
        private class NotifyIconNativeWindow : NativeWindow
        {
            internal NotifyIcon reference;
            private GCHandle rootRef;   // We will root the control when we do not want to be elligible for garbage collection.

            /// <summary>
            ///     Create a new NotifyIcon, and bind the window to the NotifyIcon component.
            /// </summary>
            internal NotifyIconNativeWindow(NotifyIcon component)
            {
                reference = component;
            }

            ~NotifyIconNativeWindow()
            {
                // This same post is done in Control's Dispose method, so if you change
                // it, change it there too.
                //
<<<<<<< HEAD
                if (Handle != IntPtr.Zero) {
=======
                if (Handle != IntPtr.Zero)
                {
>>>>>>> 05087938
                    UnsafeNativeMethods.PostMessage(new HandleRef(this, Handle), Interop.WindowMessages.WM_CLOSE, 0, 0);
                }

                // This releases the handle from our window proc, re-routing it back to
                // the system.
            }

            public void LockReference(bool locked)
            {
                if (locked)
                {
                    if (!rootRef.IsAllocated)
                    {
                        rootRef = GCHandle.Alloc(reference, GCHandleType.Normal);
                    }
                }
                else
                {
                    if (rootRef.IsAllocated)
                    {
                        rootRef.Free();
                    }
                }
            }

            protected override void OnThreadException(Exception e)
            {
                Application.OnThreadException(e);
            }

            /// <summary>
            ///     Pass messages on to the NotifyIcon object's wndproc handler.
            /// </summary>
            protected override void WndProc(ref Message m)
            {
                Debug.Assert(reference != null, "NotifyIcon was garbage collected while it was still visible.  How did we let that happen?");
                reference.WndProc(ref m);
            }
        }
    }
}<|MERGE_RESOLUTION|>--- conflicted
+++ resolved
@@ -42,11 +42,7 @@
         private static readonly object EVENT_BALLOONTIPCLOSED = new object();
 
         private const int WM_TRAYMOUSEMESSAGE = Interop.WindowMessages.WM_USER + 1024;
-<<<<<<< HEAD
-        private static int WM_TASKBARCREATED = SafeNativeMethods.RegisterWindowMessage("TaskbarCreated");
-=======
         private static readonly int WM_TASKBARCREATED = SafeNativeMethods.RegisterWindowMessage("TaskbarCreated");
->>>>>>> 05087938
 
         private readonly object syncObj = new object();
 
@@ -479,12 +475,8 @@
                 // This same post is done in ControlNativeWindow's finalize method, so if you change
                 // it, change it there too.
                 //
-<<<<<<< HEAD
-                if (window != null && window.Handle != IntPtr.Zero) {
-=======
                 if (window != null && window.Handle != IntPtr.Zero)
                 {
->>>>>>> 05087938
                     UnsafeNativeMethods.PostMessage(new HandleRef(window, window.Handle), Interop.WindowMessages.WM_CLOSE, 0, 0);
                     window.ReleaseHandle();
                 }
@@ -648,14 +640,9 @@
         public void ShowBalloonTip(int timeout, string tipTitle, string tipText, ToolTipIcon tipIcon)
         {
 
-<<<<<<< HEAD
-            if (timeout < 0) {
-               throw new ArgumentOutOfRangeException(nameof(timeout), timeout, string.Format(SR.InvalidArgument, nameof(timeout), timeout));
-=======
             if (timeout < 0)
             {
                 throw new ArgumentOutOfRangeException(nameof(timeout), timeout, string.Format(SR.InvalidArgument, nameof(timeout), timeout));
->>>>>>> 05087938
             }
 
             if (string.IsNullOrEmpty(tipText))
@@ -857,12 +844,8 @@
             switch (msg.Msg)
             {
                 case WM_TRAYMOUSEMESSAGE:
-<<<<<<< HEAD
-                    switch ((int)msg.LParam) {
-=======
                     switch ((int)msg.LParam)
                     {
->>>>>>> 05087938
                         case Interop.WindowMessages.WM_LBUTTONDBLCLK:
                             WmMouseDown(ref msg, MouseButtons.Left, 2);
                             break;
@@ -891,12 +874,8 @@
                             WmMouseDown(ref msg, MouseButtons.Right, 1);
                             break;
                         case Interop.WindowMessages.WM_RBUTTONUP:
-<<<<<<< HEAD
-                            if (contextMenu != null || contextMenuStrip != null) {
-=======
                             if (contextMenu != null || contextMenuStrip != null)
                             {
->>>>>>> 05087938
                                 ShowContextMenu();
                             }
                             WmMouseUp(ref msg, MouseButtons.Right);
@@ -916,17 +895,12 @@
                     }
                     break;
                 case Interop.WindowMessages.WM_COMMAND:
-<<<<<<< HEAD
-                    if (IntPtr.Zero == msg.LParam) {
-                        if (Command.DispatchID((int)msg.WParam & 0xFFFF)) return;
-=======
                     if (IntPtr.Zero == msg.LParam)
                     {
                         if (Command.DispatchID((int)msg.WParam & 0xFFFF))
                         {
                             return;
                         }
->>>>>>> 05087938
                     }
                     else
                     {
@@ -948,11 +922,7 @@
                         WmMeasureMenuItem(ref msg);
                     }
                     break;
-<<<<<<< HEAD
-                    
-=======
-
->>>>>>> 05087938
+
                 case Interop.WindowMessages.WM_INITMENUPOPUP:
                     WmInitMenuPopup(ref msg);
                     break;
@@ -1043,12 +1013,8 @@
                 // This same post is done in Control's Dispose method, so if you change
                 // it, change it there too.
                 //
-<<<<<<< HEAD
-                if (Handle != IntPtr.Zero) {
-=======
                 if (Handle != IntPtr.Zero)
                 {
->>>>>>> 05087938
                     UnsafeNativeMethods.PostMessage(new HandleRef(this, Handle), Interop.WindowMessages.WM_CLOSE, 0, 0);
                 }
 
