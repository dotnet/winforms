﻿// Licensed to the .NET Foundation under one or more agreements.
// The .NET Foundation licenses this file to you under the MIT license.
// See the LICENSE file in the project root for more information.

namespace System.Windows.Forms
{
    using System;
    using System.ComponentModel;
    using System.Drawing;
    using System.Drawing.Design;
    using System.Diagnostics;
    using System.Diagnostics.CodeAnalysis;
    using System.Windows.Forms.ButtonInternal;
    using System.Windows.Forms.Design;

<<<<<<< HEAD
    /// <include file='doc\ToolStripLabel.uex' path='docs/doc[@for="ToolStripLabel"]/*' />
    /// <devdoc>
    /// A non selectable ToolStrip item
    /// </devdoc>
=======
    /// <summary>
    /// A non selectable ToolStrip item
    /// </summary>
>>>>>>> 05087938
    [ToolStripItemDesignerAvailability(ToolStripItemDesignerAvailability.ToolStrip)]
    public class ToolStripLabel : ToolStripItem
    {

        private LinkBehavior linkBehavior = LinkBehavior.SystemDefault;
        private bool isLink = false, linkVisited = false;

        private Color linkColor = Color.Empty;
        private Color activeLinkColor = Color.Empty;
        private Color visitedLinkColor = Color.Empty;
        private Font hoverLinkFont, linkFont;
        private Cursor lastCursor;

<<<<<<< HEAD
        /// <include file='doc\ToolStripLabel.uex' path='docs/doc[@for="ToolStripLabel.ToolStripLabel"]/*' />
        /// <devdoc>
        /// A non selectable ToolStrip item
        /// </devdoc>
        public ToolStripLabel() {
=======



        /// <summary>
        /// A non selectable ToolStrip item
        /// </summary>
        public ToolStripLabel()
        {
>>>>>>> 05087938
        }
        public ToolStripLabel(string text) : base(text, null, null)
        {
        }
        public ToolStripLabel(Image image) : base(null, image, null)
        {
        }
        public ToolStripLabel(string text, Image image) : base(text, image, null)
        {
        }
        public ToolStripLabel(string text, Image image, bool isLink) : this(text, image, isLink, null)
        {
        }
        [SuppressMessage("Microsoft.Usage", "CA2214:DoNotCallOverridableMethodsInConstructors")]
        public ToolStripLabel(string text, Image image, bool isLink, EventHandler onClick) : this(text, image, isLink, onClick, null)
        {
        }
        [SuppressMessage("Microsoft.Usage", "CA2214:DoNotCallOverridableMethodsInConstructors")]
        public ToolStripLabel(string text, Image image, bool isLink, EventHandler onClick, string name) : base(text, image, onClick, name)
        {
            IsLink = isLink;
        }

        public override bool CanSelect
        {
            get { return (IsLink || DesignMode); }
        }

        [
        DefaultValue(false),
        SRCategory(nameof(SR.CatBehavior)),
        SRDescription(nameof(SR.ToolStripLabelIsLinkDescr))
        ]
        public bool IsLink
        {
            get
            {
                return isLink;
            }
            set
            {
                if (isLink != value)
                {
                    isLink = value;
                    Invalidate();
                }
            }
        }

        [
        SRCategory(nameof(SR.CatAppearance)),
        SRDescription(nameof(SR.ToolStripLabelActiveLinkColorDescr))
        ]
        public Color ActiveLinkColor
        {
            get
            {
                if (activeLinkColor.IsEmpty)
                {
                    return IEActiveLinkColor;
                }
                else
                {
                    return activeLinkColor;
                }
            }
            set
            {
                if (activeLinkColor != value)
                {
                    activeLinkColor = value;
                    Invalidate();
                }
            }
        }
        private Color IELinkColor
        {
            get
            {
                return LinkUtilities.IELinkColor;
            }
        }

        private Color IEActiveLinkColor
        {
            get
            {
                return LinkUtilities.IEActiveLinkColor;
            }
        }
        private Color IEVisitedLinkColor
        {
            get
            {
                return LinkUtilities.IEVisitedLinkColor;
            }
        }

        [
        DefaultValue(LinkBehavior.SystemDefault),
        SRCategory(nameof(SR.CatBehavior)),
        SRDescription(nameof(SR.ToolStripLabelLinkBehaviorDescr))
        ]
        public LinkBehavior LinkBehavior
        {
            get
            {
                return linkBehavior;
            }
            set
            {
                //valid values are 0x0 to 0x3
                if (!ClientUtils.IsEnumValid(value, (int)value, (int)LinkBehavior.SystemDefault, (int)LinkBehavior.NeverUnderline))
                {
                    throw new InvalidEnumArgumentException(nameof(LinkBehavior), (int)value, typeof(LinkBehavior));
                }
                if (linkBehavior != value)
                {
                    linkBehavior = value;
                    InvalidateLinkFonts();
                    Invalidate();
                }
            }
        }

        [
        SRCategory(nameof(SR.CatAppearance)),
        SRDescription(nameof(SR.ToolStripLabelLinkColorDescr))
        ]
        public Color LinkColor
        {
            get
            {
                if (linkColor.IsEmpty)
                {
                    return IELinkColor;
                }
                else
                {
                    return linkColor;
                }
            }
            set
            {
                if (linkColor != value)
                {
                    linkColor = value;
                    Invalidate();
                }
            }
        }

        [
        DefaultValue(false),
        SRCategory(nameof(SR.CatAppearance)),
        SRDescription(nameof(SR.ToolStripLabelLinkVisitedDescr))
        ]
        public bool LinkVisited
        {
            get
            {
                return linkVisited;
            }
            set
            {
                if (linkVisited != value)
                {
                    linkVisited = value;
                    Invalidate();
                }
            }
        }

        [
        SRCategory(nameof(SR.CatAppearance)),
        SRDescription(nameof(SR.ToolStripLabelVisitedLinkColorDescr))
        ]
        public Color VisitedLinkColor
        {
            get
            {
                if (visitedLinkColor.IsEmpty)
                {
                    return IEVisitedLinkColor;
                }
                else
                {
                    return visitedLinkColor;
                }
            }
            set
            {
                if (visitedLinkColor != value)
                {
                    visitedLinkColor = value;
                    Invalidate();
                }
            }
        }

        /// <summary>
        ///     Invalidates the current set of fonts we use when painting
        ///     links.  The fonts will be recreated when needed.
        /// </summary>
        private void InvalidateLinkFonts()
        {

            if (linkFont != null)
            {
                linkFont.Dispose();
            }

            if (hoverLinkFont != null && hoverLinkFont != linkFont)
            {
                hoverLinkFont.Dispose();
            }

            linkFont = null;
            hoverLinkFont = null;
        }

        protected override void OnFontChanged(EventArgs e)
        {
            InvalidateLinkFonts();
            base.OnFontChanged(e);
        }


        protected override void OnMouseEnter(EventArgs e)
        {
            if (IsLink)
            {
                ToolStrip parent = Parent;
                if (parent != null)
                {
                    lastCursor = parent.Cursor;
                    parent.Cursor = Cursors.Hand;
                }
            }
            base.OnMouseEnter(e);

        }

        protected override void OnMouseLeave(EventArgs e)
        {
            if (IsLink)
            {
                ToolStrip parent = Parent;
                if (parent != null)
                {
                    parent.Cursor = lastCursor;
                }
            }
            base.OnMouseLeave(e);

        }

        private void ResetActiveLinkColor()
        {
            ActiveLinkColor = IEActiveLinkColor;
        }

        private void ResetLinkColor()
        {
            LinkColor = IELinkColor;
        }

        private void ResetVisitedLinkColor()
        {
            VisitedLinkColor = IEVisitedLinkColor;
        }

        [EditorBrowsable(EditorBrowsableState.Never)]
        private bool ShouldSerializeActiveLinkColor()
        {
            return !activeLinkColor.IsEmpty;
        }

        [EditorBrowsable(EditorBrowsableState.Never)]
        private bool ShouldSerializeLinkColor()
        {
            return !linkColor.IsEmpty;
        }

        [EditorBrowsable(EditorBrowsableState.Never)]
        private bool ShouldSerializeVisitedLinkColor()
        {
            return !visitedLinkColor.IsEmpty;
        }



        /// <summary>
        /// Creates an instance of the object that defines how image and text
        /// gets laid out in the ToolStripItem
        /// </summary>
        internal override ToolStripItemInternalLayout CreateInternalLayout()
        {
            return new ToolStripLabelLayout(this);
        }

        [EditorBrowsable(EditorBrowsableState.Advanced)]
        protected override AccessibleObject CreateAccessibilityInstance()
        {
            return new ToolStripLabelAccessibleObject(this);
        }

        /// <summary>
        /// Inheriting classes should override this method to handle this event.
        /// </summary>
        protected override void OnPaint(System.Windows.Forms.PaintEventArgs e)
        {

            if (Owner != null)
            {
                ToolStripRenderer renderer = Renderer;

                renderer.DrawLabelBackground(new ToolStripItemRenderEventArgs(e.Graphics, this));

                if ((DisplayStyle & ToolStripItemDisplayStyle.Image) == ToolStripItemDisplayStyle.Image)
                {
                    renderer.DrawItemImage(new ToolStripItemImageRenderEventArgs(e.Graphics, this, InternalLayout.ImageRectangle));
                }
                PaintText(e.Graphics);
            }
        }

        internal void PaintText(Graphics g)
        {
            ToolStripRenderer renderer = Renderer;

            if ((DisplayStyle & ToolStripItemDisplayStyle.Text) == ToolStripItemDisplayStyle.Text)
            {
                Font font = Font;
                Color textColor = ForeColor;
                if (IsLink)
                {
                    LinkUtilities.EnsureLinkFonts(font, LinkBehavior, ref linkFont, ref hoverLinkFont);

                    if (Pressed)
                    {
                        font = hoverLinkFont;
                        textColor = ActiveLinkColor;
                    }
                    else if (Selected)
                    {
                        font = hoverLinkFont;
                        textColor = (LinkVisited) ? VisitedLinkColor : LinkColor;
                    }
                    else
                    {
                        font = linkFont;
                        textColor = (LinkVisited) ? VisitedLinkColor : LinkColor;
                    }
                }
                Rectangle textRect = InternalLayout.TextRectangle;
                renderer.DrawItemText(new ToolStripItemTextRenderEventArgs(g, this, Text, textRect, textColor, font, InternalLayout.TextFormat));
            }
        }

        [System.Diagnostics.CodeAnalysis.SuppressMessage("Microsoft.Naming", "CA1720:AvoidTypeNamesInParameters")] // 'charCode' matches control.cs
        protected internal override bool ProcessMnemonic(char charCode)
        {
            // checking IsMnemonic is not necessary - toolstrip does this for us.
            if (ParentInternal != null)
            {
                if (!CanSelect)
                {
                    ParentInternal.SetFocusUnsafe();
                    ParentInternal.SelectNextToolStripItem(this, /*forward=*/true);
                }
                else
                {
                    FireEvent(ToolStripItemEventType.Click);
                }
                return true;

            }
            return false;
        }


        [System.Runtime.InteropServices.ComVisible(true)]
        [SuppressMessage("Microsoft.Performance", "CA1812:AvoidUninstantiatedInternalClasses")]
        internal class ToolStripLabelAccessibleObject : ToolStripItemAccessibleObject
        {
            private readonly ToolStripLabel ownerItem = null;

            public ToolStripLabelAccessibleObject(ToolStripLabel ownerItem) : base(ownerItem)
            {
                this.ownerItem = ownerItem;
            }

            public override string DefaultAction
            {
                get
                {
                    if (ownerItem.IsLink)
                    {
                        return SR.AccessibleActionClick;
                    }
                    else
                    {
                        return string.Empty;
                    }
                }
            }

            public override void DoDefaultAction()
            {
                if (ownerItem.IsLink)
                {
                    base.DoDefaultAction();
                }
            }

            internal override object GetPropertyValue(int propertyID)
            {
                if (propertyID == NativeMethods.UIA_ControlTypePropertyId)
                {
                    return NativeMethods.UIA_TextControlTypeId;
                }
                else if (propertyID == NativeMethods.UIA_LegacyIAccessibleStatePropertyId)
                {
                    return State;
                }

                return base.GetPropertyValue(propertyID);
            }

            public override AccessibleRole Role
            {
                get
                {
                    AccessibleRole role = Owner.AccessibleRole;
                    if (role != AccessibleRole.Default)
                    {
                        return role;
                    }
                    return (ownerItem.IsLink) ? AccessibleRole.Link : AccessibleRole.StaticText;
                }
            }

            public override AccessibleStates State
            {
                get
                {
                    return base.State | AccessibleStates.ReadOnly;
                }
            }
        }
        /// <summary>
        ///  This class performs internal layout for the "split button button" portion of a split button.
        ///  Its main job is to make sure the inner button has the same parent as the split button, so
        ///  that layout can be performed using the correct graphics context.
        /// </summary>
        private class ToolStripLabelLayout : ToolStripItemInternalLayout
        {
            readonly ToolStripLabel owner;

            public ToolStripLabelLayout(ToolStripLabel owner) : base(owner)
            {
                this.owner = owner;
            }

            protected override ToolStripItemLayoutOptions CommonLayoutOptions()
            {
                ToolStripItemLayoutOptions layoutOptions = base.CommonLayoutOptions();
                layoutOptions.borderSize = 0;
                return layoutOptions;
            }
        }

    }

}


<|MERGE_RESOLUTION|>--- conflicted
+++ resolved
@@ -13,16 +13,9 @@
     using System.Windows.Forms.ButtonInternal;
     using System.Windows.Forms.Design;
 
-<<<<<<< HEAD
-    /// <include file='doc\ToolStripLabel.uex' path='docs/doc[@for="ToolStripLabel"]/*' />
-    /// <devdoc>
-    /// A non selectable ToolStrip item
-    /// </devdoc>
-=======
     /// <summary>
     /// A non selectable ToolStrip item
     /// </summary>
->>>>>>> 05087938
     [ToolStripItemDesignerAvailability(ToolStripItemDesignerAvailability.ToolStrip)]
     public class ToolStripLabel : ToolStripItem
     {
@@ -36,13 +29,6 @@
         private Font hoverLinkFont, linkFont;
         private Cursor lastCursor;
 
-<<<<<<< HEAD
-        /// <include file='doc\ToolStripLabel.uex' path='docs/doc[@for="ToolStripLabel.ToolStripLabel"]/*' />
-        /// <devdoc>
-        /// A non selectable ToolStrip item
-        /// </devdoc>
-        public ToolStripLabel() {
-=======
 
 
 
@@ -51,7 +37,6 @@
         /// </summary>
         public ToolStripLabel()
         {
->>>>>>> 05087938
         }
         public ToolStripLabel(string text) : base(text, null, null)
         {
