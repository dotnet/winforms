﻿// Licensed to the .NET Foundation under one or more agreements.
// The .NET Foundation licenses this file to you under the MIT license.
// See the LICENSE file in the project root for more information.


namespace System.Windows.Forms
{
    /// <summary>
    /// Decodes Windows messages. This is in a separate class from Message so we can avoid
    /// loading it in the 99% case where we don't need it.
    /// </summary>
    internal static class MessageDecoder
    {
        /// <summary>
        /// Returns the symbolic name of the msg value, or null if it isn't one of the
        /// existing constants.
        /// </summary>
        private static string MsgToString(int msg)
        {
            string text;
            switch (msg)
            {
                case Interop.WindowMessages.WM_NULL:
                    text = "WM_NULL";
                    break;
                case Interop.WindowMessages.WM_CREATE:
                    text = "WM_CREATE";
                    break;
                case Interop.WindowMessages.WM_DESTROY:
                    text = "WM_DESTROY";
                    break;
                case Interop.WindowMessages.WM_MOVE:
                    text = "WM_MOVE";
                    break;
                case Interop.WindowMessages.WM_SIZE:
                    text = "WM_SIZE";
                    break;
                case Interop.WindowMessages.WM_ACTIVATE:
                    text = "WM_ACTIVATE";
                    break;
                case Interop.WindowMessages.WM_SETFOCUS:
                    text = "WM_SETFOCUS";
                    break;
                case Interop.WindowMessages.WM_KILLFOCUS:
                    text = "WM_KILLFOCUS";
                    break;
                case Interop.WindowMessages.WM_ENABLE:
                    text = "WM_ENABLE";
                    break;
                case Interop.WindowMessages.WM_SETREDRAW:
                    text = "WM_SETREDRAW";
                    break;
                case Interop.WindowMessages.WM_SETTEXT:
                    text = "WM_SETTEXT";
                    break;
                case Interop.WindowMessages.WM_GETTEXT:
                    text = "WM_GETTEXT";
                    break;
                case Interop.WindowMessages.WM_GETTEXTLENGTH:
                    text = "WM_GETTEXTLENGTH";
                    break;
                case Interop.WindowMessages.WM_PAINT:
                    text = "WM_PAINT";
                    break;
                case Interop.WindowMessages.WM_CLOSE:
                    text = "WM_CLOSE";
                    break;
                case Interop.WindowMessages.WM_QUERYENDSESSION:
                    text = "WM_QUERYENDSESSION";
                    break;
                case Interop.WindowMessages.WM_QUIT:
                    text = "WM_QUIT";
                    break;
                case Interop.WindowMessages.WM_QUERYOPEN:
                    text = "WM_QUERYOPEN";
                    break;
                case Interop.WindowMessages.WM_ERASEBKGND:
                    text = "WM_ERASEBKGND";
                    break;
                case Interop.WindowMessages.WM_SYSCOLORCHANGE:
                    text = "WM_SYSCOLORCHANGE";
                    break;
                case Interop.WindowMessages.WM_ENDSESSION:
                    text = "WM_ENDSESSION";
                    break;
                case Interop.WindowMessages.WM_SHOWWINDOW:
                    text = "WM_SHOWWINDOW";
                    break;
                case Interop.WindowMessages.WM_WININICHANGE:
                    text = "WM_WININICHANGE";
                    break;
                case Interop.WindowMessages.WM_DEVMODECHANGE:
                    text = "WM_DEVMODECHANGE";
                    break;
                case Interop.WindowMessages.WM_ACTIVATEAPP:
                    text = "WM_ACTIVATEAPP";
                    break;
                case Interop.WindowMessages.WM_FONTCHANGE:
                    text = "WM_FONTCHANGE";
                    break;
                case Interop.WindowMessages.WM_TIMECHANGE:
                    text = "WM_TIMECHANGE";
                    break;
                case Interop.WindowMessages.WM_CANCELMODE:
                    text = "WM_CANCELMODE";
                    break;
                case Interop.WindowMessages.WM_SETCURSOR:
                    text = "WM_SETCURSOR";
                    break;
                case Interop.WindowMessages.WM_MOUSEACTIVATE:
                    text = "WM_MOUSEACTIVATE";
                    break;
                case Interop.WindowMessages.WM_CHILDACTIVATE:
                    text = "WM_CHILDACTIVATE";
                    break;
                case Interop.WindowMessages.WM_QUEUESYNC:
                    text = "WM_QUEUESYNC";
                    break;
                case Interop.WindowMessages.WM_GETMINMAXINFO:
                    text = "WM_GETMINMAXINFO";
                    break;
                case Interop.WindowMessages.WM_PAINTICON:
                    text = "WM_PAINTICON";
                    break;
                case Interop.WindowMessages.WM_ICONERASEBKGND:
                    text = "WM_ICONERASEBKGND";
                    break;
                case Interop.WindowMessages.WM_NEXTDLGCTL:
                    text = "WM_NEXTDLGCTL";
                    break;
                case Interop.WindowMessages.WM_SPOOLERSTATUS:
                    text = "WM_SPOOLERSTATUS";
                    break;
                case Interop.WindowMessages.WM_DRAWITEM:
                    text = "WM_DRAWITEM";
                    break;
                case Interop.WindowMessages.WM_MEASUREITEM:
                    text = "WM_MEASUREITEM";
                    break;
                case Interop.WindowMessages.WM_DELETEITEM:
                    text = "WM_DELETEITEM";
                    break;
                case Interop.WindowMessages.WM_VKEYTOITEM:
                    text = "WM_VKEYTOITEM";
                    break;
                case Interop.WindowMessages.WM_CHARTOITEM:
                    text = "WM_CHARTOITEM";
                    break;
                case Interop.WindowMessages.WM_SETFONT:
                    text = "WM_SETFONT";
                    break;
                case Interop.WindowMessages.WM_GETFONT:
                    text = "WM_GETFONT";
                    break;
                case Interop.WindowMessages.WM_SETHOTKEY:
                    text = "WM_SETHOTKEY";
                    break;
                case Interop.WindowMessages.WM_GETHOTKEY:
                    text = "WM_GETHOTKEY";
                    break;
                case Interop.WindowMessages.WM_QUERYDRAGICON:
                    text = "WM_QUERYDRAGICON";
                    break;
                case Interop.WindowMessages.WM_COMPAREITEM:
                    text = "WM_COMPAREITEM";
                    break;
                case Interop.WindowMessages.WM_GETOBJECT:
                    text = "WM_GETOBJECT";
                    break;
                case Interop.WindowMessages.WM_COMPACTING:
                    text = "WM_COMPACTING";
                    break;
                case Interop.WindowMessages.WM_COMMNOTIFY:
                    text = "WM_COMMNOTIFY";
                    break;
                case Interop.WindowMessages.WM_WINDOWPOSCHANGING:
                    text = "WM_WINDOWPOSCHANGING";
                    break;
                case Interop.WindowMessages.WM_WINDOWPOSCHANGED:
                    text = "WM_WINDOWPOSCHANGED";
                    break;
                case Interop.WindowMessages.WM_POWER:
                    text = "WM_POWER";
                    break;
                case Interop.WindowMessages.WM_COPYDATA:
                    text = "WM_COPYDATA";
                    break;
                case Interop.WindowMessages.WM_CANCELJOURNAL:
                    text = "WM_CANCELJOURNAL";
                    break;
                case Interop.WindowMessages.WM_NOTIFY:
                    text = "WM_NOTIFY";
                    break;
                case Interop.WindowMessages.WM_INPUTLANGCHANGEREQUEST:
                    text = "WM_INPUTLANGCHANGEREQUEST";
                    break;
                case Interop.WindowMessages.WM_INPUTLANGCHANGE:
                    text = "WM_INPUTLANGCHANGE";
                    break;
                case Interop.WindowMessages.WM_TCARD:
                    text = "WM_TCARD";
                    break;
                case Interop.WindowMessages.WM_HELP:
                    text = "WM_HELP";
                    break;
                case Interop.WindowMessages.WM_USERCHANGED:
                    text = "WM_USERCHANGED";
                    break;
                case Interop.WindowMessages.WM_NOTIFYFORMAT:
                    text = "WM_NOTIFYFORMAT";
                    break;
                case Interop.WindowMessages.WM_CONTEXTMENU:
                    text = "WM_CONTEXTMENU";
                    break;
                case Interop.WindowMessages.WM_STYLECHANGING:
                    text = "WM_STYLECHANGING";
                    break;
                case Interop.WindowMessages.WM_STYLECHANGED:
                    text = "WM_STYLECHANGED";
                    break;
                case Interop.WindowMessages.WM_DISPLAYCHANGE:
                    text = "WM_DISPLAYCHANGE";
                    break;
                case Interop.WindowMessages.WM_GETICON:
                    text = "WM_GETICON";
                    break;
                case Interop.WindowMessages.WM_SETICON:
                    text = "WM_SETICON";
                    break;
                case Interop.WindowMessages.WM_NCCREATE:
                    text = "WM_NCCREATE";
                    break;
                case Interop.WindowMessages.WM_NCDESTROY:
                    text = "WM_NCDESTROY";
                    break;
                case Interop.WindowMessages.WM_NCCALCSIZE:
                    text = "WM_NCCALCSIZE";
                    break;
                case Interop.WindowMessages.WM_NCHITTEST:
                    text = "WM_NCHITTEST";
                    break;
                case Interop.WindowMessages.WM_NCPAINT:
                    text = "WM_NCPAINT";
                    break;
                case Interop.WindowMessages.WM_NCACTIVATE:
                    text = "WM_NCACTIVATE";
                    break;
                case Interop.WindowMessages.WM_GETDLGCODE:
                    text = "WM_GETDLGCODE";
                    break;
                case Interop.WindowMessages.WM_NCMOUSEMOVE:
                    text = "WM_NCMOUSEMOVE";
                    break;
                case Interop.WindowMessages.WM_NCLBUTTONDOWN:
                    text = "WM_NCLBUTTONDOWN";
                    break;
                case Interop.WindowMessages.WM_NCLBUTTONUP:
                    text = "WM_NCLBUTTONUP";
                    break;
                case Interop.WindowMessages.WM_NCLBUTTONDBLCLK:
                    text = "WM_NCLBUTTONDBLCLK";
                    break;
                case Interop.WindowMessages.WM_NCRBUTTONDOWN:
                    text = "WM_NCRBUTTONDOWN";
                    break;
                case Interop.WindowMessages.WM_NCRBUTTONUP:
                    text = "WM_NCRBUTTONUP";
                    break;
                case Interop.WindowMessages.WM_NCRBUTTONDBLCLK:
                    text = "WM_NCRBUTTONDBLCLK";
                    break;
                case Interop.WindowMessages.WM_NCMBUTTONDOWN:
                    text = "WM_NCMBUTTONDOWN";
                    break;
                case Interop.WindowMessages.WM_NCMBUTTONUP:
                    text = "WM_NCMBUTTONUP";
                    break;
                case Interop.WindowMessages.WM_NCMBUTTONDBLCLK:
                    text = "WM_NCMBUTTONDBLCLK";
                    break;
                case Interop.WindowMessages.WM_KEYDOWN:
                    text = "WM_KEYDOWN";
                    break;
                case Interop.WindowMessages.WM_KEYUP:
                    text = "WM_KEYUP";
                    break;
                case Interop.WindowMessages.WM_CHAR:
                    text = "WM_CHAR";
                    break;
                case Interop.WindowMessages.WM_DEADCHAR:
                    text = "WM_DEADCHAR";
                    break;
                case Interop.WindowMessages.WM_SYSKEYDOWN:
                    text = "WM_SYSKEYDOWN";
                    break;
                case Interop.WindowMessages.WM_SYSKEYUP:
                    text = "WM_SYSKEYUP";
                    break;
                case Interop.WindowMessages.WM_SYSCHAR:
                    text = "WM_SYSCHAR";
                    break;
                case Interop.WindowMessages.WM_SYSDEADCHAR:
                    text = "WM_SYSDEADCHAR";
                    break;
                case Interop.WindowMessages.WM_KEYLAST:
                    text = "WM_KEYLAST";
                    break;
                case Interop.WindowMessages.WM_IME_STARTCOMPOSITION:
                    text = "WM_IME_STARTCOMPOSITION";
                    break;
                case Interop.WindowMessages.WM_IME_ENDCOMPOSITION:
                    text = "WM_IME_ENDCOMPOSITION";
                    break;
                case Interop.WindowMessages.WM_IME_COMPOSITION:
                    text = "WM_IME_COMPOSITION";
                    break;
                case Interop.WindowMessages.WM_INITDIALOG:
                    text = "WM_INITDIALOG";
                    break;
                case Interop.WindowMessages.WM_COMMAND:
                    text = "WM_COMMAND";
                    break;
                case Interop.WindowMessages.WM_SYSCOMMAND:
                    text = "WM_SYSCOMMAND";
                    break;
                case Interop.WindowMessages.WM_TIMER:
                    text = "WM_TIMER";
                    break;
                case Interop.WindowMessages.WM_HSCROLL:
                    text = "WM_HSCROLL";
                    break;
                case Interop.WindowMessages.WM_VSCROLL:
                    text = "WM_VSCROLL";
                    break;
                case Interop.WindowMessages.WM_INITMENU:
                    text = "WM_INITMENU";
                    break;
                case Interop.WindowMessages.WM_INITMENUPOPUP:
                    text = "WM_INITMENUPOPUP";
                    break;
                case Interop.WindowMessages.WM_MENUSELECT:
                    text = "WM_MENUSELECT";
                    break;
                case Interop.WindowMessages.WM_MENUCHAR:
                    text = "WM_MENUCHAR";
                    break;
                case Interop.WindowMessages.WM_ENTERIDLE:
                    text = "WM_ENTERIDLE";
                    break;
                case Interop.WindowMessages.WM_CTLCOLORMSGBOX:
                    text = "WM_CTLCOLORMSGBOX";
                    break;
                case Interop.WindowMessages.WM_CTLCOLOREDIT:
                    text = "WM_CTLCOLOREDIT";
                    break;
                case Interop.WindowMessages.WM_CTLCOLORLISTBOX:
                    text = "WM_CTLCOLORLISTBOX";
                    break;
                case Interop.WindowMessages.WM_CTLCOLORBTN:
                    text = "WM_CTLCOLORBTN";
                    break;
                case Interop.WindowMessages.WM_CTLCOLORDLG:
                    text = "WM_CTLCOLORDLG";
                    break;
                case Interop.WindowMessages.WM_CTLCOLORSCROLLBAR:
                    text = "WM_CTLCOLORSCROLLBAR";
                    break;
                case Interop.WindowMessages.WM_CTLCOLORSTATIC:
                    text = "WM_CTLCOLORSTATIC";
                    break;
                case Interop.WindowMessages.WM_MOUSEMOVE:
                    text = "WM_MOUSEMOVE";
                    break;
                case Interop.WindowMessages.WM_LBUTTONDOWN:
                    text = "WM_LBUTTONDOWN";
                    break;
                case Interop.WindowMessages.WM_LBUTTONUP:
                    text = "WM_LBUTTONUP";
                    break;
                case Interop.WindowMessages.WM_LBUTTONDBLCLK:
                    text = "WM_LBUTTONDBLCLK";
                    break;
                case Interop.WindowMessages.WM_RBUTTONDOWN:
                    text = "WM_RBUTTONDOWN";
                    break;
                case Interop.WindowMessages.WM_RBUTTONUP:
                    text = "WM_RBUTTONUP";
                    break;
                case Interop.WindowMessages.WM_RBUTTONDBLCLK:
                    text = "WM_RBUTTONDBLCLK";
                    break;
                case Interop.WindowMessages.WM_MBUTTONDOWN:
                    text = "WM_MBUTTONDOWN";
                    break;
                case Interop.WindowMessages.WM_MBUTTONUP:
                    text = "WM_MBUTTONUP";
                    break;
                case Interop.WindowMessages.WM_MBUTTONDBLCLK:
                    text = "WM_MBUTTONDBLCLK";
                    break;
                case Interop.WindowMessages.WM_MOUSEWHEEL:
                    text = "WM_MOUSEWHEEL";
                    break;
                case Interop.WindowMessages.WM_PARENTNOTIFY:
                    text = "WM_PARENTNOTIFY";
                    break;
                case Interop.WindowMessages.WM_ENTERMENULOOP:
                    text = "WM_ENTERMENULOOP";
                    break;
                case Interop.WindowMessages.WM_EXITMENULOOP:
                    text = "WM_EXITMENULOOP";
                    break;
                case Interop.WindowMessages.WM_NEXTMENU:
                    text = "WM_NEXTMENU";
                    break;
                case Interop.WindowMessages.WM_SIZING:
                    text = "WM_SIZING";
                    break;
                case Interop.WindowMessages.WM_CAPTURECHANGED:
                    text = "WM_CAPTURECHANGED";
                    break;
                case Interop.WindowMessages.WM_MOVING:
                    text = "WM_MOVING";
                    break;
                case Interop.WindowMessages.WM_POWERBROADCAST:
                    text = "WM_POWERBROADCAST";
                    break;
                case Interop.WindowMessages.WM_DEVICECHANGE:
                    text = "WM_DEVICECHANGE";
                    break;
                case Interop.WindowMessages.WM_IME_SETCONTEXT:
                    text = "WM_IME_SETCONTEXT";
                    break;
                case Interop.WindowMessages.WM_IME_NOTIFY:
                    text = "WM_IME_NOTIFY";
                    break;
                case Interop.WindowMessages.WM_IME_CONTROL:
                    text = "WM_IME_CONTROL";
                    break;
                case Interop.WindowMessages.WM_IME_COMPOSITIONFULL:
                    text = "WM_IME_COMPOSITIONFULL";
                    break;
                case Interop.WindowMessages.WM_IME_SELECT:
                    text = "WM_IME_SELECT";
                    break;
                case Interop.WindowMessages.WM_IME_CHAR:
                    text = "WM_IME_CHAR";
                    break;
                case Interop.WindowMessages.WM_IME_KEYDOWN:
                    text = "WM_IME_KEYDOWN";
                    break;
                case Interop.WindowMessages.WM_IME_KEYUP:
                    text = "WM_IME_KEYUP";
                    break;
                case Interop.WindowMessages.WM_MDICREATE:
                    text = "WM_MDICREATE";
                    break;
                case Interop.WindowMessages.WM_MDIDESTROY:
                    text = "WM_MDIDESTROY";
                    break;
                case Interop.WindowMessages.WM_MDIACTIVATE:
                    text = "WM_MDIACTIVATE";
                    break;
                case Interop.WindowMessages.WM_MDIRESTORE:
                    text = "WM_MDIRESTORE";
                    break;
                case Interop.WindowMessages.WM_MDINEXT:
                    text = "WM_MDINEXT";
                    break;
                case Interop.WindowMessages.WM_MDIMAXIMIZE:
                    text = "WM_MDIMAXIMIZE";
                    break;
                case Interop.WindowMessages.WM_MDITILE:
                    text = "WM_MDITILE";
                    break;
                case Interop.WindowMessages.WM_MDICASCADE:
                    text = "WM_MDICASCADE";
                    break;
                case Interop.WindowMessages.WM_MDIICONARRANGE:
                    text = "WM_MDIICONARRANGE";
                    break;
                case Interop.WindowMessages.WM_MDIGETACTIVE:
                    text = "WM_MDIGETACTIVE";
                    break;
                case Interop.WindowMessages.WM_MDISETMENU:
                    text = "WM_MDISETMENU";
                    break;
                case Interop.WindowMessages.WM_ENTERSIZEMOVE:
                    text = "WM_ENTERSIZEMOVE";
                    break;
                case Interop.WindowMessages.WM_EXITSIZEMOVE:
                    text = "WM_EXITSIZEMOVE";
                    break;
                case Interop.WindowMessages.WM_DROPFILES:
                    text = "WM_DROPFILES";
                    break;
                case Interop.WindowMessages.WM_MDIREFRESHMENU:
                    text = "WM_MDIREFRESHMENU";
                    break;
                case Interop.WindowMessages.WM_MOUSEHOVER:
                    text = "WM_MOUSEHOVER";
                    break;
                case Interop.WindowMessages.WM_MOUSELEAVE:
                    text = "WM_MOUSELEAVE";
                    break;
                case Interop.WindowMessages.WM_CUT:
                    text = "WM_CUT";
                    break;
                case Interop.WindowMessages.WM_COPY:
                    text = "WM_COPY";
                    break;
                case Interop.WindowMessages.WM_PASTE:
                    text = "WM_PASTE";
                    break;
                case Interop.WindowMessages.WM_CLEAR:
                    text = "WM_CLEAR";
                    break;
                case Interop.WindowMessages.WM_UNDO:
                    text = "WM_UNDO";
                    break;
                case Interop.WindowMessages.WM_RENDERFORMAT:
                    text = "WM_RENDERFORMAT";
                    break;
                case Interop.WindowMessages.WM_RENDERALLFORMATS:
                    text = "WM_RENDERALLFORMATS";
                    break;
                case Interop.WindowMessages.WM_DESTROYCLIPBOARD:
                    text = "WM_DESTROYCLIPBOARD";
                    break;
                case Interop.WindowMessages.WM_DRAWCLIPBOARD:
                    text = "WM_DRAWCLIPBOARD";
                    break;
                case Interop.WindowMessages.WM_PAINTCLIPBOARD:
                    text = "WM_PAINTCLIPBOARD";
                    break;
                case Interop.WindowMessages.WM_VSCROLLCLIPBOARD:
                    text = "WM_VSCROLLCLIPBOARD";
                    break;
                case Interop.WindowMessages.WM_SIZECLIPBOARD:
                    text = "WM_SIZECLIPBOARD";
                    break;
                case Interop.WindowMessages.WM_ASKCBFORMATNAME:
                    text = "WM_ASKCBFORMATNAME";
                    break;
                case Interop.WindowMessages.WM_CHANGECBCHAIN:
                    text = "WM_CHANGECBCHAIN";
                    break;
                case Interop.WindowMessages.WM_HSCROLLCLIPBOARD:
                    text = "WM_HSCROLLCLIPBOARD";
                    break;
                case Interop.WindowMessages.WM_QUERYNEWPALETTE:
                    text = "WM_QUERYNEWPALETTE";
                    break;
                case Interop.WindowMessages.WM_PALETTEISCHANGING:
                    text = "WM_PALETTEISCHANGING";
                    break;
                case Interop.WindowMessages.WM_PALETTECHANGED:
                    text = "WM_PALETTECHANGED";
                    break;
                case Interop.WindowMessages.WM_HOTKEY:
                    text = "WM_HOTKEY";
                    break;
                case Interop.WindowMessages.WM_PRINT:
                    text = "WM_PRINT";
                    break;
                case Interop.WindowMessages.WM_PRINTCLIENT:
                    text = "WM_PRINTCLIENT";
                    break;
                case Interop.WindowMessages.WM_HANDHELDFIRST:
                    text = "WM_HANDHELDFIRST";
                    break;
                case Interop.WindowMessages.WM_HANDHELDLAST:
                    text = "WM_HANDHELDLAST";
                    break;
                case Interop.WindowMessages.WM_AFXFIRST:
                    text = "WM_AFXFIRST";
                    break;
                case Interop.WindowMessages.WM_AFXLAST:
                    text = "WM_AFXLAST";
                    break;
                case Interop.WindowMessages.WM_PENWINFIRST:
                    text = "WM_PENWINFIRST";
                    break;
                case Interop.WindowMessages.WM_PENWINLAST:
                    text = "WM_PENWINLAST";
                    break;
                case Interop.WindowMessages.WM_APP:
                    text = "WM_APP";
                    break;
                case Interop.WindowMessages.WM_USER:
                    text = "WM_USER";
                    break;
                case Interop.WindowMessages.WM_CTLCOLOR:
                    text = "WM_CTLCOLOR";
                    break;
<<<<<<< HEAD

                // RichEdit messages
                case Interop.EditMessages.EM_GETLIMITTEXT:
                    text = "EM_GETLIMITTEXT";
                    break;
                case Interop.EditMessages.EM_POSFROMCHAR:
                    text = "EM_POSFROMCHAR";
                    break;
                case Interop.EditMessages.EM_CHARFROMPOS:
                    text = "EM_CHARFROMPOS";
                    break;
                case Interop.EditMessages.EM_SCROLLCARET:
                    text = "EM_SCROLLCARET";
                    break;
                case Interop.EditMessages.EM_CANPASTE:
                    text = "EM_CANPASTE";
                    break;
                case Interop.EditMessages.EM_DISPLAYBAND:
                    text = "EM_DISPLAYBAND";
                    break;
                case Interop.EditMessages.EM_EXGETSEL:
                    text = "EM_EXGETSEL";
                    break;
                case Interop.EditMessages.EM_EXLIMITTEXT:
                    text = "EM_EXLIMITTEXT";
                    break;
                case Interop.EditMessages.EM_EXLINEFROMCHAR:
                    text = "EM_EXLINEFROMCHAR";
                    break;
                case Interop.EditMessages.EM_EXSETSEL:
                    text = "EM_EXSETSEL";
                    break;
                case Interop.EditMessages.EM_FINDTEXT:
                    text = "EM_FINDTEXT";
                    break;
                case Interop.EditMessages.EM_FORMATRANGE:
                    text = "EM_FORMATRANGE";
                    break;
                case Interop.EditMessages.EM_GETCHARFORMAT:
                    text = "EM_GETCHARFORMAT";
                    break;
                case Interop.EditMessages.EM_GETEVENTMASK:
                    text = "EM_GETEVENTMASK";
                    break;
                case Interop.EditMessages.EM_GETOLEINTERFACE:
                    text = "EM_GETOLEINTERFACE";
                    break;
                case Interop.EditMessages.EM_GETPARAFORMAT:
                    text = "EM_GETPARAFORMAT";
                    break;
                case Interop.EditMessages.EM_GETSELTEXT:
                    text = "EM_GETSELTEXT";
                    break;
                case Interop.EditMessages.EM_HIDESELECTION:
                    text = "EM_HIDESELECTION";
                    break;
                case Interop.EditMessages.EM_PASTESPECIAL:
                    text = "EM_PASTESPECIAL";
                    break;
                case Interop.EditMessages.EM_REQUESTRESIZE:
                    text = "EM_REQUESTRESIZE";
                    break;
                case Interop.EditMessages.EM_SELECTIONTYPE:
                    text = "EM_SELECTIONTYPE";
                    break;
                case Interop.EditMessages.EM_SETBKGNDCOLOR:
                    text = "EM_SETBKGNDCOLOR";
                    break;
                case Interop.EditMessages.EM_SETCHARFORMAT:
                    text = "EM_SETCHARFORMAT";
                    break;
                case Interop.EditMessages.EM_SETEVENTMASK:
                    text = "EM_SETEVENTMASK";
                    break;
                case Interop.EditMessages.EM_SETOLECALLBACK:
                    text = "EM_SETOLECALLBACK";
                    break;
                case Interop.EditMessages.EM_SETPARAFORMAT:
                    text = "EM_SETPARAFORMAT";
                    break;
                case Interop.EditMessages.EM_SETTARGETDEVICE:
                    text = "EM_SETTARGETDEVICE";
                    break;
                case Interop.EditMessages.EM_STREAMIN:
                    text = "EM_STREAMIN";
                    break;
                case Interop.EditMessages.EM_STREAMOUT:
                    text = "EM_STREAMOUT";
                    break;
                case Interop.EditMessages.EM_GETTEXTRANGE:
                    text = "EM_GETTEXTRANGE";
                    break;
                case Interop.EditMessages.EM_FINDWORDBREAK:
                    text = "EM_FINDWORDBREAK";
                    break;
                case Interop.EditMessages.EM_SETOPTIONS:
                    text = "EM_SETOPTIONS";
                    break;
                case Interop.EditMessages.EM_GETOPTIONS:
                    text = "EM_GETOPTIONS";
                    break;
                case Interop.EditMessages.EM_FINDTEXTEX:
                    text = "EM_FINDTEXTEX";
                    break;
                case Interop.EditMessages.EM_GETWORDBREAKPROCEX:
                    text = "EM_GETWORDBREAKPROCEX";
                    break;
                case Interop.EditMessages.EM_SETWORDBREAKPROCEX:
                    text = "EM_SETWORDBREAKPROCEX";
                    break;

                // Richedit v2.0 messages
                case Interop.EditMessages.EM_SETUNDOLIMIT:
                    text = "EM_SETUNDOLIMIT";
                    break;
                case Interop.EditMessages.EM_REDO:
                    text = "EM_REDO";
                    break;
                case Interop.EditMessages.EM_CANREDO:
                    text = "EM_CANREDO";
                    break;
                case Interop.EditMessages.EM_GETUNDONAME:
                    text = "EM_GETUNDONAME";
                    break;
                case Interop.EditMessages.EM_GETREDONAME:
                    text = "EM_GETREDONAME";
                    break;
                case Interop.EditMessages.EM_STOPGROUPTYPING:
                    text = "EM_STOPGROUPTYPING";
                    break;
                case Interop.EditMessages.EM_SETTEXTMODE:
                    text = "EM_SETTEXTMODE";
                    break;
                case Interop.EditMessages.EM_GETTEXTMODE:
                    text = "EM_GETTEXTMODE";
                    break;
                case Interop.EditMessages.EM_AUTOURLDETECT:
                    text = "EM_AUTOURLDETECT";
                    break;
                case Interop.EditMessages.EM_GETAUTOURLDETECT:
                    text = "EM_GETAUTOURLDETECT";
                    break;
                case Interop.EditMessages.EM_SETPALETTE:
                    text = "EM_SETPALETTE";
                    break;
                case Interop.EditMessages.EM_GETTEXTEX:
                    text = "EM_GETTEXTEX";
                    break;
                case Interop.EditMessages.EM_GETTEXTLENGTHEX:
                    text = "EM_GETTEXTLENGTHEX";
                    break;

                // Asia specific messages
                case Interop.EditMessages.EM_SETPUNCTUATION:
                    text = "EM_SETPUNCTUATION";
                    break;
                case Interop.EditMessages.EM_GETPUNCTUATION:
                    text = "EM_GETPUNCTUATION";
                    break;
                case Interop.EditMessages.EM_SETWORDWRAPMODE:
                    text = "EM_SETWORDWRAPMODE";
                    break;
                case Interop.EditMessages.EM_GETWORDWRAPMODE:
                    text = "EM_GETWORDWRAPMODE";
                    break;
                case Interop.EditMessages.EM_SETIMECOLOR:
                    text = "EM_SETIMECOLOR";
                    break;
                case Interop.EditMessages.EM_GETIMECOLOR:
                    text = "EM_GETIMECOLOR";
                    break;
                case Interop.EditMessages.EM_SETIMEOPTIONS:
                    text = "EM_SETIMEOPTIONS";
                    break;
                case Interop.EditMessages.EM_GETIMEOPTIONS:
                    text = "EM_GETIMEOPTIONS";
                    break;
                case Interop.EditMessages.EM_CONVPOSITION:
                    text = "EM_CONVPOSITION";
                    break;
                case Interop.EditMessages.EM_SETLANGOPTIONS:
                    text = "EM_SETLANGOPTIONS";
                    break;
                case Interop.EditMessages.EM_GETLANGOPTIONS:
                    text = "EM_GETLANGOPTIONS";
                    break;
                case Interop.EditMessages.EM_GETIMECOMPMODE:
                    text = "EM_GETIMECOMPMODE";
                    break;
                case Interop.EditMessages.EM_FINDTEXTW:
                    text = "EM_FINDTEXTW";
                    break;
                case Interop.EditMessages.EM_FINDTEXTEXW:
                    text = "EM_FINDTEXTEXW";
                    break;

                // Rich Edit 3.0 Asia msgs
                case Interop.EditMessages.EM_RECONVERSION:
                    text = "EM_RECONVERSION";
                    break;
                case Interop.EditMessages.EM_SETIMEMODEBIAS:
                    text = "EM_SETIMEMODEBIAS";
                    break;
                case Interop.EditMessages.EM_GETIMEMODEBIAS:
                    text = "EM_GETIMEMODEBIAS";
                    break;

                // BiDi Specific messages
                case Interop.EditMessages.EM_SETBIDIOPTIONS:
                    text = "EM_SETBIDIOPTIONS";
                    break;
                case Interop.EditMessages.EM_GETBIDIOPTIONS:
                    text = "EM_GETBIDIOPTIONS";
                    break;
                case Interop.EditMessages.EM_SETTYPOGRAPHYOPTIONS:
                    text = "EM_SETTYPOGRAPHYOPTIONS";
                    break;
                case Interop.EditMessages.EM_GETTYPOGRAPHYOPTIONS:
                    text = "EM_GETTYPOGRAPHYOPTIONS";
                    break;

                // Extended Edit style specific messages
                case Interop.EditMessages.EM_SETEDITSTYLE:
                    text = "EM_SETEDITSTYLE";
                    break;
                case Interop.EditMessages.EM_GETEDITSTYLE:
                    text = "EM_GETEDITSTYLE";
                    break;

                default:
                    text = null; break;
=======

                // RichEdit messages
                case Interop.EditMessages.EM_GETLIMITTEXT:
                    text = "EM_GETLIMITTEXT";
                    break;
                case Interop.EditMessages.EM_POSFROMCHAR:
                    text = "EM_POSFROMCHAR";
                    break;
                case Interop.EditMessages.EM_CHARFROMPOS:
                    text = "EM_CHARFROMPOS";
                    break;
                case Interop.EditMessages.EM_SCROLLCARET:
                    text = "EM_SCROLLCARET";
                    break;
                case Interop.EditMessages.EM_CANPASTE:
                    text = "EM_CANPASTE";
                    break;
                case Interop.EditMessages.EM_DISPLAYBAND:
                    text = "EM_DISPLAYBAND";
                    break;
                case Interop.EditMessages.EM_EXGETSEL:
                    text = "EM_EXGETSEL";
                    break;
                case Interop.EditMessages.EM_EXLIMITTEXT:
                    text = "EM_EXLIMITTEXT";
                    break;
                case Interop.EditMessages.EM_EXLINEFROMCHAR:
                    text = "EM_EXLINEFROMCHAR";
                    break;
                case Interop.EditMessages.EM_EXSETSEL:
                    text = "EM_EXSETSEL";
                    break;
                case Interop.EditMessages.EM_FINDTEXT:
                    text = "EM_FINDTEXT";
                    break;
                case Interop.EditMessages.EM_FORMATRANGE:
                    text = "EM_FORMATRANGE";
                    break;
                case Interop.EditMessages.EM_GETCHARFORMAT:
                    text = "EM_GETCHARFORMAT";
                    break;
                case Interop.EditMessages.EM_GETEVENTMASK:
                    text = "EM_GETEVENTMASK";
                    break;
                case Interop.EditMessages.EM_GETOLEINTERFACE:
                    text = "EM_GETOLEINTERFACE";
                    break;
                case Interop.EditMessages.EM_GETPARAFORMAT:
                    text = "EM_GETPARAFORMAT";
                    break;
                case Interop.EditMessages.EM_GETSELTEXT:
                    text = "EM_GETSELTEXT";
                    break;
                case Interop.EditMessages.EM_HIDESELECTION:
                    text = "EM_HIDESELECTION";
                    break;
                case Interop.EditMessages.EM_PASTESPECIAL:
                    text = "EM_PASTESPECIAL";
                    break;
                case Interop.EditMessages.EM_REQUESTRESIZE:
                    text = "EM_REQUESTRESIZE";
                    break;
                case Interop.EditMessages.EM_SELECTIONTYPE:
                    text = "EM_SELECTIONTYPE";
                    break;
                case Interop.EditMessages.EM_SETBKGNDCOLOR:
                    text = "EM_SETBKGNDCOLOR";
                    break;
                case Interop.EditMessages.EM_SETCHARFORMAT:
                    text = "EM_SETCHARFORMAT";
                    break;
                case Interop.EditMessages.EM_SETEVENTMASK:
                    text = "EM_SETEVENTMASK";
                    break;
                case Interop.EditMessages.EM_SETOLECALLBACK:
                    text = "EM_SETOLECALLBACK";
                    break;
                case Interop.EditMessages.EM_SETPARAFORMAT:
                    text = "EM_SETPARAFORMAT";
                    break;
                case Interop.EditMessages.EM_SETTARGETDEVICE:
                    text = "EM_SETTARGETDEVICE";
                    break;
                case Interop.EditMessages.EM_STREAMIN:
                    text = "EM_STREAMIN";
                    break;
                case Interop.EditMessages.EM_STREAMOUT:
                    text = "EM_STREAMOUT";
                    break;
                case Interop.EditMessages.EM_GETTEXTRANGE:
                    text = "EM_GETTEXTRANGE";
                    break;
                case Interop.EditMessages.EM_FINDWORDBREAK:
                    text = "EM_FINDWORDBREAK";
                    break;
                case Interop.EditMessages.EM_SETOPTIONS:
                    text = "EM_SETOPTIONS";
                    break;
                case Interop.EditMessages.EM_GETOPTIONS:
                    text = "EM_GETOPTIONS";
                    break;
                case Interop.EditMessages.EM_FINDTEXTEX:
                    text = "EM_FINDTEXTEX";
                    break;
                case Interop.EditMessages.EM_GETWORDBREAKPROCEX:
                    text = "EM_GETWORDBREAKPROCEX";
                    break;
                case Interop.EditMessages.EM_SETWORDBREAKPROCEX:
                    text = "EM_SETWORDBREAKPROCEX";
                    break;

                // Richedit v2.0 messages
                case Interop.EditMessages.EM_SETUNDOLIMIT:
                    text = "EM_SETUNDOLIMIT";
                    break;
                case Interop.EditMessages.EM_REDO:
                    text = "EM_REDO";
                    break;
                case Interop.EditMessages.EM_CANREDO:
                    text = "EM_CANREDO";
                    break;
                case Interop.EditMessages.EM_GETUNDONAME:
                    text = "EM_GETUNDONAME";
                    break;
                case Interop.EditMessages.EM_GETREDONAME:
                    text = "EM_GETREDONAME";
                    break;
                case Interop.EditMessages.EM_STOPGROUPTYPING:
                    text = "EM_STOPGROUPTYPING";
                    break;
                case Interop.EditMessages.EM_SETTEXTMODE:
                    text = "EM_SETTEXTMODE";
                    break;
                case Interop.EditMessages.EM_GETTEXTMODE:
                    text = "EM_GETTEXTMODE";
                    break;
                case Interop.EditMessages.EM_AUTOURLDETECT:
                    text = "EM_AUTOURLDETECT";
                    break;
                case Interop.EditMessages.EM_GETAUTOURLDETECT:
                    text = "EM_GETAUTOURLDETECT";
                    break;
                case Interop.EditMessages.EM_SETPALETTE:
                    text = "EM_SETPALETTE";
                    break;
                case Interop.EditMessages.EM_GETTEXTEX:
                    text = "EM_GETTEXTEX";
                    break;
                case Interop.EditMessages.EM_GETTEXTLENGTHEX:
                    text = "EM_GETTEXTLENGTHEX";
                    break;

                // Asia specific messages
                case Interop.EditMessages.EM_SETPUNCTUATION:
                    text = "EM_SETPUNCTUATION";
                    break;
                case Interop.EditMessages.EM_GETPUNCTUATION:
                    text = "EM_GETPUNCTUATION";
                    break;
                case Interop.EditMessages.EM_SETWORDWRAPMODE:
                    text = "EM_SETWORDWRAPMODE";
                    break;
                case Interop.EditMessages.EM_GETWORDWRAPMODE:
                    text = "EM_GETWORDWRAPMODE";
                    break;
                case Interop.EditMessages.EM_SETIMECOLOR:
                    text = "EM_SETIMECOLOR";
                    break;
                case Interop.EditMessages.EM_GETIMECOLOR:
                    text = "EM_GETIMECOLOR";
                    break;
                case Interop.EditMessages.EM_SETIMEOPTIONS:
                    text = "EM_SETIMEOPTIONS";
                    break;
                case Interop.EditMessages.EM_GETIMEOPTIONS:
                    text = "EM_GETIMEOPTIONS";
                    break;
                case Interop.EditMessages.EM_CONVPOSITION:
                    text = "EM_CONVPOSITION";
                    break;
                case Interop.EditMessages.EM_SETLANGOPTIONS:
                    text = "EM_SETLANGOPTIONS";
                    break;
                case Interop.EditMessages.EM_GETLANGOPTIONS:
                    text = "EM_GETLANGOPTIONS";
                    break;
                case Interop.EditMessages.EM_GETIMECOMPMODE:
                    text = "EM_GETIMECOMPMODE";
                    break;
                case Interop.EditMessages.EM_FINDTEXTW:
                    text = "EM_FINDTEXTW";
                    break;
                case Interop.EditMessages.EM_FINDTEXTEXW:
                    text = "EM_FINDTEXTEXW";
                    break;

                // Rich Edit 3.0 Asia msgs
                case Interop.EditMessages.EM_RECONVERSION:
                    text = "EM_RECONVERSION";
                    break;
                case Interop.EditMessages.EM_SETIMEMODEBIAS:
                    text = "EM_SETIMEMODEBIAS";
                    break;
                case Interop.EditMessages.EM_GETIMEMODEBIAS:
                    text = "EM_GETIMEMODEBIAS";
                    break;

                // BiDi Specific messages
                case Interop.EditMessages.EM_SETBIDIOPTIONS:
                    text = "EM_SETBIDIOPTIONS";
                    break;
                case Interop.EditMessages.EM_GETBIDIOPTIONS:
                    text = "EM_GETBIDIOPTIONS";
                    break;
                case Interop.EditMessages.EM_SETTYPOGRAPHYOPTIONS:
                    text = "EM_SETTYPOGRAPHYOPTIONS";
                    break;
                case Interop.EditMessages.EM_GETTYPOGRAPHYOPTIONS:
                    text = "EM_GETTYPOGRAPHYOPTIONS";
                    break;

                // Extended Edit style specific messages
                case Interop.EditMessages.EM_SETEDITSTYLE:
                    text = "EM_SETEDITSTYLE";
                    break;
                case Interop.EditMessages.EM_GETEDITSTYLE:
                    text = "EM_GETEDITSTYLE";
                    break;

                default:
                    text = null;
                    break;
>>>>>>> 05087938
            }

            if (text == null && ((msg & Interop.WindowMessages.WM_REFLECT) == Interop.WindowMessages.WM_REFLECT))
            {
                string subtext = MsgToString(msg - Interop.WindowMessages.WM_REFLECT) ?? "???";
<<<<<<< HEAD
               
=======

>>>>>>> 05087938
                text = "WM_REFLECT + " + subtext;
            }

            return text;
        }

        private static string Parenthesize(string input)
        {
            if (input == null)
            {
                return string.Empty;
            }
<<<<<<< HEAD
            
            return " (" + input + ")";
        }

=======

            return " (" + input + ")";
        }

>>>>>>> 05087938
        public static string ToString(Message message)
        {
            return ToString(message.HWnd, message.Msg, message.WParam, message.LParam, message.Result);
        }

        public static string ToString(IntPtr hWnd, int msg, IntPtr wparam, IntPtr lparam, IntPtr result)
        {
            string id = Parenthesize(MsgToString(msg));

            string lDescription = string.Empty;
            if (msg == Interop.WindowMessages.WM_PARENTNOTIFY)
            {
                lDescription = Parenthesize(MsgToString(NativeMethods.Util.LOWORD(wparam)));
            }

            return
                "msg=0x" + Convert.ToString(msg, 16) + id +
                " hwnd=0x" + Convert.ToString((long)hWnd, 16) +
                " wparam=0x" + Convert.ToString((long)wparam, 16) +
                " lparam=0x" + Convert.ToString((long)lparam, 16) + lDescription +
                " result=0x" + Convert.ToString((long)result, 16);
        }
    }
}
<|MERGE_RESOLUTION|>--- conflicted
+++ resolved
@@ -593,7 +593,6 @@
                 case Interop.WindowMessages.WM_CTLCOLOR:
                     text = "WM_CTLCOLOR";
                     break;
-<<<<<<< HEAD
 
                 // RichEdit messages
                 case Interop.EditMessages.EM_GETLIMITTEXT:
@@ -824,251 +823,14 @@
                     break;
 
                 default:
-                    text = null; break;
-=======
-
-                // RichEdit messages
-                case Interop.EditMessages.EM_GETLIMITTEXT:
-                    text = "EM_GETLIMITTEXT";
-                    break;
-                case Interop.EditMessages.EM_POSFROMCHAR:
-                    text = "EM_POSFROMCHAR";
-                    break;
-                case Interop.EditMessages.EM_CHARFROMPOS:
-                    text = "EM_CHARFROMPOS";
-                    break;
-                case Interop.EditMessages.EM_SCROLLCARET:
-                    text = "EM_SCROLLCARET";
-                    break;
-                case Interop.EditMessages.EM_CANPASTE:
-                    text = "EM_CANPASTE";
-                    break;
-                case Interop.EditMessages.EM_DISPLAYBAND:
-                    text = "EM_DISPLAYBAND";
-                    break;
-                case Interop.EditMessages.EM_EXGETSEL:
-                    text = "EM_EXGETSEL";
-                    break;
-                case Interop.EditMessages.EM_EXLIMITTEXT:
-                    text = "EM_EXLIMITTEXT";
-                    break;
-                case Interop.EditMessages.EM_EXLINEFROMCHAR:
-                    text = "EM_EXLINEFROMCHAR";
-                    break;
-                case Interop.EditMessages.EM_EXSETSEL:
-                    text = "EM_EXSETSEL";
-                    break;
-                case Interop.EditMessages.EM_FINDTEXT:
-                    text = "EM_FINDTEXT";
-                    break;
-                case Interop.EditMessages.EM_FORMATRANGE:
-                    text = "EM_FORMATRANGE";
-                    break;
-                case Interop.EditMessages.EM_GETCHARFORMAT:
-                    text = "EM_GETCHARFORMAT";
-                    break;
-                case Interop.EditMessages.EM_GETEVENTMASK:
-                    text = "EM_GETEVENTMASK";
-                    break;
-                case Interop.EditMessages.EM_GETOLEINTERFACE:
-                    text = "EM_GETOLEINTERFACE";
-                    break;
-                case Interop.EditMessages.EM_GETPARAFORMAT:
-                    text = "EM_GETPARAFORMAT";
-                    break;
-                case Interop.EditMessages.EM_GETSELTEXT:
-                    text = "EM_GETSELTEXT";
-                    break;
-                case Interop.EditMessages.EM_HIDESELECTION:
-                    text = "EM_HIDESELECTION";
-                    break;
-                case Interop.EditMessages.EM_PASTESPECIAL:
-                    text = "EM_PASTESPECIAL";
-                    break;
-                case Interop.EditMessages.EM_REQUESTRESIZE:
-                    text = "EM_REQUESTRESIZE";
-                    break;
-                case Interop.EditMessages.EM_SELECTIONTYPE:
-                    text = "EM_SELECTIONTYPE";
-                    break;
-                case Interop.EditMessages.EM_SETBKGNDCOLOR:
-                    text = "EM_SETBKGNDCOLOR";
-                    break;
-                case Interop.EditMessages.EM_SETCHARFORMAT:
-                    text = "EM_SETCHARFORMAT";
-                    break;
-                case Interop.EditMessages.EM_SETEVENTMASK:
-                    text = "EM_SETEVENTMASK";
-                    break;
-                case Interop.EditMessages.EM_SETOLECALLBACK:
-                    text = "EM_SETOLECALLBACK";
-                    break;
-                case Interop.EditMessages.EM_SETPARAFORMAT:
-                    text = "EM_SETPARAFORMAT";
-                    break;
-                case Interop.EditMessages.EM_SETTARGETDEVICE:
-                    text = "EM_SETTARGETDEVICE";
-                    break;
-                case Interop.EditMessages.EM_STREAMIN:
-                    text = "EM_STREAMIN";
-                    break;
-                case Interop.EditMessages.EM_STREAMOUT:
-                    text = "EM_STREAMOUT";
-                    break;
-                case Interop.EditMessages.EM_GETTEXTRANGE:
-                    text = "EM_GETTEXTRANGE";
-                    break;
-                case Interop.EditMessages.EM_FINDWORDBREAK:
-                    text = "EM_FINDWORDBREAK";
-                    break;
-                case Interop.EditMessages.EM_SETOPTIONS:
-                    text = "EM_SETOPTIONS";
-                    break;
-                case Interop.EditMessages.EM_GETOPTIONS:
-                    text = "EM_GETOPTIONS";
-                    break;
-                case Interop.EditMessages.EM_FINDTEXTEX:
-                    text = "EM_FINDTEXTEX";
-                    break;
-                case Interop.EditMessages.EM_GETWORDBREAKPROCEX:
-                    text = "EM_GETWORDBREAKPROCEX";
-                    break;
-                case Interop.EditMessages.EM_SETWORDBREAKPROCEX:
-                    text = "EM_SETWORDBREAKPROCEX";
-                    break;
-
-                // Richedit v2.0 messages
-                case Interop.EditMessages.EM_SETUNDOLIMIT:
-                    text = "EM_SETUNDOLIMIT";
-                    break;
-                case Interop.EditMessages.EM_REDO:
-                    text = "EM_REDO";
-                    break;
-                case Interop.EditMessages.EM_CANREDO:
-                    text = "EM_CANREDO";
-                    break;
-                case Interop.EditMessages.EM_GETUNDONAME:
-                    text = "EM_GETUNDONAME";
-                    break;
-                case Interop.EditMessages.EM_GETREDONAME:
-                    text = "EM_GETREDONAME";
-                    break;
-                case Interop.EditMessages.EM_STOPGROUPTYPING:
-                    text = "EM_STOPGROUPTYPING";
-                    break;
-                case Interop.EditMessages.EM_SETTEXTMODE:
-                    text = "EM_SETTEXTMODE";
-                    break;
-                case Interop.EditMessages.EM_GETTEXTMODE:
-                    text = "EM_GETTEXTMODE";
-                    break;
-                case Interop.EditMessages.EM_AUTOURLDETECT:
-                    text = "EM_AUTOURLDETECT";
-                    break;
-                case Interop.EditMessages.EM_GETAUTOURLDETECT:
-                    text = "EM_GETAUTOURLDETECT";
-                    break;
-                case Interop.EditMessages.EM_SETPALETTE:
-                    text = "EM_SETPALETTE";
-                    break;
-                case Interop.EditMessages.EM_GETTEXTEX:
-                    text = "EM_GETTEXTEX";
-                    break;
-                case Interop.EditMessages.EM_GETTEXTLENGTHEX:
-                    text = "EM_GETTEXTLENGTHEX";
-                    break;
-
-                // Asia specific messages
-                case Interop.EditMessages.EM_SETPUNCTUATION:
-                    text = "EM_SETPUNCTUATION";
-                    break;
-                case Interop.EditMessages.EM_GETPUNCTUATION:
-                    text = "EM_GETPUNCTUATION";
-                    break;
-                case Interop.EditMessages.EM_SETWORDWRAPMODE:
-                    text = "EM_SETWORDWRAPMODE";
-                    break;
-                case Interop.EditMessages.EM_GETWORDWRAPMODE:
-                    text = "EM_GETWORDWRAPMODE";
-                    break;
-                case Interop.EditMessages.EM_SETIMECOLOR:
-                    text = "EM_SETIMECOLOR";
-                    break;
-                case Interop.EditMessages.EM_GETIMECOLOR:
-                    text = "EM_GETIMECOLOR";
-                    break;
-                case Interop.EditMessages.EM_SETIMEOPTIONS:
-                    text = "EM_SETIMEOPTIONS";
-                    break;
-                case Interop.EditMessages.EM_GETIMEOPTIONS:
-                    text = "EM_GETIMEOPTIONS";
-                    break;
-                case Interop.EditMessages.EM_CONVPOSITION:
-                    text = "EM_CONVPOSITION";
-                    break;
-                case Interop.EditMessages.EM_SETLANGOPTIONS:
-                    text = "EM_SETLANGOPTIONS";
-                    break;
-                case Interop.EditMessages.EM_GETLANGOPTIONS:
-                    text = "EM_GETLANGOPTIONS";
-                    break;
-                case Interop.EditMessages.EM_GETIMECOMPMODE:
-                    text = "EM_GETIMECOMPMODE";
-                    break;
-                case Interop.EditMessages.EM_FINDTEXTW:
-                    text = "EM_FINDTEXTW";
-                    break;
-                case Interop.EditMessages.EM_FINDTEXTEXW:
-                    text = "EM_FINDTEXTEXW";
-                    break;
-
-                // Rich Edit 3.0 Asia msgs
-                case Interop.EditMessages.EM_RECONVERSION:
-                    text = "EM_RECONVERSION";
-                    break;
-                case Interop.EditMessages.EM_SETIMEMODEBIAS:
-                    text = "EM_SETIMEMODEBIAS";
-                    break;
-                case Interop.EditMessages.EM_GETIMEMODEBIAS:
-                    text = "EM_GETIMEMODEBIAS";
-                    break;
-
-                // BiDi Specific messages
-                case Interop.EditMessages.EM_SETBIDIOPTIONS:
-                    text = "EM_SETBIDIOPTIONS";
-                    break;
-                case Interop.EditMessages.EM_GETBIDIOPTIONS:
-                    text = "EM_GETBIDIOPTIONS";
-                    break;
-                case Interop.EditMessages.EM_SETTYPOGRAPHYOPTIONS:
-                    text = "EM_SETTYPOGRAPHYOPTIONS";
-                    break;
-                case Interop.EditMessages.EM_GETTYPOGRAPHYOPTIONS:
-                    text = "EM_GETTYPOGRAPHYOPTIONS";
-                    break;
-
-                // Extended Edit style specific messages
-                case Interop.EditMessages.EM_SETEDITSTYLE:
-                    text = "EM_SETEDITSTYLE";
-                    break;
-                case Interop.EditMessages.EM_GETEDITSTYLE:
-                    text = "EM_GETEDITSTYLE";
-                    break;
-
-                default:
                     text = null;
                     break;
->>>>>>> 05087938
             }
 
             if (text == null && ((msg & Interop.WindowMessages.WM_REFLECT) == Interop.WindowMessages.WM_REFLECT))
             {
                 string subtext = MsgToString(msg - Interop.WindowMessages.WM_REFLECT) ?? "???";
-<<<<<<< HEAD
-               
-=======
-
->>>>>>> 05087938
+
                 text = "WM_REFLECT + " + subtext;
             }
 
@@ -1081,17 +843,10 @@
             {
                 return string.Empty;
             }
-<<<<<<< HEAD
-            
+
             return " (" + input + ")";
         }
 
-=======
-
-            return " (" + input + ")";
-        }
-
->>>>>>> 05087938
         public static string ToString(Message message)
         {
             return ToString(message.HWnd, message.Msg, message.WParam, message.LParam, message.Result);
