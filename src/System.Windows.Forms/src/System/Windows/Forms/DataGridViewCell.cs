﻿// Licensed to the .NET Foundation under one or more agreements.
// The .NET Foundation licenses this file to you under the MIT license.
// See the LICENSE file in the project root for more information.

namespace System.Windows.Forms
{
    using System;
    using System.IO;
    using System.Text;
    using System.Diagnostics;
    using System.Drawing;
    using System.Reflection;
    using System.Globalization;
    using System.ComponentModel;
    using System.Windows.Forms.Internal;
    using System.Diagnostics.CodeAnalysis;
    using System.Runtime.InteropServices;
    using System.Runtime.Versioning;

    /// <include file='doc\DataGridViewCell.uex' path='docs/doc[@for="DataGridViewCell"]/*' />
    /// <devdoc>
    ///    <para>Identifies a cell in the dataGridView.</para>
    /// </devdoc>
    [
        TypeConverterAttribute(typeof(DataGridViewCellConverter))
    ]
    public abstract class DataGridViewCell : DataGridViewElement, ICloneable, IDisposable
    {
        private const TextFormatFlags textFormatSupportedFlags = TextFormatFlags.SingleLine | /*TextFormatFlags.NoFullWidthCharacterBreak |*/ TextFormatFlags.WordBreak | TextFormatFlags.NoPrefix;
        private const int DATAGRIDVIEWCELL_constrastThreshold = 1000;
        private const int DATAGRIDVIEWCELL_highConstrastThreshold = 2000;
        private const int DATAGRIDVIEWCELL_maxToolTipLength = 288;
        private const int DATAGRIDVIEWCELL_maxToolTipCutOff = 256;
        private const int DATAGRIDVIEWCELL_toolTipEllipsisLength = 3;
        private const string DATAGRIDVIEWCELL_toolTipEllipsis = "...";
        private const byte DATAGRIDVIEWCELL_flagAreaNotSet = 0x00;
        private const byte DATAGRIDVIEWCELL_flagDataArea = 0x01;
        private const byte DATAGRIDVIEWCELL_flagErrorArea = 0x02;
        internal const byte DATAGRIDVIEWCELL_iconMarginWidth = 4;      // 4 pixels of margin on the left and right of icons
        internal const byte DATAGRIDVIEWCELL_iconMarginHeight = 4;     // 4 pixels of margin on the top and bottom of icons
        private const byte DATAGRIDVIEWCELL_iconsWidth = 12;          // all icons are 12 pixels wide - make sure that it stays that way
        private const byte DATAGRIDVIEWCELL_iconsHeight = 11;         // all icons are 11 pixels tall - make sure that it stays that way

        private static bool isScalingInitialized = false;
        internal static byte iconsWidth = DATAGRIDVIEWCELL_iconsWidth;
        internal static byte iconsHeight = DATAGRIDVIEWCELL_iconsHeight;

        internal static readonly int PropCellValue = PropertyStore.CreateKey();
        private static readonly int PropCellContextMenuStrip = PropertyStore.CreateKey();
        private static readonly int PropCellErrorText = PropertyStore.CreateKey();
        private static readonly int PropCellStyle = PropertyStore.CreateKey();
        private static readonly int PropCellValueType = PropertyStore.CreateKey();
        private static readonly int PropCellTag = PropertyStore.CreateKey();
        private static readonly int PropCellToolTipText = PropertyStore.CreateKey();
        private static readonly int PropCellAccessibilityObject = PropertyStore.CreateKey();

        private static Bitmap errorBmp = null;

        private PropertyStore propertyStore;          // Contains all properties that are not always set.
        private DataGridViewRow owningRow;
        private DataGridViewColumn owningColumn;

        private static Type stringType = typeof(string);        // cache the string type for performance

        private byte flags;  // see DATAGRIDVIEWCELL_flag* consts above

        /// <include file='doc\DataGridViewCell.uex' path='docs/doc[@for="DataGridViewCell.DataGridViewCell"]/*' />
        /// <devdoc>
        ///    <para>
        ///       Initializes a new instance of the <see cref='System.Windows.Forms.DataGridViewCell'/> class.
        ///    </para>
        /// </devdoc>
        protected DataGridViewCell() : base()
        {
            if (!isScalingInitialized)
            {
                if (DpiHelper.IsScalingRequired)
                {
                    iconsWidth = (byte)DpiHelper.LogicalToDeviceUnitsX(DATAGRIDVIEWCELL_iconsWidth);
                    iconsHeight = (byte)DpiHelper.LogicalToDeviceUnitsY(DATAGRIDVIEWCELL_iconsHeight);
                }
                isScalingInitialized = true;
            }

            this.propertyStore = new PropertyStore();
            this.StateInternal = DataGridViewElementStates.None;
        }

        /// <include file='doc\DataGridViewCell.uex' path='docs/doc[@for="DataGridViewCell.Finalize"]/*' />
        ~DataGridViewCell()
        {
            Dispose(false);
        }

        /// <include file='doc\DataGridViewCell.uex' path='docs/doc[@for="DataGridViewCell.AccessibilityObject"]/*' />
        [
            Browsable(false)
        ]
        public AccessibleObject AccessibilityObject
        {
            get
            {
                AccessibleObject result = (AccessibleObject)this.Properties.GetObject(PropCellAccessibilityObject);
                if (result == null)
                {
                    result = this.CreateAccessibilityInstance();
                    this.Properties.SetObject(PropCellAccessibilityObject, result);
                }

                return result;
            }
        }

        /// <include file='doc\DataGridViewCell.uex' path='docs/doc[@for="DataGridViewCell.ColumnIndex"]/*' />
        /// <devdoc>
        /// <para>Gets or sets the Index of a column in the <see cref='System.Windows.Forms.DataGrid'/> control.</para>
        /// </devdoc>
        public int ColumnIndex
        {
            get
            {
                if (this.owningColumn == null)
                {
                    return -1;
                }
                return this.owningColumn.Index;
            }
        }

        /// <include file='doc\DataGridViewCell.uex' path='docs/doc[@for="DataGridViewCell.ContentBounds"]/*' />
        [
            Browsable(false)
        ]
        public Rectangle ContentBounds
        {
            get
            {
                return GetContentBounds(this.RowIndex);
            }
        }

        /// <include file='doc\DataGridViewCell.uex' path='docs/doc[@for="DataGridViewCell.ContextMenuStrip"]/*' />
        [
            DefaultValue(null)
        ]
        public virtual ContextMenuStrip ContextMenuStrip
        {
            get
            {
                return GetContextMenuStrip(this.RowIndex);
            }
            set
            {
                this.ContextMenuStripInternal = value;
            }
        }

        private ContextMenuStrip ContextMenuStripInternal
        {
            get
            {
                return (ContextMenuStrip)this.Properties.GetObject(PropCellContextMenuStrip);
            }
            set
            {
                ContextMenuStrip oldValue = (ContextMenuStrip)this.Properties.GetObject(PropCellContextMenuStrip);
                if (oldValue != value)
                {
                    EventHandler disposedHandler = new EventHandler(DetachContextMenuStrip);
                    if (oldValue != null)
                    {
                        oldValue.Disposed -= disposedHandler;
                    }
                    this.Properties.SetObject(PropCellContextMenuStrip, value);
                    if (value != null)
                    {
                        value.Disposed += disposedHandler;
                    }
                    if (this.DataGridView != null)
                    {
                        this.DataGridView.OnCellContextMenuStripChanged(this);
                    }
                }
            }
        }

        private byte CurrentMouseLocation
        {
            get
            {
                return (byte)(this.flags & (DATAGRIDVIEWCELL_flagDataArea | DATAGRIDVIEWCELL_flagErrorArea));
            }
            set
            {
                this.flags = (byte)(this.flags & ~(DATAGRIDVIEWCELL_flagDataArea | DATAGRIDVIEWCELL_flagErrorArea));
                this.flags |= value;
            }
        }

        /// <include file='doc\DataGridViewCell.uex' path='docs/doc[@for="DataGridViewCell.DefaultNewRowValue"]/*' />
        [
            Browsable(false)
        ]
        public virtual object DefaultNewRowValue
        {
            get
            {
                return null;
            }
        }

        /// <include file='doc\DataGridViewCell.uex' path='docs/doc[@for="DataGridViewCell.Displayed"]/*' />
        [
            Browsable(false)
        ]
        public virtual bool Displayed
        {
            get
            {
                Debug.Assert((this.State & DataGridViewElementStates.Displayed) == 0);

                if (this.DataGridView == null)
                {
                    // No detached element is displayed.
                    return false;
                }

                if (this.RowIndex >= 0 && this.ColumnIndex >= 0)
                {
                    Debug.Assert(this.DataGridView.Rows.GetRowState(this.RowIndex) == this.DataGridView.Rows.SharedRow(this.RowIndex).State);
                    return this.owningColumn.Displayed && this.owningRow.Displayed;
                }

                return false;
            }
        }

        /// <include file='doc\DataGridViewCell.uex' path='docs/doc[@for="DataGridViewCell.EditedFormattedValue"]/*' />
        [
            Browsable(false),
            EditorBrowsable(EditorBrowsableState.Advanced)
        ]
        public object EditedFormattedValue
        {
            get
            {
                if (this.DataGridView == null)
                {
                    return null;
                }
                Debug.Assert(this.RowIndex >= -1);
                DataGridViewCellStyle dataGridViewCellStyle = GetInheritedStyle(null, this.RowIndex, false);
                return GetEditedFormattedValue(GetValue(this.RowIndex), this.RowIndex, ref dataGridViewCellStyle, DataGridViewDataErrorContexts.Formatting);
            }
        }

        /// <include file='doc\DataGridViewCell.uex' path='docs/doc[@for="DataGridViewCell.EditType"]/*' />
        [
            Browsable(false),
            EditorBrowsable(EditorBrowsableState.Advanced)
        ]
        public virtual Type EditType
        {
            get
            {
                return typeof(System.Windows.Forms.DataGridViewTextBoxEditingControl);
            }
        }

        private static Bitmap ErrorBitmap
        {
            get
            {
                if (errorBmp == null)
                {
                    errorBmp = GetBitmap("DataGridViewRow.error.bmp");
                }
                return errorBmp;
            }
        }

        /// <include file='doc\DataGridViewCell.uex' path='docs/doc[@for="DataGridViewCell.ErrorIconBounds"]/*' />
        [
            Browsable(false),
            EditorBrowsable(EditorBrowsableState.Advanced),
            SuppressMessage("Microsoft.Naming", "CA1721:PropertyNamesShouldNotMatchGetMethods") // ErrorIconBounds/GetErrorIconBounds existence is intentional
        ]
        public Rectangle ErrorIconBounds
        {
            get
            {
                return GetErrorIconBounds(this.RowIndex);
            }
        }

        /// <include file='doc\DataGridViewCell.uex' path='docs/doc[@for="DataGridViewCell.ErrorText"]/*' />
        [
            Browsable(false)
        ]
        public string ErrorText
        {
            get
            {
                return GetErrorText(this.RowIndex);
            }
            set
            {
                this.ErrorTextInternal = value;
            }
        }

        private string ErrorTextInternal
        {
            get
            {
                object errorText = this.Properties.GetObject(PropCellErrorText);
                return (errorText == null) ? string.Empty : (string)errorText;
            }
            set
            {
                string errorText = this.ErrorTextInternal;
                if (!string.IsNullOrEmpty(value) || this.Properties.ContainsObject(PropCellErrorText))
                {
                    this.Properties.SetObject(PropCellErrorText, value);
                }
                if (this.DataGridView != null && !errorText.Equals(this.ErrorTextInternal))
                {
                    this.DataGridView.OnCellErrorTextChanged(this);
                }
            }
        }

        /// <include file='doc\DataGridViewCell.uex' path='docs/doc[@for="DataGridViewCell.FormattedValue"]/*' />
        [
            Browsable(false)
        ]
        public object FormattedValue
        {
            get
            {
                if (this.DataGridView == null)
                {
                    return null;
                }
                Debug.Assert(this.RowIndex >= -1);
                DataGridViewCellStyle dataGridViewCellStyle = GetInheritedStyle(null, this.RowIndex, false);
                return GetFormattedValue(this.RowIndex, ref dataGridViewCellStyle, DataGridViewDataErrorContexts.Formatting);
            }
        }

        /// <include file='doc\DataGridViewCell.uex' path='docs/doc[@for="DataGridViewCell.FormattedValueType"]/*' />
        [
            Browsable(false)
        ]
        public virtual Type FormattedValueType
        {
            get
            {
                return this.ValueType;
            }
        }

        private TypeConverter FormattedValueTypeConverter
        {
            get
            {
                TypeConverter formattedValueTypeConverter = null;
                if (this.FormattedValueType != null)
                {
                    if (this.DataGridView != null)
                    {
                        formattedValueTypeConverter = this.DataGridView.GetCachedTypeConverter(this.FormattedValueType);
                    }
                    else
                    {
                        formattedValueTypeConverter = TypeDescriptor.GetConverter(this.FormattedValueType);
                    }
                }
                return formattedValueTypeConverter;
            }
        }

        /// <include file='doc\DataGridViewCell.uex' path='docs/doc[@for="DataGridViewCell.Frozen"]/*' />
        [
            Browsable(false)
        ]
        public virtual bool Frozen
        {
            get
            {
                Debug.Assert((this.State & DataGridViewElementStates.Frozen) == 0);

                if (this.DataGridView != null && this.RowIndex >= 0 && this.ColumnIndex >= 0)
                {
                    Debug.Assert(this.DataGridView.Rows.GetRowState(this.RowIndex) == this.DataGridView.Rows.SharedRow(this.RowIndex).State);
                    return this.owningColumn.Frozen && this.owningRow.Frozen;
                }
                else if (this.owningRow != null && (this.owningRow.DataGridView == null || this.RowIndex >= 0))
                {
                    return this.owningRow.Frozen;
                }
                return false;
            }
        }

        internal bool HasErrorText
        {
            get
            {
                return this.Properties.ContainsObject(PropCellErrorText) && this.Properties.GetObject(PropCellErrorText) != null;
            }
        }

        /// <include file='doc\DataGridViewCell.uex' path='docs/doc[@for="DataGridViewCell.HasStyle"]/*' />
        [
            Browsable(false)
        ]
        public bool HasStyle
        {
            get
            {
                return this.Properties.ContainsObject(PropCellStyle) && this.Properties.GetObject(PropCellStyle) != null;
            }
        }

        internal bool HasToolTipText
        {
            get
            {
                return this.Properties.ContainsObject(PropCellToolTipText) && this.Properties.GetObject(PropCellToolTipText) != null;
            }
        }

        internal bool HasValue
        {
            get
            {
                return this.Properties.ContainsObject(PropCellValue) && this.Properties.GetObject(PropCellValue) != null;
            }
        }

        internal virtual bool HasValueType
        {
            get
            {
                return this.Properties.ContainsObject(PropCellValueType) && this.Properties.GetObject(PropCellValueType) != null;
            }
        }

        /// <include file='doc\DataGridViewCell.uex' path='docs/doc[@for="DataGridViewCell.InheritedState"]/*' />
        [
            Browsable(false),
            SuppressMessage("Microsoft.Naming", "CA1721:PropertyNamesShouldNotMatchGetMethods") // InheritedState/GetInheritedState existence is intentional
        ]
        public DataGridViewElementStates InheritedState
        {
            get
            {
                return GetInheritedState(this.RowIndex);
            }
        }

        /// <include file='doc\DataGridViewCell.uex' path='docs/doc[@for="DataGridViewCell.InheritedStyle"]/*' />
        [
            Browsable(false),
            SuppressMessage("Microsoft.Naming", "CA1721:PropertyNamesShouldNotMatchGetMethods") // InheritedStyle/GetInheritedStyle existence is intentional
        ]
        public DataGridViewCellStyle InheritedStyle
        {
            get
            {
                // this.RowIndex could be -1 if:
                // - the developer makes a mistake & calls dataGridView1.Rows.SharedRow(y).Cells(x).InheritedStyle.
                // - the InheritedStyle of a ColumnHeaderCell is accessed.
                return GetInheritedStyleInternal(this.RowIndex);
            }
        }

        /// <include file='doc\DataGridViewCell.uex' path='docs/doc[@for="DataGridViewCell.IsInEditMode"]/*' />
        [
            Browsable(false)
        ]
        public bool IsInEditMode
        {
            get
            {
                if (this.DataGridView == null)
                {
                    return false;
                }
                if (this.RowIndex == -1)
                {
                    throw new InvalidOperationException(string.Format(SR.DataGridView_InvalidOperationOnSharedCell));
                }
                Point ptCurrentCell = this.DataGridView.CurrentCellAddress;
                return ptCurrentCell.X != -1 &&
                       ptCurrentCell.X == this.ColumnIndex &&
                       ptCurrentCell.Y == this.RowIndex &&
                       this.DataGridView.IsCurrentCellInEditMode;
            }
        }

        /// <include file='doc\DataGridViewCell.uex' path='docs/doc[@for="DataGridViewCell.OwningColumn"]/*' />
        [
            Browsable(false),
            EditorBrowsable(EditorBrowsableState.Advanced)
        ]
        public DataGridViewColumn OwningColumn
        {
            get
            {
                return this.owningColumn;
            }
        }

        internal DataGridViewColumn OwningColumnInternal
        {
            set
            {
                this.owningColumn = value;
            }
        }

        /// <include file='doc\DataGridViewCell.uex' path='docs/doc[@for="DataGridViewCell.OwningRow"]/*' />
        [
            Browsable(false),
            EditorBrowsable(EditorBrowsableState.Advanced)
        ]
        public DataGridViewRow OwningRow
        {
            get
            {
                return this.owningRow;
            }
        }

        internal DataGridViewRow OwningRowInternal
        {
            set
            {
                this.owningRow = value;
            }
        }

        /// <include file='doc\DataGridViewCell.uex' path='docs/doc[@for="DataGridViewCell.PreferredSize"]/*' />
        [
            Browsable(false)
        ]
        public Size PreferredSize
        {
            get
            {
                return GetPreferredSize(this.RowIndex);
            }
        }

        internal PropertyStore Properties
        {
            get
            {
                return this.propertyStore;
            }
        }

        /// <include file='doc\DataGridViewCell.uex' path='docs/doc[@for="DataGridViewCell.ReadOnly"]/*' />
        [
            Browsable(false),
            DesignerSerializationVisibility(DesignerSerializationVisibility.Hidden)
        ]
        public virtual bool ReadOnly
        {
            get
            {
                if ((this.State & DataGridViewElementStates.ReadOnly) != 0)
                {
                    return true;
                }
                if (this.owningRow != null && (this.owningRow.DataGridView == null || this.RowIndex >= 0) && this.owningRow.ReadOnly)
                {
                    return true;
                }
                if (this.DataGridView != null && this.RowIndex >= 0 && this.ColumnIndex >= 0)
                {
                    Debug.Assert(this.DataGridView.Rows.GetRowState(this.RowIndex) == this.DataGridView.Rows.SharedRow(this.RowIndex).State);
                    return this.owningColumn.ReadOnly;
                }
                return false;
            }
            set
            {
                if (this.DataGridView != null)
                {
                    if (this.RowIndex == -1)
                    {
                        throw new InvalidOperationException(string.Format(SR.DataGridView_InvalidOperationOnSharedCell));
                    }
                    Debug.Assert(this.ColumnIndex >= 0);
                    // When the whole grid is read-only, we ignore the request.
                    if (value != this.ReadOnly && !this.DataGridView.ReadOnly)
                    {
                        this.DataGridView.OnDataGridViewElementStateChanging(this, -1, DataGridViewElementStates.ReadOnly);
                        this.DataGridView.SetReadOnlyCellCore(this.ColumnIndex, this.RowIndex, value); // this may trigger a call to set_ReadOnlyInternal
                    }
                }
                else
                {
                    if (this.owningRow == null)
                    {
                        if (value != this.ReadOnly)
                        {
                            // We do not allow the read-only flag of a cell to be changed before it is added to a row.
                            throw new InvalidOperationException(string.Format(SR.DataGridViewCell_CannotSetReadOnlyState));
                        }
                    }
                    else
                    {
                        this.owningRow.SetReadOnlyCellCore(this, value);
                    }
                }
            }
        }

        internal bool ReadOnlyInternal
        {
            set
            {
                Debug.Assert(value != this.ReadOnly);
                if (value)
                {
                    this.StateInternal = this.State | DataGridViewElementStates.ReadOnly;
                }
                else
                {
                    this.StateInternal = this.State & ~DataGridViewElementStates.ReadOnly;
                }
                if (this.DataGridView != null)
                {
                    this.DataGridView.OnDataGridViewElementStateChanged(this, -1, DataGridViewElementStates.ReadOnly);
                }
            }
        }

        /// <include file='doc\DataGridViewCell.uex' path='docs/doc[@for="DataGridViewCell.Resizable"]/*' />
        [
            Browsable(false)
        ]
        public virtual bool Resizable
        {
            get
            {
                Debug.Assert((this.State & DataGridViewElementStates.Resizable) == 0);

                if (this.owningRow != null && (this.owningRow.DataGridView == null || this.RowIndex >= 0) && this.owningRow.Resizable == DataGridViewTriState.True)
                {
                    return true;
                }

                if (this.DataGridView != null && this.RowIndex >= 0 && this.ColumnIndex >= 0)
                {
                    Debug.Assert(this.DataGridView.Rows.GetRowState(this.RowIndex) == this.DataGridView.Rows.SharedRow(this.RowIndex).State);
                    return this.owningColumn.Resizable == DataGridViewTriState.True;
                }

                return false;
            }
        }

        /// <include file='doc\DataGridViewCell.uex' path='docs/doc[@for="DataGridViewCell.RowIndex"]/*' />
        /// <devdoc>
        /// <para>Gets or sets the index of a row in the <see cref='System.Windows.Forms.DataGrid'/> control.</para>
        /// </devdoc>
        [
            Browsable(false)
        ]
        public int RowIndex
        {
            get
            {
                if (this.owningRow == null)
                {
                    return -1;
                }
                return this.owningRow.Index;
            }
        }

        /// <include file='doc\DataGridViewCell.uex' path='docs/doc[@for="DataGridViewCell.Selected"]/*' />
        [
            Browsable(false),
            DesignerSerializationVisibility(DesignerSerializationVisibility.Hidden)
        ]
        public virtual bool Selected
        {
            get
            {
                if ((this.State & DataGridViewElementStates.Selected) != 0)
                {
                    return true;
                }

                if (this.owningRow != null && (this.owningRow.DataGridView == null || this.RowIndex >= 0) && this.owningRow.Selected)
                {
                    return true;
                }

                if (this.DataGridView != null && this.RowIndex >= 0 && this.ColumnIndex >= 0)
                {
                    Debug.Assert(this.DataGridView.Rows.GetRowState(this.RowIndex) == this.DataGridView.Rows.SharedRow(this.RowIndex).State);
                    return this.owningColumn.Selected;
                }

                return false;
            }
            set
            {
                if (this.DataGridView != null)
                {
                    if (this.RowIndex == -1)
                    {
                        throw new InvalidOperationException(string.Format(SR.DataGridView_InvalidOperationOnSharedCell));
                    }
                    Debug.Assert(this.ColumnIndex >= 0);
                    this.DataGridView.SetSelectedCellCoreInternal(this.ColumnIndex, this.RowIndex, value); // this may trigger a call to set_SelectedInternal
                }
                else if (value)
                {
                    // We do not allow the selection of a cell to be set before the row gets added to the dataGridView.
                    throw new InvalidOperationException(string.Format(SR.DataGridViewCell_CannotSetSelectedState));
                }
            }
        }

        internal bool SelectedInternal
        {
            set
            {
                Debug.Assert(value != this.Selected);
                if (value)
                {
                    this.StateInternal = this.State | DataGridViewElementStates.Selected;
                }
                else
                {
                    this.StateInternal = this.State & ~DataGridViewElementStates.Selected;
                }
                if (this.DataGridView != null)
                {
                    this.DataGridView.OnDataGridViewElementStateChanged(this, -1, DataGridViewElementStates.Selected);
                }
            }
        }

        /// <include file='doc\DataGridViewCell.uex' path='docs/doc[@for="DataGridViewCell.Size"]/*' />
        [
            Browsable(false),
            SuppressMessage("Microsoft.Naming", "CA1721:PropertyNamesShouldNotMatchGetMethods") // Size/GetSize existence is intentional
        ]
        public Size Size
        {
            get
            {
                return GetSize(this.RowIndex);
            }
        }

        internal Rectangle StdBorderWidths
        {
            get
            {
                if (this.DataGridView != null)
                {
                    DataGridViewAdvancedBorderStyle dataGridViewAdvancedBorderStylePlaceholder = new DataGridViewAdvancedBorderStyle(), dgvabsEffective;
                    dgvabsEffective = AdjustCellBorderStyle(this.DataGridView.AdvancedCellBorderStyle,
                        dataGridViewAdvancedBorderStylePlaceholder,
                        false /*singleVerticalBorderAdded*/,
                        false /*singleHorizontalBorderAdded*/,
                        false /*isFirstDisplayedColumn*/,
                        false /*isFirstDisplayedRow*/);
                    return BorderWidths(dgvabsEffective);
                }
                else
                {
                    return Rectangle.Empty;
                }
            }
        }

        /// <include file='doc\DataGridViewCell.uex' path='docs/doc[@for="DataGridViewCell.Style"]/*' />
        [
            Browsable(true)
        ]
        public DataGridViewCellStyle Style
        {
            get
            {
                DataGridViewCellStyle dgvcs = (DataGridViewCellStyle)this.Properties.GetObject(PropCellStyle);
                if (dgvcs == null)
                {
                    dgvcs = new DataGridViewCellStyle();
                    dgvcs.AddScope(this.DataGridView, DataGridViewCellStyleScopes.Cell);
                    this.Properties.SetObject(PropCellStyle, dgvcs);
                }
                return dgvcs;
            }
            set
            {
                DataGridViewCellStyle dgvcs = null;
                if (this.HasStyle)
                {
                    dgvcs = this.Style;
                    dgvcs.RemoveScope(DataGridViewCellStyleScopes.Cell);
                }
                if (value != null || this.Properties.ContainsObject(PropCellStyle))
                {
                    if (value != null)
                    {
                        value.AddScope(this.DataGridView, DataGridViewCellStyleScopes.Cell);
                    }
                    this.Properties.SetObject(PropCellStyle, value);
                }
                if (((dgvcs != null && value == null) ||
                    (dgvcs == null && value != null) ||
                    (dgvcs != null && value != null && !dgvcs.Equals(this.Style))) && this.DataGridView != null)
                {
                    this.DataGridView.OnCellStyleChanged(this);
                }
            }
        }

        /// <include file='doc\DataGridViewCell.uex' path='docs/doc[@for="DataGridViewCell.Tag"]/*' />
        [
            SRCategory(nameof(SR.CatData)),
            Localizable(false),
            Bindable(true),
            SRDescription(nameof(SR.ControlTagDescr)),
            DefaultValue(null),
            TypeConverter(typeof(StringConverter))
        ]
        public object Tag
        {
            get
            {
                return this.Properties.GetObject(PropCellTag);
            }
            set
            {
                if (value != null || this.Properties.ContainsObject(PropCellTag))
                {
                    this.Properties.SetObject(PropCellTag, value);
                }
            }
        }

        /// <include file='doc\DataGridViewCell.uex' path='docs/doc[@for="DataGridViewCell.ToolTipText"]/*' />
        [
            Browsable(false),
            DesignerSerializationVisibility(DesignerSerializationVisibility.Hidden)
        ]
        public string ToolTipText
        {
            get
            {
                return GetToolTipText(this.RowIndex);
            }
            set
            {
                this.ToolTipTextInternal = value;
            }
        }

        private string ToolTipTextInternal
        {
            get
            {
                object toolTipText = this.Properties.GetObject(PropCellToolTipText);
                return (toolTipText == null) ? string.Empty : (string)toolTipText;
            }
            set
            {
                string toolTipText = this.ToolTipTextInternal;
                if (!string.IsNullOrEmpty(value) || this.Properties.ContainsObject(PropCellToolTipText))
                {
                    this.Properties.SetObject(PropCellToolTipText, value);
                }
                if (this.DataGridView != null && !toolTipText.Equals(this.ToolTipTextInternal))
                {
                    this.DataGridView.OnCellToolTipTextChanged(this);
                }
            }
        }

        /// <include file='doc\DataGridViewCell.uex' path='docs/doc[@for="DataGridViewCell.Value"]/*' />
        [
            Browsable(false)
        ]
        public object Value
        {
            get
            {
                Debug.Assert(this.RowIndex >= -1);
                return GetValue(this.RowIndex);
            }
            set
            {
                Debug.Assert(this.RowIndex >= -1);
                SetValue(this.RowIndex, value);
            }
        }

        /// <include file='doc\DataGridViewCell.uex' path='docs/doc[@for="DataGridViewCell.ValueType"]/*' />
        [
            Browsable(false)
        ]
        public virtual Type ValueType
        {
            get
            {
                Type cellValueType = (Type)this.Properties.GetObject(PropCellValueType);
                if (cellValueType == null && this.OwningColumn != null)
                {
                    cellValueType = this.OwningColumn.ValueType;
                }

                return cellValueType;
            }
            set
            {
                if (value != null || this.Properties.ContainsObject(PropCellValueType))
                {
                    this.Properties.SetObject(PropCellValueType, value);
                }
            }
        }

        private TypeConverter ValueTypeConverter
        {
            get
            {
                TypeConverter valueTypeConverter = null;
                if (this.OwningColumn != null)
                {
                    valueTypeConverter = this.OwningColumn.BoundColumnConverter;
                }
                if (valueTypeConverter == null && this.ValueType != null)
                {
                    if (this.DataGridView != null)
                    {
                        valueTypeConverter = this.DataGridView.GetCachedTypeConverter(this.ValueType);
                    }
                    else
                    {
                        valueTypeConverter = TypeDescriptor.GetConverter(this.ValueType);
                    }
                }
                return valueTypeConverter;
            }
        }

        /// <include file='doc\DataGridViewCell.uex' path='docs/doc[@for="DataGridViewCell.Visible"]/*' />
        [
            Browsable(false)
        ]
        public virtual bool Visible
        {
            get
            {
                Debug.Assert((this.State & DataGridViewElementStates.Visible) == 0);

                if (this.DataGridView != null && this.RowIndex >= 0 && this.ColumnIndex >= 0)
                {
                    Debug.Assert(this.DataGridView.Rows.GetRowState(this.RowIndex) == this.DataGridView.Rows.SharedRow(this.RowIndex).State);
                    return this.owningColumn.Visible && this.owningRow.Visible;
                }
                else if (this.owningRow != null && (this.owningRow.DataGridView == null || this.RowIndex >= 0))
                {
                    return this.owningRow.Visible;
                }
                return false;
            }
        }


        /// <include file='doc\DataGridViewCell.uex' path='docs/doc[@for="DataGridViewCell.AdjustCellBorderStyle"]/*' />
        [
            EditorBrowsable(EditorBrowsableState.Advanced)
        ]
        public virtual DataGridViewAdvancedBorderStyle AdjustCellBorderStyle(DataGridViewAdvancedBorderStyle dataGridViewAdvancedBorderStyleInput,
            DataGridViewAdvancedBorderStyle dataGridViewAdvancedBorderStylePlaceholder,
            bool singleVerticalBorderAdded,
            bool singleHorizontalBorderAdded,
            bool isFirstDisplayedColumn,
            bool isFirstDisplayedRow)
        {
            switch (dataGridViewAdvancedBorderStyleInput.All)
            {
                case DataGridViewAdvancedCellBorderStyle.Single:
                    if (this.DataGridView != null && this.DataGridView.RightToLeftInternal)
                    {
                        dataGridViewAdvancedBorderStylePlaceholder.LeftInternal = DataGridViewAdvancedCellBorderStyle.Single;
                        dataGridViewAdvancedBorderStylePlaceholder.RightInternal = (isFirstDisplayedColumn && singleVerticalBorderAdded) ? DataGridViewAdvancedCellBorderStyle.Single : DataGridViewAdvancedCellBorderStyle.None;
                    }
                    else
                    {
                        dataGridViewAdvancedBorderStylePlaceholder.LeftInternal = (isFirstDisplayedColumn && singleVerticalBorderAdded) ? DataGridViewAdvancedCellBorderStyle.Single : DataGridViewAdvancedCellBorderStyle.None;
                        dataGridViewAdvancedBorderStylePlaceholder.RightInternal = DataGridViewAdvancedCellBorderStyle.Single;
                    }
                    dataGridViewAdvancedBorderStylePlaceholder.TopInternal = (isFirstDisplayedRow && singleHorizontalBorderAdded) ? DataGridViewAdvancedCellBorderStyle.Single : DataGridViewAdvancedCellBorderStyle.None;
                    dataGridViewAdvancedBorderStylePlaceholder.BottomInternal = DataGridViewAdvancedCellBorderStyle.Single;
                    return dataGridViewAdvancedBorderStylePlaceholder;

                case DataGridViewAdvancedCellBorderStyle.NotSet:
                    if (this.DataGridView != null && this.DataGridView.AdvancedCellBorderStyle == dataGridViewAdvancedBorderStyleInput)
                    {
                        switch (this.DataGridView.CellBorderStyle)
                        {
                            case DataGridViewCellBorderStyle.SingleVertical:
                                if (this.DataGridView.RightToLeftInternal)
                                {
                                    dataGridViewAdvancedBorderStylePlaceholder.LeftInternal = DataGridViewAdvancedCellBorderStyle.Single;
                                    dataGridViewAdvancedBorderStylePlaceholder.RightInternal = (isFirstDisplayedColumn && singleVerticalBorderAdded) ? DataGridViewAdvancedCellBorderStyle.Single : DataGridViewAdvancedCellBorderStyle.None;
                                }
                                else
                                {
                                    dataGridViewAdvancedBorderStylePlaceholder.LeftInternal = (isFirstDisplayedColumn && singleVerticalBorderAdded) ? DataGridViewAdvancedCellBorderStyle.Single : DataGridViewAdvancedCellBorderStyle.None;
                                    dataGridViewAdvancedBorderStylePlaceholder.RightInternal = DataGridViewAdvancedCellBorderStyle.Single;
                                }
                                dataGridViewAdvancedBorderStylePlaceholder.TopInternal = DataGridViewAdvancedCellBorderStyle.None;
                                dataGridViewAdvancedBorderStylePlaceholder.BottomInternal = DataGridViewAdvancedCellBorderStyle.None;
                                return dataGridViewAdvancedBorderStylePlaceholder;

                            case DataGridViewCellBorderStyle.SingleHorizontal:
                                dataGridViewAdvancedBorderStylePlaceholder.LeftInternal = DataGridViewAdvancedCellBorderStyle.None;
                                dataGridViewAdvancedBorderStylePlaceholder.RightInternal = DataGridViewAdvancedCellBorderStyle.None;
                                dataGridViewAdvancedBorderStylePlaceholder.TopInternal = (isFirstDisplayedRow && singleHorizontalBorderAdded) ? DataGridViewAdvancedCellBorderStyle.Single : DataGridViewAdvancedCellBorderStyle.None;
                                dataGridViewAdvancedBorderStylePlaceholder.BottomInternal = DataGridViewAdvancedCellBorderStyle.Single;
                                return dataGridViewAdvancedBorderStylePlaceholder;
                        }
                    }
                    break;
            }
            return dataGridViewAdvancedBorderStyleInput;
        }

        /// <include file='doc\DataGridViewCell.uex' path='docs/doc[@for="DataGridViewCell.BorderWidths"]/*' />
        protected virtual Rectangle BorderWidths(DataGridViewAdvancedBorderStyle advancedBorderStyle)
        {
            Rectangle rect = new Rectangle();

            rect.X = (advancedBorderStyle.Left == DataGridViewAdvancedCellBorderStyle.None) ? 0 : 1;
            if (advancedBorderStyle.Left == DataGridViewAdvancedCellBorderStyle.OutsetDouble || advancedBorderStyle.Left == DataGridViewAdvancedCellBorderStyle.InsetDouble)
            {
                rect.X++;
            }

            rect.Y = (advancedBorderStyle.Top == DataGridViewAdvancedCellBorderStyle.None) ? 0 : 1;
            if (advancedBorderStyle.Top == DataGridViewAdvancedCellBorderStyle.OutsetDouble || advancedBorderStyle.Top == DataGridViewAdvancedCellBorderStyle.InsetDouble)
            {
                rect.Y++;
            }

            rect.Width = (advancedBorderStyle.Right == DataGridViewAdvancedCellBorderStyle.None) ? 0 : 1;
            if (advancedBorderStyle.Right == DataGridViewAdvancedCellBorderStyle.OutsetDouble || advancedBorderStyle.Right == DataGridViewAdvancedCellBorderStyle.InsetDouble)
            {
                rect.Width++;
            }

            rect.Height = (advancedBorderStyle.Bottom == DataGridViewAdvancedCellBorderStyle.None) ? 0 : 1;
            if (advancedBorderStyle.Bottom == DataGridViewAdvancedCellBorderStyle.OutsetDouble || advancedBorderStyle.Bottom == DataGridViewAdvancedCellBorderStyle.InsetDouble)
            {
                rect.Height++;
            }

            if (this.owningColumn != null)
            {
                if (this.DataGridView != null && this.DataGridView.RightToLeftInternal)
                {
                    rect.X += this.owningColumn.DividerWidth;
                }
                else
                {
                    rect.Width += this.owningColumn.DividerWidth;
                }
            }
            if (this.owningRow != null)
            {
                rect.Height += this.owningRow.DividerHeight;
            }

            return rect;
        }

        // Called when the row that owns the editing control gets unshared.
        // Too late in the product cycle to make this a public method.
        internal virtual void CacheEditingControl()
        {
        }

        /* Unused at this point.
        internal DataGridViewElementStates CellStateFromColumnRowStates()
        {
            Debug.Assert(this.DataGridView != null);
            Debug.Assert(this.RowIndex >= 0);
            return CellStateFromColumnRowStates(this.owningRow.State);
        }*/

        internal DataGridViewElementStates CellStateFromColumnRowStates(DataGridViewElementStates rowState)
        {
            Debug.Assert(this.DataGridView != null);
            Debug.Assert(this.ColumnIndex >= 0);
            DataGridViewElementStates orFlags = DataGridViewElementStates.ReadOnly | DataGridViewElementStates.Resizable | DataGridViewElementStates.Selected;
            DataGridViewElementStates andFlags = DataGridViewElementStates.Displayed | DataGridViewElementStates.Frozen | DataGridViewElementStates.Visible;
            DataGridViewElementStates cellState = (this.owningColumn.State & orFlags);
            cellState |= (rowState & orFlags);
            cellState |= ((this.owningColumn.State & andFlags) & (rowState & andFlags));
            return cellState;
        }

        /// <include file='doc\DataGridViewCell.uex' path='docs/doc[@for="DataGridViewCell.ClickUnsharesRow"]/*' />
        [
            SuppressMessage("Microsoft.Naming", "CA1704:IdentifiersShouldBeSpelledCorrectly") // Unshares is OK.
        ]
        protected virtual bool ClickUnsharesRow(DataGridViewCellEventArgs e)
        {
            return false;
        }

        internal bool ClickUnsharesRowInternal(DataGridViewCellEventArgs e)
        {
            return ClickUnsharesRow(e);
        }

        internal void CloneInternal(DataGridViewCell dataGridViewCell)
        {
            if (this.HasValueType)
            {
                dataGridViewCell.ValueType = this.ValueType;
            }
            if (this.HasStyle)
            {
                dataGridViewCell.Style = new DataGridViewCellStyle(this.Style);
            }
            if (this.HasErrorText)
            {
                dataGridViewCell.ErrorText = this.ErrorTextInternal;
            }
            if (this.HasToolTipText)
            {
                dataGridViewCell.ToolTipText = this.ToolTipTextInternal;
            }
            if (this.ContextMenuStripInternal != null)
            {
                dataGridViewCell.ContextMenuStrip = this.ContextMenuStripInternal.Clone();
            }
            dataGridViewCell.StateInternal = this.State & ~DataGridViewElementStates.Selected;
            dataGridViewCell.Tag = this.Tag;
        }

        /// <include file='doc\DataGridViewCell.uex' path='docs/doc[@for="DataGridViewCell.Clone"]/*' />
        public virtual object Clone()
        {
            DataGridViewCell dataGridViewCell = (DataGridViewCell)System.Activator.CreateInstance(this.GetType());
            CloneInternal(dataGridViewCell);
            return dataGridViewCell;
        }

        internal static int ColorDistance(Color color1, Color color2)
        {
            int deltaR = color1.R - color2.R;
            int deltaG = color1.G - color2.G;
            int deltaB = color1.B - color2.B;
            return deltaR * deltaR + deltaG * deltaG + deltaB * deltaB;
        }

        internal void ComputeBorderStyleCellStateAndCellBounds(int rowIndex,
            out DataGridViewAdvancedBorderStyle dgvabsEffective,
            out DataGridViewElementStates cellState,
            out Rectangle cellBounds)
        {
            Debug.Assert(this.DataGridView != null);
            bool singleVerticalBorderAdded = !this.DataGridView.RowHeadersVisible && this.DataGridView.AdvancedCellBorderStyle.All == DataGridViewAdvancedCellBorderStyle.Single;
            bool singleHorizontalBorderAdded = !this.DataGridView.ColumnHeadersVisible && this.DataGridView.AdvancedCellBorderStyle.All == DataGridViewAdvancedCellBorderStyle.Single;
            DataGridViewAdvancedBorderStyle dataGridViewAdvancedBorderStylePlaceholder = new DataGridViewAdvancedBorderStyle();

            if (rowIndex > -1 && this.OwningColumn != null)
            {
                // Inner cell case
                dgvabsEffective = AdjustCellBorderStyle(this.DataGridView.AdvancedCellBorderStyle,
                    dataGridViewAdvancedBorderStylePlaceholder,
                    singleVerticalBorderAdded,
                    singleHorizontalBorderAdded,
                    this.ColumnIndex == this.DataGridView.FirstDisplayedColumnIndex /*isFirstDisplayedColumn*/,
                    rowIndex == this.DataGridView.FirstDisplayedRowIndex /*isFirstDisplayedRow*/);
                DataGridViewElementStates rowState = this.DataGridView.Rows.GetRowState(rowIndex);
                cellState = this.CellStateFromColumnRowStates(rowState);
                cellState |= this.State;
            }
            else if (this.OwningColumn != null)
            {
                // Column header cell case
                Debug.Assert(rowIndex == -1);
                Debug.Assert(this is DataGridViewColumnHeaderCell, "if the row index == -1 and we have an owning column this should be a column header cell");
                DataGridViewColumn dataGridViewColumn = this.DataGridView.Columns.GetLastColumn(DataGridViewElementStates.Visible, DataGridViewElementStates.None);
                bool isLastVisibleColumn = (dataGridViewColumn != null && dataGridViewColumn.Index == this.ColumnIndex);
                dgvabsEffective = this.DataGridView.AdjustColumnHeaderBorderStyle(this.DataGridView.AdvancedColumnHeadersBorderStyle,
                    dataGridViewAdvancedBorderStylePlaceholder,
                    this.ColumnIndex == this.DataGridView.FirstDisplayedColumnIndex,
                    isLastVisibleColumn);
                cellState = this.OwningColumn.State | this.State;
            }
            else if (this.OwningRow != null)
            {
                // Row header cell case
                Debug.Assert(this is DataGridViewRowHeaderCell);
                dgvabsEffective = this.OwningRow.AdjustRowHeaderBorderStyle(this.DataGridView.AdvancedRowHeadersBorderStyle,
                    dataGridViewAdvancedBorderStylePlaceholder,
                    singleVerticalBorderAdded,
                    singleHorizontalBorderAdded,
                    rowIndex == this.DataGridView.FirstDisplayedRowIndex /*isFirstDisplayedRow*/,
                    rowIndex == this.DataGridView.Rows.GetLastRow(DataGridViewElementStates.Visible) /*isLastVisibleRow*/);
                cellState = this.OwningRow.GetState(rowIndex) | this.State;
            }
            else
            {
                Debug.Assert(this.OwningColumn == null);
                Debug.Assert(this.OwningRow == null);
                Debug.Assert(rowIndex == -1);
                // TopLeft header cell case
                dgvabsEffective = this.DataGridView.AdjustedTopLeftHeaderBorderStyle;
                cellState = this.State;
            }

            cellBounds = new Rectangle(new Point(0, 0), GetSize(rowIndex));
        }

        internal Rectangle ComputeErrorIconBounds(Rectangle cellValueBounds)
        {
            if (cellValueBounds.Width >= DATAGRIDVIEWCELL_iconMarginWidth * 2 + iconsWidth &&
                cellValueBounds.Height >= DATAGRIDVIEWCELL_iconMarginHeight * 2 + iconsHeight)
            {
                Rectangle bmpRect = new Rectangle(this.DataGridView.RightToLeftInternal ?
                                      cellValueBounds.Left + DATAGRIDVIEWCELL_iconMarginWidth :
                                      cellValueBounds.Right - DATAGRIDVIEWCELL_iconMarginWidth - iconsWidth,
                                      cellValueBounds.Y + (cellValueBounds.Height - iconsHeight) / 2,
                                      iconsWidth,
                                      iconsHeight);
                return bmpRect;
            }
            else
            {
                return Rectangle.Empty;
            }
        }

        /// <include file='doc\DataGridViewCell.uex' path='docs/doc[@for="DataGridViewCell.ContentClickUnsharesRow"]/*' />
        [
            SuppressMessage("Microsoft.Naming", "CA1704:IdentifiersShouldBeSpelledCorrectly") // Unshares is OK.
        ]
        protected virtual bool ContentClickUnsharesRow(DataGridViewCellEventArgs e)
        {
            return false;
        }

        internal bool ContentClickUnsharesRowInternal(DataGridViewCellEventArgs e)
        {
            return ContentClickUnsharesRow(e);
        }

        /// <include file='doc\DataGridViewCell.uex' path='docs/doc[@for="DataGridViewCell.ContentDoubleClickUnsharesRow"]/*' />
        [
            SuppressMessage("Microsoft.Naming", "CA1704:IdentifiersShouldBeSpelledCorrectly") // Unshares is OK.
        ]
        protected virtual bool ContentDoubleClickUnsharesRow(DataGridViewCellEventArgs e)
        {
            return false;
        }

        internal bool ContentDoubleClickUnsharesRowInternal(DataGridViewCellEventArgs e)
        {
            return ContentDoubleClickUnsharesRow(e);
        }

        /// <include file='doc\DataGridViewCell.uex' path='docs/doc[@for="DataGridViewCell.CreateAccessibilityInstance"]/*' />
        protected virtual AccessibleObject CreateAccessibilityInstance()
        {
            return new DataGridViewCellAccessibleObject(this);
        }

        private void DetachContextMenuStrip(object sender, EventArgs e)
        {
            this.ContextMenuStripInternal = null;
        }

        /// <include file='doc\DataGridViewCell.uex' path='docs/doc[@for="DataGridViewCell.DetachEditingControl"]/*' />
        [
            EditorBrowsable(EditorBrowsableState.Advanced)
        ]
        public virtual void DetachEditingControl()
        {
            DataGridView dgv = this.DataGridView;
            if (dgv == null || dgv.EditingControl == null)
            {
                throw new InvalidOperationException();
            }
            if (dgv.EditingControl.ParentInternal != null)
            {
                if (dgv.EditingControl.ContainsFocus)
                {
                    ContainerControl cc = dgv.GetContainerControlInternal() as ContainerControl;
                    if (cc != null && (dgv.EditingControl == cc.ActiveControl || dgv.EditingControl.Contains(cc.ActiveControl)))
                    {
                        dgv.FocusInternal();
                    }
                    else
                    {
                        // We don't want the grid to get the keyboard focus
                        // when the editing control gets parented to the parking window, 
                        // because some other window is in the middle of receiving the focus.
                        UnsafeNativeMethods.SetFocus(new HandleRef(null, IntPtr.Zero));
                    }
                }
                Debug.Assert(dgv.EditingControl.ParentInternal == dgv.EditingPanel);
                Debug.Assert(dgv.EditingPanel.Controls.Contains(dgv.EditingControl));
                dgv.EditingPanel.Controls.Remove(dgv.EditingControl);
                Debug.Assert(dgv.EditingControl.ParentInternal == null);

                if (dgv.EditingControl is DataGridViewTextBoxEditingControl)
                {
                    dgv.TextBoxControlWasDetached = true;
                }

                if (dgv.EditingControl is DataGridViewComboBoxEditingControl)
                {
                    dgv.ComboBoxControlWasDetached = true;
                }

                dgv.EditingControlAccessibleObject.SetParent(null);
                AccessibilityObject.SetDetachableChild(null);

                AccessibilityObject.RaiseStructureChangedEvent(UnsafeNativeMethods.StructureChangeType.ChildRemoved, dgv.EditingControlAccessibleObject.RuntimeId);
            }
            if (dgv.EditingPanel.ParentInternal != null)
            {
                Debug.Assert(dgv.EditingPanel.ParentInternal == dgv);
                Debug.Assert(dgv.Controls.Contains(dgv.EditingPanel));
                ((DataGridView.DataGridViewControlCollection)dgv.Controls).RemoveInternal(dgv.EditingPanel);
                Debug.Assert(dgv.EditingPanel.ParentInternal == null);
            }

            Debug.Assert(dgv.EditingControl.ParentInternal == null);
            Debug.Assert(dgv.EditingPanel.ParentInternal == null);
            Debug.Assert(dgv.EditingPanel.Controls.Count == 0);

            // Since the tooltip is removed when the editing control is shown,
            // the CurrentMouseLocation is reset to DATAGRIDVIEWCELL_flagAreaNotSet 
            // so that the tooltip appears again on mousemove after the editing.
            this.CurrentMouseLocation = DATAGRIDVIEWCELL_flagAreaNotSet;
        }

        /// <include file='doc\DataGridViewCell.uex' path='docs/doc[@for="DataGridViewCell.Dispose"]/*' />
        public void Dispose()
        {
            Dispose(true);
            GC.SuppressFinalize(this);
        }

        /// <include file='doc\DataGridViewCell.uex' path='docs/doc[@for="DataGridViewCell.Dispose2"]/*' />
        protected virtual void Dispose(bool disposing)
        {
            if (disposing)
            {
                ContextMenuStrip contextMenuStrip = (ContextMenuStrip)this.ContextMenuStripInternal;
                if (contextMenuStrip != null)
                {
                    contextMenuStrip.Disposed -= new EventHandler(DetachContextMenuStrip);
                }
            }
        }

        /// <include file='doc\DataGridViewCell.uex' path='docs/doc[@for="DataGridViewCell.DoubleClickUnsharesRow"]/*' />
        [
            SuppressMessage("Microsoft.Naming", "CA1704:IdentifiersShouldBeSpelledCorrectly") // Unshares is OK.
        ]
        protected virtual bool DoubleClickUnsharesRow(DataGridViewCellEventArgs e)
        {
            return false;
        }

        internal bool DoubleClickUnsharesRowInternal(DataGridViewCellEventArgs e)
        {
            return DoubleClickUnsharesRow(e);
        }

        /// <include file='doc\DataGridViewCell.uex' path='docs/doc[@for="DataGridViewCell.EnterUnsharesRow"]/*' />
        [
            SuppressMessage("Microsoft.Naming", "CA1704:IdentifiersShouldBeSpelledCorrectly") // Unshares is OK.
        ]
        protected virtual bool EnterUnsharesRow(int rowIndex, bool throughMouseClick)
        {
            return false;
        }

        internal bool EnterUnsharesRowInternal(int rowIndex, bool throughMouseClick)
        {
            return EnterUnsharesRow(rowIndex, throughMouseClick);
        }

        internal static void FormatPlainText(string s, bool csv, TextWriter output, ref bool escapeApplied)
        {
            if (s == null)
            {
                return;
            }

            int cb = s.Length;
            for (int i = 0; i < cb; i++)
            {
                char ch = s[i];
                switch (ch)
                {
                    case '"':
                        if (csv)
                        {
                            output.Write("\"\"");
                            escapeApplied = true;
                        }
                        else
                        {
                            output.Write('"');
                        }
                        break;
                    case ',':
                        if (csv)
                        {
                            escapeApplied = true;
                        }
                        output.Write(',');
                        break;
                    case '\t':
                        if (!csv)
                        {
                            output.Write(' ');
                        }
                        else
                        {
                            output.Write('\t');
                        }
                        break;
                    default:
                        output.Write(ch);
                        break;
                }
            }
            if (escapeApplied)
            {
                output.Write('"'); // terminating double-quote.
                // the caller is responsible for inserting the opening double-quote.
            }
        }

        // Code taken from ASP.NET file xsp\System\Web\httpserverutility.cs
        internal static void FormatPlainTextAsHtml(string s, TextWriter output)
        {
            if (s == null)
            {
                return;
            }

            int cb = s.Length;
            char prevCh = '\0';

            for (int i = 0; i < cb; i++)
            {
                char ch = s[i];
                switch (ch)
                {
                    case '<':
                        output.Write("&lt;");
                        break;
                    case '>':
                        output.Write("&gt;");
                        break;
                    case '"':
                        output.Write("&quot;");
                        break;
                    case '&':
                        output.Write("&amp;");
                        break;
                    case ' ':
                        if (prevCh == ' ')
                        {
                            output.Write("&nbsp;");
                        }
                        else
                        {
                            output.Write(ch);
                        }
                        break;
                    case '\r':
                        // Ignore \r, only handle \n
                        break;
                    case '\n':
                        output.Write("<br>");
                        break;
                    // 
                    default:
                        // The seemingly arbitrary 160 comes from RFC
                        // Code taken from ASP.NET file xsp\System\Web\httpserverutility.cs
                        // Don't entity encode high chars (160 to 256)
                        if (ch >= 160 && ch < 256)
                        {
                            output.Write("&#");
                            output.Write(((int)ch).ToString(NumberFormatInfo.InvariantInfo));
                            output.Write(';');
                            break;
                        }
                        output.Write(ch);
                        break;
                }
                prevCh = ch;
            }
        }

        private static Bitmap GetBitmap(string bitmapName)
        {
            Bitmap b = new Bitmap(typeof(DataGridViewCell), bitmapName);
            b.MakeTransparent();
            if (DpiHelper.IsScalingRequired)
            {
                Bitmap scaledBitmap = DpiHelper.CreateResizedBitmap(b, new Size(iconsWidth, iconsHeight));
                if (scaledBitmap != null)
                {
                    b.Dispose();
                    b = scaledBitmap;
                }
            }
            return b;
        }

        /// <include file='doc\DataGridViewCell.uex' path='docs/doc[@for="DataGridViewCell.GetClipboardContent"]/*' />
        protected virtual object GetClipboardContent(int rowIndex,
                                                     bool firstCell,
                                                     bool lastCell,
                                                     bool inFirstRow,
                                                     bool inLastRow,
                                                     string format)
        {
            if (this.DataGridView == null)
            {
                return null;
            }
            // Header Cell classes override this implementation - this implementation is only for inner cells
            if (rowIndex < 0 || rowIndex >= this.DataGridView.Rows.Count)
            {
                throw new ArgumentOutOfRangeException(nameof(rowIndex));
            }

            // Assuming (like in other places in this class) that the formatted value is independent of the style colors.
            DataGridViewCellStyle dataGridViewCellStyle = GetInheritedStyle(null, rowIndex, false);
            object formattedValue = null;
            if (this.DataGridView.IsSharedCellSelected(this, rowIndex))
            {
                formattedValue = GetEditedFormattedValue(GetValue(rowIndex), rowIndex, ref dataGridViewCellStyle, DataGridViewDataErrorContexts.Formatting | DataGridViewDataErrorContexts.ClipboardContent);
            }

            StringBuilder sb = new StringBuilder(64);

            if (string.Equals(format, DataFormats.Html, StringComparison.OrdinalIgnoreCase))
            {
                if (firstCell)
                {
                    if (inFirstRow)
                    {
                        sb.Append("<TABLE>");
                    }
                    sb.Append("<TR>");
                }
                sb.Append("<TD>");
                if (formattedValue != null)
                {
                    FormatPlainTextAsHtml(formattedValue.ToString(), new StringWriter(sb, CultureInfo.CurrentCulture));
                }
                else
                {
                    sb.Append("&nbsp;");
                }
                sb.Append("</TD>");
                if (lastCell)
                {
                    sb.Append("</TR>");
                    if (inLastRow)
                    {
                        sb.Append("</TABLE>");
                    }
                }
                return sb.ToString();
            }
            else
            {
                bool csv = string.Equals(format, DataFormats.CommaSeparatedValue, StringComparison.OrdinalIgnoreCase);
                if (csv ||
                    string.Equals(format, DataFormats.Text, StringComparison.OrdinalIgnoreCase) ||
                    string.Equals(format, DataFormats.UnicodeText, StringComparison.OrdinalIgnoreCase))
                {
                    if (formattedValue != null)
                    {
                        if (firstCell && lastCell && inFirstRow && inLastRow)
                        {
                            sb.Append(formattedValue.ToString());
                        }
                        else
                        {
                            bool escapeApplied = false;
                            int insertionPoint = sb.Length;
                            FormatPlainText(formattedValue.ToString(), csv, new StringWriter(sb, CultureInfo.CurrentCulture), ref escapeApplied);
                            if (escapeApplied)
                            {
                                Debug.Assert(csv);
                                sb.Insert(insertionPoint, '"');
                            }
                        }
                    }
                    if (lastCell)
                    {
                        if (!inLastRow)
                        {
                            sb.Append((char)Keys.Return);
                            sb.Append((char)Keys.LineFeed);
                        }
                    }
                    else
                    {
                        sb.Append(csv ? ',' : (char)Keys.Tab);
                    }
                    return sb.ToString();
                }
                else
                {
                    return null;
                }
            }
        }

        internal object GetClipboardContentInternal(int rowIndex,
                                                    bool firstCell,
                                                    bool lastCell,
                                                    bool inFirstRow,
                                                    bool inLastRow,
                                                    string format)
        {
            return GetClipboardContent(rowIndex, firstCell, lastCell, inFirstRow, inLastRow, format);
        }

        internal ContextMenuStrip GetContextMenuStrip(int rowIndex)
        {
            ContextMenuStrip contextMenuStrip = this.ContextMenuStripInternal;
            if (this.DataGridView != null &&
                (this.DataGridView.VirtualMode || this.DataGridView.DataSource != null))
            {
                contextMenuStrip = this.DataGridView.OnCellContextMenuStripNeeded(this.ColumnIndex, rowIndex, contextMenuStrip);
            }
            return contextMenuStrip;
        }

        internal void GetContrastedPens(Color baseline, ref Pen darkPen, ref Pen lightPen)
        {
            Debug.Assert(this.DataGridView != null);

            int darkDistance = ColorDistance(baseline, SystemColors.ControlDark);
            int lightDistance = ColorDistance(baseline, SystemColors.ControlLightLight);

            if (SystemInformation.HighContrast)
            {
                if (darkDistance < DATAGRIDVIEWCELL_highConstrastThreshold)
                {
                    darkPen = this.DataGridView.GetCachedPen(ControlPaint.DarkDark(baseline));
                }
                else
                {
                    darkPen = this.DataGridView.GetCachedPen(SystemColors.ControlDark);
                }
                if (lightDistance < DATAGRIDVIEWCELL_highConstrastThreshold)
                {
                    lightPen = this.DataGridView.GetCachedPen(ControlPaint.LightLight(baseline));
                }
                else
                {
                    lightPen = this.DataGridView.GetCachedPen(SystemColors.ControlLightLight);
                }
            }
            else
            {
                if (darkDistance < DATAGRIDVIEWCELL_constrastThreshold)
                {
                    darkPen = this.DataGridView.GetCachedPen(ControlPaint.Dark(baseline));
                }
                else
                {
                    darkPen = this.DataGridView.GetCachedPen(SystemColors.ControlDark);
                }
                if (lightDistance < DATAGRIDVIEWCELL_constrastThreshold)
                {
                    lightPen = this.DataGridView.GetCachedPen(ControlPaint.Light(baseline));
                }
                else
                {
                    lightPen = this.DataGridView.GetCachedPen(SystemColors.ControlLightLight);
                }
            }
        }

#if DGV_GDI
        internal void GetContrastedWindowsPens(Color baseline, ref WindowsPen darkPen, ref WindowsPen lightPen)
        {
            Debug.Assert(this.DataGridView != null);

            int darkDistance = ColorDistance(baseline, SystemColors.ControlDark);
            int lightDistance = ColorDistance(baseline, SystemColors.ControlLightLight);

            if (SystemInformation.HighContrast)
            {
                if (darkDistance < DATAGRIDVIEWCELL_highConstrastThreshold)
                {
                    darkPen = this.DataGridView.GetCachedWindowsPen(ControlPaint.DarkDark(baseline));
                }
                else
                {
                    darkPen = this.DataGridView.GetCachedWindowsPen(SystemColors.ControlDark);
                }
                if (lightDistance < DATAGRIDVIEWCELL_highConstrastThreshold)
                {
                    lightPen = this.DataGridView.GetCachedWindowsPen(ControlPaint.LightLight(baseline));
                }
                else
                {
                    lightPen = this.DataGridView.GetCachedWindowsPen(SystemColors.ControlLightLight);
                }
            }
            else
            {
                if (darkDistance < DATAGRIDVIEWCELL_constrastThreshold)
                {
                    darkPen = this.DataGridView.GetCachedWindowsPen(ControlPaint.Dark(baseline));
                }
                else
                {
                    darkPen = this.DataGridView.GetCachedWindowsPen(SystemColors.ControlDark);
                }
                if (lightDistance < DATAGRIDVIEWCELL_constrastThreshold)
                {
                    lightPen = this.DataGridView.GetCachedWindowsPen(ControlPaint.Light(baseline));
                }
                else
                {
                    lightPen = this.DataGridView.GetCachedWindowsPen(SystemColors.ControlLightLight);
                }
            }
        }
#endif // DGV_GDI

        /// <include file='doc\DataGridViewCell.uex' path='docs/doc[@for="DataGridViewCell.GetContentBounds1"]/*' />
        public Rectangle GetContentBounds(int rowIndex)
        {
            if (this.DataGridView == null)
            {
                return Rectangle.Empty;
            }
            DataGridViewCellStyle dataGridViewCellStyle = GetInheritedStyle(null, rowIndex, false /*includeColors*/);
            using (Graphics g = WindowsFormsUtils.CreateMeasurementGraphics())
            {
                return GetContentBounds(g, dataGridViewCellStyle, rowIndex);
            }
        }

        /// <include file='doc\DataGridViewCell.uex' path='docs/doc[@for="DataGridViewCell.GetContentBounds2"]/*' />
        protected virtual Rectangle GetContentBounds(Graphics graphics, DataGridViewCellStyle cellStyle, int rowIndex)
        {
            return Rectangle.Empty;
        }

        internal object GetEditedFormattedValue(object value, int rowIndex, ref DataGridViewCellStyle dataGridViewCellStyle, DataGridViewDataErrorContexts context)
        {
            Debug.Assert(this.DataGridView != null);
            Point ptCurrentCell = this.DataGridView.CurrentCellAddress;
            if (this.ColumnIndex == ptCurrentCell.X && rowIndex == ptCurrentCell.Y)
            {
                IDataGridViewEditingControl dgvectl = (IDataGridViewEditingControl)this.DataGridView.EditingControl;
                if (dgvectl != null)
                {
                    return dgvectl.GetEditingControlFormattedValue(context);
                }
                IDataGridViewEditingCell dgvecell = this as IDataGridViewEditingCell;
                if (dgvecell != null && this.DataGridView.IsCurrentCellInEditMode)
                {
                    return dgvecell.GetEditingCellFormattedValue(context);
                }
                return GetFormattedValue(value, rowIndex, ref dataGridViewCellStyle, null, null, context);
            }
            return GetFormattedValue(value, rowIndex, ref dataGridViewCellStyle, null, null, context);
        }

        /// <include file='doc\DataGridViewCell.uex' path='docs/doc[@for="DataGridViewCell.GetEditedFormattedValue"]/*' />
        public object GetEditedFormattedValue(int rowIndex, DataGridViewDataErrorContexts context)
        {
            if (this.DataGridView == null)
            {
                return null;
            }
            DataGridViewCellStyle dataGridViewCellStyle = GetInheritedStyle(null, rowIndex, false /*includeColors*/);
            return GetEditedFormattedValue(GetValue(rowIndex), rowIndex, ref dataGridViewCellStyle, context);
        }

        internal Rectangle GetErrorIconBounds(int rowIndex)
        {
            DataGridViewCellStyle dataGridViewCellStyle = GetInheritedStyle(null, rowIndex, false /*includeColors*/);
            using (Graphics g = WindowsFormsUtils.CreateMeasurementGraphics())
            {
                return GetErrorIconBounds(g, dataGridViewCellStyle, rowIndex);
            }
        }

        /// <include file='doc\DataGridViewCell.uex' path='docs/doc[@for="DataGridViewCell.GetErrorIconBounds"]/*' />
        protected virtual Rectangle GetErrorIconBounds(Graphics graphics, DataGridViewCellStyle cellStyle, int rowIndex)
        {
            return Rectangle.Empty;
        }

        /// <include file='doc\DataGridViewCell.uex' path='docs/doc[@for="DataGridViewCell.GetErrorText"]/*' />
        protected internal virtual string GetErrorText(int rowIndex)
        {
            string errorText = string.Empty;
            object objErrorText = this.Properties.GetObject(PropCellErrorText);
            if (objErrorText != null)
            {
                errorText = (string)objErrorText;
            }
            else if (this.DataGridView != null &&
                     rowIndex != -1 &&
                     rowIndex != this.DataGridView.NewRowIndex &&
                     this.OwningColumn != null &&
                     this.OwningColumn.IsDataBound &&
                     this.DataGridView.DataConnection != null)
            {
                errorText = this.DataGridView.DataConnection.GetError(this.OwningColumn.BoundColumnIndex, this.ColumnIndex, rowIndex);
            }

            if (this.DataGridView != null && (this.DataGridView.VirtualMode || this.DataGridView.DataSource != null) &&
                this.ColumnIndex >= 0 && rowIndex >= 0)
            {
                errorText = this.DataGridView.OnCellErrorTextNeeded(this.ColumnIndex, rowIndex, errorText);
            }
            return errorText;
        }

        internal object GetFormattedValue(int rowIndex, ref DataGridViewCellStyle cellStyle, DataGridViewDataErrorContexts context)
        {
            if (this.DataGridView == null)
            {
                return null;
            }
            else
            {
                return GetFormattedValue(GetValue(rowIndex), rowIndex, ref cellStyle, null, null, context);
            }
        }

        /// <include file='doc\DataGridViewCell.uex' path='docs/doc[@for="DataGridViewCell.GetFormattedValue"]/*' />
        [
            SuppressMessage("Microsoft.Design", "CA1045:DoNotPassTypesByReference")  // using ref is OK.
        ]
        protected virtual object GetFormattedValue(object value,
                                                   int rowIndex,
                                                   ref DataGridViewCellStyle cellStyle,
                                                   TypeConverter valueTypeConverter,
                                                   TypeConverter formattedValueTypeConverter,
                                                   DataGridViewDataErrorContexts context)
        {
            if (this.DataGridView == null)
            {
                return null;
            }

            DataGridViewCellFormattingEventArgs gdvcfe = this.DataGridView.OnCellFormatting(this.ColumnIndex, rowIndex, value, this.FormattedValueType, cellStyle);
            cellStyle = gdvcfe.CellStyle;
            bool formattingApplied = gdvcfe.FormattingApplied;
            object formattedValue = gdvcfe.Value;
            bool checkFormattedValType = true;

            if (!formattingApplied &&
                this.FormattedValueType != null &&
                (formattedValue == null || !this.FormattedValueType.IsAssignableFrom(formattedValue.GetType())))
            {
                try
                {
                    formattedValue = Formatter.FormatObject(formattedValue,
                                                            this.FormattedValueType,
                                                            valueTypeConverter == null ? this.ValueTypeConverter : valueTypeConverter, /*sourceConverter*/
                                                            formattedValueTypeConverter == null ? this.FormattedValueTypeConverter : formattedValueTypeConverter, /*targetConverter*/
                                                            cellStyle.Format,
                                                            cellStyle.FormatProvider,
                                                            cellStyle.NullValue,
                                                            cellStyle.DataSourceNullValue);
                }
                catch (Exception exception)
                {
                    if (ClientUtils.IsCriticalException(exception))
                    {
                        throw;
                    }
                    // Formatting failed, raise OnDataError event.
                    DataGridViewDataErrorEventArgs dgvdee = new DataGridViewDataErrorEventArgs(exception,
                        this.ColumnIndex,
                        rowIndex,
                        context);
                    RaiseDataError(dgvdee);
                    if (dgvdee.ThrowException)
                    {
                        throw dgvdee.Exception;
                    }
                    checkFormattedValType = false;
                }
            }

            if (checkFormattedValType &&
                (formattedValue == null || this.FormattedValueType == null || !this.FormattedValueType.IsAssignableFrom(formattedValue.GetType())))
            {
                if (formattedValue == null &&
                    cellStyle.NullValue == null &&
                    this.FormattedValueType != null &&
                    !typeof(System.ValueType).IsAssignableFrom(this.FormattedValueType))
                {
                    // null is an acceptable formatted value 
                    return null;
                }
                Exception exception = null;
                if (this.FormattedValueType == null)
                {
                    exception = new FormatException(string.Format(SR.DataGridViewCell_FormattedValueTypeNull));
                }
                else
                {
                    exception = new FormatException(string.Format(SR.DataGridViewCell_FormattedValueHasWrongType));
                }
                DataGridViewDataErrorEventArgs dgvdee = new DataGridViewDataErrorEventArgs(exception,
                    this.ColumnIndex,
                    rowIndex,
                    context);
                RaiseDataError(dgvdee);
                if (dgvdee.ThrowException)
                {
                    throw dgvdee.Exception;
                }
            }
            return formattedValue;
        }

        static internal DataGridViewFreeDimension GetFreeDimensionFromConstraint(Size constraintSize)
        {
            if (constraintSize.Width < 0 || constraintSize.Height < 0)
            {
                throw new ArgumentException(string.Format(SR.InvalidArgument, nameof(constraintSize), constraintSize));
            }
            if (constraintSize.Width == 0)
            {
                if (constraintSize.Height == 0)
                {
                    return DataGridViewFreeDimension.Both;
                }
                else
                {
                    return DataGridViewFreeDimension.Width;
                }
            }
            else
            {
                if (constraintSize.Height == 0)
                {
                    return DataGridViewFreeDimension.Height;
                }
                else
                {
                    throw new ArgumentException(string.Format(SR.InvalidArgument, nameof(constraintSize), constraintSize));
                }
            }
        }

        internal int GetHeight(int rowIndex)
        {
            if (this.DataGridView == null)
            {
                return -1;
            }
            Debug.Assert(this.owningRow != null);
            return this.owningRow.GetHeight(rowIndex);
        }

        /// <include file='doc\DataGridViewCell.uex' path='docs/doc[@for="DataGridViewCell.GetInheritedContextMenuStrip"]/*' />
        public virtual ContextMenuStrip GetInheritedContextMenuStrip(int rowIndex)
        {
            if (this.DataGridView != null)
            {
                if (rowIndex < 0 || rowIndex >= this.DataGridView.Rows.Count)
                {
                    throw new ArgumentOutOfRangeException(nameof(rowIndex));
                }
                if (this.ColumnIndex < 0)
                {
                    throw new InvalidOperationException();
                }
                Debug.Assert(this.ColumnIndex < this.DataGridView.Columns.Count);
            }

            ContextMenuStrip contextMenuStrip = GetContextMenuStrip(rowIndex);
            if (contextMenuStrip != null)
            {
                return contextMenuStrip;
            }

            if (this.owningRow != null)
            {
                contextMenuStrip = this.owningRow.GetContextMenuStrip(rowIndex);
                if (contextMenuStrip != null)
                {
                    return contextMenuStrip;
                }
            }

            if (this.owningColumn != null)
            {
                contextMenuStrip = this.owningColumn.ContextMenuStrip;
                if (contextMenuStrip != null)
                {
                    return contextMenuStrip;
                }
            }

            if (this.DataGridView != null)
            {
                return this.DataGridView.ContextMenuStrip;
            }
            else
            {
                return null;
            }
        }

        /// <include file='doc\DataGridViewCell.uex' path='docs/doc[@for="DataGridViewCell.GetInheritedState"]/*' />
        public virtual DataGridViewElementStates GetInheritedState(int rowIndex)
        {
            DataGridViewElementStates state = this.State | DataGridViewElementStates.ResizableSet;

            if (this.DataGridView == null)
            {
                Debug.Assert(this.RowIndex == -1);
                if (rowIndex != -1)
                {
                    throw new ArgumentException(string.Format(SR.InvalidArgument, nameof(rowIndex), rowIndex));
                }
                if (this.owningRow != null)
                {
                    state |= (this.owningRow.GetState(-1) & (DataGridViewElementStates.Frozen | DataGridViewElementStates.ReadOnly | DataGridViewElementStates.Selected | DataGridViewElementStates.Visible));
                    if (this.owningRow.GetResizable(rowIndex) == DataGridViewTriState.True)
                    {
                        state |= DataGridViewElementStates.Resizable;
                    }
                }
                return state;
            }

            // Header Cell classes override this implementation - this implementation is only for inner cells
            if (rowIndex < 0 || rowIndex >= this.DataGridView.Rows.Count)
            {
                throw new ArgumentOutOfRangeException(nameof(rowIndex));
            }

            Debug.Assert(this.owningColumn != null);
            Debug.Assert(this.owningRow != null);
            Debug.Assert(this.ColumnIndex >= 0);

            if (this.DataGridView.Rows.SharedRow(rowIndex) != this.owningRow)
            {
                throw new ArgumentException(string.Format(SR.InvalidArgument, nameof(rowIndex), rowIndex));
            }

            DataGridViewElementStates rowEffectiveState = this.DataGridView.Rows.GetRowState(rowIndex);
            state |= (rowEffectiveState & (DataGridViewElementStates.ReadOnly | DataGridViewElementStates.Selected));
            state |= (this.owningColumn.State & (DataGridViewElementStates.ReadOnly | DataGridViewElementStates.Selected));

            if (this.owningRow.GetResizable(rowIndex) == DataGridViewTriState.True ||
                this.owningColumn.Resizable == DataGridViewTriState.True)
            {
                state |= DataGridViewElementStates.Resizable;
            }
            if (this.owningColumn.Visible && this.owningRow.GetVisible(rowIndex))
            {
                state |= DataGridViewElementStates.Visible;
                if (this.owningColumn.Displayed && this.owningRow.GetDisplayed(rowIndex))
                {
                    state |= DataGridViewElementStates.Displayed;
                }
            }
            if (this.owningColumn.Frozen && this.owningRow.GetFrozen(rowIndex))
            {
                state |= DataGridViewElementStates.Frozen;
            }

#if DEBUG
            DataGridViewElementStates stateDebug = DataGridViewElementStates.ResizableSet;
            if (this.Displayed)
            {
                stateDebug |= DataGridViewElementStates.Displayed;
            }
            if (this.Frozen)
            {
                stateDebug |= DataGridViewElementStates.Frozen;
            }
            if (this.ReadOnly)
            {
                stateDebug |= DataGridViewElementStates.ReadOnly;
            }
            if (this.Resizable)
            {
                stateDebug |= DataGridViewElementStates.Resizable;
            }
            if (this.Selected)
            {
                stateDebug |= DataGridViewElementStates.Selected;
            }
            if (this.Visible)
            {
                stateDebug |= DataGridViewElementStates.Visible;
            }
            Debug.Assert(state == stateDebug || this.DataGridView.Rows.SharedRow(rowIndex).Index == -1);
#endif
            return state;
        }

        /// <include file='doc\DataGridViewCell.uex' path='docs/doc[@for="DataGridViewCell.GetInheritedStyle"]/*' />
        public virtual DataGridViewCellStyle GetInheritedStyle(DataGridViewCellStyle inheritedCellStyle, int rowIndex, bool includeColors)
        {
            if (this.DataGridView == null)
            {
                throw new InvalidOperationException(SR.DataGridView_CellNeedsDataGridViewForInheritedStyle);
            }
            if (rowIndex < 0 || rowIndex >= this.DataGridView.Rows.Count)
            {
                throw new ArgumentOutOfRangeException(nameof(rowIndex));
            }
            if (this.ColumnIndex < 0)
            {
                throw new InvalidOperationException();
            }
            Debug.Assert(this.ColumnIndex < this.DataGridView.Columns.Count);

            DataGridViewCellStyle inheritedCellStyleTmp;
            if (inheritedCellStyle == null)
            {
                inheritedCellStyleTmp = this.DataGridView.PlaceholderCellStyle;
                if (!includeColors)
                {
                    inheritedCellStyleTmp.BackColor = Color.Empty;
                    inheritedCellStyleTmp.ForeColor = Color.Empty;
                    inheritedCellStyleTmp.SelectionBackColor = Color.Empty;
                    inheritedCellStyleTmp.SelectionForeColor = Color.Empty;
                }
            }
            else
            {
                inheritedCellStyleTmp = inheritedCellStyle;
            }

            DataGridViewCellStyle cellStyle = null;
            if (this.HasStyle)
            {
                cellStyle = this.Style;
                Debug.Assert(cellStyle != null);
            }

            DataGridViewCellStyle rowStyle = null;
            if (this.DataGridView.Rows.SharedRow(rowIndex).HasDefaultCellStyle)
            {
                rowStyle = this.DataGridView.Rows.SharedRow(rowIndex).DefaultCellStyle;
                Debug.Assert(rowStyle != null);
            }

            DataGridViewCellStyle columnStyle = null;
            if (this.owningColumn.HasDefaultCellStyle)
            {
                columnStyle = this.owningColumn.DefaultCellStyle;
                Debug.Assert(columnStyle != null);
            }

            DataGridViewCellStyle dataGridViewStyle = this.DataGridView.DefaultCellStyle;
            Debug.Assert(dataGridViewStyle != null);

            if (includeColors)
            {
                if (cellStyle != null && !cellStyle.BackColor.IsEmpty)
                {
                    inheritedCellStyleTmp.BackColor = cellStyle.BackColor;
                }
                else if (rowStyle != null && !rowStyle.BackColor.IsEmpty)
                {
                    inheritedCellStyleTmp.BackColor = rowStyle.BackColor;
                }
                else if (!this.DataGridView.RowsDefaultCellStyle.BackColor.IsEmpty &&
                    (rowIndex % 2 == 0 || this.DataGridView.AlternatingRowsDefaultCellStyle.BackColor.IsEmpty))
                {
                    inheritedCellStyleTmp.BackColor = this.DataGridView.RowsDefaultCellStyle.BackColor;
                }
                else if (rowIndex % 2 == 1 && !this.DataGridView.AlternatingRowsDefaultCellStyle.BackColor.IsEmpty)
                {
                    inheritedCellStyleTmp.BackColor = this.DataGridView.AlternatingRowsDefaultCellStyle.BackColor;
                }
                else if (columnStyle != null && !columnStyle.BackColor.IsEmpty)
                {
                    inheritedCellStyleTmp.BackColor = columnStyle.BackColor;
                }
                else
                {
                    inheritedCellStyleTmp.BackColor = dataGridViewStyle.BackColor;
                }

                if (cellStyle != null && !cellStyle.ForeColor.IsEmpty)
                {
                    inheritedCellStyleTmp.ForeColor = cellStyle.ForeColor;
                }
                else if (rowStyle != null && !rowStyle.ForeColor.IsEmpty)
                {
                    inheritedCellStyleTmp.ForeColor = rowStyle.ForeColor;
                }
                else if (!this.DataGridView.RowsDefaultCellStyle.ForeColor.IsEmpty &&
                    (rowIndex % 2 == 0 || this.DataGridView.AlternatingRowsDefaultCellStyle.ForeColor.IsEmpty))
                {
                    inheritedCellStyleTmp.ForeColor = this.DataGridView.RowsDefaultCellStyle.ForeColor;
                }
                else if (rowIndex % 2 == 1 && !this.DataGridView.AlternatingRowsDefaultCellStyle.ForeColor.IsEmpty)
                {
                    inheritedCellStyleTmp.ForeColor = this.DataGridView.AlternatingRowsDefaultCellStyle.ForeColor;
                }
                else if (columnStyle != null && !columnStyle.ForeColor.IsEmpty)
                {
                    inheritedCellStyleTmp.ForeColor = columnStyle.ForeColor;
                }
                else
                {
                    inheritedCellStyleTmp.ForeColor = dataGridViewStyle.ForeColor;
                }

                if (cellStyle != null && !cellStyle.SelectionBackColor.IsEmpty)
                {
                    inheritedCellStyleTmp.SelectionBackColor = cellStyle.SelectionBackColor;
                }
                else if (rowStyle != null && !rowStyle.SelectionBackColor.IsEmpty)
                {
                    inheritedCellStyleTmp.SelectionBackColor = rowStyle.SelectionBackColor;
                }
                else if (!this.DataGridView.RowsDefaultCellStyle.SelectionBackColor.IsEmpty &&
                    (rowIndex % 2 == 0 || this.DataGridView.AlternatingRowsDefaultCellStyle.SelectionBackColor.IsEmpty))
                {
                    inheritedCellStyleTmp.SelectionBackColor = this.DataGridView.RowsDefaultCellStyle.SelectionBackColor;
                }
                else if (rowIndex % 2 == 1 && !this.DataGridView.AlternatingRowsDefaultCellStyle.SelectionBackColor.IsEmpty)
                {
                    inheritedCellStyleTmp.SelectionBackColor = this.DataGridView.AlternatingRowsDefaultCellStyle.SelectionBackColor;
                }
                else if (columnStyle != null && !columnStyle.SelectionBackColor.IsEmpty)
                {
                    inheritedCellStyleTmp.SelectionBackColor = columnStyle.SelectionBackColor;
                }
                else
                {
                    inheritedCellStyleTmp.SelectionBackColor = dataGridViewStyle.SelectionBackColor;
                }

                if (cellStyle != null && !cellStyle.SelectionForeColor.IsEmpty)
                {
                    inheritedCellStyleTmp.SelectionForeColor = cellStyle.SelectionForeColor;
                }
                else if (rowStyle != null && !rowStyle.SelectionForeColor.IsEmpty)
                {
                    inheritedCellStyleTmp.SelectionForeColor = rowStyle.SelectionForeColor;
                }
                else if (!this.DataGridView.RowsDefaultCellStyle.SelectionForeColor.IsEmpty &&
                    (rowIndex % 2 == 0 || this.DataGridView.AlternatingRowsDefaultCellStyle.SelectionForeColor.IsEmpty))
                {
                    inheritedCellStyleTmp.SelectionForeColor = this.DataGridView.RowsDefaultCellStyle.SelectionForeColor;
                }
                else if (rowIndex % 2 == 1 && !this.DataGridView.AlternatingRowsDefaultCellStyle.SelectionForeColor.IsEmpty)
                {
                    inheritedCellStyleTmp.SelectionForeColor = this.DataGridView.AlternatingRowsDefaultCellStyle.SelectionForeColor;
                }
                else if (columnStyle != null && !columnStyle.SelectionForeColor.IsEmpty)
                {
                    inheritedCellStyleTmp.SelectionForeColor = columnStyle.SelectionForeColor;
                }
                else
                {
                    inheritedCellStyleTmp.SelectionForeColor = dataGridViewStyle.SelectionForeColor;
                }
            }

            if (cellStyle != null && cellStyle.Font != null)
            {
                inheritedCellStyleTmp.Font = cellStyle.Font;
            }
            else if (rowStyle != null && rowStyle.Font != null)
            {
                inheritedCellStyleTmp.Font = rowStyle.Font;
            }
            else if (this.DataGridView.RowsDefaultCellStyle.Font != null &&
                (rowIndex % 2 == 0 || this.DataGridView.AlternatingRowsDefaultCellStyle.Font == null))
            {
                inheritedCellStyleTmp.Font = this.DataGridView.RowsDefaultCellStyle.Font;
            }
            else if (rowIndex % 2 == 1 && this.DataGridView.AlternatingRowsDefaultCellStyle.Font != null)
            {
                inheritedCellStyleTmp.Font = this.DataGridView.AlternatingRowsDefaultCellStyle.Font;
            }
            else if (columnStyle != null && columnStyle.Font != null)
            {
                inheritedCellStyleTmp.Font = columnStyle.Font;
            }
            else
            {
                inheritedCellStyleTmp.Font = dataGridViewStyle.Font;
            }

            if (cellStyle != null && !cellStyle.IsNullValueDefault)
            {
                inheritedCellStyleTmp.NullValue = cellStyle.NullValue;
            }
            else if (rowStyle != null && !rowStyle.IsNullValueDefault)
            {
                inheritedCellStyleTmp.NullValue = rowStyle.NullValue;
            }
            else if (!this.DataGridView.RowsDefaultCellStyle.IsNullValueDefault &&
                     (rowIndex % 2 == 0 || this.DataGridView.AlternatingRowsDefaultCellStyle.IsNullValueDefault))
            {
                inheritedCellStyleTmp.NullValue = this.DataGridView.RowsDefaultCellStyle.NullValue;
            }
            else if (rowIndex % 2 == 1 &&
                     !this.DataGridView.AlternatingRowsDefaultCellStyle.IsNullValueDefault)
            {
                inheritedCellStyleTmp.NullValue = this.DataGridView.AlternatingRowsDefaultCellStyle.NullValue;
            }
            else if (columnStyle != null && !columnStyle.IsNullValueDefault)
            {
                inheritedCellStyleTmp.NullValue = columnStyle.NullValue;
            }
            else
            {
                inheritedCellStyleTmp.NullValue = dataGridViewStyle.NullValue;
            }

            if (cellStyle != null && !cellStyle.IsDataSourceNullValueDefault)
            {
                inheritedCellStyleTmp.DataSourceNullValue = cellStyle.DataSourceNullValue;
            }
            else if (rowStyle != null && !rowStyle.IsDataSourceNullValueDefault)
            {
                inheritedCellStyleTmp.DataSourceNullValue = rowStyle.DataSourceNullValue;
            }
            else if (!this.DataGridView.RowsDefaultCellStyle.IsDataSourceNullValueDefault &&
                (rowIndex % 2 == 0 || this.DataGridView.AlternatingRowsDefaultCellStyle.IsDataSourceNullValueDefault))
            {
                inheritedCellStyleTmp.DataSourceNullValue = this.DataGridView.RowsDefaultCellStyle.DataSourceNullValue;
            }
            else if (rowIndex % 2 == 1 &&
                !this.DataGridView.AlternatingRowsDefaultCellStyle.IsDataSourceNullValueDefault)
            {
                inheritedCellStyleTmp.DataSourceNullValue = this.DataGridView.AlternatingRowsDefaultCellStyle.DataSourceNullValue;
            }
            else if (columnStyle != null && !columnStyle.IsDataSourceNullValueDefault)
            {
                inheritedCellStyleTmp.DataSourceNullValue = columnStyle.DataSourceNullValue;
            }
            else
            {
                inheritedCellStyleTmp.DataSourceNullValue = dataGridViewStyle.DataSourceNullValue;
            }

            if (cellStyle != null && cellStyle.Format.Length != 0)
            {
                inheritedCellStyleTmp.Format = cellStyle.Format;
            }
            else if (rowStyle != null && rowStyle.Format.Length != 0)
            {
                inheritedCellStyleTmp.Format = rowStyle.Format;
            }
            else if (this.DataGridView.RowsDefaultCellStyle.Format.Length != 0 &&
                (rowIndex % 2 == 0 || this.DataGridView.AlternatingRowsDefaultCellStyle.Format.Length == 0))
            {
                inheritedCellStyleTmp.Format = this.DataGridView.RowsDefaultCellStyle.Format;
            }
            else if (rowIndex % 2 == 1 && this.DataGridView.AlternatingRowsDefaultCellStyle.Format.Length != 0)
            {
                inheritedCellStyleTmp.Format = this.DataGridView.AlternatingRowsDefaultCellStyle.Format;
            }
            else if (columnStyle != null && columnStyle.Format.Length != 0)
            {
                inheritedCellStyleTmp.Format = columnStyle.Format;
            }
            else
            {
                inheritedCellStyleTmp.Format = dataGridViewStyle.Format;
            }

            if (cellStyle != null && !cellStyle.IsFormatProviderDefault)
            {
                inheritedCellStyleTmp.FormatProvider = cellStyle.FormatProvider;
            }
            else if (rowStyle != null && !rowStyle.IsFormatProviderDefault)
            {
                inheritedCellStyleTmp.FormatProvider = rowStyle.FormatProvider;
            }
            else if (!this.DataGridView.RowsDefaultCellStyle.IsFormatProviderDefault &&
                     (rowIndex % 2 == 0 || this.DataGridView.AlternatingRowsDefaultCellStyle.IsFormatProviderDefault))
            {
                inheritedCellStyleTmp.FormatProvider = this.DataGridView.RowsDefaultCellStyle.FormatProvider;
            }
            else if (rowIndex % 2 == 1 && !this.DataGridView.AlternatingRowsDefaultCellStyle.IsFormatProviderDefault)
            {
                inheritedCellStyleTmp.FormatProvider = this.DataGridView.AlternatingRowsDefaultCellStyle.FormatProvider;
            }
            else if (columnStyle != null && !columnStyle.IsFormatProviderDefault)
            {
                inheritedCellStyleTmp.FormatProvider = columnStyle.FormatProvider;
            }
            else
            {
                inheritedCellStyleTmp.FormatProvider = dataGridViewStyle.FormatProvider;
            }

            if (cellStyle != null && cellStyle.Alignment != DataGridViewContentAlignment.NotSet)
            {
                inheritedCellStyleTmp.AlignmentInternal = cellStyle.Alignment;
            }
            else if (rowStyle != null && rowStyle.Alignment != DataGridViewContentAlignment.NotSet)
            {
                inheritedCellStyleTmp.AlignmentInternal = rowStyle.Alignment;
            }
            else if (this.DataGridView.RowsDefaultCellStyle.Alignment != DataGridViewContentAlignment.NotSet &&
                (rowIndex % 2 == 0 || this.DataGridView.AlternatingRowsDefaultCellStyle.Alignment == DataGridViewContentAlignment.NotSet))
            {
                inheritedCellStyleTmp.AlignmentInternal = this.DataGridView.RowsDefaultCellStyle.Alignment;
            }
            else if (rowIndex % 2 == 1 && this.DataGridView.AlternatingRowsDefaultCellStyle.Alignment != DataGridViewContentAlignment.NotSet)
            {
                inheritedCellStyleTmp.AlignmentInternal = this.DataGridView.AlternatingRowsDefaultCellStyle.Alignment;
            }
            else if (columnStyle != null && columnStyle.Alignment != DataGridViewContentAlignment.NotSet)
            {
                inheritedCellStyleTmp.AlignmentInternal = columnStyle.Alignment;
            }
            else
            {
                Debug.Assert(dataGridViewStyle.Alignment != DataGridViewContentAlignment.NotSet);
                inheritedCellStyleTmp.AlignmentInternal = dataGridViewStyle.Alignment;
            }

            if (cellStyle != null && cellStyle.WrapMode != DataGridViewTriState.NotSet)
            {
                inheritedCellStyleTmp.WrapModeInternal = cellStyle.WrapMode;
            }
            else if (rowStyle != null && rowStyle.WrapMode != DataGridViewTriState.NotSet)
            {
                inheritedCellStyleTmp.WrapModeInternal = rowStyle.WrapMode;
            }
            else if (this.DataGridView.RowsDefaultCellStyle.WrapMode != DataGridViewTriState.NotSet &&
                (rowIndex % 2 == 0 || this.DataGridView.AlternatingRowsDefaultCellStyle.WrapMode == DataGridViewTriState.NotSet))
            {
                inheritedCellStyleTmp.WrapModeInternal = this.DataGridView.RowsDefaultCellStyle.WrapMode;
            }
            else if (rowIndex % 2 == 1 && this.DataGridView.AlternatingRowsDefaultCellStyle.WrapMode != DataGridViewTriState.NotSet)
            {
                inheritedCellStyleTmp.WrapModeInternal = this.DataGridView.AlternatingRowsDefaultCellStyle.WrapMode;
            }
            else if (columnStyle != null && columnStyle.WrapMode != DataGridViewTriState.NotSet)
            {
                inheritedCellStyleTmp.WrapModeInternal = columnStyle.WrapMode;
            }
            else
            {
                Debug.Assert(dataGridViewStyle.WrapMode != DataGridViewTriState.NotSet);
                inheritedCellStyleTmp.WrapModeInternal = dataGridViewStyle.WrapMode;
            }

            if (cellStyle != null && cellStyle.Tag != null)
            {
                inheritedCellStyleTmp.Tag = cellStyle.Tag;
            }
            else if (rowStyle != null && rowStyle.Tag != null)
            {
                inheritedCellStyleTmp.Tag = rowStyle.Tag;
            }
            else if (this.DataGridView.RowsDefaultCellStyle.Tag != null &&
                (rowIndex % 2 == 0 || this.DataGridView.AlternatingRowsDefaultCellStyle.Tag == null))
            {
                inheritedCellStyleTmp.Tag = this.DataGridView.RowsDefaultCellStyle.Tag;
            }
            else if (rowIndex % 2 == 1 && this.DataGridView.AlternatingRowsDefaultCellStyle.Tag != null)
            {
                inheritedCellStyleTmp.Tag = this.DataGridView.AlternatingRowsDefaultCellStyle.Tag;
            }
            else if (columnStyle != null && columnStyle.Tag != null)
            {
                inheritedCellStyleTmp.Tag = columnStyle.Tag;
            }
            else
            {
                inheritedCellStyleTmp.Tag = dataGridViewStyle.Tag;
            }

            if (cellStyle != null && cellStyle.Padding != Padding.Empty)
            {
                inheritedCellStyleTmp.PaddingInternal = cellStyle.Padding;
            }
            else if (rowStyle != null && rowStyle.Padding != Padding.Empty)
            {
                inheritedCellStyleTmp.PaddingInternal = rowStyle.Padding;
            }
            else if (this.DataGridView.RowsDefaultCellStyle.Padding != Padding.Empty &&
                (rowIndex % 2 == 0 || this.DataGridView.AlternatingRowsDefaultCellStyle.Padding == Padding.Empty))
            {
                inheritedCellStyleTmp.PaddingInternal = this.DataGridView.RowsDefaultCellStyle.Padding;
            }
            else if (rowIndex % 2 == 1 && this.DataGridView.AlternatingRowsDefaultCellStyle.Padding != Padding.Empty)
            {
                inheritedCellStyleTmp.PaddingInternal = this.DataGridView.AlternatingRowsDefaultCellStyle.Padding;
            }
            else if (columnStyle != null && columnStyle.Padding != Padding.Empty)
            {
                inheritedCellStyleTmp.PaddingInternal = columnStyle.Padding;
            }
            else
            {
                inheritedCellStyleTmp.PaddingInternal = dataGridViewStyle.Padding;
            }

            return inheritedCellStyleTmp;
        }

        internal DataGridViewCellStyle GetInheritedStyleInternal(int rowIndex)
        {
            return GetInheritedStyle(null, rowIndex, true /*includeColors*/);
        }

        internal int GetPreferredHeight(int rowIndex, int width)
        {
            Debug.Assert(width > 0);

            if (this.DataGridView == null)
            {
                return -1;
            }

            DataGridViewCellStyle dataGridViewCellStyle = GetInheritedStyle(null, rowIndex, false);
            using (Graphics g = WindowsFormsUtils.CreateMeasurementGraphics())
            {
                return GetPreferredSize(g, dataGridViewCellStyle, rowIndex, new Size(width, 0)).Height;
            }
        }

        internal Size GetPreferredSize(int rowIndex)
        {
            if (this.DataGridView == null)
            {
                return new Size(-1, -1);
            }
            DataGridViewCellStyle dataGridViewCellStyle = GetInheritedStyle(null, rowIndex, false);
            using (Graphics g = WindowsFormsUtils.CreateMeasurementGraphics())
            {
                return GetPreferredSize(g, dataGridViewCellStyle, rowIndex, Size.Empty);
            }
        }

        /// <include file='doc\DataGridViewCell.uex' path='docs/doc[@for="DataGridViewCell.GetPreferredSize"]/*' />
        protected virtual Size GetPreferredSize(Graphics graphics, DataGridViewCellStyle cellStyle, int rowIndex, Size constraintSize)
        {
            return new Size(-1, -1);
        }

        internal static int GetPreferredTextHeight(Graphics g,
                                                   bool rightToLeft,
                                                   string text,
                                                   DataGridViewCellStyle cellStyle,
                                                   int maxWidth,
                                                   out bool widthTruncated)
        {
            Debug.Assert(maxWidth > 0);

            TextFormatFlags flags = DataGridViewUtilities.ComputeTextFormatFlagsForCellStyleAlignment(rightToLeft, cellStyle.Alignment, cellStyle.WrapMode);
            if (cellStyle.WrapMode == DataGridViewTriState.True)
            {
                return DataGridViewCell.MeasureTextHeight(g, text, cellStyle.Font, maxWidth, flags, out widthTruncated);
            }
            else
            {
                Size size = DataGridViewCell.MeasureTextSize(g, text, cellStyle.Font, flags);
                widthTruncated = size.Width > maxWidth;
                return size.Height;
            }
        }

        internal int GetPreferredWidth(int rowIndex, int height)
        {
            Debug.Assert(height > 0);

            if (this.DataGridView == null)
            {
                return -1;
            }

            DataGridViewCellStyle dataGridViewCellStyle = GetInheritedStyle(null, rowIndex, false);
            using (Graphics g = WindowsFormsUtils.CreateMeasurementGraphics())
            {
                return GetPreferredSize(g, dataGridViewCellStyle, rowIndex, new Size(0, height)).Width;
            }
        }

        /// <include file='doc\DataGridViewCell.uex' path='docs/doc[@for="DataGridViewCell.GetSize"]/*' />
        protected virtual Size GetSize(int rowIndex)
        {
            if (this.DataGridView == null)
            {
                return new Size(-1, -1);
            }
            if (rowIndex == -1)
            {
                throw new InvalidOperationException(string.Format(SR.DataGridView_InvalidPropertyGetOnSharedCell, "Size"));
            }
            Debug.Assert(this.owningColumn != null);
            Debug.Assert(this.owningRow != null);
            return new Size(this.owningColumn.Thickness, this.owningRow.GetHeight(rowIndex));
        }

        private string GetToolTipText(int rowIndex)
        {
            string toolTipText = this.ToolTipTextInternal;
            if (this.DataGridView != null &&
                (this.DataGridView.VirtualMode || this.DataGridView.DataSource != null))
            {
                toolTipText = this.DataGridView.OnCellToolTipTextNeeded(this.ColumnIndex, rowIndex, toolTipText);
            }
            return toolTipText;
        }

        /// <include file='doc\DataGridViewCell.uex' path='docs/doc[@for="DataGridViewCell.GetValue"]/*' />
        protected virtual object GetValue(int rowIndex)
        {
            DataGridView dataGridView = this.DataGridView;
            if (dataGridView != null)
            {
                if (rowIndex < 0 || rowIndex >= dataGridView.Rows.Count)
                {
                    throw new ArgumentOutOfRangeException(nameof(rowIndex));
                }
                if (this.ColumnIndex < 0)
                {
                    throw new InvalidOperationException();
                }
                Debug.Assert(this.ColumnIndex < dataGridView.Columns.Count);
            }
            if (dataGridView == null ||
                (dataGridView.AllowUserToAddRowsInternal && rowIndex > -1 && rowIndex == dataGridView.NewRowIndex && rowIndex != dataGridView.CurrentCellAddress.Y) ||
                (!dataGridView.VirtualMode && this.OwningColumn != null && !this.OwningColumn.IsDataBound) ||
                rowIndex == -1 ||
                this.ColumnIndex == -1)
            {
                return this.Properties.GetObject(PropCellValue);
            }
            else if (this.OwningColumn != null && this.OwningColumn.IsDataBound)
            {
                DataGridView.DataGridViewDataConnection dataConnection = dataGridView.DataConnection;
                if (dataConnection == null)
                {
                    return null;
                }
                else if (dataConnection.CurrencyManager.Count <= rowIndex)
                {
                    return this.Properties.GetObject(PropCellValue);
                }
                else
                {
                    return dataConnection.GetValue(this.OwningColumn.BoundColumnIndex, this.ColumnIndex, rowIndex);
                }
            }
            else
            {
                Debug.Assert(rowIndex >= 0);
                Debug.Assert(this.ColumnIndex >= 0);
                return dataGridView.OnCellValueNeeded(this.ColumnIndex, rowIndex);
            }
        }

        internal object GetValueInternal(int rowIndex)
        {
            return GetValue(rowIndex);
        }

        /// <include file='doc\DataGridViewCell.uex' path='docs/doc[@for="DataGridViewCell.InitializeEditingControl"]/*' />
        [
            EditorBrowsable(EditorBrowsableState.Advanced)
        ]
        public virtual void InitializeEditingControl(int rowIndex, object initialFormattedValue, DataGridViewCellStyle dataGridViewCellStyle)
        {
            DataGridView dgv = this.DataGridView;
            if (dgv == null || dgv.EditingControl == null)
            {
                throw new InvalidOperationException();
            }
            // Only add the control to the dataGridView's children if this hasn't been done yet since
            // InitializeEditingControl can be called several times.
            if (dgv.EditingControl.ParentInternal == null)
            {
                // Add editing control to the dataGridView hierarchy
                dgv.EditingControl.CausesValidation = dgv.CausesValidation;
                dgv.EditingPanel.CausesValidation = dgv.CausesValidation;
                dgv.EditingControl.Visible = true;
                Debug.Assert(!dgv.EditingPanel.ContainsFocus);
                dgv.EditingPanel.Visible = false;
                Debug.Assert(dgv.EditingPanel.ParentInternal == null);
                dgv.Controls.Add(dgv.EditingPanel);
                dgv.EditingPanel.Controls.Add(dgv.EditingControl);
                Debug.Assert(dgv.IsSharedCellVisible(this, rowIndex));
            }
            Debug.Assert(dgv.EditingControl.ParentInternal == dgv.EditingPanel);
            Debug.Assert(dgv.EditingPanel.ParentInternal == dgv);

            if ((dgv.ComboBoxControlWasDetached && dgv.EditingControl is DataGridViewComboBoxEditingControl) ||
                (dgv.TextBoxControlWasDetached && dgv.EditingControl is DataGridViewTextBoxEditingControl))
            {
                // Recreate control handle is necessary for cases when the same control was detached and then
                // reattached to clear accessible hierarchy cache and not announce previous editing cell.
                dgv.EditingControl.RecreateHandleCore();

                dgv.ComboBoxControlWasDetached = false;
                dgv.TextBoxControlWasDetached = false;
            }

            dgv.EditingControlAccessibleObject.SetParent(AccessibilityObject);
            AccessibilityObject.SetDetachableChild(dgv.EditingControl.AccessibilityObject);
            AccessibilityObject.RaiseStructureChangedEvent(UnsafeNativeMethods.StructureChangeType.ChildAdded, dgv.EditingControlAccessibleObject.RuntimeId);
        }

        /// <include file='doc\DataGridViewCell.uex' path='docs/doc[@for="DataGridViewCell.KeyDownUnsharesRow"]/*' />
        [
            SuppressMessage("Microsoft.Naming", "CA1704:IdentifiersShouldBeSpelledCorrectly") // Unshares is OK.
        ]
        protected virtual bool KeyDownUnsharesRow(KeyEventArgs e, int rowIndex)
        {
            return false;
        }

        internal bool KeyDownUnsharesRowInternal(KeyEventArgs e, int rowIndex)
        {
            return KeyDownUnsharesRow(e, rowIndex);
        }

        /// <include file='doc\DataGridViewCell.uex' path='docs/doc[@for="DataGridViewCell.KeyEntersEditMode"]/*' />
        public virtual bool KeyEntersEditMode(KeyEventArgs e)
        {
            return false;
        }

        /// <include file='doc\DataGridViewCell.uex' path='docs/doc[@for="DataGridViewCell.KeyPressUnsharesRow"]/*' />
        [
            SuppressMessage("Microsoft.Naming", "CA1704:IdentifiersShouldBeSpelledCorrectly") // Unshares is OK.
        ]
        protected virtual bool KeyPressUnsharesRow(KeyPressEventArgs e, int rowIndex)
        {
            return false;
        }

        internal bool KeyPressUnsharesRowInternal(KeyPressEventArgs e, int rowIndex)
        {
            return KeyPressUnsharesRow(e, rowIndex);
        }

        /// <include file='doc\DataGridViewCell.uex' path='docs/doc[@for="DataGridViewCell.KeyUpUnsharesRow"]/*' />
        [
            SuppressMessage("Microsoft.Naming", "CA1704:IdentifiersShouldBeSpelledCorrectly") // Unshares is OK.
        ]
        protected virtual bool KeyUpUnsharesRow(KeyEventArgs e, int rowIndex)
        {
            return false;
        }

        internal bool KeyUpUnsharesRowInternal(KeyEventArgs e, int rowIndex)
        {
            return KeyUpUnsharesRow(e, rowIndex);
        }

        /// <include file='doc\DataGridViewCell.uex' path='docs/doc[@for="DataGridViewCell.LeaveUnsharesRow"]/*' />
        [
            SuppressMessage("Microsoft.Naming", "CA1704:IdentifiersShouldBeSpelledCorrectly") // Unshares is OK.
        ]
        protected virtual bool LeaveUnsharesRow(int rowIndex, bool throughMouseClick)
        {
            return false;
        }

        internal bool LeaveUnsharesRowInternal(int rowIndex, bool throughMouseClick)
        {
            return LeaveUnsharesRow(rowIndex, throughMouseClick);
        }

        /// <include file='doc\DataGridViewCell.uex' path='docs/doc[@for="DataGridViewCell.MeasureTextHeight1"]/*' />
        [
            EditorBrowsable(EditorBrowsableState.Advanced)
        ]
        public static int MeasureTextHeight(Graphics graphics, string text, Font font, int maxWidth, TextFormatFlags flags)
        {
            bool widthTruncated;
            return DataGridViewCell.MeasureTextHeight(graphics, text, font, maxWidth, flags, out widthTruncated);
        }

        /// <include file='doc\DataGridViewCell.uex' path='docs/doc[@for="DataGridViewCell.MeasureTextHeight2"]/*' />
        [
            EditorBrowsable(EditorBrowsableState.Advanced),
            SuppressMessage("Microsoft.Design", "CA1011:ConsiderPassingBaseTypesAsParameters"), // We don't want to use IDeviceContext here.
            SuppressMessage("Microsoft.Design", "CA1021:AvoidOutParameters") // out param OK here.
        ]
        public static int MeasureTextHeight(Graphics graphics, string text, Font font, int maxWidth, TextFormatFlags flags, out bool widthTruncated)
        {
            if (graphics == null)
            {
                throw new ArgumentNullException(nameof(graphics));
            }

            if (font == null)
            {
                throw new ArgumentNullException(nameof(font));
            }

            if (maxWidth <= 0)
            {
                throw new ArgumentOutOfRangeException(nameof(maxWidth), string.Format(SR.InvalidLowBoundArgument, "maxWidth", (maxWidth).ToString(CultureInfo.CurrentCulture), 0));
            }

            if (!DataGridViewUtilities.ValidTextFormatFlags(flags))
            {
                throw new InvalidEnumArgumentException(nameof(flags), (int)flags, typeof(TextFormatFlags));
            }

            flags &= textFormatSupportedFlags;
            // Dont use passed in graphics so we can optimze measurement
            Size requiredSize = TextRenderer.MeasureText(text, font, new Size(maxWidth, int.MaxValue), flags);
            widthTruncated = (requiredSize.Width > maxWidth);
            return requiredSize.Height;
        }

        /// <include file='doc\DataGridViewCell.uex' path='docs/doc[@for="DataGridViewCell.MeasureTextPreferredSize"]/*' />
        [
            EditorBrowsable(EditorBrowsableState.Advanced)
        ]
        public static Size MeasureTextPreferredSize(Graphics graphics, string text, Font font, float maxRatio, TextFormatFlags flags)
        {
            if (graphics == null)
            {
                throw new ArgumentNullException(nameof(graphics));
            }

            if (font == null)
            {
                throw new ArgumentNullException(nameof(font));
            }

            if (maxRatio <= 0.0F)
            {
                throw new ArgumentOutOfRangeException(nameof(maxRatio), string.Format(SR.InvalidLowBoundArgument, "maxRatio", (maxRatio).ToString(CultureInfo.CurrentCulture), "0.0"));
            }

            if (!DataGridViewUtilities.ValidTextFormatFlags(flags))
            {
                throw new InvalidEnumArgumentException(nameof(flags), (int)flags, typeof(TextFormatFlags));
            }

            if (string.IsNullOrEmpty(text))
            {
                return new Size(0, 0);
            }

            Size textOneLineSize = DataGridViewCell.MeasureTextSize(graphics, text, font, flags);
            if ((float)(textOneLineSize.Width / textOneLineSize.Height) <= maxRatio)
            {
                return textOneLineSize;
            }

            flags &= textFormatSupportedFlags;
            float maxWidth = (float)(textOneLineSize.Width * textOneLineSize.Width) / (float)textOneLineSize.Height / maxRatio * 1.1F;
            Size textSize;
            do
            {
                // Dont use passed in graphics so we can optimze measurement
                textSize = TextRenderer.MeasureText(text, font, new Size((int)maxWidth, int.MaxValue), flags);
                if ((float)(textSize.Width / textSize.Height) <= maxRatio || textSize.Width > (int)maxWidth)
                {
                    return textSize;
                }
                maxWidth = (float)textSize.Width * 0.9F;
            }
            while (maxWidth > 1.0F);
            return textSize;
        }

        /// <include file='doc\DataGridViewCell.uex' path='docs/doc[@for="DataGridViewCell.MeasureTextSize"]/*' />
        [
            EditorBrowsable(EditorBrowsableState.Advanced),
            SuppressMessage("Microsoft.Design", "CA1011:ConsiderPassingBaseTypesAsParameters") // We don't want to use IDeviceContext here.
        ]
        public static Size MeasureTextSize(Graphics graphics, string text, Font font, TextFormatFlags flags)
        {
            if (graphics == null)
            {
                throw new ArgumentNullException(nameof(graphics));
            }

            if (font == null)
            {
                throw new ArgumentNullException(nameof(font));
            }

            if (!DataGridViewUtilities.ValidTextFormatFlags(flags))
            {
                throw new InvalidEnumArgumentException(nameof(flags), (int)flags, typeof(TextFormatFlags));
            }

            flags &= textFormatSupportedFlags;
            // Dont use passed in graphics so we can optimze measurement
            return TextRenderer.MeasureText(text, font, new Size(int.MaxValue, int.MaxValue), flags);
        }

        /// <include file='doc\DataGridViewCell.uex' path='docs/doc[@for="DataGridViewCell.MeasureTextWidth"]/*' />
        [
            EditorBrowsable(EditorBrowsableState.Advanced)
        ]
        public static int MeasureTextWidth(Graphics graphics, string text, Font font, int maxHeight, TextFormatFlags flags)
        {
            if (maxHeight <= 0)
            {
                throw new ArgumentOutOfRangeException(nameof(maxHeight), string.Format(SR.InvalidLowBoundArgument, "maxHeight", (maxHeight).ToString(CultureInfo.CurrentCulture), 0));
            }

            Size oneLineSize = DataGridViewCell.MeasureTextSize(graphics, text, font, flags);
            if (oneLineSize.Height >= maxHeight || (flags & TextFormatFlags.SingleLine) != 0)
            {
                return oneLineSize.Width;
            }
            else
            {
                flags &= textFormatSupportedFlags;
                int lastFittingWidth = oneLineSize.Width;
                float maxWidth = (float)lastFittingWidth * 0.9F;
                Size textSize;
                do
                {
                    // Dont use passed in graphics so we can optimze measurement
                    textSize = TextRenderer.MeasureText(text, font, new Size((int)maxWidth, maxHeight), flags);
                    if (textSize.Height > maxHeight || textSize.Width > (int)maxWidth)
                    {
                        return lastFittingWidth;
                    }
                    else
                    {
                        lastFittingWidth = (int)maxWidth;
                        maxWidth = (float)textSize.Width * 0.9F;
                    }
                }
                while (maxWidth > 1.0F);
                Debug.Assert(textSize.Height <= maxHeight);
                return lastFittingWidth;
            }
        }

        /// <include file='doc\DataGridViewCell.uex' path='docs/doc[@for="DataGridViewCell.MouseClickUnsharesRow"]/*' />
        [
            SuppressMessage("Microsoft.Naming", "CA1704:IdentifiersShouldBeSpelledCorrectly") // Unshares is OK.
        ]
        protected virtual bool MouseClickUnsharesRow(DataGridViewCellMouseEventArgs e)
        {
            return false;
        }

        internal bool MouseClickUnsharesRowInternal(DataGridViewCellMouseEventArgs e)
        {
            return MouseClickUnsharesRow(e);
        }

        /// <include file='doc\DataGridViewCell.uex' path='docs/doc[@for="DataGridViewCell.MouseDoubleClickUnsharesRow"]/*' />
        [
            SuppressMessage("Microsoft.Naming", "CA1704:IdentifiersShouldBeSpelledCorrectly") // Unshares is OK.
        ]
        protected virtual bool MouseDoubleClickUnsharesRow(DataGridViewCellMouseEventArgs e)
        {
            return false;
        }

        internal bool MouseDoubleClickUnsharesRowInternal(DataGridViewCellMouseEventArgs e)
        {
            return MouseDoubleClickUnsharesRow(e);
        }

        /// <include file='doc\DataGridViewCell.uex' path='docs/doc[@for="DataGridViewCell.MouseDownUnsharesRow"]/*' />
        [
            SuppressMessage("Microsoft.Naming", "CA1704:IdentifiersShouldBeSpelledCorrectly") // Unshares is OK.
        ]
        protected virtual bool MouseDownUnsharesRow(DataGridViewCellMouseEventArgs e)
        {
            return false;
        }

        internal bool MouseDownUnsharesRowInternal(DataGridViewCellMouseEventArgs e)
        {
            return MouseDownUnsharesRow(e);
        }

        /// <include file='doc\DataGridViewCell.uex' path='docs/doc[@for="DataGridViewCell.MouseEnterUnsharesRow"]/*' />
        [
            SuppressMessage("Microsoft.Naming", "CA1704:IdentifiersShouldBeSpelledCorrectly") // Unshares is OK.
        ]
        protected virtual bool MouseEnterUnsharesRow(int rowIndex)
        {
            return false;
        }

        internal bool MouseEnterUnsharesRowInternal(int rowIndex)
        {
            return MouseEnterUnsharesRow(rowIndex);
        }

        /// <include file='doc\DataGridViewCell.uex' path='docs/doc[@for="DataGridViewCell.MouseLeaveUnsharesRow"]/*' />
        [
            SuppressMessage("Microsoft.Naming", "CA1704:IdentifiersShouldBeSpelledCorrectly") // Unshares is OK.
        ]
        protected virtual bool MouseLeaveUnsharesRow(int rowIndex)
        {
            return false;
        }

        internal bool MouseLeaveUnsharesRowInternal(int rowIndex)
        {
            return MouseLeaveUnsharesRow(rowIndex);
        }

        /// <include file='doc\DataGridViewCell.uex' path='docs/doc[@for="DataGridViewCell.MouseMoveUnsharesRow"]/*' />
        [
            SuppressMessage("Microsoft.Naming", "CA1704:IdentifiersShouldBeSpelledCorrectly") // Unshares is OK.
        ]
        protected virtual bool MouseMoveUnsharesRow(DataGridViewCellMouseEventArgs e)
        {
            return false;
        }

        internal bool MouseMoveUnsharesRowInternal(DataGridViewCellMouseEventArgs e)
        {
            return MouseMoveUnsharesRow(e);
        }

        /// <include file='doc\DataGridViewCell.uex' path='docs/doc[@for="DataGridViewCell.MouseUpUnsharesRow"]/*' />
        [
            SuppressMessage("Microsoft.Naming", "CA1704:IdentifiersShouldBeSpelledCorrectly") // Unshares is OK.
        ]
        protected virtual bool MouseUpUnsharesRow(DataGridViewCellMouseEventArgs e)
        {
            return false;
        }

        internal bool MouseUpUnsharesRowInternal(DataGridViewCellMouseEventArgs e)
        {
            return MouseUpUnsharesRow(e);
        }

        private void OnCellDataAreaMouseEnterInternal(int rowIndex)
        {
            Debug.Assert(this.DataGridView != null);
            if (!this.DataGridView.ShowCellToolTips)
            {
                return;
            }

            // Don't show a tooltip for edited cells with an editing control
            Point ptCurrentCell = this.DataGridView.CurrentCellAddress;
            if (ptCurrentCell.X != -1 &&
                ptCurrentCell.X == this.ColumnIndex &&
                ptCurrentCell.Y == rowIndex &&
                this.DataGridView.EditingControl != null)
            {
                Debug.Assert(this.DataGridView.IsCurrentCellInEditMode);
                return;
            }

            // get the tool tip string
            string toolTipText = GetToolTipText(rowIndex);

            if (string.IsNullOrEmpty(toolTipText))
            {
                if (this.FormattedValueType == stringType)
                {
                    if (rowIndex != -1 && this.OwningColumn != null)
                    {
                        int width = GetPreferredWidth(rowIndex, this.OwningRow.Height);
                        int height = GetPreferredHeight(rowIndex, this.OwningColumn.Width);

                        if (this.OwningColumn.Width < width || this.OwningRow.Height < height)
                        {
                            DataGridViewCellStyle dataGridViewCellStyle = GetInheritedStyle(null, rowIndex, false /*includeColors*/);
                            string editedFormattedValue = GetEditedFormattedValue(GetValue(rowIndex),
                                                                                    rowIndex,
                                                                                    ref dataGridViewCellStyle,
                                                                                    DataGridViewDataErrorContexts.Display) as string;
                            if (!string.IsNullOrEmpty(editedFormattedValue))
                            {
                                toolTipText = TruncateToolTipText(editedFormattedValue);
                            }
                        }
                    }
                    else if ((rowIndex != -1 && this.OwningRow != null && this.DataGridView.RowHeadersVisible && this.DataGridView.RowHeadersWidth > 0 && this.OwningColumn == null) ||
                             rowIndex == -1)
                    {
                        // we are on a header cell.
                        Debug.Assert(this is DataGridViewHeaderCell);
                        string stringValue = GetValue(rowIndex) as string;
                        if (!string.IsNullOrEmpty(stringValue))
                        {
                            DataGridViewCellStyle dataGridViewCellStyle = GetInheritedStyle(null, rowIndex, false);

                            using (Graphics g = WindowsFormsUtils.CreateMeasurementGraphics())
                            {
                                Rectangle contentBounds = GetContentBounds(g, dataGridViewCellStyle, rowIndex);

                                bool widthTruncated = false;
                                int preferredHeight = 0;
                                if (contentBounds.Width > 0)
                                {
                                    preferredHeight = DataGridViewCell.GetPreferredTextHeight(g,
                                                                                              this.DataGridView.RightToLeftInternal,
                                                                                              stringValue,
                                                                                              dataGridViewCellStyle,
                                                                                              contentBounds.Width,
                                                                                              out widthTruncated);
                                }
                                else
                                {
                                    widthTruncated = true;
                                }
                                if (preferredHeight > contentBounds.Height || widthTruncated)
                                {
                                    toolTipText = TruncateToolTipText(stringValue);
                                }
                            }
                        }
                    }
                }
            }
            else if (this.DataGridView.IsRestricted)
            {
                // In semi trust (demand for AllWindows fails), we truncate the tooltip at 256 if it exceeds 288 characters.
                toolTipText = TruncateToolTipText(toolTipText);
            }

            if (!string.IsNullOrEmpty(toolTipText))
            {
                this.DataGridView.ActivateToolTip(true /*activate*/, toolTipText, this.ColumnIndex, rowIndex);
            }

            // for debugging
            // Console.WriteLine("OnCellDATA_AreaMouseENTER. ToolTipText : " + toolTipText);
        }

        private void OnCellDataAreaMouseLeaveInternal()
        {
            if (this.DataGridView.IsDisposed)
            {
                return;
            }

            this.DataGridView.ActivateToolTip(false /*activate*/, string.Empty, -1, -1);
            // for debugging
            // Console.WriteLine("OnCellDATA_AreaMouseLEAVE");
        }

        private void OnCellErrorAreaMouseEnterInternal(int rowIndex)
        {
            string errorText = GetErrorText(rowIndex);
            Debug.Assert(!string.IsNullOrEmpty(errorText), "if we entered the cell error area then an error was painted, so we should have an error");
            this.DataGridView.ActivateToolTip(true /*activate*/, errorText, this.ColumnIndex, rowIndex);

            // for debugging
            // Console.WriteLine("OnCellERROR_AreaMouseENTER. ErrorText : " + errorText);
        }

        private void OnCellErrorAreaMouseLeaveInternal()
        {
            this.DataGridView.ActivateToolTip(false /*activate*/, string.Empty, -1, -1);
            // for debugging
            // Console.WriteLine("OnCellERROR_AreaMouseLEAVE");
        }

        /// <include file='doc\DataGridViewCell.uex' path='docs/doc[@for="DataGridViewCell.OnClick"]/*' />
        protected virtual void OnClick(DataGridViewCellEventArgs e)
        {
        }

        internal void OnClickInternal(DataGridViewCellEventArgs e)
        {
            OnClick(e);
        }

        internal void OnCommonChange()
        {
            if (this.DataGridView != null && !this.DataGridView.IsDisposed && !this.DataGridView.Disposing)
            {
                if (this.RowIndex == -1)
                {
                    // Invalidate and autosize column
                    this.DataGridView.OnColumnCommonChange(this.ColumnIndex);
                }
                else
                {
                    // Invalidate and autosize cell
                    this.DataGridView.OnCellCommonChange(this.ColumnIndex, this.RowIndex);
                }
            }
        }

        /// <include file='doc\DataGridViewCell.uex' path='docs/doc[@for="DataGridViewCell.OnContentClick"]/*' />
        protected virtual void OnContentClick(DataGridViewCellEventArgs e)
        {
        }

        internal void OnContentClickInternal(DataGridViewCellEventArgs e)
        {
            OnContentClick(e);
        }

        /// <include file='doc\DataGridViewCell.uex' path='docs/doc[@for="DataGridViewCell.OnContentDoubleClick"]/*' />
        protected virtual void OnContentDoubleClick(DataGridViewCellEventArgs e)
        {
        }

        internal void OnContentDoubleClickInternal(DataGridViewCellEventArgs e)
        {
            OnContentDoubleClick(e);
        }

        /// <include file='doc\DataGridViewCell.uex' path='docs/doc[@for="DataGridViewCell.OnDoubleClick"]/*' />
        protected virtual void OnDoubleClick(DataGridViewCellEventArgs e)
        {
        }

        internal void OnDoubleClickInternal(DataGridViewCellEventArgs e)
        {
            OnDoubleClick(e);
        }

        /// <include file='doc\DataGridViewCell.uex' path='docs/doc[@for="DataGridViewCell.OnEnter"]/*' />
        protected virtual void OnEnter(int rowIndex, bool throughMouseClick)
        {
        }

        internal void OnEnterInternal(int rowIndex, bool throughMouseClick)
        {
            OnEnter(rowIndex, throughMouseClick);
        }

        internal void OnKeyDownInternal(KeyEventArgs e, int rowIndex)
        {
            OnKeyDown(e, rowIndex);
        }

        /// <include file='doc\DataGridViewCell.uex' path='docs/doc[@for="DataGridViewCell.OnKeyDown"]/*' />
        protected virtual void OnKeyDown(KeyEventArgs e, int rowIndex)
        {
        }

        internal void OnKeyPressInternal(KeyPressEventArgs e, int rowIndex)
        {
            OnKeyPress(e, rowIndex);
        }

        /// <include file='doc\DataGridViewCell.uex' path='docs/doc[@for="DataGridViewCell.OnKeyPress"]/*' />
        protected virtual void OnKeyPress(KeyPressEventArgs e, int rowIndex)
        {
        }

        /// <include file='doc\DataGridViewCell.uex' path='docs/doc[@for="DataGridViewCell.OnKeyUp"]/*' />
        protected virtual void OnKeyUp(KeyEventArgs e, int rowIndex)
        {
        }

        /// <include file='doc\DataGridViewCell.uex' path='docs/doc[@for="DataGridViewCell.OnKeyUp"]/*' />
        internal void OnKeyUpInternal(KeyEventArgs e, int rowIndex)
        {
            OnKeyUp(e, rowIndex);
        }

        /// <include file='doc\DataGridViewCell.uex' path='docs/doc[@for="DataGridViewCell.OnLeave"]/*' />
        protected virtual void OnLeave(int rowIndex, bool throughMouseClick)
        {
        }

        internal void OnLeaveInternal(int rowIndex, bool throughMouseClick)
        {
            OnLeave(rowIndex, throughMouseClick);
        }

        /// <include file='doc\DataGridViewCell.uex' path='docs/doc[@for="DataGridViewCell.OnMouseClick"]/*' />
        protected virtual void OnMouseClick(DataGridViewCellMouseEventArgs e)
        {
        }

        internal void OnMouseClickInternal(DataGridViewCellMouseEventArgs e)
        {
            OnMouseClick(e);
        }

        /// <include file='doc\DataGridViewCell.uex' path='docs/doc[@for="DataGridViewCell.OnMouseDoubleClick"]/*' />
        protected virtual void OnMouseDoubleClick(DataGridViewCellMouseEventArgs e)
        {
        }

        internal void OnMouseDoubleClickInternal(DataGridViewCellMouseEventArgs e)
        {
            OnMouseDoubleClick(e);
        }

        /// <include file='doc\DataGridViewCell.uex' path='docs/doc[@for="DataGridViewCell.OnMouseDown"]/*' />
        protected virtual void OnMouseDown(DataGridViewCellMouseEventArgs e)
        {
        }

        internal void OnMouseDownInternal(DataGridViewCellMouseEventArgs e)
        {
            this.DataGridView.CellMouseDownInContentBounds = GetContentBounds(e.RowIndex).Contains(e.X, e.Y);

            if (((this.ColumnIndex < 0 || e.RowIndex < 0) && this.DataGridView.ApplyVisualStylesToHeaderCells) ||
                ((this.ColumnIndex >= 0 && e.RowIndex >= 0) && this.DataGridView.ApplyVisualStylesToInnerCells))
            {
                DataGridView.InvalidateCell(this.ColumnIndex, e.RowIndex);
            }
            OnMouseDown(e);
        }

        /// <include file='doc\DataGridViewCell.uex' path='docs/doc[@for="DataGridViewCell.OnMouseEnter"]/*' />
        protected virtual void OnMouseEnter(int rowIndex)
        {
        }

        internal void OnMouseEnterInternal(int rowIndex)
        {
            OnMouseEnter(rowIndex);
        }

        /// <include file='doc\DataGridViewCell.uex' path='docs/doc[@for="DataGridViewCell.OnMouseLeave"]/*' />
        protected virtual void OnMouseLeave(int rowIndex)
        {
        }

        internal void OnMouseLeaveInternal(int rowIndex)
        {
            switch (this.CurrentMouseLocation)
            {
                case DATAGRIDVIEWCELL_flagDataArea:
                    OnCellDataAreaMouseLeaveInternal();
                    break;
                case DATAGRIDVIEWCELL_flagErrorArea:
                    OnCellErrorAreaMouseLeaveInternal();
                    break;
                case DATAGRIDVIEWCELL_flagAreaNotSet:
                    break;
                default:
                    Debug.Assert(false, "there are only three possible choices for the CurrentMouseLocation");
                    break;
            }

            this.CurrentMouseLocation = DATAGRIDVIEWCELL_flagAreaNotSet;
            OnMouseLeave(rowIndex);
        }

        /// <include file='doc\DataGridViewCell.uex' path='docs/doc[@for="DataGridViewCell.OnMouseMove"]/*' />
        protected virtual void OnMouseMove(DataGridViewCellMouseEventArgs e)
        {
        }

        internal void OnMouseMoveInternal(DataGridViewCellMouseEventArgs e)
        {
            byte mouseLocation = this.CurrentMouseLocation;
            UpdateCurrentMouseLocation(e);
            Debug.Assert(this.CurrentMouseLocation != DATAGRIDVIEWCELL_flagAreaNotSet);
            switch (mouseLocation)
            {
                case DATAGRIDVIEWCELL_flagAreaNotSet:
                    if (this.CurrentMouseLocation == DATAGRIDVIEWCELL_flagDataArea)
                    {
                        OnCellDataAreaMouseEnterInternal(e.RowIndex);
                    }
                    else
                    {
                        OnCellErrorAreaMouseEnterInternal(e.RowIndex);
                    }
                    break;
                case DATAGRIDVIEWCELL_flagDataArea:
                    if (this.CurrentMouseLocation == DATAGRIDVIEWCELL_flagErrorArea)
                    {
                        OnCellDataAreaMouseLeaveInternal();
                        OnCellErrorAreaMouseEnterInternal(e.RowIndex);
                    }
                    break;
                case DATAGRIDVIEWCELL_flagErrorArea:
                    if (this.CurrentMouseLocation == DATAGRIDVIEWCELL_flagDataArea)
                    {
                        OnCellErrorAreaMouseLeaveInternal();
                        OnCellDataAreaMouseEnterInternal(e.RowIndex);
                    }
                    break;
                default:
                    Debug.Fail("there are only three choices for CurrentMouseLocation");
                    break;
            }
            OnMouseMove(e);
        }

        /// <include file='doc\DataGridViewCell.uex' path='docs/doc[@for="DataGridViewCell.OnMouseUp"]/*' />
        protected virtual void OnMouseUp(DataGridViewCellMouseEventArgs e)
        {
        }

        internal void OnMouseUpInternal(DataGridViewCellMouseEventArgs e)
        {
            int x = e.X;
            int y = e.Y;

            if (((this.ColumnIndex < 0 || e.RowIndex < 0) && this.DataGridView.ApplyVisualStylesToHeaderCells) ||
                ((this.ColumnIndex >= 0 && e.RowIndex >= 0) && this.DataGridView.ApplyVisualStylesToInnerCells))
            {
                this.DataGridView.InvalidateCell(this.ColumnIndex, e.RowIndex);
            }

            if (e.Button == MouseButtons.Left && GetContentBounds(e.RowIndex).Contains(x, y))
            {
                this.DataGridView.OnCommonCellContentClick(e.ColumnIndex, e.RowIndex, e.Clicks > 1);
            }

            if (this.DataGridView != null && e.ColumnIndex < this.DataGridView.Columns.Count && e.RowIndex < this.DataGridView.Rows.Count)
            {
                OnMouseUp(e);
            }
        }

        /// <include file='doc\DataGridViewCell.uex' path='docs/doc[@for="DataGridViewCell.OnDataGridViewChanged"]/*' />
        protected override void OnDataGridViewChanged()
        {
            if (this.HasStyle)
            {
                if (this.DataGridView == null)
                {
                    this.Style.RemoveScope(DataGridViewCellStyleScopes.Cell);
                }
                else
                {
                    this.Style.AddScope(this.DataGridView, DataGridViewCellStyleScopes.Cell);
                }
            }
            base.OnDataGridViewChanged();
        }

        /// <include file='doc\DataGridViewCell.uex' path='docs/doc[@for="DataGridViewCell.Paint"]/*' />
        protected virtual void Paint(Graphics graphics,
            Rectangle clipBounds,
            Rectangle cellBounds,
            int rowIndex,
            DataGridViewElementStates cellState,
            object value,
            object formattedValue,
            string errorText,
            DataGridViewCellStyle cellStyle,
            DataGridViewAdvancedBorderStyle advancedBorderStyle,
            DataGridViewPaintParts paintParts)
        {
        }

        internal void PaintInternal(Graphics graphics,
            Rectangle clipBounds,
            Rectangle cellBounds,
            int rowIndex,
            DataGridViewElementStates cellState,
            object value,
            object formattedValue,
            string errorText,
            DataGridViewCellStyle cellStyle,
            DataGridViewAdvancedBorderStyle advancedBorderStyle,
            DataGridViewPaintParts paintParts)
        {
            Paint(graphics,
                  clipBounds,
                  cellBounds,
                  rowIndex,
                  cellState,
                  value,
                  formattedValue,
                  errorText,
                  cellStyle,
                  advancedBorderStyle,
                  paintParts);
        }

        internal static bool PaintBackground(DataGridViewPaintParts paintParts)
        {
            return (paintParts & DataGridViewPaintParts.Background) != 0;
        }

        internal static bool PaintBorder(DataGridViewPaintParts paintParts)
        {
            return (paintParts & DataGridViewPaintParts.Border) != 0;
        }

        /// <include file='doc\DataGridViewCell.uex' path='docs/doc[@for="DataGridViewCell.PaintBorder"]/*' />
        protected virtual void PaintBorder(Graphics graphics,
            Rectangle clipBounds,
            Rectangle bounds,
            DataGridViewCellStyle cellStyle,
            DataGridViewAdvancedBorderStyle advancedBorderStyle)
        {
            if (graphics == null)
            {
                throw new ArgumentNullException(nameof(graphics));
            }

            if (cellStyle == null)
            {
                throw new ArgumentNullException(nameof(cellStyle));
            }

            if (this.DataGridView == null)
            {
                return;
            }

            // Using system colors for non-single grid colors for now
            int y1, y2;

            Pen penControlDark = null, penControlLightLight = null;
            Pen penBackColor = this.DataGridView.GetCachedPen(cellStyle.BackColor);
            Pen penGridColor = this.DataGridView.GridPen;

            GetContrastedPens(cellStyle.BackColor, ref penControlDark, ref penControlLightLight);

            int dividerThickness = this.owningColumn == null ? 0 : this.owningColumn.DividerWidth;
            if (dividerThickness != 0)
            {
                if (dividerThickness > bounds.Width)
                {
                    dividerThickness = bounds.Width;
                }
                Color dividerWidthColor;
                switch (advancedBorderStyle.Right)
                {
                    case DataGridViewAdvancedCellBorderStyle.Single:
                        dividerWidthColor = this.DataGridView.GridPen.Color;
                        break;

                    case DataGridViewAdvancedCellBorderStyle.Inset:
                        dividerWidthColor = SystemColors.ControlLightLight;
                        break;

                    default:   /* ie DataGridViewAdvancedCellBorderStyle.Outset, DataGridViewAdvancedCellBorderStyle.OutsetPartial, DataGridViewAdvancedCellBorderStyle.None */
                        dividerWidthColor = SystemColors.ControlDark;
                        break;
                }
                graphics.FillRectangle(this.DataGridView.GetCachedBrush(dividerWidthColor),
                                this.DataGridView.RightToLeftInternal ? bounds.X : bounds.Right - dividerThickness,
                                bounds.Y,
                                dividerThickness,
                                bounds.Height);
                if (this.DataGridView.RightToLeftInternal)
                {
                    bounds.X += dividerThickness;
                }
                bounds.Width -= dividerThickness;
                if (bounds.Width <= 0)
                {
                    return;
                }
            }

            dividerThickness = this.owningRow == null ? 0 : this.owningRow.DividerHeight;
            if (dividerThickness != 0)
            {
                if (dividerThickness > bounds.Height)
                {
                    dividerThickness = bounds.Height;
                }
                Color dividerHeightColor;
                switch (advancedBorderStyle.Bottom)
                {
                    case DataGridViewAdvancedCellBorderStyle.Single:
                        dividerHeightColor = this.DataGridView.GridPen.Color;
                        break;

                    case DataGridViewAdvancedCellBorderStyle.Inset:
                        dividerHeightColor = SystemColors.ControlLightLight;
                        break;

                    default:   /* ie DataGridViewAdvancedCellBorderStyle.Outset, DataGridViewAdvancedCellBorderStyle.OutsetPartial, DataGridViewAdvancedCellBorderStyle.None */
                        dividerHeightColor = SystemColors.ControlDark;
                        break;
                }
                graphics.FillRectangle(this.DataGridView.GetCachedBrush(dividerHeightColor), bounds.X, bounds.Bottom - dividerThickness, bounds.Width, dividerThickness);
                bounds.Height -= dividerThickness;
                if (bounds.Height <= 0)
                {
                    return;
                }
            }

            if (advancedBorderStyle.All == DataGridViewAdvancedCellBorderStyle.None)
            {
                return;
            }

            switch (advancedBorderStyle.Left)
            {
                case DataGridViewAdvancedCellBorderStyle.Single:
                    graphics.DrawLine(penGridColor, bounds.X, bounds.Y, bounds.X, bounds.Bottom - 1);
                    break;

                case DataGridViewAdvancedCellBorderStyle.Inset:
                    graphics.DrawLine(penControlDark, bounds.X, bounds.Y, bounds.X, bounds.Bottom - 1);
                    break;

                case DataGridViewAdvancedCellBorderStyle.Outset:
                    graphics.DrawLine(penControlLightLight, bounds.X, bounds.Y, bounds.X, bounds.Bottom - 1);
                    break;

                case DataGridViewAdvancedCellBorderStyle.OutsetPartial:
                    y1 = bounds.Y + 2;
                    y2 = bounds.Bottom - 3;
                    if (advancedBorderStyle.Top == DataGridViewAdvancedCellBorderStyle.OutsetDouble ||
                        advancedBorderStyle.Top == DataGridViewAdvancedCellBorderStyle.InsetDouble)
                    {
                        y1++;
                    }
                    else if (advancedBorderStyle.Top == DataGridViewAdvancedCellBorderStyle.None)
                    {
                        y1--;
                    }
                    graphics.DrawLine(penBackColor, bounds.X, bounds.Y, bounds.X, bounds.Bottom - 1);
                    graphics.DrawLine(penControlLightLight, bounds.X, y1, bounds.X, y2);
                    break;

                case DataGridViewAdvancedCellBorderStyle.OutsetDouble:
                    y1 = bounds.Y + 1;
                    y2 = bounds.Bottom - 1;
                    if (advancedBorderStyle.Top == DataGridViewAdvancedCellBorderStyle.OutsetPartial ||
                        advancedBorderStyle.Top == DataGridViewAdvancedCellBorderStyle.None)
                    {
                        y1--;
                    }
                    if (advancedBorderStyle.Bottom == DataGridViewAdvancedCellBorderStyle.OutsetPartial)
                    {
                        y2++;
                    }
                    graphics.DrawLine(penControlDark, bounds.X, bounds.Y, bounds.X, bounds.Bottom - 1);
                    graphics.DrawLine(penControlLightLight, bounds.X + 1, y1, bounds.X + 1, y2);
                    break;

                case DataGridViewAdvancedCellBorderStyle.InsetDouble:
                    y1 = bounds.Y + 1;
                    y2 = bounds.Bottom - 1;
                    if (advancedBorderStyle.Top == DataGridViewAdvancedCellBorderStyle.OutsetPartial ||
                        advancedBorderStyle.Top == DataGridViewAdvancedCellBorderStyle.None)
                    {
                        y1--;
                    }
                    if (advancedBorderStyle.Bottom == DataGridViewAdvancedCellBorderStyle.OutsetPartial)
                    {
                        y2++;
                    }
                    graphics.DrawLine(penControlLightLight, bounds.X, bounds.Y, bounds.X, bounds.Bottom - 1);
                    graphics.DrawLine(penControlDark, bounds.X + 1, y1, bounds.X + 1, y2);
                    break;
            }

            switch (advancedBorderStyle.Right)
            {
                case DataGridViewAdvancedCellBorderStyle.Single:
                    graphics.DrawLine(penGridColor, bounds.Right - 1, bounds.Y, bounds.Right - 1, bounds.Bottom - 1);
                    break;

                case DataGridViewAdvancedCellBorderStyle.Inset:
                    graphics.DrawLine(penControlLightLight, bounds.Right - 1, bounds.Y, bounds.Right - 1, bounds.Bottom - 1);
                    break;

                case DataGridViewAdvancedCellBorderStyle.Outset:
                    graphics.DrawLine(penControlDark, bounds.Right - 1, bounds.Y, bounds.Right - 1, bounds.Bottom - 1);
                    break;

                case DataGridViewAdvancedCellBorderStyle.OutsetPartial:
                    y1 = bounds.Y + 2;
                    y2 = bounds.Bottom - 3;
                    if (advancedBorderStyle.Top == DataGridViewAdvancedCellBorderStyle.OutsetDouble ||
                        advancedBorderStyle.Top == DataGridViewAdvancedCellBorderStyle.InsetDouble)
                    {
                        y1++;
                    }
                    else if (advancedBorderStyle.Top == DataGridViewAdvancedCellBorderStyle.None)
                    {
                        y1--;
                    }
                    graphics.DrawLine(penBackColor, bounds.Right - 1, bounds.Y, bounds.Right - 1, bounds.Bottom - 1);
                    graphics.DrawLine(penControlDark, bounds.Right - 1, y1, bounds.Right - 1, y2);
                    break;

                case DataGridViewAdvancedCellBorderStyle.OutsetDouble:
                    y1 = bounds.Y + 1;
                    y2 = bounds.Bottom - 1;
                    if (advancedBorderStyle.Top == DataGridViewAdvancedCellBorderStyle.OutsetPartial ||
                        advancedBorderStyle.Top == DataGridViewAdvancedCellBorderStyle.None)
                    {
                        y1--;
                    }
                    if (advancedBorderStyle.Bottom == DataGridViewAdvancedCellBorderStyle.OutsetPartial)
                    {
                        y2++;
                    }
                    graphics.DrawLine(penControlDark, bounds.Right - 2, bounds.Y, bounds.Right - 2, bounds.Bottom - 1);
                    graphics.DrawLine(penControlLightLight, bounds.Right - 1, y1, bounds.Right - 1, y2);
                    break;

                case DataGridViewAdvancedCellBorderStyle.InsetDouble:
                    y1 = bounds.Y + 1;
                    y2 = bounds.Bottom - 1;
                    if (advancedBorderStyle.Top == DataGridViewAdvancedCellBorderStyle.OutsetPartial ||
                        advancedBorderStyle.Top == DataGridViewAdvancedCellBorderStyle.None)
                    {
                        y1--;
                    }
                    if (advancedBorderStyle.Bottom == DataGridViewAdvancedCellBorderStyle.OutsetPartial ||
                        advancedBorderStyle.Bottom == DataGridViewAdvancedCellBorderStyle.Inset)
                    {
                        y2++;
                    }
                    graphics.DrawLine(penControlLightLight, bounds.Right - 2, bounds.Y, bounds.Right - 2, bounds.Bottom - 1);
                    graphics.DrawLine(penControlDark, bounds.Right - 1, y1, bounds.Right - 1, y2);
                    break;
            }

            int x1, x2;
            switch (advancedBorderStyle.Top)
            {
                case DataGridViewAdvancedCellBorderStyle.Single:
                    graphics.DrawLine(penGridColor, bounds.X, bounds.Y, bounds.Right - 1, bounds.Y);
                    break;

                case DataGridViewAdvancedCellBorderStyle.Inset:
                    x1 = bounds.X;
                    x2 = bounds.Right - 1;
                    if (advancedBorderStyle.Left == DataGridViewAdvancedCellBorderStyle.OutsetDouble ||
                        advancedBorderStyle.Left == DataGridViewAdvancedCellBorderStyle.InsetDouble)
                    {
                        x1++;
                    }
                    if (advancedBorderStyle.Right == DataGridViewAdvancedCellBorderStyle.Inset ||
                        advancedBorderStyle.Right == DataGridViewAdvancedCellBorderStyle.Outset)
                    {
                        x2--;
                    }
                    graphics.DrawLine(penControlDark, x1, bounds.Y, x2, bounds.Y);
                    break;

                case DataGridViewAdvancedCellBorderStyle.Outset:
                    x1 = bounds.X;
                    x2 = bounds.Right - 1;
                    if (advancedBorderStyle.Left == DataGridViewAdvancedCellBorderStyle.OutsetDouble ||
                        advancedBorderStyle.Left == DataGridViewAdvancedCellBorderStyle.InsetDouble)
                    {
                        x1++;
                    }
                    if (advancedBorderStyle.Right == DataGridViewAdvancedCellBorderStyle.Inset ||
                        advancedBorderStyle.Right == DataGridViewAdvancedCellBorderStyle.Outset)
                    {
                        x2--;
                    }
                    graphics.DrawLine(penControlLightLight, x1, bounds.Y, x2, bounds.Y);
                    break;

                case DataGridViewAdvancedCellBorderStyle.OutsetPartial:
                    x1 = bounds.X;
                    x2 = bounds.Right - 1;
                    if (advancedBorderStyle.Left != DataGridViewAdvancedCellBorderStyle.None /* && advancedBorderStyle.Left != DataGridViewAdvancedCellBorderStyle.OutsetPartial*/)
                    {
                        x1++;
                        if (advancedBorderStyle.Left == DataGridViewAdvancedCellBorderStyle.OutsetDouble ||
                            advancedBorderStyle.Left == DataGridViewAdvancedCellBorderStyle.InsetDouble)
                        {
                            x1++;
                        }
                    }
                    if (advancedBorderStyle.Right != DataGridViewAdvancedCellBorderStyle.None /* && advancedBorderStyle.Right != DataGridViewAdvancedCellBorderStyle.OutsetPartial*/)
                    {
                        x2--;
                        if (advancedBorderStyle.Right == DataGridViewAdvancedCellBorderStyle.OutsetDouble ||
                            advancedBorderStyle.Right == DataGridViewAdvancedCellBorderStyle.InsetDouble)
                        {
                            x2--;
                        }
                    }
                    graphics.DrawLine(penBackColor, x1, bounds.Y, x2, bounds.Y);
                    graphics.DrawLine(penControlLightLight, x1 + 1, bounds.Y, x2 - 1, bounds.Y);
                    break;

                case DataGridViewAdvancedCellBorderStyle.OutsetDouble:
                    x1 = bounds.X;
                    if (advancedBorderStyle.Left != DataGridViewAdvancedCellBorderStyle.OutsetPartial &&
                        advancedBorderStyle.Left != DataGridViewAdvancedCellBorderStyle.None)
                    {
                        x1++;
                    }
                    x2 = bounds.Right - 2;
                    if (advancedBorderStyle.Right == DataGridViewAdvancedCellBorderStyle.OutsetPartial ||
                        advancedBorderStyle.Right == DataGridViewAdvancedCellBorderStyle.None)
                    {
                        x2++;
                    }
                    graphics.DrawLine(penControlDark, bounds.X, bounds.Y, bounds.Right - 1, bounds.Y);
                    graphics.DrawLine(penControlLightLight, x1, bounds.Y + 1, x2, bounds.Y + 1);
                    break;

                case DataGridViewAdvancedCellBorderStyle.InsetDouble:
                    x1 = bounds.X;
                    if (advancedBorderStyle.Left != DataGridViewAdvancedCellBorderStyle.OutsetPartial &&
                        advancedBorderStyle.Left != DataGridViewAdvancedCellBorderStyle.None)
                    {
                        x1++;
                    }
                    x2 = bounds.Right - 2;
                    if (advancedBorderStyle.Right == DataGridViewAdvancedCellBorderStyle.OutsetPartial ||
                        advancedBorderStyle.Right == DataGridViewAdvancedCellBorderStyle.None)
                    {
                        x2++;
                    }
                    graphics.DrawLine(penControlLightLight, bounds.X, bounds.Y, bounds.Right - 1, bounds.Y);
                    graphics.DrawLine(penControlDark, x1, bounds.Y + 1, x2, bounds.Y + 1);
                    break;
            }

            switch (advancedBorderStyle.Bottom)
            {
                case DataGridViewAdvancedCellBorderStyle.Single:
                    graphics.DrawLine(penGridColor, bounds.X, bounds.Bottom - 1, bounds.Right - 1, bounds.Bottom - 1);
                    break;

                case DataGridViewAdvancedCellBorderStyle.Inset:
                    x2 = bounds.Right - 1;
                    if (advancedBorderStyle.Right == DataGridViewAdvancedCellBorderStyle.InsetDouble)
                    {
                        x2--;
                    }
                    graphics.DrawLine(penControlLightLight, bounds.X, bounds.Bottom - 1, x2, bounds.Bottom - 1);
                    break;

                case DataGridViewAdvancedCellBorderStyle.Outset:
                    x1 = bounds.X;
                    x2 = bounds.Right - 1;
                    if (advancedBorderStyle.Right == DataGridViewAdvancedCellBorderStyle.InsetDouble ||
                        advancedBorderStyle.Right == DataGridViewAdvancedCellBorderStyle.OutsetDouble)
                    {
                        x2--;
                    }
                    graphics.DrawLine(penControlDark, x1, bounds.Bottom - 1, x2, bounds.Bottom - 1);
                    break;

                case DataGridViewAdvancedCellBorderStyle.OutsetPartial:
                    x1 = bounds.X;
                    x2 = bounds.Right - 1;
                    if (advancedBorderStyle.Left != DataGridViewAdvancedCellBorderStyle.None /* && advancedBorderStyle.Left != DataGridViewAdvancedCellBorderStyle.OutsetPartial*/)
                    {
                        x1++;
                        if (advancedBorderStyle.Left == DataGridViewAdvancedCellBorderStyle.OutsetDouble ||
                            advancedBorderStyle.Left == DataGridViewAdvancedCellBorderStyle.InsetDouble)
                        {
                            x1++;
                        }
                    }
                    if (advancedBorderStyle.Right != DataGridViewAdvancedCellBorderStyle.None /* && advancedBorderStyle.Right != DataGridViewAdvancedCellBorderStyle.OutsetPartial*/)
                    {
                        x2--;
                        if (advancedBorderStyle.Right == DataGridViewAdvancedCellBorderStyle.OutsetDouble ||
                            advancedBorderStyle.Right == DataGridViewAdvancedCellBorderStyle.InsetDouble)
                        {
                            x2--;
                        }
                    }
                    graphics.DrawLine(penBackColor, x1, bounds.Bottom - 1, x2, bounds.Bottom - 1);
                    graphics.DrawLine(penControlDark, x1 + 1, bounds.Bottom - 1, x2 - 1, bounds.Bottom - 1);
                    break;
            }

#if DGV_GDI
            // Using system colors for non-single grid colors for now
            int y1, y2;

            WindowsPen penControlDark = null, penControlLightLight = null;
            WindowsPen penBackColor = this.DataGridView.GetCachedWindowsPen(cellStyle.BackColor);
            WindowsPen penGridColor = this.DataGridView.GetCachedWindowsPen(this.DataGridView.GridColor);

            GetContrastedWindowsPens(cellStyle.BackColor, ref penControlDark, ref penControlLightLight);

            using (WindowsGraphics windowsGraphics = WindowsGraphics.FromGraphics(graphics))
            {
                int dividerThickness = this.owningColumn == null ? 0 : this.owningColumn.DividerWidth;
                if (dividerThickness != 0)
                {
                    if (dividerThickness > bounds.Width)
                    {
                        dividerThickness = bounds.Width;
                    }
                    Color dividerWidthColor;
                    switch (advancedBorderStyle.Right)
                    {
                        case DataGridViewAdvancedCellBorderStyle.Single:
                            dividerWidthColor = this.DataGridView.GridPen.Color;
                            break;

                        case DataGridViewAdvancedCellBorderStyle.Inset:
                            dividerWidthColor = SystemColors.ControlLightLight;
                            break;

                        default:   /* ie DataGridViewAdvancedCellBorderStyle.Outset, DataGridViewAdvancedCellBorderStyle.OutsetPartial, DataGridViewAdvancedCellBorderStyle.None */
                            dividerWidthColor = SystemColors.ControlDark;
                            break;
                    }
                    windowsGraphics.FillRectangle(this.DataGridView.GetCachedWindowsBrush(dividerWidthColor),
                                    this.DataGridView.RightToLeftInternal ? bounds.X : bounds.Right - dividerThickness,
                                    bounds.Y,
                                    dividerThickness,
                                    bounds.Height);
                    if (this.DataGridView.RightToLeftInternal)
                    {
                        bounds.X += dividerThickness;
                    }
                    bounds.Width -= dividerThickness;
                    if (bounds.Width <= 0)
                    {
                        return;
                    }
                }

                dividerThickness = this.owningRow == null ? 0 : this.owningRow.DividerHeight;
                if (dividerThickness != 0)
                {
                    if (dividerThickness > bounds.Height)
                    {
                        dividerThickness = bounds.Height;
                    }
                    Color dividerHeightColor;
                    switch (advancedBorderStyle.Bottom)
                    {
                        case DataGridViewAdvancedCellBorderStyle.Single:
                            dividerHeightColor = this.DataGridView.GridPen.Color;
                            break;

                        case DataGridViewAdvancedCellBorderStyle.Inset:
                            dividerHeightColor = SystemColors.ControlLightLight;
                            break;

                        default:   /* ie DataGridViewAdvancedCellBorderStyle.Outset, DataGridViewAdvancedCellBorderStyle.OutsetPartial, DataGridViewAdvancedCellBorderStyle.None */
                            dividerHeightColor = SystemColors.ControlDark;
                            break;
                    }
                    windowsGraphics.FillRectangle(this.DataGridView.GetCachedWindowsBrush(dividerHeightColor), bounds.X, bounds.Bottom - dividerThickness, bounds.Width, dividerThickness);
                    bounds.Height -= dividerThickness;
                    if (bounds.Height <= 0)
                    {
                        return;
                    }
                }

                if (advancedBorderStyle.All == DataGridViewAdvancedCellBorderStyle.None)
                {
                    return;
                }

                switch (advancedBorderStyle.Left)
                {
                    case DataGridViewAdvancedCellBorderStyle.Single:
                        windowsGraphics.DrawLine(penGridColor, bounds.X, bounds.Y, bounds.X, bounds.Bottom - 1);
                        break;

                    case DataGridViewAdvancedCellBorderStyle.Inset:
                        windowsGraphics.DrawLine(penControlDark, bounds.X, bounds.Y, bounds.X, bounds.Bottom - 1);
                        break;

                    case DataGridViewAdvancedCellBorderStyle.Outset:
                        windowsGraphics.DrawLine(penControlLightLight, bounds.X, bounds.Y, bounds.X, bounds.Bottom - 1);
                        break;

                    case DataGridViewAdvancedCellBorderStyle.OutsetPartial:
                        y1 = bounds.Y + 2;
                        y2 = bounds.Bottom - 3;
                        if (advancedBorderStyle.Top == DataGridViewAdvancedCellBorderStyle.OutsetDouble ||
                            advancedBorderStyle.Top == DataGridViewAdvancedCellBorderStyle.InsetDouble)
                        {
                            y1++;
                        }
                        else if (advancedBorderStyle.Top == DataGridViewAdvancedCellBorderStyle.None)
                        {
                            y1--;
                        }
                        windowsGraphics.DrawLine(penBackColor, bounds.X, bounds.Y, bounds.X, bounds.Bottom - 1);
                        windowsGraphics.DrawLine(penControlLightLight, bounds.X, y1, bounds.X, y2);
                        break;

                    case DataGridViewAdvancedCellBorderStyle.OutsetDouble:
                        y1 = bounds.Y + 1;
                        y2 = bounds.Bottom - 1;
                        if (advancedBorderStyle.Top == DataGridViewAdvancedCellBorderStyle.OutsetPartial ||
                            advancedBorderStyle.Top == DataGridViewAdvancedCellBorderStyle.None)
                        {
                            y1--;
                        }
                        if (advancedBorderStyle.Bottom == DataGridViewAdvancedCellBorderStyle.OutsetPartial)
                        {
                            y2++;
                        }
                        windowsGraphics.DrawLine(penControlDark, bounds.X, bounds.Y, bounds.X, bounds.Bottom - 1);
                        windowsGraphics.DrawLine(penControlLightLight, bounds.X + 1, y1, bounds.X + 1, y2);
                        break;

                    case DataGridViewAdvancedCellBorderStyle.InsetDouble:
                        y1 = bounds.Y + 1;
                        y2 = bounds.Bottom - 1;
                        if (advancedBorderStyle.Top == DataGridViewAdvancedCellBorderStyle.OutsetPartial ||
                            advancedBorderStyle.Top == DataGridViewAdvancedCellBorderStyle.None)
                        {
                            y1--;
                        }
                        if (advancedBorderStyle.Bottom == DataGridViewAdvancedCellBorderStyle.OutsetPartial)
                        {
                            y2++;
                        }
                        windowsGraphics.DrawLine(penControlLightLight, bounds.X, bounds.Y, bounds.X, bounds.Bottom - 1);
                        windowsGraphics.DrawLine(penControlDark, bounds.X + 1, y1, bounds.X + 1, y2);
                        break;
                }

                switch (advancedBorderStyle.Right)
                {
                    case DataGridViewAdvancedCellBorderStyle.Single:
                        windowsGraphics.DrawLine(penGridColor, bounds.Right - 1, bounds.Y, bounds.Right - 1, bounds.Bottom - 1);
                        break;

                    case DataGridViewAdvancedCellBorderStyle.Inset:
                        windowsGraphics.DrawLine(penControlLightLight, bounds.Right - 1, bounds.Y, bounds.Right - 1, bounds.Bottom - 1);
                        break;

                    case DataGridViewAdvancedCellBorderStyle.Outset:
                        windowsGraphics.DrawLine(penControlDark, bounds.Right - 1, bounds.Y, bounds.Right - 1, bounds.Bottom - 1);
                        break;

                    case DataGridViewAdvancedCellBorderStyle.OutsetPartial:
                        y1 = bounds.Y + 2;
                        y2 = bounds.Bottom - 3;
                        if (advancedBorderStyle.Top == DataGridViewAdvancedCellBorderStyle.OutsetDouble ||
                            advancedBorderStyle.Top == DataGridViewAdvancedCellBorderStyle.InsetDouble)
                        {
                            y1++;
                        }
                        else if (advancedBorderStyle.Top == DataGridViewAdvancedCellBorderStyle.None)
                        {
                            y1--;
                        }
                        windowsGraphics.DrawLine(penBackColor, bounds.Right - 1, bounds.Y, bounds.Right - 1, bounds.Bottom - 1);
                        windowsGraphics.DrawLine(penControlDark, bounds.Right - 1, y1, bounds.Right - 1, y2);
                        break;

                    case DataGridViewAdvancedCellBorderStyle.OutsetDouble:
                        y1 = bounds.Y + 1;
                        y2 = bounds.Bottom - 1;
                        if (advancedBorderStyle.Top == DataGridViewAdvancedCellBorderStyle.OutsetPartial ||
                            advancedBorderStyle.Top == DataGridViewAdvancedCellBorderStyle.None)
                        {
                            y1--;
                        }
                        if (advancedBorderStyle.Bottom == DataGridViewAdvancedCellBorderStyle.OutsetPartial)
                        {
                            y2++;
                        }
                        windowsGraphics.DrawLine(penControlDark, bounds.Right - 2, bounds.Y, bounds.Right - 2, bounds.Bottom - 1);
                        windowsGraphics.DrawLine(penControlLightLight, bounds.Right - 1, y1, bounds.Right - 1, y2);
                        break;

                    case DataGridViewAdvancedCellBorderStyle.InsetDouble:
                        y1 = bounds.Y + 1;
                        y2 = bounds.Bottom - 1;
                        if (advancedBorderStyle.Top == DataGridViewAdvancedCellBorderStyle.OutsetPartial ||
                            advancedBorderStyle.Top == DataGridViewAdvancedCellBorderStyle.None)
                        {
                            y1--;
                        }
                        if (advancedBorderStyle.Bottom == DataGridViewAdvancedCellBorderStyle.OutsetPartial ||
                            advancedBorderStyle.Bottom == DataGridViewAdvancedCellBorderStyle.Inset)
                        {
                            y2++;
                        }
                        windowsGraphics.DrawLine(penControlLightLight, bounds.Right - 2, bounds.Y, bounds.Right - 2, bounds.Bottom - 1);
                        windowsGraphics.DrawLine(penControlDark, bounds.Right - 1, y1, bounds.Right - 1, y2);
                        break;
                }

                int x1, x2;
                switch (advancedBorderStyle.Top)
                {
                    case DataGridViewAdvancedCellBorderStyle.Single:
                        windowsGraphics.DrawLine(penGridColor, bounds.X, bounds.Y, bounds.Right - 1, bounds.Y);
                        break;

                    case DataGridViewAdvancedCellBorderStyle.Inset:
                        x1 = bounds.X;
                        x2 = bounds.Right - 1;
                        if (advancedBorderStyle.Left == DataGridViewAdvancedCellBorderStyle.OutsetDouble ||
                            advancedBorderStyle.Left == DataGridViewAdvancedCellBorderStyle.InsetDouble)
                        {
                            x1++;
                        }
                        if (advancedBorderStyle.Right == DataGridViewAdvancedCellBorderStyle.Inset ||
                            advancedBorderStyle.Right == DataGridViewAdvancedCellBorderStyle.Outset)
                        {
                            x2--;
                        }
                        windowsGraphics.DrawLine(penControlDark, x1, bounds.Y, x2, bounds.Y);
                        break;

                    case DataGridViewAdvancedCellBorderStyle.Outset:
                        x1 = bounds.X;
                        x2 = bounds.Right - 1;
                        if (advancedBorderStyle.Left == DataGridViewAdvancedCellBorderStyle.OutsetDouble ||
                            advancedBorderStyle.Left == DataGridViewAdvancedCellBorderStyle.InsetDouble)
                        {
                            x1++;
                        }
                        if (advancedBorderStyle.Right == DataGridViewAdvancedCellBorderStyle.Inset ||
                            advancedBorderStyle.Right == DataGridViewAdvancedCellBorderStyle.Outset)
                        {
                            x2--;
                        }
                        windowsGraphics.DrawLine(penControlLightLight, x1, bounds.Y, x2, bounds.Y);
                        break;

                    case DataGridViewAdvancedCellBorderStyle.OutsetPartial:
                        x1 = bounds.X;
                        x2 = bounds.Right - 1;
                        if (advancedBorderStyle.Left != DataGridViewAdvancedCellBorderStyle.None /* && advancedBorderStyle.Left != DataGridViewAdvancedCellBorderStyle.OutsetPartial*/)
                        {
                            x1++;
                            if (advancedBorderStyle.Left == DataGridViewAdvancedCellBorderStyle.OutsetDouble ||
                                advancedBorderStyle.Left == DataGridViewAdvancedCellBorderStyle.InsetDouble)
                            {
                                x1++;
                            }
                        }
                        if (advancedBorderStyle.Right != DataGridViewAdvancedCellBorderStyle.None /* && advancedBorderStyle.Right != DataGridViewAdvancedCellBorderStyle.OutsetPartial*/)
                        {
                            x2--;
                            if (advancedBorderStyle.Right == DataGridViewAdvancedCellBorderStyle.OutsetDouble ||
                                advancedBorderStyle.Right == DataGridViewAdvancedCellBorderStyle.InsetDouble)
                            {
                                x2--;
                            }
                        }
                        windowsGraphics.DrawLine(penBackColor, x1, bounds.Y, x2, bounds.Y);
                        windowsGraphics.DrawLine(penControlLightLight, x1 + 1, bounds.Y, x2 - 1, bounds.Y);
                        break;

                    case DataGridViewAdvancedCellBorderStyle.OutsetDouble:
                        x1 = bounds.X;
                        if (advancedBorderStyle.Left != DataGridViewAdvancedCellBorderStyle.OutsetPartial &&
                            advancedBorderStyle.Left != DataGridViewAdvancedCellBorderStyle.None)
                        {
                            x1++;
                        }
                        x2 = bounds.Right - 2;
                        if (advancedBorderStyle.Right == DataGridViewAdvancedCellBorderStyle.OutsetPartial ||
                            advancedBorderStyle.Right == DataGridViewAdvancedCellBorderStyle.None)
                        {
                            x2++;
                        }
                        windowsGraphics.DrawLine(penControlDark, bounds.X, bounds.Y, bounds.Right - 1, bounds.Y);
                        windowsGraphics.DrawLine(penControlLightLight, x1, bounds.Y + 1, x2, bounds.Y + 1);
                        break;

                    case DataGridViewAdvancedCellBorderStyle.InsetDouble:
                        x1 = bounds.X;
                        if (advancedBorderStyle.Left != DataGridViewAdvancedCellBorderStyle.OutsetPartial &&
                            advancedBorderStyle.Left != DataGridViewAdvancedCellBorderStyle.None)
                        {
                            x1++;
                        }
                        x2 = bounds.Right - 2;
                        if (advancedBorderStyle.Right == DataGridViewAdvancedCellBorderStyle.OutsetPartial ||
                            advancedBorderStyle.Right == DataGridViewAdvancedCellBorderStyle.None)
                        {
                            x2++;
                        }
                        windowsGraphics.DrawLine(penControlLightLight, bounds.X, bounds.Y, bounds.Right - 1, bounds.Y);
                        windowsGraphics.DrawLine(penControlDark, x1, bounds.Y + 1, x2, bounds.Y + 1);
                        break;
                }

                switch (advancedBorderStyle.Bottom)
                {
                    case DataGridViewAdvancedCellBorderStyle.Single:
                        windowsGraphics.DrawLine(penGridColor, bounds.X, bounds.Bottom - 1, bounds.Right - 1, bounds.Bottom - 1);
                        break;

                    case DataGridViewAdvancedCellBorderStyle.Inset:
                        x2 = bounds.Right - 1;
                        if (advancedBorderStyle.Right == DataGridViewAdvancedCellBorderStyle.InsetDouble)
                        {
                            x2--;
                        }
                        windowsGraphics.DrawLine(penControlLightLight, bounds.X, bounds.Bottom - 1, x2, bounds.Bottom - 1);
                        break;

                    case DataGridViewAdvancedCellBorderStyle.Outset:
                        x1 = bounds.X;
                        x2 = bounds.Right - 1;
                        if (advancedBorderStyle.Right == DataGridViewAdvancedCellBorderStyle.InsetDouble ||
                            advancedBorderStyle.Right == DataGridViewAdvancedCellBorderStyle.OutsetDouble)
                        {
                            x2--;
                        }
                        windowsGraphics.DrawLine(penControlDark, x1, bounds.Bottom - 1, x2, bounds.Bottom - 1);
                        break;

                    case DataGridViewAdvancedCellBorderStyle.OutsetPartial:
                        x1 = bounds.X;
                        x2 = bounds.Right - 1;
                        if (advancedBorderStyle.Left != DataGridViewAdvancedCellBorderStyle.None /* && advancedBorderStyle.Left != DataGridViewAdvancedCellBorderStyle.OutsetPartial*/)
                        {
                            x1++;
                            if (advancedBorderStyle.Left == DataGridViewAdvancedCellBorderStyle.OutsetDouble ||
                                advancedBorderStyle.Left == DataGridViewAdvancedCellBorderStyle.InsetDouble)
                            {
                                x1++;
                            }
                        }
                        if (advancedBorderStyle.Right != DataGridViewAdvancedCellBorderStyle.None /* && advancedBorderStyle.Right != DataGridViewAdvancedCellBorderStyle.OutsetPartial*/)
                        {
                            x2--;
                            if (advancedBorderStyle.Right == DataGridViewAdvancedCellBorderStyle.OutsetDouble ||
                                advancedBorderStyle.Right == DataGridViewAdvancedCellBorderStyle.InsetDouble)
                            {
                                x2--;
                            }
                        }
                        windowsGraphics.DrawLine(penBackColor, x1, bounds.Bottom - 1, x2, bounds.Bottom - 1);
                        windowsGraphics.DrawLine(penControlDark, x1 + 1, bounds.Bottom - 1, x2 - 1, bounds.Bottom - 1);
                        break;
                }
            }
#endif // DGV_GDI
        }

        internal static bool PaintContentBackground(DataGridViewPaintParts paintParts)
        {
            return (paintParts & DataGridViewPaintParts.ContentBackground) != 0;
        }

        internal static bool PaintContentForeground(DataGridViewPaintParts paintParts)
        {
            return (paintParts & DataGridViewPaintParts.ContentForeground) != 0;
        }

        /// <include file='doc\DataGridViewCell.uex' path='docs/doc[@for="DataGridViewCell.PaintErrorIcon"]/*' />
        protected virtual void PaintErrorIcon(Graphics graphics, Rectangle clipBounds, Rectangle cellValueBounds, string errorText)
        {
            if (!string.IsNullOrEmpty(errorText) &&
                cellValueBounds.Width >= DATAGRIDVIEWCELL_iconMarginWidth * 2 + iconsWidth &&
                cellValueBounds.Height >= DATAGRIDVIEWCELL_iconMarginHeight * 2 + iconsHeight)
            {
                PaintErrorIcon(graphics, ComputeErrorIconBounds(cellValueBounds));
            }
        }

        [SuppressMessage("Microsoft.Reliability", "CA2002:DoNotLockOnObjectsWithWeakIdentity")]
        private static void PaintErrorIcon(Graphics graphics, Rectangle iconBounds)
        {
            Bitmap bmp = DataGridViewCell.ErrorBitmap;
            if (bmp != null)
            {
                lock (bmp)
                {
                    graphics.DrawImage(bmp, iconBounds, 0, 0, iconsWidth, iconsHeight, GraphicsUnit.Pixel);
                }
            }
        }

        internal void PaintErrorIcon(Graphics graphics, DataGridViewCellStyle cellStyle, int rowIndex, Rectangle cellBounds, Rectangle cellValueBounds, string errorText)
        {
            if (!string.IsNullOrEmpty(errorText) &&
                cellValueBounds.Width >= DATAGRIDVIEWCELL_iconMarginWidth * 2 + iconsWidth &&
                cellValueBounds.Height >= DATAGRIDVIEWCELL_iconMarginHeight * 2 + iconsHeight)
            {
                Rectangle iconBounds = GetErrorIconBounds(graphics, cellStyle, rowIndex);
                if (iconBounds.Width >= DATAGRIDVIEWCELL_iconMarginWidth && iconBounds.Height >= iconsHeight)
                {
                    iconBounds.X += cellBounds.X;
                    iconBounds.Y += cellBounds.Y;
                    PaintErrorIcon(graphics, iconBounds);
                }
            }
        }

        internal static bool PaintErrorIcon(DataGridViewPaintParts paintParts)
        {
            return (paintParts & DataGridViewPaintParts.ErrorIcon) != 0;
        }

        internal static bool PaintFocus(DataGridViewPaintParts paintParts)
        {
            return (paintParts & DataGridViewPaintParts.Focus) != 0;
        }

        static internal void PaintPadding(Graphics graphics,
            Rectangle bounds,
            DataGridViewCellStyle cellStyle,
            Brush br,
            bool rightToLeft)
        {
            Rectangle rectPadding;
            if (rightToLeft)
            {
                rectPadding = new Rectangle(bounds.X, bounds.Y, cellStyle.Padding.Right, bounds.Height);
                graphics.FillRectangle(br, rectPadding);
                rectPadding.X = bounds.Right - cellStyle.Padding.Left;
                rectPadding.Width = cellStyle.Padding.Left;
                graphics.FillRectangle(br, rectPadding);
                rectPadding.X = bounds.Left + cellStyle.Padding.Right;
            }
            else
            {
                rectPadding = new Rectangle(bounds.X, bounds.Y, cellStyle.Padding.Left, bounds.Height);
                graphics.FillRectangle(br, rectPadding);
                rectPadding.X = bounds.Right - cellStyle.Padding.Right;
                rectPadding.Width = cellStyle.Padding.Right;
                graphics.FillRectangle(br, rectPadding);
                rectPadding.X = bounds.Left + cellStyle.Padding.Left;
            }
            rectPadding.Y = bounds.Y;
            rectPadding.Width = bounds.Width - cellStyle.Padding.Horizontal;
            rectPadding.Height = cellStyle.Padding.Top;
            graphics.FillRectangle(br, rectPadding);
            rectPadding.Y = bounds.Bottom - cellStyle.Padding.Bottom;
            rectPadding.Height = cellStyle.Padding.Bottom;
            graphics.FillRectangle(br, rectPadding);
        }

        internal static bool PaintSelectionBackground(DataGridViewPaintParts paintParts)
        {
            return (paintParts & DataGridViewPaintParts.SelectionBackground) != 0;
        }

        internal void PaintWork(Graphics graphics,
            Rectangle clipBounds,
            Rectangle cellBounds,
            int rowIndex,
            DataGridViewElementStates cellState,
            DataGridViewCellStyle cellStyle,
            DataGridViewAdvancedBorderStyle advancedBorderStyle,
            DataGridViewPaintParts paintParts)
        {
            Debug.Assert(this.DataGridView != null);
            DataGridView dataGridView = this.DataGridView;
            int columnIndex = this.ColumnIndex;
            object formattedValue, value = GetValue(rowIndex);
            string errorText = GetErrorText(rowIndex);
            if (columnIndex > -1 && rowIndex > -1)
            {
                formattedValue = GetEditedFormattedValue(value, rowIndex, ref cellStyle, DataGridViewDataErrorContexts.Formatting | DataGridViewDataErrorContexts.Display);
            }
            else
            {
                // No formatting applied on header cells.
                formattedValue = value;
            }

            DataGridViewCellPaintingEventArgs dgvcpe = dataGridView.CellPaintingEventArgs;
            dgvcpe.SetProperties(graphics,
                clipBounds,
                cellBounds,
                rowIndex,
                columnIndex,
                cellState,
                value,
                formattedValue,
                errorText,
                cellStyle,
                advancedBorderStyle,
                paintParts);
            dataGridView.OnCellPainting(dgvcpe);
            if (dgvcpe.Handled)
            {
                return;
            }

            Paint(graphics,
                  clipBounds,
                  cellBounds,
                  rowIndex,
                  cellState,
                  value,
                  formattedValue,
                  errorText,
                  cellStyle,
                  advancedBorderStyle,
                  paintParts);
        }

        /// <include file='doc\DataGridViewCell.uex' path='docs/doc[@for="DataGridViewCell.ParseFormattedValue"]/*' />
        public virtual object ParseFormattedValue(object formattedValue,
                                                  DataGridViewCellStyle cellStyle,
                                                  TypeConverter formattedValueTypeConverter,
                                                  TypeConverter valueTypeConverter)
        {
            return ParseFormattedValueInternal(this.ValueType, formattedValue, cellStyle, formattedValueTypeConverter, valueTypeConverter);
        }

        internal object ParseFormattedValueInternal(Type valueType,
                                                    object formattedValue,
                                                    DataGridViewCellStyle cellStyle,
                                                    TypeConverter formattedValueTypeConverter,
                                                    TypeConverter valueTypeConverter)
        {
            if (cellStyle == null)
            {
                throw new ArgumentNullException(nameof(cellStyle));
            }
            if (this.FormattedValueType == null)
            {
                throw new FormatException(string.Format(SR.DataGridViewCell_FormattedValueTypeNull));
            }
            if (valueType == null)
            {
                throw new FormatException(string.Format(SR.DataGridViewCell_ValueTypeNull));
            }
            if (formattedValue == null ||
                !this.FormattedValueType.IsAssignableFrom(formattedValue.GetType()))
            {
                throw new ArgumentException(string.Format(SR.DataGridViewCell_FormattedValueHasWrongType), "formattedValue");
            }
            return Formatter.ParseObject(formattedValue,
                                         valueType,
                                         this.FormattedValueType,
                                         valueTypeConverter == null ? this.ValueTypeConverter : valueTypeConverter /*sourceConverter*/,
                                         formattedValueTypeConverter == null ? this.FormattedValueTypeConverter : formattedValueTypeConverter /*targetConverter*/,
                                         cellStyle.FormatProvider,
                                         cellStyle.NullValue,
                                         cellStyle.IsDataSourceNullValueDefault ? Formatter.GetDefaultDataSourceNullValue(valueType) : cellStyle.DataSourceNullValue);
        }

        /// <include file='doc\DataGridViewCell.uex' path='docs/doc[@for="DataGridViewCell.PositionEditingControl"]/*' />
        [
            EditorBrowsable(EditorBrowsableState.Advanced)
        ]
        public virtual void PositionEditingControl(
            bool setLocation,
            bool setSize,
            Rectangle cellBounds,
            Rectangle cellClip,
            DataGridViewCellStyle cellStyle,
            bool singleVerticalBorderAdded,
            bool singleHorizontalBorderAdded,
            bool isFirstDisplayedColumn,
            bool isFirstDisplayedRow)
        {
            Rectangle editingControlBounds = PositionEditingPanel(cellBounds,
                                                                  cellClip,
                                                                  cellStyle,
                                                                  singleVerticalBorderAdded,
                                                                  singleHorizontalBorderAdded,
                                                                  isFirstDisplayedColumn,
                                                                  isFirstDisplayedRow);
            if (setLocation)
            {
                this.DataGridView.EditingControl.Location = new Point(editingControlBounds.X, editingControlBounds.Y);
            }
            if (setSize)
            {
                this.DataGridView.EditingControl.Size = new Size(editingControlBounds.Width, editingControlBounds.Height);
            }
        }

        /// <include file='doc\DataGridViewCell.uex' path='docs/doc[@for="DataGridViewCell.PositionEditingPanel"]/*' />
        [
            EditorBrowsable(EditorBrowsableState.Advanced),
            SuppressMessage("Microsoft.Naming", "CA1720:AvoidTypeNamesInParameters") // singleVerticalBorderAdded/singleHorizontalBorderAdded names are OK
        ]
        // Positions the editing panel and returns the normal bounds of the editing control, within the editing panel.
        public virtual Rectangle PositionEditingPanel(Rectangle cellBounds,
                                                      Rectangle cellClip,
                                                      DataGridViewCellStyle cellStyle,
                                                      bool singleVerticalBorderAdded,
                                                      bool singleHorizontalBorderAdded,
                                                      bool isFirstDisplayedColumn,
                                                      bool isFirstDisplayedRow)
        {
            if (this.DataGridView == null)
            {
                throw new InvalidOperationException();
            }

            DataGridViewAdvancedBorderStyle dataGridViewAdvancedBorderStylePlaceholder = new DataGridViewAdvancedBorderStyle(), dgvabsEffective;

            dgvabsEffective = AdjustCellBorderStyle(this.DataGridView.AdvancedCellBorderStyle,
                                                    dataGridViewAdvancedBorderStylePlaceholder,
                                                    singleVerticalBorderAdded,
                                                    singleHorizontalBorderAdded,
                                                    isFirstDisplayedColumn,
                                                    isFirstDisplayedRow);

            Rectangle borderAndPaddingWidths = BorderWidths(dgvabsEffective);
            borderAndPaddingWidths.X += cellStyle.Padding.Left;
            borderAndPaddingWidths.Y += cellStyle.Padding.Top;
            borderAndPaddingWidths.Width += cellStyle.Padding.Right;
            borderAndPaddingWidths.Height += cellStyle.Padding.Bottom;
            int xEditingPanel, wEditingPanel = cellBounds.Width;
            int xEditingControl, wEditingControl;
            int yEditingPanel, hEditingPanel = cellBounds.Height;
            int yEditingControl, hEditingControl;

            if (cellClip.X - cellBounds.X >= borderAndPaddingWidths.X)
            {
                xEditingPanel = cellClip.X;
                wEditingPanel -= cellClip.X - cellBounds.X;
            }
            else
            {
                xEditingPanel = cellBounds.X + borderAndPaddingWidths.X;
                wEditingPanel -= borderAndPaddingWidths.X;
            }

            if (cellClip.Right <= cellBounds.Right - borderAndPaddingWidths.Width)
            {
                wEditingPanel -= cellBounds.Right - cellClip.Right;
            }
            else
            {
                wEditingPanel -= borderAndPaddingWidths.Width;
            }

            xEditingControl = cellBounds.X - cellClip.X;
            wEditingControl = cellBounds.Width - borderAndPaddingWidths.X - borderAndPaddingWidths.Width;
            if (cellClip.Y - cellBounds.Y >= borderAndPaddingWidths.Y)
            {
                yEditingPanel = cellClip.Y;
                hEditingPanel -= cellClip.Y - cellBounds.Y;
            }
            else
            {
                yEditingPanel = cellBounds.Y + borderAndPaddingWidths.Y;
                hEditingPanel -= borderAndPaddingWidths.Y;
            }

            if (cellClip.Bottom <= cellBounds.Bottom - borderAndPaddingWidths.Height)
            {
                hEditingPanel -= cellBounds.Bottom - cellClip.Bottom;
            }
            else
            {
                hEditingPanel -= borderAndPaddingWidths.Height;
            }

            yEditingControl = cellBounds.Y - cellClip.Y;
            hEditingControl = cellBounds.Height - borderAndPaddingWidths.Y - borderAndPaddingWidths.Height;
            this.DataGridView.EditingPanel.Location = new Point(xEditingPanel, yEditingPanel);
            this.DataGridView.EditingPanel.Size = new Size(wEditingPanel, hEditingPanel);
            /* 
            if (this.DataGridView.RightToLeftInternal)
            {
                xEditingControl = wEditingPanel - xEditingControl - wEditingControl;
            }
            */
            return new Rectangle(xEditingControl, yEditingControl, wEditingControl, hEditingControl);
        }

        /// <include file='doc\DataGridViewCell.uex' path='docs/doc[@for="DataGridViewCell.SetValue"]/*' />
        protected virtual bool SetValue(int rowIndex, object value)
        {
            object originalValue = null;
            DataGridView dataGridView = this.DataGridView;
            if (dataGridView != null && !dataGridView.InSortOperation)
            {
                originalValue = GetValue(rowIndex);
            }

            if (dataGridView != null && this.OwningColumn != null && this.OwningColumn.IsDataBound)
            {
                DataGridView.DataGridViewDataConnection dataConnection = dataGridView.DataConnection;
                if (dataConnection == null)
                {
                    return false;
                }
                else if (dataConnection.CurrencyManager.Count <= rowIndex)
                {
                    if (value != null || this.Properties.ContainsObject(PropCellValue))
                    {
                        this.Properties.SetObject(PropCellValue, value);
                    }
                }
                else
                {
                    if (dataConnection.PushValue(this.OwningColumn.BoundColumnIndex, this.ColumnIndex, rowIndex, value))
                    {
                        if (this.DataGridView == null || this.OwningRow == null || this.OwningRow.DataGridView == null)
                        {
                            // As a result of pushing the value in the back end, the data grid view row and/or data grid view cell
                            // became disconnected from the DataGridView.
                            // Return true because the operation succeded.
                            // However, because the row which was edited became disconnected  from the DataGridView, 
                            // do not mark the current row in the data grid view as being dirty.
                            // And because the data grid view cell which was edited became disconnected from the data grid view
                            // do not fire CellValueChanged event.
                            return true;
                        }

                        if (this.OwningRow.Index == this.DataGridView.CurrentCellAddress.Y)
                        {
                            // The user programatically changed a value in the current row.
                            // The DataGridView already opened a transaction for the current row.
                            // All is left to do is to mark the current row in the DataGridView as being dirty.
                            this.DataGridView.IsCurrentRowDirtyInternal = true;
                        }
                    }
                    else
                    {
                        return false;
                    }
                }
            }
            else if (dataGridView == null ||
                !dataGridView.VirtualMode ||
                rowIndex == -1 ||
                this.ColumnIndex == -1)
            {
                if (value != null || this.Properties.ContainsObject(PropCellValue))
                {
                    this.Properties.SetObject(PropCellValue, value);
                }
            }
            else
            {
                Debug.Assert(rowIndex >= 0);
                Debug.Assert(this.ColumnIndex >= 0);
                dataGridView.OnCellValuePushed(this.ColumnIndex, rowIndex, value);
            }

            if (dataGridView != null &&
                !dataGridView.InSortOperation &&
                ((originalValue == null && value != null) ||
                 (originalValue != null && value == null) ||
                 (originalValue != null && !value.Equals(originalValue))))
            {
                RaiseCellValueChanged(new DataGridViewCellEventArgs(this.ColumnIndex, rowIndex));
            }
            return true;
        }

        internal bool SetValueInternal(int rowIndex, object value)
        {
            return SetValue(rowIndex, value);
        }

        internal static bool TextFitsInBounds(Graphics graphics, string text, Font font, Size maxBounds, TextFormatFlags flags)
        {
            bool widthTruncated;
            int requiredHeight = DataGridViewCell.MeasureTextHeight(graphics, text, font, maxBounds.Width, flags, out widthTruncated);
            return requiredHeight <= maxBounds.Height && !widthTruncated;
        }

        /// <include file='doc\DataGridViewCell.uex' path='docs/doc[@for="DataGridViewCell.ToString"]/*' />
        /// <devdoc>
        ///    <para>
        ///       Gets the row Index and column Index of the cell.
        ///    </para>
        /// </devdoc>
        public override string ToString()
        {
            return "DataGridViewCell { ColumnIndex=" + this.ColumnIndex.ToString(CultureInfo.CurrentCulture) + ", RowIndex=" + this.RowIndex.ToString(CultureInfo.CurrentCulture) + " }";
        }

        private static string TruncateToolTipText(string toolTipText)
        {
            if (toolTipText.Length > DATAGRIDVIEWCELL_maxToolTipLength)
            {
                StringBuilder sb = new StringBuilder(toolTipText.Substring(0, DATAGRIDVIEWCELL_maxToolTipCutOff), DATAGRIDVIEWCELL_maxToolTipCutOff + DATAGRIDVIEWCELL_toolTipEllipsisLength);
                sb.Append(DATAGRIDVIEWCELL_toolTipEllipsis);
                return sb.ToString();
            }
            return toolTipText;
        }

        private void UpdateCurrentMouseLocation(DataGridViewCellMouseEventArgs e)
        {
            if (GetErrorIconBounds(e.RowIndex).Contains(e.X, e.Y))
            {
                this.CurrentMouseLocation = DATAGRIDVIEWCELL_flagErrorArea;
            }
            else
            {
                this.CurrentMouseLocation = DATAGRIDVIEWCELL_flagDataArea;
            }
        }

        /// <include file='doc\DataGridViewCell.uex' path='docs/doc[@for="DataGridViewCellAccessibleObject"]/*' />
        [
            System.Runtime.InteropServices.ComVisible(true)
        ]
        protected class DataGridViewCellAccessibleObject : AccessibleObject
        {
            private int[] runtimeId = null; // Used by UIAutomation
            private AccessibleObject _child = null;

            DataGridViewCell owner;

            /// <include file='doc\DataGridViewCell.uex' path='docs/doc[@for="DataGridViewCellAccessibleObject.DataGridViewCellAccessibleObject1"]/*' />
            public DataGridViewCellAccessibleObject()
            {
            }

            /// <include file='doc\DataGridViewCell.uex' path='docs/doc[@for="DataGridViewCellAccessibleObject.DataGridViewCellAccessibleObject2"]/*' />
            public DataGridViewCellAccessibleObject(DataGridViewCell owner)
            {
                this.owner = owner;
            }

            /// <include file='doc\DataGridViewCell.uex' path='docs/doc[@for="DataGridViewCellAccessibleObject.Bounds"]/*' />
            public override Rectangle Bounds
            {
                get
                {
                    return this.GetAccessibleObjectBounds(GetAccessibleObjectParent());
                }
            }

            /// <include file='doc\DataGridViewCell.uex' path='docs/doc[@for="DataGridViewCellAccessibleObject.DefaultAction"]/*' />
            public override string DefaultAction
            {
                get
                {
                    if (this.Owner == null)
                    {
                        throw new InvalidOperationException(string.Format(SR.DataGridViewCellAccessibleObject_OwnerNotSet));
                    }
                    if (!this.Owner.ReadOnly)
                    {
                        return string.Format(SR.DataGridView_AccCellDefaultAction);
                    }
                    else
                    {
                        return string.Empty;
                    }
                }
            }

            /// <include file='doc\DataGridViewCell.uex' path='docs/doc[@for="DataGridViewCellAccessibleObject.Name"]/*' />
            public override string Name
            {
                get
                {
                    if (this.owner == null)
                    {
                        throw new InvalidOperationException(string.Format(SR.DataGridViewCellAccessibleObject_OwnerNotSet));
                    }
                    if (this.owner.OwningColumn != null)
                    {
                        string name = string.Format(SR.DataGridView_AccDataGridViewCellName, this.owner.OwningColumn.HeaderText, this.owner.OwningRow.Index);

                        if (owner.OwningColumn.SortMode != DataGridViewColumnSortMode.NotSortable)
                        {
                            DataGridViewCell dataGridViewCell = this.Owner;
                            DataGridView dataGridView = dataGridViewCell.DataGridView;

                            if (dataGridViewCell.OwningColumn != null &&
                                dataGridViewCell.OwningColumn == dataGridView.SortedColumn)
                            {
                                name += ", " + (dataGridView.SortOrder == SortOrder.Ascending
                                    ? SR.SortedAscendingAccessibleStatus
                                    : SR.SortedDescendingAccessibleStatus);
                            }
                            else
                            {
                                name += ", " + SR.NotSortedAccessibleStatus;
                            }
                        }

                        return name;
                    }
                    else
                    {
                        return string.Empty;
                    }
                }
            }

            /// <include file='doc\DataGridViewCell.uex' path='docs/doc[@for="DataGridViewCellAccessibleObject.Owner"]/*' />
            public DataGridViewCell Owner
            {
                get
                {
                    return this.owner;
                }
                set
                {
                    if (this.owner != null)
                    {
                        throw new InvalidOperationException(string.Format(SR.DataGridViewCellAccessibleObject_OwnerAlreadySet));
                    }
                    this.owner = value;
                }
            }

            /// <include file='doc\DataGridViewCell.uex' path='docs/doc[@for="DataGridViewCellAccessibleObject.Parent"]/*' />
            public override AccessibleObject Parent
            {
                get
                {
                    return this.ParentPrivate;
                }
            }

            private AccessibleObject ParentPrivate
            {
                get
                {
                    if (this.owner == null)
                    {
                        throw new InvalidOperationException(string.Format(SR.DataGridViewCellAccessibleObject_OwnerNotSet));
                    }
                    if (this.owner.OwningRow == null)
                    {
                        return null;
                    }
                    else
                    {
                        return this.owner.OwningRow.AccessibilityObject;
                    }
                }
            }

            /// <include file='doc\DataGridViewCell.uex' path='docs/doc[@for="DataGridViewCellAccessibleObject.Role"]/*' />
            public override AccessibleRole Role
            {
                get
                {
                    return AccessibleRole.Cell;
                }
            }

            /// <include file='doc\DataGridViewCell.uex' path='docs/doc[@for="DataGridViewCellAccessibleObject.State"]/*' />
            public override AccessibleStates State
            {
                get
                {
                    if (this.owner == null)
                    {
                        throw new InvalidOperationException(string.Format(SR.DataGridViewCellAccessibleObject_OwnerNotSet));
                    }

                    AccessibleStates state = AccessibleStates.Selectable | AccessibleStates.Focusable;
                    if (this.owner == this.owner.DataGridView.CurrentCell)
                    {
                        state |= AccessibleStates.Focused;
                    }

                    if (this.owner.Selected)
                    {
                        state |= AccessibleStates.Selected;
                    }

                    if (this.owner.ReadOnly)
                    {
                        state |= AccessibleStates.ReadOnly;
                    }

                    Rectangle cellBounds;
                    if (this.owner.OwningColumn != null && this.owner.OwningRow != null)
                    {
                        cellBounds = this.owner.DataGridView.GetCellDisplayRectangle(this.owner.OwningColumn.Index, this.owner.OwningRow.Index, false /*cutOverflow*/);
                    }
                    else if (this.owner.OwningRow != null)
                    {
                        cellBounds = this.owner.DataGridView.GetCellDisplayRectangle(-1, this.owner.OwningRow.Index, false /*cutOverflow*/);
                    }
                    else if (this.owner.OwningColumn != null)
                    {
                        cellBounds = this.owner.DataGridView.GetCellDisplayRectangle(this.owner.OwningColumn.Index, -1, false /*cutOverflow*/);
                    }
                    else
                    {
                        cellBounds = this.owner.DataGridView.GetCellDisplayRectangle(-1, -1, false /*cutOverflow*/);
                    }

                    if (!cellBounds.IntersectsWith(this.owner.DataGridView.ClientRectangle))
                    {
                        state |= AccessibleStates.Offscreen;
                    }

                    return state;
                }
            }

            /// <include file='doc\DataGridViewCell.uex' path='docs/doc[@for="DataGridViewCellAccessibleObject.Value"]/*' />
            public override string Value
            {
                get
                {
                    if (this.owner == null)
                    {
                        throw new InvalidOperationException(string.Format(SR.DataGridViewCellAccessibleObject_OwnerNotSet));
                    }

                    object formattedValue = this.owner.FormattedValue;
                    string formattedValueAsString = formattedValue as string;
                    if (formattedValue == null || (formattedValueAsString != null && string.IsNullOrEmpty(formattedValueAsString)))
                    {
                        return string.Format(SR.DataGridView_AccNullValue);
                    }
                    else if (formattedValueAsString != null)
                    {
                        return formattedValueAsString;
                    }
                    else if (this.owner.OwningColumn != null)
                    {
                        TypeConverter converter = this.owner.FormattedValueTypeConverter;
                        if (converter != null && converter.CanConvertTo(typeof(string)))
                        {
                            return converter.ConvertToString(formattedValue);
                        }
                        else
                        {
                            return formattedValue.ToString();
                        }
                    }
                    else
                    {
                        return string.Empty;
                    }
                }

                set
                {
                    if (this.owner is DataGridViewHeaderCell)
                    {
                        return;
                    }

                    if (this.owner.ReadOnly)
                    {
                        return;
                    }

                    if (this.owner.OwningRow == null)
                    {
                        return;
                    }

                    if (this.owner.DataGridView.IsCurrentCellInEditMode)
                    {
                        // EndEdit before setting the accessible object value.
                        // This way the value being edited is validated.
                        this.owner.DataGridView.EndEdit();
                    }

                    DataGridViewCellStyle dataGridViewCellStyle = this.owner.InheritedStyle;

                    // Format string "True" to boolean True.
                    object formattedValue = this.owner.GetFormattedValue(value,
                                                                         this.owner.OwningRow.Index,
                                                                         ref dataGridViewCellStyle,
                                                                         null /*formattedValueTypeConverter*/ ,
                                                                         null /*valueTypeConverter*/,
                                                                         DataGridViewDataErrorContexts.Formatting);
                    // Parse the formatted value and push it into the back end.
                    this.owner.Value = owner.ParseFormattedValue(formattedValue,
                                                                 dataGridViewCellStyle,
                                                                 null /*formattedValueTypeConverter*/,
                                                                 null /*valueTypeConverter*/);
                }
            }

            /// <include file='doc\DataGridViewCell.uex' path='docs/doc[@for="DataGridViewCellAccessibleObject.DoDefaultAction"]/*' />
            public override void DoDefaultAction()
            {
                if (this.owner == null)
                {
                    throw new InvalidOperationException(string.Format(SR.DataGridViewCellAccessibleObject_OwnerNotSet));
                }

                DataGridViewCell dataGridViewCell = (DataGridViewCell)this.Owner;
                DataGridView dataGridView = dataGridViewCell.DataGridView;

                if (dataGridViewCell is DataGridViewHeaderCell)
                {
                    return;
                }

                if (dataGridView != null && dataGridViewCell.RowIndex == -1)
                {
                    throw new InvalidOperationException(string.Format(SR.DataGridView_InvalidOperationOnSharedCell));
                }

                Select(AccessibleSelection.TakeFocus | AccessibleSelection.TakeSelection);
                Debug.Assert(dataGridView.CurrentCell == dataGridViewCell, "the result of selecting the cell should have made this cell the current cell");

                if (dataGridViewCell.ReadOnly)
                {
                    // don't edit if the cell is read only
                    return;
                }

                if (dataGridViewCell.EditType != null)
                {
                    if (dataGridView.InBeginEdit || dataGridView.InEndEdit)
                    {
                        // don't enter or exit editing mode if the control
                        // is in the middle of doing that already.
                        return;
                    }
                    if (dataGridView.IsCurrentCellInEditMode)
                    {
                        // stop editing
                        dataGridView.EndEdit();
                    }
                    else if (dataGridView.EditMode != DataGridViewEditMode.EditProgrammatically)
                    {
                        // start editing
                        dataGridView.BeginEdit(true /*selectAll*/);
                    }
                }
            }

            internal Rectangle GetAccessibleObjectBounds(AccessibleObject parentAccObject)
            {
                if (this.owner == null)
                {
                    throw new InvalidOperationException(string.Format(SR.DataGridViewCellAccessibleObject_OwnerNotSet));
                }

                if (this.owner.OwningColumn == null)
                {
                    return Rectangle.Empty;
                }

                Rectangle rowRect = parentAccObject.Bounds;
                Rectangle cellRect = rowRect;
                Rectangle columnRect = this.owner.DataGridView.RectangleToScreen(this.owner.DataGridView.GetColumnDisplayRectangle(this.owner.ColumnIndex, false /*cutOverflow*/));

                var cellRight = columnRect.Left + columnRect.Width;
                var cellLeft = columnRect.Left;

                int rightToLeftRowHeadersWidth = 0;
                int leftToRightRowHeadersWidth = 0;
                if (this.owner.DataGridView.RowHeadersVisible)
                {
                    if (this.owner.DataGridView.RightToLeft == RightToLeft.Yes)
                    {
                        rightToLeftRowHeadersWidth = this.owner.DataGridView.RowHeadersWidth;
                    }
                    else
                    {
                        leftToRightRowHeadersWidth = this.owner.DataGridView.RowHeadersWidth;
                    }
                }

                if (cellLeft < rowRect.Left + leftToRightRowHeadersWidth)
                {
                    cellLeft = rowRect.Left + leftToRightRowHeadersWidth;
                }
                cellRect.X = cellLeft;


                if (cellRight > rowRect.Right - rightToLeftRowHeadersWidth)
                {
                    cellRight = rowRect.Right - rightToLeftRowHeadersWidth;
                }
                
                if ((cellRight - cellLeft) >= 0)
                    cellRect.Width = cellRight - cellLeft;
                else
                    cellRect.Width = 0;
                
                return cellRect;
            }

            private AccessibleObject GetAccessibleObjectParent()
            {
                // If this is one of our types, use the shortcut provided by ParentPrivate property.
                // Otherwise, use the Parent property.
                if (this.owner is DataGridViewButtonCell ||
                    this.owner is DataGridViewCheckBoxCell ||
                    this.owner is DataGridViewComboBoxCell ||
                    this.owner is DataGridViewImageCell ||
                    this.owner is DataGridViewLinkCell ||
                    this.owner is DataGridViewTextBoxCell)
                {
                    return this.ParentPrivate;
                }
                else
                {
                    return this.Parent;
                }
            }

            /// <include file='doc\DataGridViewCell.uex' path='docs/doc[@for="DataGridViewCellAccessibleObject.GetChild"]/*' />
            public override AccessibleObject GetChild(int index)
            {
                if (this.owner == null)
                {
                    throw new InvalidOperationException(string.Format(SR.DataGridViewCellAccessibleObject_OwnerNotSet));
                }

                if (this.owner.DataGridView.EditingControl != null &&
                    this.owner.DataGridView.IsCurrentCellInEditMode &&
                    this.owner.DataGridView.CurrentCell == this.owner &&
                    index == 0)
                {
                    return this.owner.DataGridView.EditingControl.AccessibilityObject;
                }
                else
                {
                    return null;
                }
            }

            /// <include file='doc\DataGridViewCell.uex' path='docs/doc[@for="DataGridViewCellAccessibleObject.GetChildCount"]/*' />
            public override int GetChildCount()
            {
                if (this.owner == null)
                {
                    throw new InvalidOperationException(string.Format(SR.DataGridViewCellAccessibleObject_OwnerNotSet));
                }

                if (this.owner.DataGridView.EditingControl != null &&
                    this.owner.DataGridView.IsCurrentCellInEditMode &&
                    this.owner.DataGridView.CurrentCell == this.owner)
                {
                    return 1;
                }
                else
                {
                    return 0;
                }
            }

            /// <include file='doc\DataGridViewCell.uex' path='docs/doc[@for="DataGridViewCellAccessibleObject.GetFocused"]/*' />
            public override AccessibleObject GetFocused()
            {
                return null;
            }

            /// <include file='doc\DataGridViewCell.uex' path='docs/doc[@for="DataGridViewCellAccessibleObject.GetSelected"]/*' />
            public override AccessibleObject GetSelected()
            {
                return null;
            }

            /// <include file='doc\DataGridViewCell.uex' path='docs/doc[@for="DataGridViewCellAccessibleObject.Navigate"]/*' />
            public override AccessibleObject Navigate(AccessibleNavigation navigationDirection)
            {
                if (this.owner == null)
                {
                    throw new InvalidOperationException(string.Format(SR.DataGridViewCellAccessibleObject_OwnerNotSet));
                }

                if (this.owner.OwningColumn == null || this.owner.OwningRow == null)
                {
                    return null;
                }

                switch (navigationDirection)
                {
                    case AccessibleNavigation.Right:
                        if (this.owner.DataGridView.RightToLeft == RightToLeft.No)
                        {
                            return NavigateForward(true /*wrapAround*/);
                        }
                        else
                        {
                            return NavigateBackward(true /*wrapAround*/);
                        }
                    case AccessibleNavigation.Next:
                        return NavigateForward(false /*wrapAround*/);
                    case AccessibleNavigation.Left:
                        if (this.owner.DataGridView.RightToLeft == RightToLeft.No)
                        {
                            return NavigateBackward(true /*wrapAround*/);
                        }
                        else
                        {
                            return NavigateForward(true /*wrapAround*/);
                        }
                    case AccessibleNavigation.Previous:
                        return NavigateBackward(false /*wrapAround*/);
                    case AccessibleNavigation.Up:
                        if (this.owner.OwningRow.Index == this.owner.DataGridView.Rows.GetFirstRow(DataGridViewElementStates.Visible))
                        {
                            if (this.owner.DataGridView.ColumnHeadersVisible)
                            {
                                // Return the column header accessible object.
                                return this.owner.OwningColumn.HeaderCell.AccessibilityObject;
                            }
                            else
                            {
                                return null;
                            }
                        }
                        else
                        {
                            int previousVisibleRow = this.owner.DataGridView.Rows.GetPreviousRow(this.owner.OwningRow.Index, DataGridViewElementStates.Visible);
                            return this.owner.DataGridView.Rows[previousVisibleRow].Cells[this.owner.OwningColumn.Index].AccessibilityObject;
                        }
                    case AccessibleNavigation.Down:
                        if (this.owner.OwningRow.Index == this.owner.DataGridView.Rows.GetLastRow(DataGridViewElementStates.Visible))
                        {
                            return null;
                        }
                        else
                        {
                            int nextVisibleRow = this.owner.DataGridView.Rows.GetNextRow(this.owner.OwningRow.Index, DataGridViewElementStates.Visible);
                            return this.owner.DataGridView.Rows[nextVisibleRow].Cells[this.owner.OwningColumn.Index].AccessibilityObject;
                        }
                    default:
                        return null;
                }
            }

            private AccessibleObject NavigateBackward(bool wrapAround)
            {
                if (this.owner.OwningColumn == this.owner.DataGridView.Columns.GetFirstColumn(DataGridViewElementStates.Visible))
                {
                    if (wrapAround)
                    {
                        // Return the last accessible object in the previous row
                        AccessibleObject previousRow = this.Owner.OwningRow.AccessibilityObject.Navigate(AccessibleNavigation.Previous);
                        if (previousRow != null && previousRow.GetChildCount() > 0)
                        {
                            return previousRow.GetChild(previousRow.GetChildCount() - 1);
                        }
                        else
                        {
                            return null;
                        }
                    }
                    else
                    {
                        // return the row header cell if the row headers are visible.
                        if (this.owner.DataGridView.RowHeadersVisible)
                        {
                            return this.owner.OwningRow.AccessibilityObject.GetChild(0);
                        }
                        else
                        {
                            return null;
                        }
                    }
                }
                else
                {
                    int previousVisibleColumnIndex = this.owner.DataGridView.Columns.GetPreviousColumn(this.owner.OwningColumn,
                                                                                                       DataGridViewElementStates.Visible,
                                                                                                       DataGridViewElementStates.None).Index;
                    return this.owner.OwningRow.Cells[previousVisibleColumnIndex].AccessibilityObject;
                }
            }

            private AccessibleObject NavigateForward(bool wrapAround)
            {
                if (this.owner.OwningColumn == this.owner.DataGridView.Columns.GetLastColumn(DataGridViewElementStates.Visible,
                                                                                             DataGridViewElementStates.None))
                {

                    if (wrapAround)
                    {
                        // Return the first cell in the next visible row.
                        //
                        AccessibleObject nextRow = this.Owner.OwningRow.AccessibilityObject.Navigate(AccessibleNavigation.Next);
                        if (nextRow != null && nextRow.GetChildCount() > 0)
                        {
                            if (this.Owner.DataGridView.RowHeadersVisible)
                            {
                                return nextRow.GetChild(1);
                            }
                            else
                            {
                                return nextRow.GetChild(0);
                            }
                        }
                        else
                        {
                            return null;
                        }

                    }
                    else
                    {
                        return null;
                    }
                }
                else
                {
                    int nextVisibleColumnIndex = this.owner.DataGridView.Columns.GetNextColumn(this.owner.OwningColumn,
                                                                                               DataGridViewElementStates.Visible,
                                                                                               DataGridViewElementStates.None).Index;
                    return this.owner.OwningRow.Cells[nextVisibleColumnIndex].AccessibilityObject;
                }
            }

            /// <include file='doc\DataGridViewCell.uex' path='docs/doc[@for="DataGridViewCellAccessibleObject.Select"]/*' />
            public override void Select(AccessibleSelection flags)
            {
                if (this.owner == null)
                {
                    throw new InvalidOperationException(string.Format(SR.DataGridViewCellAccessibleObject_OwnerNotSet));
                }
                if ((flags & AccessibleSelection.TakeFocus) == AccessibleSelection.TakeFocus)
                {
                    this.owner.DataGridView.FocusInternal();
                }
                if ((flags & AccessibleSelection.TakeSelection) == AccessibleSelection.TakeSelection)
                {
                    this.owner.Selected = true;
                    this.owner.DataGridView.CurrentCell = this.owner; // Do not change old selection
                }
                if ((flags & AccessibleSelection.AddSelection) == AccessibleSelection.AddSelection)
                {
                    // it seems that in any circumstances a cell can become selected
                    this.owner.Selected = true;
                }
                if ((flags & AccessibleSelection.RemoveSelection) == AccessibleSelection.RemoveSelection &&
                    (flags & (AccessibleSelection.AddSelection | AccessibleSelection.TakeSelection)) == 0)
                {
                    this.owner.Selected = false;
                }
            }

            /// <summary>
            /// Sets the detachable child accessible object which may be added or removed to/from hierachy nodes.
            /// </summary>
            /// <param name="child">The child accessible object.</param>
            internal override void SetDetachableChild(AccessibleObject child)
            {
                _child = child;
            }

            internal override void SetFocus()
            {
                base.SetFocus();

                RaiseAutomationEvent(NativeMethods.UIA_AutomationFocusChangedEventId);
            }

            internal override int[] RuntimeId
            {
                get
                {
                    if (runtimeId == null)
                    {
                        runtimeId = new int[2];
                        runtimeId[0] = RuntimeIDFirstItem; // first item is static - 0x2a
                        runtimeId[1] = this.GetHashCode();
                    }

                    return runtimeId;
                }
            }

            private string AutomationId
            {
                get
                {
                    string automationId = string.Empty;
                    foreach (int runtimeIdPart in RuntimeId)
                    {
                        automationId += runtimeIdPart.ToString();
                    }

                    return automationId;
                }
            }

            internal override bool IsIAccessibleExSupported()
            {
                return true;
            }

            #region IRawElementProviderFragment Implementation

            internal override Rectangle BoundingRectangle
            {
                get
                {
                    return this.Bounds;
                }
            }

            internal override UnsafeNativeMethods.IRawElementProviderFragmentRoot FragmentRoot
            {
                get
                {
                    return owner.DataGridView.AccessibilityObject;
                }
            }

            internal override UnsafeNativeMethods.IRawElementProviderFragment FragmentNavigate(UnsafeNativeMethods.NavigateDirection direction)
            {
                if (this.owner == null)
                {
                    throw new InvalidOperationException(string.Format(SR.DataGridViewCellAccessibleObject_OwnerNotSet));
                }

                if (this.owner.OwningColumn == null || this.owner.OwningRow == null)
                {
                    return null;
                }

                switch (direction)
                {
                    case UnsafeNativeMethods.NavigateDirection.Parent:
                        return this.owner.OwningRow.AccessibilityObject;
                    case UnsafeNativeMethods.NavigateDirection.NextSibling:
                        return NavigateForward(false);
                    case UnsafeNativeMethods.NavigateDirection.PreviousSibling:
                        return NavigateBackward(false);
                    case UnsafeNativeMethods.NavigateDirection.FirstChild:
                    case UnsafeNativeMethods.NavigateDirection.LastChild:
                        if (this.owner.DataGridView.CurrentCell == this.owner &&
                            this.owner.DataGridView.IsCurrentCellInEditMode &&
                            this.owner.DataGridView.EditingControl != null)
                        {
                            return _child;
                        }
                        break;
                    default:
                        return null;
                }

                return null;
            }

            #endregion

            #region IRawElementProviderSimple Implementation

            internal override object GetPropertyValue(int propertyID)
            {
                    switch (propertyID)
                    {
                        case NativeMethods.UIA_NamePropertyId:
                            return this.Name;
                        case NativeMethods.UIA_HasKeyboardFocusPropertyId:
                            return (State & AccessibleStates.Focused) == AccessibleStates.Focused; // Announce the cell when focusing.
                        case NativeMethods.UIA_IsEnabledPropertyId:
                            return owner.DataGridView.Enabled;
                        case NativeMethods.UIA_AutomationIdPropertyId:
                            return AutomationId;
                        case NativeMethods.UIA_HelpTextPropertyId:
                            return Help ?? string.Empty;
                        case NativeMethods.UIA_IsKeyboardFocusablePropertyId:
                            return (State & AccessibleStates.Focusable) == AccessibleStates.Focusable;
                        case NativeMethods.UIA_IsPasswordPropertyId:
                            return false;
                        case NativeMethods.UIA_IsOffscreenPropertyId:
                            return (State & AccessibleStates.Offscreen) == AccessibleStates.Offscreen;
                        case NativeMethods.UIA_AccessKeyPropertyId:
                            return string.Empty;
                        case NativeMethods.UIA_GridItemContainingGridPropertyId:
                            return Owner.DataGridView.AccessibilityObject;
                        case NativeMethods.UIA_IsTableItemPatternAvailablePropertyId:
                            return IsPatternSupported(NativeMethods.UIA_TableItemPatternId);
                        case NativeMethods.UIA_IsGridItemPatternAvailablePropertyId:
                            return IsPatternSupported(NativeMethods.UIA_GridItemPatternId);
                    }

                return base.GetPropertyValue(propertyID);
            }

            internal override bool IsPatternSupported(int patternId)
            {
<<<<<<< HEAD
                if (patternId == NativeMethods.UIA_LegacyIAccessiblePatternId ||
                    patternId == NativeMethods.UIA_InvokePatternId ||
                    patternId == NativeMethods.UIA_ValuePatternId ||
                    ((patternId == NativeMethods.UIA_TableItemPatternId ||
                    patternId == NativeMethods.UIA_GridItemPatternId) && 
=======
                if (AccessibilityImprovements.Level3 &&
                    (patternId.Equals(NativeMethods.UIA_LegacyIAccessiblePatternId) ||
                    patternId.Equals(NativeMethods.UIA_InvokePatternId) ||
                    patternId.Equals(NativeMethods.UIA_ValuePatternId)))
                {
                    return true;
                }

                if ((patternId == NativeMethods.UIA_TableItemPatternId ||
                    patternId == NativeMethods.UIA_GridItemPatternId) &&
>>>>>>> 00b6d9eb
                    // We don't want to implement patterns for header cells
                    this.owner.ColumnIndex != -1 && this.owner.RowIndex != -1))
                {
                    return true;
                }

                return base.IsPatternSupported(patternId);
            }

            #endregion

            internal override UnsafeNativeMethods.IRawElementProviderSimple[] GetRowHeaderItems()
            {
                if (this.owner.DataGridView.RowHeadersVisible && this.owner.OwningRow.HasHeaderCell)
                {
                    return new UnsafeNativeMethods.IRawElementProviderSimple[1] { this.owner.OwningRow.HeaderCell.AccessibilityObject };
                }

                return null;
            }

            internal override UnsafeNativeMethods.IRawElementProviderSimple[] GetColumnHeaderItems()
            {
                if (this.owner.DataGridView.ColumnHeadersVisible && this.owner.OwningColumn.HasHeaderCell)
                {
                    return new UnsafeNativeMethods.IRawElementProviderSimple[1] { this.owner.OwningColumn.HeaderCell.AccessibilityObject };
                }

                return null;
            }

            internal override int Row
            {
                get
                {
                    return this.owner.OwningRow != null ? this.owner.OwningRow.Index : -1;
                }
            }

            internal override int Column
            {
                get
                {
                    return this.owner.OwningColumn != null ? this.owner.OwningColumn.Index : -1;
                }
            }

            internal override UnsafeNativeMethods.IRawElementProviderSimple ContainingGrid
            {
                get
                {
                    return this.owner.DataGridView.AccessibilityObject;
                }
            }
        }
    }
}<|MERGE_RESOLUTION|>--- conflicted
+++ resolved
@@ -5488,24 +5488,15 @@
 
             internal override bool IsPatternSupported(int patternId)
             {
-<<<<<<< HEAD
                 if (patternId == NativeMethods.UIA_LegacyIAccessiblePatternId ||
                     patternId == NativeMethods.UIA_InvokePatternId ||
-                    patternId == NativeMethods.UIA_ValuePatternId ||
-                    ((patternId == NativeMethods.UIA_TableItemPatternId ||
-                    patternId == NativeMethods.UIA_GridItemPatternId) && 
-=======
-                if (AccessibilityImprovements.Level3 &&
-                    (patternId.Equals(NativeMethods.UIA_LegacyIAccessiblePatternId) ||
-                    patternId.Equals(NativeMethods.UIA_InvokePatternId) ||
-                    patternId.Equals(NativeMethods.UIA_ValuePatternId)))
+                    patternId == NativeMethods.UIA_ValuePatternId)
                 {
                     return true;
                 }
 
                 if ((patternId == NativeMethods.UIA_TableItemPatternId ||
                     patternId == NativeMethods.UIA_GridItemPatternId) &&
->>>>>>> 00b6d9eb
                     // We don't want to implement patterns for header cells
                     this.owner.ColumnIndex != -1 && this.owner.RowIndex != -1))
                 {
