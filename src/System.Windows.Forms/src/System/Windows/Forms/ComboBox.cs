﻿// Licensed to the .NET Foundation under one or more agreements.
// The .NET Foundation licenses this file to you under the MIT license.
// See the LICENSE file in the project root for more information.

#nullable disable

using System.Buffers;
using System.Collections;
using System.ComponentModel;
using System.Diagnostics;
using System.Drawing;
using System.Drawing.Design;
using System.Globalization;
using System.Runtime.InteropServices;
using System.Windows.Forms.Layout;
using static System.Windows.Forms.ComboBox.ObjectCollection;
using static Interop;
using static Interop.User32;

namespace System.Windows.Forms
{
    /// <summary>
    ///  Displays an editing field and a list, allowing the user to select from the list or to enter new text. Displays
    ///  only the editing field until the user explicitly displays the list.
    /// </summary>
    [DefaultEvent(nameof(SelectedIndexChanged))]
    [DefaultProperty(nameof(Items))]
    [DefaultBindingProperty(nameof(Text))]
    [Designer("System.Windows.Forms.Design.ComboBoxDesigner, " + AssemblyRef.SystemDesign)]
    [SRDescription(nameof(SR.DescriptionComboBox))]
    public partial class ComboBox : ListControl
    {
        private static readonly object EVENT_DROPDOWN = new object();
        private static readonly object EVENT_DRAWITEM = new object();
        private static readonly object EVENT_MEASUREITEM = new object();
        private static readonly object EVENT_SELECTEDINDEXCHANGED = new object();
        private static readonly object EVENT_SELECTIONCHANGECOMMITTED = new object();
        private static readonly object EVENT_SELECTEDITEMCHANGED = new object();
        private static readonly object EVENT_DROPDOWNSTYLE = new object();
        private static readonly object EVENT_TEXTUPDATE = new object();
        private static readonly object EVENT_DROPDOWNCLOSED = new object();

        private static readonly int PropMaxLength = PropertyStore.CreateKey();
        private static readonly int PropItemHeight = PropertyStore.CreateKey();
        private static readonly int PropDropDownWidth = PropertyStore.CreateKey();
        private static readonly int PropDropDownHeight = PropertyStore.CreateKey();
        private static readonly int PropStyle = PropertyStore.CreateKey();
        private static readonly int PropDrawMode = PropertyStore.CreateKey();
        private static readonly int PropMatchingText = PropertyStore.CreateKey();
        private static readonly int PropFlatComboAdapter = PropertyStore.CreateKey();

        private const int DefaultSimpleStyleHeight = 150;
        private const int DefaultDropDownHeight = 106;
        private const int AutoCompleteTimeout = 10000000; // 1 second timeout for resetting the MatchingText
        private bool _autoCompleteDroppedDown;

        private FlatStyle _flatStyle = FlatStyle.Standard;
        private int _updateCount;

        // Timestamp of the last keystroke. Used for auto-completion in DropDownList style.
        private long _autoCompleteTimeStamp;

        private int _selectedIndex = -1;  // used when we don't have a handle.
        private bool _allowCommit = true;

        // When the style is "simple", the requested height is used for the actual height of the control. When the
        // style is non-simple, the height of the control is determined by the OS.
        private int _requestedHeight;

        private ComboBoxChildNativeWindow _childDropDown;
        private ComboBoxChildNativeWindow _childEdit;
        private ComboBoxChildNativeWindow _childListBox;

        private IntPtr _dropDownHandle;
        private ObjectCollection _itemsCollection;
        private short _prefHeightCache = -1;
        private short _maxDropDownItems = 8;
        private bool _integralHeight = true;
        private bool _mousePressed;
        private bool _mouseEvents;
        private bool _mouseInEdit;

        private bool _sorted;
        private bool _fireSetFocus = true;
        private bool _fireLostFocus = true;
        private bool _mouseOver;
        private bool _suppressNextWindowsPos;
        private bool _canFireLostFocus;

        // When the user types a letter and drops the dropdown the combobox itself auto-searches the matching item and
        // selects the item in the edit thus changing the windowText. Hence we should Fire the TextChanged event in
        // such a scenario. The string below is used for checking the window Text before and after the dropdown.
        private string _currentText = string.Empty;
        private string _lastTextChangedValue;
        private bool _dropDown;
        private readonly AutoCompleteDropDownFinder _finder = new AutoCompleteDropDownFinder();

        private bool _selectedValueChangedFired;
        private AutoCompleteMode _autoCompleteMode = AutoCompleteMode.None;
        private AutoCompleteSource _autoCompleteSource = AutoCompleteSource.None;

        /// <summary>
        ///  This stores the custom StringCollection required for the autoCompleteSource when its set to CustomSource.
        /// </summary>
        private AutoCompleteStringCollection _autoCompleteCustomSource;
        private StringSource _stringSource;
        private bool _fromHandleCreate;

        private ComboBoxChildListUiaProvider _childListAccessibleObject;
        private ComboBoxChildEditUiaProvider _childEditAccessibleObject;
        private ComboBoxChildTextUiaProvider _childTextAccessibleObject;

        // Indicates whether the dropdown list will be closed after selection (on getting CBN_SELENDOK notification)
        // to prevent focusing on the list item after hiding the list.
        private bool _dropDownWillBeClosed;

        /// <summary>
        ///  Creates a new ComboBox control.  The default style for the combo is
        ///  a regular DropDown Combo.
        /// </summary>
        public ComboBox()
        {
            SetStyle(ControlStyles.UserPaint |
                     ControlStyles.UseTextForAccessibility |
                     ControlStyles.StandardClick, false);

            _requestedHeight = DefaultSimpleStyleHeight;

            // this class overrides GetPreferredSizeCore, let Control automatically cache the result
            SetExtendedState(ExtendedStates.UserPreferredSizeCache, true);
        }

        /// <summary>
        ///  This is the AutoCompleteMode which can be either
        ///  None, AutoSuggest, AutoAppend or AutoSuggestAppend.
        ///  This property in conjunction with AutoCompleteSource enables the AutoComplete feature for ComboBox.
        /// </summary>
        [DefaultValue(AutoCompleteMode.None)]
        [SRDescription(nameof(SR.ComboBoxAutoCompleteModeDescr))]
        [Browsable(true)]
        [EditorBrowsable(EditorBrowsableState.Always)]
        public AutoCompleteMode AutoCompleteMode
        {
            get
            {
                return _autoCompleteMode;
            }
            set
            {
                //valid values are 0x0 to 0x3
                SourceGenerated.EnumValidator.Validate(value);
                if (DropDownStyle == ComboBoxStyle.DropDownList &&
                    AutoCompleteSource != AutoCompleteSource.ListItems &&
                    value != AutoCompleteMode.None)
                {
                    throw new NotSupportedException(SR.ComboBoxAutoCompleteModeOnlyNoneAllowed);
                }

                if (Application.OleRequired() != System.Threading.ApartmentState.STA)
                {
                    throw new ThreadStateException(SR.ThreadMustBeSTA);
                }

                bool resetAutoComplete = false;
                if (_autoCompleteMode != AutoCompleteMode.None && value == AutoCompleteMode.None)
                {
                    resetAutoComplete = true;
                }

                _autoCompleteMode = value;
                SetAutoComplete(resetAutoComplete, true);
            }
        }

        /// <summary>
        ///  This is the AutoCompleteSource which can be one of the
        ///  values from AutoCompleteSource enumeration.
        ///  This property in conjunction with AutoCompleteMode enables the AutoComplete feature for ComboBox.
        /// </summary>
        [DefaultValue(AutoCompleteSource.None)]
        [SRDescription(nameof(SR.ComboBoxAutoCompleteSourceDescr))]
        [Browsable(true)]
        [EditorBrowsable(EditorBrowsableState.Always)]
        public AutoCompleteSource AutoCompleteSource
        {
            get
            {
                return _autoCompleteSource;
            }
            set
            {
                SourceGenerated.EnumValidator.Validate(value);

                if (DropDownStyle == ComboBoxStyle.DropDownList &&
                    AutoCompleteMode != AutoCompleteMode.None &&
                    value != AutoCompleteSource.ListItems)
                {
                    throw new NotSupportedException(SR.ComboBoxAutoCompleteSourceOnlyListItemsAllowed);
                }

                if (Application.OleRequired() != System.Threading.ApartmentState.STA)
                {
                    throw new ThreadStateException(SR.ThreadMustBeSTA);
                }

                _autoCompleteSource = value;
                SetAutoComplete(false, true);
            }
        }

        /// <summary>
        ///  This is the AutoCompleteCustomSource which is custom StringCollection used when the
        ///  AutoCompleteSource is CustomSource.
        /// </summary>
        [DesignerSerializationVisibility(DesignerSerializationVisibility.Content)]
        [Localizable(true)]
        [SRDescription(nameof(SR.ComboBoxAutoCompleteCustomSourceDescr))]
        [Editor("System.Windows.Forms.Design.ListControlStringCollectionEditor, " + AssemblyRef.SystemDesign, typeof(UITypeEditor))]
        [Browsable(true)]
        [EditorBrowsable(EditorBrowsableState.Always)]
        public AutoCompleteStringCollection AutoCompleteCustomSource
        {
            get
            {
                if (_autoCompleteCustomSource is null)
                {
                    _autoCompleteCustomSource = new AutoCompleteStringCollection();
                    _autoCompleteCustomSource.CollectionChanged += new CollectionChangeEventHandler(OnAutoCompleteCustomSourceChanged);
                }

                return _autoCompleteCustomSource;
            }
            set
            {
                if (_autoCompleteCustomSource != value)
                {
                    if (_autoCompleteCustomSource is not null)
                    {
                        _autoCompleteCustomSource.CollectionChanged -= new CollectionChangeEventHandler(OnAutoCompleteCustomSourceChanged);
                    }

                    _autoCompleteCustomSource = value;

                    if (_autoCompleteCustomSource is not null)
                    {
                        _autoCompleteCustomSource.CollectionChanged += new CollectionChangeEventHandler(OnAutoCompleteCustomSourceChanged);
                    }

                    SetAutoComplete(false, true);
                }
            }
        }

        /// <summary>
        ///  The background color of this control. This is an ambient property and
        ///  will always return a non-null value.
        /// </summary>
        public override Color BackColor
        {
            get
            {
                if (ShouldSerializeBackColor())
                {
                    return base.BackColor;
                }
                else
                {
                    return SystemColors.Window;
                }
            }
            set => base.BackColor = value;
        }

        [Browsable(false)]
        [EditorBrowsable(EditorBrowsableState.Never)]
        public override Image BackgroundImage
        {
            get => base.BackgroundImage;
            set => base.BackgroundImage = value;
        }

        [Browsable(false)]
        [EditorBrowsable(EditorBrowsableState.Never)]
        public override ImageLayout BackgroundImageLayout
        {
            get => base.BackgroundImageLayout;
            set => base.BackgroundImageLayout = value;
        }

        [Browsable(false)]
        [EditorBrowsable(EditorBrowsableState.Never)]
        new public event EventHandler BackgroundImageChanged
        {
            add => base.BackgroundImageChanged += value;
            remove => base.BackgroundImageChanged -= value;
        }

        [Browsable(false)]
        [EditorBrowsable(EditorBrowsableState.Never)]
        new public event EventHandler BackgroundImageLayoutChanged
        {
            add => base.BackgroundImageLayoutChanged += value;
            remove => base.BackgroundImageLayoutChanged -= value;
        }

        internal ChildAccessibleObject ChildEditAccessibleObject
        {
            get
            {
                if (_childEditAccessibleObject is null)
                {
                    _childEditAccessibleObject = new ComboBoxChildEditUiaProvider(this, _childEdit.Handle);
                }

                return _childEditAccessibleObject;
            }
        }

        internal ChildAccessibleObject ChildListAccessibleObject
        {
            get
            {
                if (_childListAccessibleObject is null)
                {
                    _childListAccessibleObject =
                        new ComboBoxChildListUiaProvider(this, DropDownStyle == ComboBoxStyle.Simple ? _childListBox.Handle : _dropDownHandle);
                }

                return _childListAccessibleObject;
            }
        }

        internal AccessibleObject ChildTextAccessibleObject
        {
            get
            {
                if (_childTextAccessibleObject is null)
                {
                    _childTextAccessibleObject = new ComboBoxChildTextUiaProvider(this);
                }

                return _childTextAccessibleObject;
            }
        }

        internal void ClearChildEditAccessibleObject() => _childEditAccessibleObject = null;

        internal void ClearChildListAccessibleObject() => _childListAccessibleObject = null;

        /// <summary>
        ///  Returns the parameters needed to create the handle.  Inheriting classes
        ///  can override this to provide extra functionality.  They should not,
        ///  however, forget to call base.CreateParams() first to get the struct
        ///  filled up with the basic info.
        /// </summary>
        protected override CreateParams CreateParams
        {
            get
            {
                CreateParams cp = base.CreateParams;
                cp.ClassName = ComCtl32.WindowClasses.WC_COMBOBOX;
                cp.Style |= (int)WS.VSCROLL | (int)CBS.HASSTRINGS | (int)CBS.AUTOHSCROLL;
                cp.ExStyle |= (int)WS_EX.CLIENTEDGE;
                if (!_integralHeight)
                {
                    cp.Style |= (int)CBS.NOINTEGRALHEIGHT;
                }

                switch (DropDownStyle)
                {
                    case ComboBoxStyle.Simple:
                        cp.Style |= (int)CBS.SIMPLE;
                        break;
                    case ComboBoxStyle.DropDown:
                        cp.Style |= (int)CBS.DROPDOWN;
                        // Make sure we put the height back or we won't be able to size the dropdown!
                        cp.Height = PreferredHeight;
                        break;
                    case ComboBoxStyle.DropDownList:
                        cp.Style |= (int)CBS.DROPDOWNLIST;
                        // Comment above...
                        cp.Height = PreferredHeight;
                        break;
                }

                switch (DrawMode)
                {
                    case DrawMode.OwnerDrawFixed:
                        cp.Style |= (int)CBS.OWNERDRAWFIXED;
                        break;
                    case DrawMode.OwnerDrawVariable:
                        cp.Style |= (int)CBS.OWNERDRAWVARIABLE;
                        break;
                }

                return cp;
            }
        }

        /// <summary>
        ///  Deriving classes can override this to configure a default size for their control.
        ///  This is more efficient than setting the size in the control's constructor.
        /// </summary>
        protected override Size DefaultSize
        {
            get
            {
                return new Size(121, PreferredHeight);
            }
        }

        /// <summary>
        ///  The ListSource to consume as this ListBox's source of data.
        ///  When set, a user can not modify the Items collection.
        /// </summary>
        [SRCategory(nameof(SR.CatData))]
        [DefaultValue(null)]
        [RefreshProperties(RefreshProperties.Repaint),
        AttributeProvider(typeof(IListSource))]
        [SRDescription(nameof(SR.ListControlDataSourceDescr))]
        public new object DataSource
        {
            get => base.DataSource;
            set => base.DataSource = value;
        }

        /// <summary>
        ///  Retrieves the value of the DrawMode property.  The DrawMode property
        ///  controls whether the control is drawn by Windows or by the user.
        /// </summary>
        [SRCategory(nameof(SR.CatBehavior))]
        [DefaultValue(DrawMode.Normal)]
        [SRDescription(nameof(SR.ComboBoxDrawModeDescr))]
        [RefreshProperties(RefreshProperties.Repaint)]
        public DrawMode DrawMode
        {
            get
            {
                int drawMode = Properties.GetInteger(PropDrawMode, out bool found);
                if (found)
                {
                    return (DrawMode)drawMode;
                }

                return DrawMode.Normal;
            }
            set
            {
                if (DrawMode != value)
                {
                    //valid values are 0x0 to 0x2.
                    SourceGenerated.EnumValidator.Validate(value);
                    ResetHeightCache();
                    Properties.SetInteger(PropDrawMode, (int)value);
                    RecreateHandle();
                }
            }
        }

        /// <summary>
        ///  Returns the width of the drop down box in a combo box.
        /// </summary>
        [SRCategory(nameof(SR.CatBehavior))]
        [SRDescription(nameof(SR.ComboBoxDropDownWidthDescr))]
        public int DropDownWidth
        {
            get
            {
                int dropDownWidth = Properties.GetInteger(PropDropDownWidth, out bool found);

                if (found)
                {
                    return dropDownWidth;
                }
                else
                {
                    return Width;
                }
            }

            set
            {
                if (value < 1)
                {
                    throw new ArgumentOutOfRangeException(nameof(value), value, string.Format(SR.InvalidArgument, nameof(DropDownWidth), value));
                }

                if (Properties.GetInteger(PropDropDownWidth) != value)
                {
                    Properties.SetInteger(PropDropDownWidth, value);
                    if (IsHandleCreated)
                    {
                        SendMessageW(this, (WM)CB.SETDROPPEDWIDTH, value);
                    }
                }
            }
        }

        /// <summary>
        ///  Sets the Height of the drop down box in a combo box.
        /// </summary>
        [SRCategory(nameof(SR.CatBehavior))]
        [SRDescription(nameof(SR.ComboBoxDropDownHeightDescr))]
        [Browsable(true)]
        [EditorBrowsable(EditorBrowsableState.Always)]
        [DefaultValue(106)]
        public int DropDownHeight
        {
            get
            {
                int dropDownHeight = Properties.GetInteger(PropDropDownHeight, out bool found);
                if (found)
                {
                    return dropDownHeight;
                }
                else
                {
                    return DefaultDropDownHeight;
                }
            }
            set
            {
                if (value < 1)
                {
                    throw new ArgumentOutOfRangeException(nameof(value), value, string.Format(SR.InvalidArgument, nameof(DropDownHeight), value));
                }

                if (Properties.GetInteger(PropDropDownHeight) != value)
                {
                    Properties.SetInteger(PropDropDownHeight, value);

                    // The dropDownHeight is not reflected unless the
                    // combobox integralHeight == false..
                    IntegralHeight = false;
                }
            }
        }

        /// <summary>
        ///  Indicates whether the DropDown of the combo is  currently dropped down.
        /// </summary>
        [Browsable(false)]
        [DesignerSerializationVisibility(DesignerSerializationVisibility.Hidden)]
        [SRDescription(nameof(SR.ComboBoxDroppedDownDescr))]
        public bool DroppedDown
        {
            get
            {
                if (IsHandleCreated)
                {
                    return (int)SendMessageW(this, (WM)CB.GETDROPPEDSTATE) != 0;
                }

                return false;
            }
            set
            {
                if (!IsHandleCreated)
                {
                    CreateHandle();
                }

                SendMessageW(this, (WM)CB.SHOWDROPDOWN, value ? -1 : 0);
            }
        }

        /// <summary>
        ///  Gets or
        ///  sets
        ///  the flat style appearance of the button control.
        /// </summary>
        [SRCategory(nameof(SR.CatAppearance))]
        [DefaultValue(FlatStyle.Standard)]
        [Localizable(true)]
        [SRDescription(nameof(SR.ComboBoxFlatStyleDescr))]
        public FlatStyle FlatStyle
        {
            get
            {
                return _flatStyle;
            }
            set
            {
                //valid values are 0x0 to 0x3
                SourceGenerated.EnumValidator.Validate(value);
                _flatStyle = value;
                Invalidate();
            }
        }

        /// <summary>
        ///  Returns true if this control has focus.
        /// </summary>
        public override bool Focused
        {
            get
            {
                if (base.Focused)
                {
                    return true;
                }

                IntPtr focus = GetFocus();
                return focus != IntPtr.Zero && ((_childEdit is not null && focus == _childEdit.Handle) || (_childListBox is not null && focus == _childListBox.Handle));
            }
        }

        /// <summary>
        ///  Gets or sets the foreground color of the control.
        /// </summary>
        public override Color ForeColor
        {
            get
            {
                if (ShouldSerializeForeColor())
                {
                    return base.ForeColor;
                }
                else
                {
                    return SystemColors.WindowText;
                }
            }
            set => base.ForeColor = value;
        }

        /// <summary>
        ///  Indicates if the combo should avoid showing partial Items.  If so,
        ///  then only full items will be displayed, and the list portion will be resized
        ///  to prevent partial items from being shown.  Otherwise, they will be
        ///  shown
        /// </summary>
        [SRCategory(nameof(SR.CatBehavior))]
        [DefaultValue(true)]
        [Localizable(true)]
        [SRDescription(nameof(SR.ComboBoxIntegralHeightDescr))]
        public bool IntegralHeight
        {
            get
            {
                return _integralHeight;
            }

            set
            {
                if (_integralHeight != value)
                {
                    _integralHeight = value;
                    RecreateHandle();
                }
            }
        }

        /// <summary>
        ///  Returns the height of an item in the combo box. When drawMode is Normal
        ///  or OwnerDrawFixed, all items have the same height. When drawMode is
        ///  OwnerDrawVariable, this method returns the height that will be given
        ///  to new items added to the combo box. To determine the actual height of
        ///  an item, use the GetItemHeight() method with an integer parameter.
        /// </summary>
        [SRCategory(nameof(SR.CatBehavior))]
        [Localizable(true)]
        [SRDescription(nameof(SR.ComboBoxItemHeightDescr))]
        public int ItemHeight
        {
            get
            {
                DrawMode drawMode = DrawMode;
                if (drawMode == DrawMode.OwnerDrawFixed ||
                    drawMode == DrawMode.OwnerDrawVariable ||
                    !IsHandleCreated)
                {
                    int itemHeight = Properties.GetInteger(PropItemHeight, out bool found);
                    if (found)
                    {
                        return itemHeight;
                    }
                    else
                    {
                        return FontHeight + 2;   //
                    }
                }

                // Note that the above if clause deals with the case when the handle has not yet been created
                Debug.Assert(IsHandleCreated, "Handle should be created at this point");

                int h = (int)SendMessageW(this, (WM)CB.GETITEMHEIGHT);
                if (h == -1)
                {
                    throw new Win32Exception();
                }

                return h;
            }

            set
            {
                if (value < 1)
                {
                    throw new ArgumentOutOfRangeException(nameof(value), value, string.Format(SR.InvalidArgument, nameof(ItemHeight), value));
                }

                ResetHeightCache();

                if (Properties.GetInteger(PropItemHeight) != value)
                {
                    Properties.SetInteger(PropItemHeight, value);
                    if (DrawMode != DrawMode.Normal)
                    {
                        UpdateItemHeight();
                    }
                }
            }
        }

        /// <summary>
        ///  Collection of the items contained in this ComboBox.
        /// </summary>
        [SRCategory(nameof(SR.CatData))]
        [DesignerSerializationVisibility(DesignerSerializationVisibility.Content)]
        [Localizable(true)]
        [SRDescription(nameof(SR.ComboBoxItemsDescr))]
        [Editor("System.Windows.Forms.Design.ListControlStringCollectionEditor, " + AssemblyRef.SystemDesign, typeof(UITypeEditor))]
        [MergableProperty(false)]
        public ObjectCollection Items
        {
            get
            {
                if (_itemsCollection is null)
                {
                    _itemsCollection = new ObjectCollection(this);
                }

                return _itemsCollection;
            }
        }

        // Text used to match an item in the list when auto-completion
        // is used in DropDownList style.
        private string MatchingText
        {
            get
            {
                string matchingText = (string)Properties.GetObject(PropMatchingText);
                return matchingText ?? string.Empty;
            }
            set
            {
                if (value is not null || Properties.ContainsObject(PropMatchingText))
                {
                    Properties.SetObject(PropMatchingText, value);
                }
            }
        }

        /// <summary>
        ///  The maximum number of items to be shown in the dropdown portion
        ///  of the ComboBox.  This number can be between 1 and 100.
        /// </summary>
        [SRCategory(nameof(SR.CatBehavior))]
        [DefaultValue(8)]
        [Localizable(true)]
        [SRDescription(nameof(SR.ComboBoxMaxDropDownItemsDescr))]
        public int MaxDropDownItems
        {
            get
            {
                return _maxDropDownItems;
            }
            set
            {
                if (value < 1 || value > 100)
                {
                    throw new ArgumentOutOfRangeException(nameof(value), value, string.Format(SR.InvalidBoundArgument, nameof(MaxDropDownItems), value, 1, 100));
                }

                _maxDropDownItems = (short)value;
            }
        }

        public override Size MaximumSize
        {
            get => base.MaximumSize;
            set => base.MaximumSize = new Size(value.Width, 0);
        }

        public override Size MinimumSize
        {
            get => base.MinimumSize;
            set => base.MinimumSize = new Size(value.Width, 0);
        }

        /// <summary>
        ///  The maximum length of the text the user may type into the edit control
        ///  of a combo box.
        /// </summary>
        [SRCategory(nameof(SR.CatBehavior))]
        [DefaultValue(0)]
        [Localizable(true)]
        [SRDescription(nameof(SR.ComboBoxMaxLengthDescr))]
        public int MaxLength
        {
            get
            {
                return Properties.GetInteger(PropMaxLength);
            }
            set
            {
                if (value < 0)
                {
                    value = 0;
                }

                if (MaxLength != value)
                {
                    Properties.SetInteger(PropMaxLength, value);
                    if (IsHandleCreated)
                    {
                        SendMessageW(this, (WM)CB.LIMITTEXT, value);
                    }
                }
            }
        }

        /// <summary>
        ///  If the mouse is over the combobox, draw selection rect.
        /// </summary>
        internal bool MouseIsOver
        {
            get { return _mouseOver; }
            set
            {
                if (_mouseOver != value)
                {
                    _mouseOver = value;
                    // Nothing to see here... Just keep on walking...
                    // Turns out that with Theming off, we don't get quite the same messages as with theming on, so
                    // our drawing gets a little messed up. So in case theming is off, force a draw here.
                    if ((!ContainsFocus || !Application.RenderWithVisualStyles) && FlatStyle == FlatStyle.Popup)
                    {
                        Invalidate();
                        Update();
                    }
                }
            }
        }

        [Browsable(false)]
        [EditorBrowsable(EditorBrowsableState.Never)]
        [DesignerSerializationVisibility(DesignerSerializationVisibility.Hidden)]
        public new Padding Padding
        {
            get => base.Padding;
            set => base.Padding = value;
        }

        [Browsable(false)]
        [EditorBrowsable(EditorBrowsableState.Never)]
        public new event EventHandler PaddingChanged
        {
            add => base.PaddingChanged += value;
            remove => base.PaddingChanged -= value;
        }

        /// <summary>
        ///  ApplySizeConstraints calls into this method when DropDownStyles is DropDown and DropDownList.
        ///  This causes PreferredSize to be bounded by PreferredHeight in these two cases only.
        /// </summary>
        [Browsable(false)]
        [DesignerSerializationVisibility(DesignerSerializationVisibility.Hidden)]
        [SRDescription(nameof(SR.ComboBoxPreferredHeightDescr))]
        public int PreferredHeight
        {
            get
            {
                if (!FormattingEnabled)
                {
                    //do preferred height the old broken way for everett apps
                    //we need this for compat reasons because (get this)
                    //  (a) everett PreferredHeight was always wrong.
                    //  (b) so, when combobox1.Size = actualdefaultsize was called, it would enter setboundscore
                    //  (c) this updated requestedheight
                    //  (d) if the user then changed the combo to simple style, the height did not change.
                    // We simply cannot match this behavior if PreferredHeight is corrected so that (b) never
                    // occurs.  We simply do not know when Size was set.

                    // So in whidbey, the behavior will be:
                    //  (1) user uses default size = setting dropdownstyle=simple will revert to simple height
                    //  (2) user uses nondefault size = setting dropdownstyle=simple will not change height from this value

                    //In everett
                    //  if the user manually sets Size = (121, 20) in code (usually height gets forced to 21), then he will see Whidbey.(1) above
                    //  user usually uses nondefault size and will experience whidbey.(2) above

                    Size textSize = TextRenderer.MeasureText(LayoutUtils.TestString, Font, new Size(short.MaxValue, (int)(FontHeight * 1.25)), TextFormatFlags.SingleLine);
                    _prefHeightCache = (short)(textSize.Height + SystemInformation.BorderSize.Height * 8 + Padding.Size.Height);

                    return _prefHeightCache;
                }
                else
                {
                    // Normally we do this sort of calculation in GetPreferredSizeCore which has builtin
                    // caching, but in this case we can not because PreferredHeight is used in ApplySizeConstraints
                    // which is used by GetPreferredSize (infinite loop).
                    if (_prefHeightCache < 0)
                    {
                        Size textSize = TextRenderer.MeasureText(LayoutUtils.TestString, Font, new Size(short.MaxValue, (int)(FontHeight * 1.25)), TextFormatFlags.SingleLine);

                        // For a "simple" style combobox, the preferred height depends on the
                        // number of items in the combobox.
                        if (DropDownStyle == ComboBoxStyle.Simple)
                        {
                            int itemCount = Items.Count + 1;
                            _prefHeightCache = (short)(textSize.Height * itemCount + SystemInformation.BorderSize.Height * 16 + Padding.Size.Height);
                        }
                        else
                        {
                            // We do this old school rather than use SizeFromClientSize because CreateParams calls this
                            // method and SizeFromClientSize calls CreateParams (another infinite loop.)
                            _prefHeightCache = (short)GetComboHeight();
                        }
                    }

                    return _prefHeightCache;
                }
            }
        }

        // ComboBox.PreferredHeight returns incorrect values
        // This is translated from windows implementation.  Since we cannot control the size
        // of the combo box, we need to use the same calculation they do.
        private int GetComboHeight()
        {
            int cyCombo = 0;
            // Add on CYEDGE just for some extra space in the edit field/static item.
            // It's really only for static text items, but we want static & editable
            // controls to be the same height.
            Size textExtent = Size.Empty;

            using (var hfont = GdiCache.GetHFONT(Font))
            using (var screen = GdiCache.GetScreenHdc())
            {
                // this is the character that Windows uses to determine the extent
                textExtent = screen.HDC.GetTextExtent("0", hfont);
            }

            int dyEdit = textExtent.Height + SystemInformation.Border3DSize.Height;

            if (DrawMode != DrawMode.Normal)
            {
                // This is an ownerdraw combo.  Have the owner tell us how tall this
                // item is.
                dyEdit = ItemHeight;
            }

            // Set the initial width to be the combo box rect.  Later we will shorten it
            // if there is a dropdown button.
            Size fixedFrameBoderSize = SystemInformation.FixedFrameBorderSize;
            cyCombo = 2 * fixedFrameBoderSize.Height + dyEdit;
            return cyCombo;
        }

        private string[] GetStringsForAutoComplete(IList collection)
        {
            if (collection is AutoCompleteStringCollection)
            {
                string[] strings = new string[AutoCompleteCustomSource.Count];
                for (int i = 0; i < AutoCompleteCustomSource.Count; i++)
                {
                    strings[i] = AutoCompleteCustomSource[i];
                }

                return strings;
            }
            else if (collection is ObjectCollection)
            {
                string[] strings = new string[_itemsCollection.Count];
                for (int i = 0; i < _itemsCollection.Count; i++)
                {
                    strings[i] = GetItemText(_itemsCollection[i]);
                }

                return strings;
            }

            return Array.Empty<string>();
        }

        /// <summary>
        ///  The [zero based] index of the currently selected item in the combos list.
        ///  Note If the value of index is -1, then the ComboBox is
        ///  set to have no selection.
        /// </summary>
        [Browsable(false)]
        [DesignerSerializationVisibility(DesignerSerializationVisibility.Hidden)]
        [SRDescription(nameof(SR.ComboBoxSelectedIndexDescr))]
        public override int SelectedIndex
        {
            get
            {
                if (IsHandleCreated)
                {
                    return (int)SendMessageW(this, (WM)CB.GETCURSEL);
                }

                return _selectedIndex;
            }
            set
            {
                if (SelectedIndex != value)
                {
                    int itemCount = 0;
                    if (_itemsCollection is not null)
                    {
                        itemCount = _itemsCollection.Count;
                    }

                    if (value < -1 || value >= itemCount)
                    {
                        throw new ArgumentOutOfRangeException(nameof(value), value, string.Format(SR.InvalidArgument, nameof(SelectedIndex), value));
                    }

                    if (IsHandleCreated)
                    {
                        SendMessageW(this, (WM)CB.SETCURSEL, value);
                    }
                    else
                    {
                        _selectedIndex = value;
                    }

                    UpdateText();

                    if (IsHandleCreated)
                    {
                        OnTextChanged(EventArgs.Empty);
                    }

                    OnSelectedItemChanged(EventArgs.Empty);
                    OnSelectedIndexChanged(EventArgs.Empty);
                }
            }
        }

        /// <summary>
        ///  The handle to the object that is currently selected in the
        ///  combos list.
        /// </summary>
        [Browsable(false)]
        [Bindable(true)]
        [DesignerSerializationVisibility(DesignerSerializationVisibility.Hidden)]
        [SRDescription(nameof(SR.ComboBoxSelectedItemDescr))]
        public object SelectedItem
        {
            get
            {
                int index = SelectedIndex;
                return (index == -1) ? null : Items[index];
            }
            set
            {
                int x = -1;

                if (_itemsCollection is not null)
                {
                    //
                    if (value is not null)
                    {
                        x = _itemsCollection.IndexOf(value);
                    }
                    else
                    {
                        SelectedIndex = -1;
                    }
                }

                if (x != -1)
                {
                    SelectedIndex = x;
                }
            }
        }

        /// <summary>
        ///  The selected text in the edit component of the ComboBox. If the
        ///  ComboBox has ComboBoxStyle.DROPDOWNLIST, the return is an empty
        ///  string ("").
        /// </summary>
        [Browsable(false)]
        [DesignerSerializationVisibility(DesignerSerializationVisibility.Hidden)]
        [SRDescription(nameof(SR.ComboBoxSelectedTextDescr))]
        public string SelectedText
        {
            get
            {
                if (DropDownStyle == ComboBoxStyle.DropDownList)
                {
                    return "";
                }

                return Text.Substring(SelectionStart, SelectionLength);
            }
            set
            {
                if (DropDownStyle != ComboBoxStyle.DropDownList)
                {
                    //guard against null string, since otherwise we will throw an
                    //AccessViolation exception, which is bad
                    string str = (value ?? "");
                    CreateControl();
                    if (IsHandleCreated && _childEdit is not null)
                    {
                        SendMessageW(_childEdit, (WM)EM.REPLACESEL, -1, str);
                    }
                }
            }
        }

        /// <summary>
        ///  The length, in characters, of the selection in the editbox.
        /// </summary>
        [Browsable(false)]
        [DesignerSerializationVisibility(DesignerSerializationVisibility.Hidden)]
        [SRDescription(nameof(SR.ComboBoxSelectionLengthDescr))]
        public unsafe int SelectionLength
        {
            get
            {
                int end = 0;
                int start = 0;
                SendMessageW(this, (WM)CB.GETEDITSEL, (nint)(&start), (nint)(&end));
                return end - start;
            }
            set
            {
                // SelectionLength can be negative...
                Select(SelectionStart, value);
            }
        }

        /// <summary>
        ///  The [zero-based] index of the first character in the current text selection.
        /// </summary>
        [Browsable(false)]
        [DesignerSerializationVisibility(DesignerSerializationVisibility.Hidden)]
        [SRDescription(nameof(SR.ComboBoxSelectionStartDescr))]
        public unsafe int SelectionStart
        {
            get
            {
                int value = 0;
                SendMessageW(this, (WM)CB.GETEDITSEL, (nint)(&value), 0);
                return value;
            }
            set
            {
                if (value < 0)
                {
                    throw new ArgumentOutOfRangeException(nameof(value), value, string.Format(SR.InvalidArgument, nameof(SelectionStart), value));
                }

                Select(value, SelectionLength);
            }
        }

        /// <summary>
        ///  Indicates if the Combos list is sorted or not.
        /// </summary>
        [SRCategory(nameof(SR.CatBehavior))]
        [DefaultValue(false)]
        [SRDescription(nameof(SR.ComboBoxSortedDescr))]
        public bool Sorted
        {
            get
            {
                return _sorted;
            }
            set
            {
                if (_sorted != value)
                {
                    if (DataSource is not null && value)
                    {
                        throw new ArgumentException(SR.ComboBoxSortWithDataSource);
                    }

                    _sorted = value;
                    RefreshItems();
                    SelectedIndex = -1;
                }
            }
        }

        /// <summary>
        ///  The type of combo that we are right now.  The value would come
        ///  from the System.Windows.Forms.ComboBoxStyle enumeration.
        /// </summary>
        [SRCategory(nameof(SR.CatAppearance))]
        [DefaultValue(ComboBoxStyle.DropDown)]
        [SRDescription(nameof(SR.ComboBoxStyleDescr))]
        [RefreshProperties(RefreshProperties.Repaint)]
        public ComboBoxStyle DropDownStyle
        {
            get
            {
                int style = Properties.GetInteger(PropStyle, out bool found);
                if (found)
                {
                    return (ComboBoxStyle)style;
                }

                return ComboBoxStyle.DropDown;
            }
            set
            {
                if (DropDownStyle != value)
                {
                    // verify that 'value' is a valid enum type...
                    //valid values are 0x0 to 0x2
                    SourceGenerated.EnumValidator.Validate(value);

                    if (value == ComboBoxStyle.DropDownList &&
                        AutoCompleteSource != AutoCompleteSource.ListItems &&
                        AutoCompleteMode != AutoCompleteMode.None)
                    {
                        AutoCompleteMode = AutoCompleteMode.None;
                    }

                    // reset preferred height.
                    ResetHeightCache();

                    Properties.SetInteger(PropStyle, (int)value);

                    if (IsHandleCreated)
                    {
                        RecreateHandle();
                    }

                    OnDropDownStyleChanged(EventArgs.Empty);
                }
            }
        }

        [Localizable(true)]
        [Bindable(true)]
        public override string Text
        {
            get
            {
                if (SelectedItem is not null && !BindingFieldEmpty)
                {
                    //preserve everett behavior if "formatting enabled == false" -- just return selecteditem text.
                    if (FormattingEnabled)
                    {
                        string candidate = GetItemText(SelectedItem);
                        if (!string.IsNullOrEmpty(candidate))
                        {
                            if (string.Compare(candidate, base.Text, true, CultureInfo.CurrentCulture) == 0)
                            {
                                return candidate;   //for whidbey, if we only differ by case -- return the candidate;
                            }
                        }
                    }
                    else
                    {
                        return FilterItemOnProperty(SelectedItem).ToString();       //heinous.
                    }
                }

                return base.Text;
            }
            set
            {
                if (DropDownStyle == ComboBoxStyle.DropDownList && !IsHandleCreated && !string.IsNullOrEmpty(value) && FindStringExact(value) == -1)
                {
                    return;
                }

                base.Text = value;
                object selectedItem = null;

                selectedItem = SelectedItem;

                if (!DesignMode)
                {
                    //

                    if (value is null)
                    {
                        SelectedIndex = -1;
                    }
                    else if (value is not null &&
                        (selectedItem is null || (string.Compare(value, GetItemText(selectedItem), false, CultureInfo.CurrentCulture) != 0)))
                    {
                        int index = FindStringIgnoreCase(value);

                        //we cannot set the index to -1 unless we want to do something unusual and save/restore text
                        //because the native control will erase the text when we change the index to -1
                        if (index != -1)
                        {
                            SelectedIndex = index;
                        }
                    }
                }
            }
        }

        private int FindStringIgnoreCase(string value)
        {
            //look for an exact match and then a case insensitive match if that fails.
            int index = FindStringExact(value, -1, false);

            if (index == -1)
            {
                index = FindStringExact(value, -1, true);
            }

            return index;
        }

        // Special AutoComplete notification handling
        // If the text changed, this will fire TextChanged
        // If it matches an item in the list, this will fire SIC and SVC
        private void NotifyAutoComplete()
        {
            NotifyAutoComplete(true);
        }

        // Special AutoComplete notification handling
        // If the text changed, this will fire TextChanged
        // If it matches an item in the list, this will fire SIC and SVC
        private void NotifyAutoComplete(bool setSelectedIndex)
        {
            string text = Text;
            bool textChanged = (text != _lastTextChangedValue);
            bool selectedIndexSet = false;

            if (setSelectedIndex)
            {
                // Process return key.  This is sent by the AutoComplete DropDown when a
                // selection is made from the DropDown
                // Check to see if the Text Changed.  If so, at least fire a TextChanged
                int index = FindStringIgnoreCase(text);

                if ((index != -1) && (index != SelectedIndex))
                {
                    // We found a match, do the full monty
                    SelectedIndex = index;

                    // Put the cursor at the end
                    SelectionStart = 0;
                    SelectionLength = text.Length;

                    selectedIndexSet = true;
                }
            }

            //don't fire TextChanged if we had set the selectedindex -- because it was already fired if so.
            if (textChanged && !selectedIndexSet)
            {
                // No match, just fire a TextChanged
                OnTextChanged(EventArgs.Empty);
            }

            // Save the new value
            _lastTextChangedValue = text;
        }

        internal override bool SupportsUiaProviders => true;

        // Returns true if using System AutoComplete
        private bool SystemAutoCompleteEnabled
        {
            get
            {
                return ((_autoCompleteMode != AutoCompleteMode.None) && (DropDownStyle != ComboBoxStyle.DropDownList));
            }
        }

        // Prevent this event from being displayed in the Property Grid.
        [Browsable(false)]
        [EditorBrowsable(EditorBrowsableState.Never)]
        public new event EventHandler DoubleClick
        {
            add => base.DoubleClick += value;
            remove => base.DoubleClick -= value;
        }

        [SRCategory(nameof(SR.CatBehavior))]
        [SRDescription(nameof(SR.drawItemEventDescr))]
        public event DrawItemEventHandler DrawItem
        {
            add => Events.AddHandler(EVENT_DRAWITEM, value);
            remove => Events.RemoveHandler(EVENT_DRAWITEM, value);
        }

        [SRCategory(nameof(SR.CatBehavior))]
        [SRDescription(nameof(SR.ComboBoxOnDropDownDescr))]
        public event EventHandler DropDown
        {
            add => Events.AddHandler(EVENT_DROPDOWN, value);
            remove => Events.RemoveHandler(EVENT_DROPDOWN, value);
        }

        [SRCategory(nameof(SR.CatBehavior))]
        [SRDescription(nameof(SR.measureItemEventDescr))]
        public event MeasureItemEventHandler MeasureItem
        {
            add
            {
                Events.AddHandler(EVENT_MEASUREITEM, value);
                UpdateItemHeight();
            }
            remove
            {
                Events.RemoveHandler(EVENT_MEASUREITEM, value);
                UpdateItemHeight();
            }
        }

        [SRCategory(nameof(SR.CatBehavior))]
        [SRDescription(nameof(SR.selectedIndexChangedEventDescr))]
        public event EventHandler SelectedIndexChanged
        {
            add => Events.AddHandler(EVENT_SELECTEDINDEXCHANGED, value);
            remove => Events.RemoveHandler(EVENT_SELECTEDINDEXCHANGED, value);
        }

        [SRCategory(nameof(SR.CatBehavior))]
        [SRDescription(nameof(SR.selectionChangeCommittedEventDescr))]
        public event EventHandler SelectionChangeCommitted
        {
            add => Events.AddHandler(EVENT_SELECTIONCHANGECOMMITTED, value);
            remove => Events.RemoveHandler(EVENT_SELECTIONCHANGECOMMITTED, value);
        }

        [SRCategory(nameof(SR.CatBehavior))]
        [SRDescription(nameof(SR.ComboBoxDropDownStyleChangedDescr))]
        public event EventHandler DropDownStyleChanged
        {
            add => Events.AddHandler(EVENT_DROPDOWNSTYLE, value);
            remove => Events.RemoveHandler(EVENT_DROPDOWNSTYLE, value);
        }

        /// <summary>
        ///  ComboBox Onpaint.
        /// </summary>
        /// <hideinheritance/>
        [Browsable(false)]
        [EditorBrowsable(EditorBrowsableState.Never)]
        public new event PaintEventHandler Paint
        {
            add => base.Paint += value;
            remove => base.Paint -= value;
        }

        /// <summary>
        ///  This will fire the TextUpdate Event on the ComboBox. This events fires when the Combobox gets the
        ///  CBN_EDITUPDATE notification.
        /// </summary>
        [SRCategory(nameof(SR.CatBehavior))]
        [SRDescription(nameof(SR.ComboBoxOnTextUpdateDescr))]
        public event EventHandler TextUpdate
        {
            add => Events.AddHandler(EVENT_TEXTUPDATE, value);
            remove => Events.RemoveHandler(EVENT_TEXTUPDATE, value);
        }

        /// <summary>
        ///  This will fire the DropDownClosed Event on the ComboBox. This events fires when the Combobox gets the
        ///  CBN_CLOSEUP notification. This happens when the DropDown closes.
        /// </summary>
        [SRCategory(nameof(SR.CatBehavior))]
        [SRDescription(nameof(SR.ComboBoxOnDropDownClosedDescr))]
        public event EventHandler DropDownClosed
        {
            add => Events.AddHandler(EVENT_DROPDOWNCLOSED, value);
            remove => Events.RemoveHandler(EVENT_DROPDOWNCLOSED, value);
        }

        /// <summary>
        ///  Performs the work of adding the specified items to the combobox
        /// </summary>
        [Obsolete("This method has been deprecated.  There is no replacement.  https://go.microsoft.com/fwlink/?linkid=14202")]
        protected virtual void AddItemsCore(object[] value)
        {
            int count = value is null ? 0 : value.Length;
            if (count == 0)
            {
                return;
            }

            BeginUpdate();
            try
            {
                Items.AddRangeInternal(value);
            }
            finally
            {
                EndUpdate();
            }
        }

        /// <summary>
        ///  Disables redrawing of the combo box. A call to beginUpdate() must be
        ///  balanced by a following call to endUpdate(). Following a call to
        ///  beginUpdate(), any redrawing caused by operations performed on the
        ///  combo box is deferred until the call to endUpdate().
        /// </summary>
        public void BeginUpdate()
        {
            _updateCount++;
            BeginUpdateInternal();
        }

        private void CheckNoDataSource()
        {
            if (DataSource is not null)
            {
                throw new ArgumentException(SR.DataSourceLocksItems);
            }
        }

        protected override AccessibleObject CreateAccessibilityInstance()
        {
            return new ComboBoxAccessibleObject(this);
        }

        internal bool UpdateNeeded()
        {
            return (_updateCount == 0);
        }

        /// <summary>
        ///  This procedure takes in the message, converts the Edit handle coordinates into Combo Box Coordinates
        /// </summary>
        internal Point EditToComboboxMapping(Message m)
        {
            if (_childEdit is null)
            {
                return new Point(0, 0);
            }

            // Get the Combobox Rect
            var comboRectMid = new RECT();
            GetWindowRect(this, ref comboRectMid);

            // Get the Edit Rectangle.
            var editRectMid = new RECT();
            GetWindowRect(_childEdit, ref editRectMid);

            // Get the delta.
            int comboXMid = PARAM.SignedLOWORD(m.LParamInternal) + (editRectMid.left - comboRectMid.left);
            int comboYMid = PARAM.SignedHIWORD(m.LParamInternal) + (editRectMid.top - comboRectMid.top);

            return new Point(comboXMid, comboYMid);
        }

        /// <summary>
        ///  Subclassed window procedure for the edit and list child controls of the
        ///  combo box.
        /// </summary>
        private void ChildWndProc(ref Message m)
        {
            switch (m.MsgInternal)
            {
                case WM.CHAR:
                    if (DropDownStyle == ComboBoxStyle.Simple && m.HWnd == _childListBox.Handle)
                    {
                        DefChildWndProc(ref m);
                    }
                    else
                    {
                        if (PreProcessControlMessage(ref m) != PreProcessControlState.MessageProcessed)
                        {
                            if (ProcessKeyMessage(ref m))
                            {
                                return;
                            }

                            DefChildWndProc(ref m);
                        }
                    }

                    break;
                case WM.SYSCHAR:
                    if (DropDownStyle == ComboBoxStyle.Simple && m.HWnd == _childListBox.Handle)
                    {
                        DefChildWndProc(ref m);
                    }
                    else
                    {
                        if (PreProcessControlMessage(ref m) != PreProcessControlState.MessageProcessed)
                        {
                            if (ProcessKeyEventArgs(ref m))
                            {
                                return;
                            }

                            DefChildWndProc(ref m);
                        }
                    }

                    break;
                case WM.KEYDOWN:
                case WM.SYSKEYDOWN:
                    if (SystemAutoCompleteEnabled && !ACNativeWindow.AutoCompleteActive)
                    {
                        _finder.FindDropDowns(false);
                    }

                    if (AutoCompleteMode != AutoCompleteMode.None)
                    {
                        char keyChar = (char)m.WParamInternal;
                        if (keyChar == (char)(int)Keys.Escape)
                        {
                            DroppedDown = false;
                        }
                        else if (keyChar == (char)(int)Keys.Return && DroppedDown)
                        {
                            UpdateText();
                            OnSelectionChangeCommittedInternal(EventArgs.Empty);
                            DroppedDown = false;
                        }
                    }

                    if (DropDownStyle == ComboBoxStyle.Simple && m.HWnd == _childListBox.Handle)
                    {
                        DefChildWndProc(ref m);
                    }
                    else
                    {
                        if (PreProcessControlMessage(ref m) != PreProcessControlState.MessageProcessed)
                        {
                            if (ProcessKeyMessage(ref m))
                            {
                                return;
                            }

                            DefChildWndProc(ref m);
                        }
                    }

                    break;

                case WM.INPUTLANGCHANGE:
                    DefChildWndProc(ref m);
                    break;

                case WM.KEYUP:
                case WM.SYSKEYUP:
                    if (DropDownStyle == ComboBoxStyle.Simple && m.HWnd == _childListBox.Handle)
                    {
                        DefChildWndProc(ref m);
                    }
                    else
                    {
                        if (PreProcessControlMessage(ref m) != PreProcessControlState.MessageProcessed)
                        {
                            if (ProcessKeyMessage(ref m))
                            {
                                return;
                            }

                            DefChildWndProc(ref m);
                        }
                    }

                    if (SystemAutoCompleteEnabled && !ACNativeWindow.AutoCompleteActive)
                    {
                        _finder.FindDropDowns();
                    }

                    break;
                case WM.KILLFOCUS:
                    // Consider - If we don't have a childwndproc, then we don't get here, so we don't
                    // update the cache. Do we need to? This happens when we have a DropDownList.
                    if (!DesignMode)
                    {
                        OnImeContextStatusChanged(m.HWnd);
                    }

                    DefChildWndProc(ref m);
                    // We don't want to fire the focus events twice -
                    // once in the combobox and once here.
                    if (_fireLostFocus)
                    {
                        InvokeLostFocus(this, EventArgs.Empty);
                    }

                    if (FlatStyle == FlatStyle.Popup)
                    {
                        Invalidate();
                    }

                    break;
                case WM.SETFOCUS:

                    // Consider - If we don't have a childwndproc, then we don't get here, so we don't
                    // set the status. Do we need to? This happens when we have a DropDownList.
                    if (!DesignMode)
                    {
                        ImeContext.SetImeStatus(CachedImeMode, m.HWnd);
                    }

                    if (!HostedInWin32DialogManager)
                    {
                        IContainerControl c = GetContainerControl();
                        if (c is not null)
                        {
                            if (c is ContainerControl container)
                            {
                                if (!container.ActivateControl(this, originator: false))
                                {
                                    return;
                                }
                            }
                        }
                    }

                    DefChildWndProc(ref m);

                    // We don't want to fire the focus events twice -
                    // once in the combobox and once here.
                    if (_fireSetFocus)
                    {
                        if (!DesignMode && _childEdit is not null && m.HWnd == _childEdit.Handle)
                        {
                            WmImeSetFocus();
                        }

                        InvokeGotFocus(this, EventArgs.Empty);
                    }

                    if (FlatStyle == FlatStyle.Popup)
                    {
                        Invalidate();
                    }

                    break;

                case WM.SETFONT:
                    DefChildWndProc(ref m);
                    if (_childEdit is not null && m.HWnd == _childEdit.Handle)
                    {
                        SendMessageW(_childEdit, (WM)EM.SETMARGINS, (nint)(EC.LEFTMARGIN | EC.RIGHTMARGIN));
                    }

                    break;
                case WM.LBUTTONDBLCLK:
                    // The Listbox gets WM_LBUTTONDOWN - WM_LBUTTONUP -WM_LBUTTONDBLCLK - WM_LBUTTONUP
                    // sequence for doubleclick.

                    // Set MouseEvents
                    _mousePressed = true;
                    _mouseEvents = true;
                    Capture = true;

                    // Call the DefWndProc() so that mousemove messages get to the windows edit
                    DefChildWndProc(ref m);

                    // The message gets fired from Combo-box's WndPrc - convert to Combobox coordinates
                    Point Ptlc = EditToComboboxMapping(m);
                    OnMouseDown(new MouseEventArgs(MouseButtons.Left, 1, Ptlc.X, Ptlc.Y, 0));
                    break;

                case WM.MBUTTONDBLCLK:
                    // The Listbox gets  WM_LBUTTONDOWN - WM_LBUTTONUP -WM_LBUTTONDBLCLK - WM_LBUTTONUP
                    // sequence for doubleclick

                    // Set MouseEvents
                    _mousePressed = true;
                    _mouseEvents = true;
                    Capture = true;

                    // Call the DefWndProc() so that mousemove messages get to the windows edit
                    DefChildWndProc(ref m);

                    // The message gets fired from Combo-box's WndPrc - convert to Combobox coordinates
                    Point Ptmc = EditToComboboxMapping(m);
                    OnMouseDown(new MouseEventArgs(MouseButtons.Middle, 1, Ptmc.X, Ptmc.Y, 0));
                    break;

                case WM.RBUTTONDBLCLK:
                    // The Listbox gets  WM_LBUTTONDOWN - WM_LBUTTONUP -WM_LBUTTONDBLCLK - WM_LBUTTONUP
                    // sequence for doubleclick

                    // Set MouseEvents.
                    _mousePressed = true;
                    _mouseEvents = true;
                    Capture = true;

                    // Call the DefWndProc() so that mousemove messages get to the windows edit
                    DefChildWndProc(ref m);

                    // The message gets fired from Combo-box's WndPrc - convert to Combobox coordinates
                    Point Ptrc = EditToComboboxMapping(m);
                    OnMouseDown(new MouseEventArgs(MouseButtons.Right, 1, Ptrc.X, Ptrc.Y, 0));
                    break;

                case WM.LBUTTONDOWN:
                    _mousePressed = true;
                    _mouseEvents = true;

                    // Set the mouse capture as this is the child Wndproc.
                    Capture = true;
                    DefChildWndProc(ref m);

                    // The message gets fired from Combo-box's WndPrc - convert to Combobox coordinates
                    Point Ptl = EditToComboboxMapping(m);

                    OnMouseDown(new MouseEventArgs(MouseButtons.Left, 1, Ptl.X, Ptl.Y, 0));
                    break;
                case WM.LBUTTONUP:

                    // Combobox gets a WM_LBUTTONUP for focus change- check MouseEvents.
                    if (_mouseEvents && !ValidationCancelled)
                    {
                        _mouseEvents = false;
                        if (_mousePressed)
                        {
                            RECT rect = default;
                            GetWindowRect(this, ref rect);
                            Rectangle clientRect = rect;

                            if (clientRect.Contains(PointToScreen(PARAM.ToPoint(m.LParamInternal))))
                            {
                                _mousePressed = false;
                                OnClick(new MouseEventArgs(MouseButtons.Left, 1, PARAM.ToPoint(m.LParamInternal)));
                                OnMouseClick(new MouseEventArgs(MouseButtons.Left, 1, PARAM.ToPoint(m.LParamInternal)));
                            }
                            else
                            {
                                _mousePressed = false;
                                _mouseInEdit = false;
                                OnMouseLeave(EventArgs.Empty);
                            }
                        }
                    }

                    DefChildWndProc(ref m);
                    Capture = false;

                    // The message gets fired from Combo-box's WndPrc - convert to Combobox coordinates.
                    OnMouseUp(new MouseEventArgs(MouseButtons.Left, 1, EditToComboboxMapping(m)));
                    break;
                case WM.MBUTTONDOWN:
                    _mousePressed = true;
                    _mouseEvents = true;

                    // Set the mouse capture as this is the child Wndproc.
                    Capture = true;
                    DefChildWndProc(ref m);

                    // The message gets fired from Combo-box's WndPrc - convert to Combobox coordinates
                    Point P = EditToComboboxMapping(m);

                    OnMouseDown(new MouseEventArgs(MouseButtons.Middle, 1, P.X, P.Y, 0));
                    break;
                case WM.RBUTTONDOWN:
                    _mousePressed = true;
                    _mouseEvents = true;

                    if (ContextMenuStrip is not null)
                    {
                        // Set the mouse capture as this is the child Wndproc.
                        Capture = true;
                    }

                    DefChildWndProc(ref m);

                    // The message gets fired from Combo-box's WndPrc - convert to Combobox coordinates
                    Point Pt = EditToComboboxMapping(m);

                    OnMouseDown(new MouseEventArgs(MouseButtons.Right, 1, Pt.X, Pt.Y, 0));
                    break;
                case WM.MBUTTONUP:
                    _mousePressed = false;
                    _mouseEvents = false;

                    // Set the mouse capture as this is the child Wndproc.
                    Capture = false;
                    DefChildWndProc(ref m);
                    OnMouseUp(new MouseEventArgs(MouseButtons.Middle, 1, PARAM.ToPoint(m.LParamInternal)));
                    break;
                case WM.RBUTTONUP:
                    _mousePressed = false;
                    _mouseEvents = false;

                    DefChildWndProc(ref m);

                    // The message gets fired from Combo-box's WndPrc - convert to Combobox coordinates
                    Point ptRBtnUp = EditToComboboxMapping(m);

                    OnMouseUp(new MouseEventArgs(MouseButtons.Right, 1, ptRBtnUp.X, ptRBtnUp.Y, 0));
                    break;

                case WM.CONTEXTMENU:
                    // Forward context menu messages to the parent control
                    if (ContextMenuStrip is not null)
                    {
                        SendMessageW(this, WM.CONTEXTMENU, m.WParamInternal, m.LParamInternal);
                    }
                    else
                    {
                        DefChildWndProc(ref m);
                    }

                    break;

                case WM.MOUSEMOVE:
                    Point point = EditToComboboxMapping(m);

                    // Call the DefWndProc() so that mousemove messages get to the windows edit control
                    DefChildWndProc(ref m);
                    OnMouseEnterInternal(EventArgs.Empty);
                    OnMouseMove(new MouseEventArgs(MouseButtons, 0, point.X, point.Y, 0));
                    break;

                case WM.SETCURSOR:
                    if (Cursor != DefaultCursor && _childEdit is not null
                        && m.HWnd == _childEdit.Handle && PARAM.LOWORD(m.LParamInternal) == (int)HT.CLIENT)
                    {
                        Cursor.Current = Cursor;
                    }
                    else
                    {
                        DefChildWndProc(ref m);
                    }

                    break;

                case WM.MOUSELEAVE:
                    DefChildWndProc(ref m);
                    OnMouseLeaveInternal(EventArgs.Empty);
                    break;

                default:
                    DefChildWndProc(ref m);
                    break;
            }
        }

        /// <summary>
        ///  Helper to handle MouseEnter.
        /// </summary>
        private void OnMouseEnterInternal(EventArgs args)
        {
            if (!_mouseInEdit)
            {
                OnMouseEnter(args);
                _mouseInEdit = true;
            }
        }

        protected override void OnMouseDown(MouseEventArgs e)
        {
            base.OnMouseDown(e);

            if (IsAccessibilityObjectCreated && _childEdit is not null && ChildEditAccessibleObject.Bounds.Contains(PointToScreen(e.Location)))
            {
                ChildEditAccessibleObject.RaiseAutomationEvent(UiaCore.UIA.Text_TextSelectionChangedEventId);
            }
        }

        /// <summary>
        ///  Helper to handle MouseLeave.
        /// </summary>
        private void OnMouseLeaveInternal(EventArgs args)
        {
            var rect = new RECT();
            GetWindowRect(this, ref rect);
            Rectangle rectangle = rect;
            Point p = MousePosition;
            if (!rectangle.Contains(p))
            {
                OnMouseLeave(args);
                _mouseInEdit = false;
            }
        }

        private void DefChildWndProc(ref Message m)
        {
            if (_childEdit is not null)
            {
                NativeWindow childWindow;
                if (m.HWnd == _childEdit.Handle)
                {
                    childWindow = _childEdit;
                }
                else if (m.HWnd == _dropDownHandle)
                {
                    childWindow = _childDropDown;
                }
                else
                {
                    childWindow = _childListBox;
                }

                //childwindow could be null if the handle was recreated while within a message handler
                // and then whoever recreated the handle allowed the message to continue to be processed
                //we cannot really be sure the new child will properly handle this window message, so we eat it.
                if (childWindow is not null)
                {
                    childWindow.DefWndProc(ref m);
                }
            }
        }

        protected override void Dispose(bool disposing)
        {
            if (disposing)
            {
                if (_autoCompleteCustomSource is not null)
                {
                    _autoCompleteCustomSource.CollectionChanged -= new CollectionChangeEventHandler(OnAutoCompleteCustomSourceChanged);
                }

                if (_stringSource is not null)
                {
                    _stringSource.ReleaseAutoComplete();
                    _stringSource = null;
                }
            }

            base.Dispose(disposing);
        }

        /// <summary>
        ///  Reenables redrawing of the combo box. A call to beginUpdate() must be
        ///  balanced by a following call to endUpdate(). Following a call to
        ///  beginUpdate(), any redrawing caused by operations performed on the
        ///  combo box is deferred until the call to endUpdate().
        /// </summary>
        public unsafe void EndUpdate()
        {
            _updateCount--;
            if (_updateCount == 0 && AutoCompleteSource == AutoCompleteSource.ListItems)
            {
                SetAutoComplete(false, false);
            }

            if (EndUpdateInternal())
            {
                if (_childEdit is not null && _childEdit.Handle != IntPtr.Zero)
                {
                    InvalidateRect(new HandleRef(this, _childEdit.Handle), null, BOOL.FALSE);
                }

                if (_childListBox is not null && _childListBox.Handle != IntPtr.Zero)
                {
                    InvalidateRect(new HandleRef(this, _childListBox.Handle), null, BOOL.FALSE);
                }
            }
        }

        /// <summary>
        ///  Finds the first item in the combo box that starts with the given string.
        ///  The search is not case sensitive.
        /// </summary>
        public int FindString(string s) => FindString(s, startIndex: -1);

        /// <summary>
        ///  Finds the first item after the given index which starts with the given string.
        ///  The search is not case sensitive.
        /// </summary>
        public int FindString(string s, int startIndex)
        {
            return FindStringInternal(s, _itemsCollection, startIndex, exact: false, ignoreCase: true);
        }

        /// <summary>
        ///  Finds the first item in the combo box that matches the given string.
        ///  The strings must match exactly, except for differences in casing.
        /// </summary>
        public int FindStringExact(string s)
        {
            return FindStringExact(s, startIndex: -1, ignoreCase: true);
        }

        /// <summary>
        ///  Finds the first item after the given index that matches the given string.
        ///  The strings must match exactly, except for differences in casing.
        /// </summary>
        public int FindStringExact(string s, int startIndex)
        {
            return FindStringExact(s, startIndex, ignoreCase: true);
        }

        /// <summary>
        ///  Finds the first item after the given index that matches the given string.
        ///  The strings must match exactly, except for differences in casing.
        /// </summary>
        internal int FindStringExact(string s, int startIndex, bool ignoreCase)
        {
            return FindStringInternal(s, _itemsCollection, startIndex, exact: true, ignoreCase);
        }

        // GetPreferredSize and SetBoundsCore call this method to allow controls to self impose
        // constraints on their size.
        internal override Rectangle ApplyBoundsConstraints(int suggestedX, int suggestedY, int proposedWidth, int proposedHeight)
        {
            if (DropDownStyle == ComboBoxStyle.DropDown
                || DropDownStyle == ComboBoxStyle.DropDownList)
            {
                proposedHeight = PreferredHeight;
            }

            return base.ApplyBoundsConstraints(suggestedX, suggestedY, proposedWidth, proposedHeight);
        }

        protected override void ScaleControl(SizeF factor, BoundsSpecified specified)
        {
            if (factor.Width != 1F && factor.Height != 1F)
            {
                // we get called on scale before we get a notification that our font has changed.
                // in this case, we need to reset our height cache.
                ResetHeightCache();
            }

            base.ScaleControl(factor, specified);
        }

        /// <summary>
        ///  Returns the height of the given item in an OwnerDrawVariable style
        ///  combo box. This method should not be used for Normal or OwnerDrawFixed
        ///  style combo boxes.
        /// </summary>
        public int GetItemHeight(int index)
        {
            // This function is only relevant for OwnerDrawVariable
            if (DrawMode != DrawMode.OwnerDrawVariable)
            {
                return ItemHeight;
            }

            if (index < 0 || _itemsCollection is null || index >= _itemsCollection.Count)
            {
                throw new ArgumentOutOfRangeException(nameof(index), index, string.Format(SR.InvalidArgument, nameof(index), index));
            }

            if (IsHandleCreated)
            {
                int h = (int)SendMessageW(this, (WM)CB.GETITEMHEIGHT, index);
                if (h == -1)
                {
                    throw new Win32Exception();
                }

                return h;
            }

            return ItemHeight;
        }

        internal IntPtr GetListHandle()
        {
            return DropDownStyle == ComboBoxStyle.Simple ? _childListBox.Handle : _dropDownHandle;
        }

        internal NativeWindow GetListNativeWindow()
        {
            return DropDownStyle == ComboBoxStyle.Simple ? _childListBox : _childDropDown;
        }

        internal int GetListNativeWindowRuntimeIdPart()
        {
            NativeWindow listNativeWindow = GetListNativeWindow();
            return listNativeWindow is not null ? listNativeWindow.GetHashCode() : 0;
        }

        internal override Gdi32.HBRUSH InitializeDCForWmCtlColor(Gdi32.HDC dc, User32.WM msg)
        {
            if (msg == WM.CTLCOLORSTATIC && !ShouldSerializeBackColor())
            {
                // Let the Win32 Edit control handle background colors itself.
                // This is necessary because a disabled edit control will display a different
                // BackColor than when enabled.
                return default;
            }
            else if (msg == WM.CTLCOLORLISTBOX && GetStyle(ControlStyles.UserPaint))
            {
                // Base class returns hollow brush when UserPaint style is set, to avoid flicker in
                // main control. But when returning colors for child dropdown list, return normal ForeColor/BackColor,
                // since hollow brush leaves the list background unpainted.
                Gdi32.SetTextColor(dc, ColorTranslator.ToWin32(ForeColor));
                Gdi32.SetBkColor(dc, ColorTranslator.ToWin32(BackColor));
                return BackColorBrush;
            }
            else
            {
                return base.InitializeDCForWmCtlColor(dc, msg);
            }
        }

        // Returns true when the key processing needs to be intercepted to allow
        // auto-completion in DropDownList style.
        private bool InterceptAutoCompleteKeystroke(Message m)
        {
            if (m.MsgInternal == WM.KEYDOWN)
            {
                Debug.Assert((ModifierKeys & Keys.Alt) == 0);

                // Keys.Delete only triggers a WM_KEYDOWN and WM_KEYUP, and no WM_CHAR. That's why it's treated separately.
                if ((Keys)(int)m.WParamInternal == Keys.Delete)
                {
                    // Reset matching text and remove any selection
                    MatchingText = string.Empty;
                    _autoCompleteTimeStamp = DateTime.Now.Ticks;
                    if (Items.Count > 0)
                    {
                        SelectedIndex = 0;
                    }

                    return false;
                }
            }
            else if (m.Msg == (int)WM.CHAR)
            {
                Debug.Assert((ModifierKeys & Keys.Alt) == 0);
                char keyChar = (char)m.WParamInternal;
                if (keyChar == (char)Keys.Back)
                {
                    if (DateTime.Now.Ticks - _autoCompleteTimeStamp > AutoCompleteTimeout ||
                        MatchingText.Length <= 1)
                    {
                        // Reset matching text and remove any selection
                        MatchingText = string.Empty;
                        if (Items.Count > 0)
                        {
                            SelectedIndex = 0;
                        }
                    }
                    else
                    {
                        // Remove one character from matching text and rematch
                        MatchingText = MatchingText.Remove(MatchingText.Length - 1);
                        SelectedIndex = FindString(MatchingText);
                    }

                    _autoCompleteTimeStamp = DateTime.Now.Ticks;
                    return false;
                }
                else if (keyChar == (char)Keys.Escape)
                {
                    MatchingText = string.Empty;
                }

                string newMatchingText;
                if (keyChar != (char)Keys.Escape && keyChar != (char)Keys.Return && !DroppedDown
                    && AutoCompleteMode != AutoCompleteMode.Append)
                {
                    DroppedDown = true;
                }

                if (DateTime.Now.Ticks - _autoCompleteTimeStamp > AutoCompleteTimeout)
                {
                    newMatchingText = new string(keyChar, 1);
                    if (FindString(newMatchingText) != -1)
                    {
                        MatchingText = newMatchingText;
                        // Select the found item
                    }

                    _autoCompleteTimeStamp = DateTime.Now.Ticks;
                    return false;
                }
                else
                {
                    newMatchingText = MatchingText + keyChar;
                    int itemFound = FindString(newMatchingText);
                    if (itemFound != -1)
                    {
                        MatchingText = newMatchingText;
                        if (itemFound != SelectedIndex)
                        {
                            SelectedIndex = itemFound;
                        }
                    }

                    // Do not change the selection
                    _autoCompleteTimeStamp = DateTime.Now.Ticks;
                    return true;
                }
            }

            return false;
        }

        /// <summary>
        ///  Invalidate the entire control, including child HWNDs and non-client areas.
        /// </summary>
        private unsafe void InvalidateEverything()
        {
            if (!IsHandleCreated)
            {
                return;
            }

            // Control.Invalidate(true) doesn't invalidate the non-client region.
            RedrawWindow(
                this,
                flags: RDW.INVALIDATE | RDW.FRAME | RDW.ERASE | RDW.ALLCHILDREN);
        }

        /// <summary>
        ///  Determines if keyData is in input key that the control wants.
        ///  Overridden to return true for RETURN and ESCAPE when the combo box is
        ///  dropped down.
        /// </summary>
        protected override bool IsInputKey(Keys keyData)
        {
            Keys keyCode = keyData & (Keys.KeyCode | Keys.Alt);
            if (keyCode == Keys.Return || keyCode == Keys.Escape)
            {
                if (DroppedDown || _autoCompleteDroppedDown)
                {
                    //old behavior
                    return true;
                }
                else if (SystemAutoCompleteEnabled && ACNativeWindow.AutoCompleteActive)
                {
                    _autoCompleteDroppedDown = true;
                    return true;
                }
            }

            return base.IsInputKey(keyData);
        }

        /// <summary>
        ///  Adds the given item to the native combo box.
        /// </summary>
        private int NativeAdd(object item)
        {
            Debug.Assert(IsHandleCreated, "Shouldn't be calling Native methods before the handle is created.");
            int insertIndex = (int)SendMessageW(this, (WM)CB.ADDSTRING, 0, GetItemText(item));
            if (insertIndex < 0)
            {
                throw new OutOfMemoryException(SR.ComboBoxItemOverflow);
            }

            return insertIndex;
        }

        /// <summary>
        ///  Clears the contents of the combo box.
        /// </summary>
        private void NativeClear()
        {
            Debug.Assert(IsHandleCreated, "Shouldn't be calling Native methods before the handle is created.");
            string saved = null;
            if (DropDownStyle != ComboBoxStyle.DropDownList)
            {
                saved = WindowText;
            }

            SendMessageW(this, (WM)CB.RESETCONTENT);
            if (saved is not null)
            {
                WindowText = saved;
            }
        }

        /// <summary>
        ///  Get the text stored by the native control for the specified list item.
        /// </summary>
        private unsafe string NativeGetItemText(int index)
        {
            int maxLength = (int)SendMessageW(this, (WM)CB.GETLBTEXTLEN, index);
            if (maxLength == LB_ERR)
            {
                return string.Empty;
            }

            char[] text = ArrayPool<char>.Shared.Rent(maxLength + 1);
            string result;
            fixed (char* pText = text)
            {
                int actualLength = (int)SendMessageW(this, (WM)CB.GETLBTEXT, index, (nint)pText);
                Debug.Assert(actualLength != LB_ERR, "Should have validated the index above");
                if (actualLength == LB_ERR)
                {
                    return string.Empty;
                }

                result = new string(pText, 0, Math.Min(maxLength, actualLength));
            }

            ArrayPool<char>.Shared.Return(text);
            return result;
        }

        /// <summary>
        ///  Inserts the given item to the native combo box at the index.  This asserts if the handle hasn't been
        ///  created or if the resulting insert index doesn't match the passed in index.
        /// </summary>
        private int NativeInsert(int index, object item)
        {
            Debug.Assert(IsHandleCreated, "Shouldn't be calling Native methods before the handle is created.");
            int insertIndex = (int)SendMessageW(this, (WM)CB.INSERTSTRING, index, GetItemText(item));
            if (insertIndex < 0)
            {
                throw new OutOfMemoryException(SR.ComboBoxItemOverflow);
            }

            Debug.Assert(insertIndex == index, $"NativeComboBox inserted at {insertIndex} not the requested index of {index}");
            return insertIndex;
        }

        /// <summary>
        ///  Removes the native item from the given index.
        /// </summary>
        private void NativeRemoveAt(int index)
        {
            Debug.Assert(IsHandleCreated, "Shouldn't be calling Native methods before the handle is created.");

            // Windows combo does not invalidate the selected region if you remove the
            // currently selected item.  Test for this and invalidate.  Note that because
            // invalidate will lazy-paint we can actually invalidate before we send the
            // delete message.

            if (DropDownStyle == ComboBoxStyle.DropDownList && SelectedIndex == index)
            {
                Invalidate();
            }

            SendMessageW(this, (WM)CB.DELETESTRING, index);
        }

        internal override void RecreateHandleCore()
        {
            string oldText = WindowText;
            base.RecreateHandleCore();
            if (!string.IsNullOrEmpty(oldText) && string.IsNullOrEmpty(WindowText))
            {
                WindowText = oldText;   //restore the window text
            }
        }

        /// <summary>
        ///  Overridden to avoid multiple layouts during handle creation due to combobox size change
        /// </summary>
        protected override void CreateHandle()
        {
            using (new LayoutTransaction(ParentInternal, this, PropertyNames.Bounds))
            {
                base.CreateHandle();
            }
        }

        /// <summary>
        ///  Overridden to make sure all the items and styles get set up correctly.
        ///  Inheriting classes should not forget to call
        ///  base.OnHandleCreated()
        /// </summary>
        protected override void OnHandleCreated(EventArgs e)
        {
            base.OnHandleCreated(e);

            if (MaxLength > 0)
            {
                SendMessageW(this, (WM)CB.LIMITTEXT, MaxLength);
            }

            // Get the handles and wndprocs of the ComboBox's child windows
            //
            Debug.Assert(_childEdit is null, "Child edit window already attached");
            Debug.Assert(_childListBox is null, "Child listbox window already attached");

            bool ok = _childEdit is null && _childListBox is null;

            if (ok && DropDownStyle != ComboBoxStyle.DropDownList)
            {
                IntPtr hwnd = GetWindow(new HandleRef(this, Handle), GW.CHILD);
                if (hwnd != IntPtr.Zero)
                {
                    // If it's a simple dropdown list, the first HWND is the list box.
                    if (DropDownStyle == ComboBoxStyle.Simple)
                    {
                        _childListBox = new ComboBoxChildNativeWindow(this, ChildWindowType.ListBox);
                        _childListBox.AssignHandle(hwnd);

                        // Get the edits hwnd...
                        hwnd = GetWindow(new HandleRef(this, hwnd), GW.HWNDNEXT);
                    }

                    _childEdit = new ComboBoxChildNativeWindow(this, ChildWindowType.Edit);
                    _childEdit.AssignHandle(hwnd);

                    // Set the initial margin for combobox to be zero (this is also done whenever the font is changed).
                    SendMessageW(_childEdit, (WM)EM.SETMARGINS, (nint)(EC.LEFTMARGIN | EC.RIGHTMARGIN));
                }
            }

            int dropDownWidth = Properties.GetInteger(PropDropDownWidth, out bool found);
            if (found)
            {
                SendMessageW(this, (WM)CB.SETDROPPEDWIDTH, dropDownWidth);
            }

            found = false;
            int itemHeight = Properties.GetInteger(PropItemHeight, out found);
            if (found)
            {
                // someone has set the item height - update it
                UpdateItemHeight();
            }

            // Resize a simple style combobox on handle creation
            // to respect the requested height.
            //
            if (DropDownStyle == ComboBoxStyle.Simple)
            {
                Height = _requestedHeight;
            }

            //If HandleCreated set the AutoComplete...
            //this function checks if the correct properties are set to enable AutoComplete feature on combobox.
            try
            {
                _fromHandleCreate = true;
                SetAutoComplete(false, false);
            }
            finally
            {
                _fromHandleCreate = false;
            }

            if (_itemsCollection is not null)
            {
                foreach (object item in _itemsCollection)
                {
                    NativeAdd(item);
                }

                // Now update the current selection.
                //
                if (_selectedIndex >= 0)
                {
                    SendMessageW(this, (WM)CB.SETCURSEL, _selectedIndex);
                    UpdateText();
                    _selectedIndex = -1;
                }
            }

            // NOTE: Setting SelectedIndex must be the last thing we do.
        }

        /// <summary>
        ///  We need to un-subclasses everything here.  Inheriting classes should
        ///  not forget to call base.OnHandleDestroyed()
        /// </summary>
        protected override void OnHandleDestroyed(EventArgs e)
        {
            _dropDownHandle = IntPtr.Zero;
            if (Disposing)
            {
                _itemsCollection = null;
                _selectedIndex = -1;
            }
            else
            {
                _selectedIndex = SelectedIndex;
            }

            if (_stringSource is not null)
            {
                _stringSource.ReleaseAutoComplete();
                _stringSource = null;
            }

            base.OnHandleDestroyed(e);
        }

        /// <summary>
        ///  This is the code that actually fires the drawItem event.  Don't
        ///  forget to call base.onDrawItem() to ensure that drawItem events
        ///  are correctly fired at all other times.
        /// </summary>
        protected virtual void OnDrawItem(DrawItemEventArgs e)
        {
            ((DrawItemEventHandler)Events[EVENT_DRAWITEM])?.Invoke(this, e);
        }

        /// <summary>
        ///  This is the code that actually fires the dropDown event.  Don't
        ///  forget to call base.onDropDown() to ensure that dropDown events
        ///  are correctly fired at all other times.
        /// </summary>
        protected virtual void OnDropDown(EventArgs e)
        {
            ((EventHandler)Events[EVENT_DROPDOWN])?.Invoke(this, e);

            if (!IsHandleCreated)
            {
                return;
            }

            // Notify collapsed/expanded property change.
            if (IsAccessibilityObjectCreated)
            {
                AccessibilityObject.RaiseAutomationPropertyChangedEvent(
                    UiaCore.UIA.ExpandCollapseExpandCollapseStatePropertyId,
                    UiaCore.ExpandCollapseState.Collapsed,
                    UiaCore.ExpandCollapseState.Expanded);

                if (AccessibilityObject is ComboBoxAccessibleObject accessibleObject)
                {
                    accessibleObject.SetComboBoxItemFocus();
                }
            }
        }

        [EditorBrowsable(EditorBrowsableState.Advanced)]
        protected override void OnKeyDown(KeyEventArgs e)
        {
            // Do Return/ESC handling
            if (SystemAutoCompleteEnabled)
            {
                if (e.KeyCode == Keys.Return)
                {
                    // Set SelectedIndex
                    NotifyAutoComplete(true);
                }
                else if ((e.KeyCode == Keys.Escape) && _autoCompleteDroppedDown)
                {
                    // Fire TextChanged Only
                    NotifyAutoComplete(false);
                }

                _autoCompleteDroppedDown = false;
            }

            // Base Handling
            base.OnKeyDown(e);
        }

        /// <summary>
        ///  Key press event handler. Overridden to close up the combo box when the
        ///  user presses RETURN or ESCAPE.
        /// </summary>
        protected override void OnKeyPress(KeyPressEventArgs e)
        {
            base.OnKeyPress(e);

            //return when dropped down already fires commit.
            if (!e.Handled && (e.KeyChar == (char)(int)Keys.Return || e.KeyChar == (char)(int)Keys.Escape)
                && DroppedDown)
            {
                _dropDown = false;
                if (FormattingEnabled)
                {
                    //Set the Text which would Compare the WindowText with the TEXT and change SelectedIndex.
                    Text = WindowText;
                    SelectAll();
                    e.Handled = false;
                }
                else
                {
                    DroppedDown = false;
                    e.Handled = true;
                }
            }
        }

        protected override void OnKeyUp(KeyEventArgs e)
        {
            base.OnKeyUp(e);

            if (IsAccessibilityObjectCreated && _childEdit is not null && ContainsNavigationKeyCode(e.KeyCode))
            {
                ChildEditAccessibleObject.RaiseAutomationEvent(UiaCore.UIA.Text_TextSelectionChangedEventId);
            }
        }

        private static bool ContainsNavigationKeyCode(Keys keyCode)
        {
            switch (keyCode)
            {
                case Keys.Home:
                case Keys.End:
                case Keys.Left:
                case Keys.Right:
                    return true;
                default:
                    return false;
            }
        }

        /// <summary>
        ///  This is the code that actually fires the OnMeasureItem event.  Don't
        ///  forget to call base.onMeasureItem() to ensure that OnMeasureItem
        ///  events are correctly fired at all other times.
        /// </summary>
        protected virtual void OnMeasureItem(MeasureItemEventArgs e)
        {
            ((MeasureItemEventHandler)Events[EVENT_MEASUREITEM])?.Invoke(this, e);
        }

        /// <summary>
        ///  If we have the style set to popup show mouse over
        /// </summary>
        protected override void OnMouseEnter(EventArgs e)
        {
            base.OnMouseEnter(e);
            MouseIsOver = true;
        }

        /// <summary>
        ///  If we have the style set to popup show mouse over
        /// </summary>
        protected override void OnMouseLeave(EventArgs e)
        {
            base.OnMouseLeave(e);
            MouseIsOver = false;
        }

        /// <summary>
        ///  This internal helper allows us to call the committed function multiple times without worrying about double firing.
        /// </summary>
        private void OnSelectionChangeCommittedInternal(EventArgs e)
        {
            // There are cases where if we disable the combo while in this event handler, it sends the message again.
            // This is a recursion guard to ensure we only send one commit per user action.
            if (_allowCommit)
            {
                try
                {
                    _allowCommit = false;
                    OnSelectionChangeCommitted(e);
                }
                finally
                {
                    _allowCommit = true;
                }
            }
        }

        /// <summary>
        ///  This is the code that actually fires the SelectionChangeCommitted event.
        ///  Don't forget to call base.OnSelectionChangeCommitted() to ensure
        ///  that SelectionChangeCommitted events are correctly fired at all other times.
        /// </summary>
        protected virtual void OnSelectionChangeCommitted(EventArgs e)
        {
            ((EventHandler)Events[EVENT_SELECTIONCHANGECOMMITTED])?.Invoke(this, e);

            // The user selects a list item or selects an item and then closes the list.
            // It indicates that the user's selection is to be processed but should not
            // be focused after closing the list.
            if (_dropDown)
            {
                _dropDownWillBeClosed = true;
            }
        }

        /// <summary>
        ///  This is the code that actually fires the selectedIndexChanged event.
        ///  Don't forget to call base.onSelectedIndexChanged() to ensure
        ///  that selectedIndexChanged events are correctly fired at all other times.
        /// </summary>
        protected override void OnSelectedIndexChanged(EventArgs e)
        {
            base.OnSelectedIndexChanged(e);
            ((EventHandler)Events[EVENT_SELECTEDINDEXCHANGED])?.Invoke(this, e);

            if (!IsHandleCreated)
            {
                return;
            }

            if (_dropDownWillBeClosed)
            {
                // This is after-closing selection - do not focus on the list item
                // and reset the state to announce the selections later.
                _dropDownWillBeClosed = false;
                return;
            }

            if (IsAccessibilityObjectCreated)
            {
                if (AccessibilityObject is ComboBoxAccessibleObject accessibleObject &&
                (DropDownStyle == ComboBoxStyle.DropDownList || DropDownStyle == ComboBoxStyle.DropDown))
                {
                    // Announce DropDown- and DropDownList-styled ComboBox item selection using keyboard
                    // in case when Level 3 is enabled and DropDown is not in expanded state. Simple-styled
                    // ComboBox selection is announced by TextProvider.
                    if (_dropDown)
                    {
                        accessibleObject.SetComboBoxItemFocus();
                    }

                    accessibleObject.SetComboBoxItemSelection();
                }

                if (_childEdit is not null)
                {
                    ChildEditAccessibleObject.RaiseAutomationEvent(UiaCore.UIA.Text_TextSelectionChangedEventId);
                }
            }

            // set the position in the dataSource, if there is any
            // we will only set the position in the currencyManager if it is different
            // from the SelectedIndex. Setting CurrencyManager::Position (even w/o changing it)
            // calls CurrencyManager::EndCurrentEdit, and that will pull the dataFrom the controls
            // into the backEnd. We do not need to do that.
            //
            // don't change the position if SelectedIndex is -1 because this indicates a selection not from the list.
            if (DataManager is not null && DataManager.Position != SelectedIndex)
            {
                //read this as "if everett or   (whidbey and selindex is valid)"
                if (!FormattingEnabled || SelectedIndex != -1)
                {
                    DataManager.Position = SelectedIndex;
                }
            }
        }

        protected override void OnSelectedValueChanged(EventArgs e)
        {
            base.OnSelectedValueChanged(e);
            _selectedValueChangedFired = true;
        }

        /// <summary>
        ///  This is the code that actually fires the selectedItemChanged event.
        ///  Don't forget to call base.onSelectedItemChanged() to ensure
        ///  that selectedItemChanged events are correctly fired at all other times.
        /// </summary>
        protected virtual void OnSelectedItemChanged(EventArgs e)
        {
            ((EventHandler)Events[EVENT_SELECTEDITEMCHANGED])?.Invoke(this, e);
        }

        /// <summary>
        ///  This is the code that actually fires the DropDownStyleChanged event.
        /// </summary>
        protected virtual void OnDropDownStyleChanged(EventArgs e)
        {
            ((EventHandler)Events[EVENT_DROPDOWNSTYLE])?.Invoke(this, e);
        }

        /// <summary>
        ///  This method is called by the parent control when any property
        ///  changes on the parent. This can be overriden by inheriting
        ///  classes, however they must call base.OnParentPropertyChanged.
        /// </summary>
        protected override void OnParentBackColorChanged(EventArgs e)
        {
            base.OnParentBackColorChanged(e);
            if (DropDownStyle == ComboBoxStyle.Simple)
            {
                Invalidate();
            }
        }

        /// <summary>
        ///  Indicates that a critical property, such as color or font has
        ///  changed.
        /// </summary>
        protected override void OnFontChanged(EventArgs e)
        {
            base.OnFontChanged(e);
            ResetHeightCache();

            if (AutoCompleteMode == AutoCompleteMode.None)
            {
                UpdateControl(true);
            }
            else
            {
                //we always will recreate the handle when autocomplete mode is on
                RecreateHandle();
            }

            CommonProperties.xClearPreferredSizeCache(this);
        }

        private void OnAutoCompleteCustomSourceChanged(object sender, CollectionChangeEventArgs e)
        {
            if (AutoCompleteSource == AutoCompleteSource.CustomSource)
            {
                if (AutoCompleteCustomSource.Count == 0)
                {
                    SetAutoComplete(true, true /*recreate handle*/);
                }
                else
                {
                    SetAutoComplete(true, false);
                }
            }
        }

        /// <summary>
        ///  Indicates that a critical property, such as color or font has
        ///  changed.
        /// </summary>
        protected override void OnBackColorChanged(EventArgs e)
        {
            base.OnBackColorChanged(e);
            UpdateControl(false);
        }

        /// <summary>
        ///  Indicates that a critical property, such as color or font has
        ///  changed.
        /// </summary>
        protected override void OnForeColorChanged(EventArgs e)
        {
            base.OnForeColorChanged(e);
            UpdateControl(false);
        }

        [EditorBrowsable(EditorBrowsableState.Advanced)]
        protected override void OnGotFocus(EventArgs e)
        {
            if (!_canFireLostFocus)
            {
                base.OnGotFocus(e);
                _canFireLostFocus = true;
            }
        }

        [EditorBrowsable(EditorBrowsableState.Advanced)]
        protected override void OnLostFocus(EventArgs e)
        {
            if (_canFireLostFocus)
            {
                if (AutoCompleteMode != AutoCompleteMode.None &&
                    AutoCompleteSource == AutoCompleteSource.ListItems &&
                    DropDownStyle == ComboBoxStyle.DropDownList)
                {
                    MatchingText = string.Empty;
                }

                base.OnLostFocus(e);
                _canFireLostFocus = false;
            }
        }

        [EditorBrowsable(EditorBrowsableState.Advanced)]
        protected override void OnTextChanged(EventArgs e)
        {
            if (SystemAutoCompleteEnabled)
            {
                string text = Text;

                // Prevent multiple TextChanges...
                if (text != _lastTextChangedValue)
                {
                    // Need to still fire a TextChanged
                    base.OnTextChanged(e);

                    // Save the new value
                    _lastTextChangedValue = text;
                }
            }
            else
            {
                // Call the base
                base.OnTextChanged(e);
            }

            if (IsAccessibilityObjectCreated && _childEdit is not null)
            {
                ChildEditAccessibleObject.RaiseAutomationEvent(UiaCore.UIA.Text_TextChangedEventId);
            }
        }

        [EditorBrowsable(EditorBrowsableState.Advanced)]
        protected override void OnValidating(CancelEventArgs e)
        {
            if (SystemAutoCompleteEnabled)
            {
                // Handle AutoComplete notification
                NotifyAutoComplete();
            }

            // Call base
            base.OnValidating(e);
        }

        private void UpdateControl(bool recreate)
        {
            //clear the pref height cache
            ResetHeightCache();

            if (IsHandleCreated)
            {
                if (DropDownStyle == ComboBoxStyle.Simple && recreate)
                {
                    // Control forgets to add a scrollbar.
                    RecreateHandle();
                }
                else
                {
                    UpdateItemHeight();
                    // Force everything to repaint.
                    InvalidateEverything();
                }
            }
        }

        /// <summary>
        ///  Raises the <see cref="Control.Resize"/> event.
        /// </summary>
        protected override void OnResize(EventArgs e)
        {
            base.OnResize(e);
            if (DropDownStyle == ComboBoxStyle.Simple && IsHandleCreated)
            {
                // simple style combo boxes have more painting problems than you can shake a stick at
                InvalidateEverything();
            }
        }

        protected override void OnDataSourceChanged(EventArgs e)
        {
            if (Sorted)
            {
                if (DataSource is not null && Created)
                {
                    // we will only throw the exception when the control is already on the form.
                    Debug.Assert(DisplayMember.Equals(string.Empty), "if this list is sorted it means that dataSource was null when Sorted first became true. at that point DisplayMember had to be String.Empty");
                    DataSource = null;
                    throw new InvalidOperationException(SR.ComboBoxDataSourceWithSort);
                }
            }

            if (DataSource is null)
            {
                BeginUpdate();
                SelectedIndex = -1;
                Items.ClearInternal();
                EndUpdate();
            }

            if (!Sorted && Created)
            {
                base.OnDataSourceChanged(e);
            }

            RefreshItems();
        }

        protected override void OnDisplayMemberChanged(EventArgs e)
        {
            base.OnDisplayMemberChanged(e);

            //

            RefreshItems();
        }

        /// <summary>
        ///  This event is fired when the dropdown portion of the combobox is hidden.
        /// </summary>
        protected virtual void OnDropDownClosed(EventArgs e)
        {
            ((EventHandler)Events[EVENT_DROPDOWNCLOSED])?.Invoke(this, e);

            if (!IsHandleCreated)
            {
                return;
            }

            if (IsAccessibilityObjectCreated)
            {
                // Need to announce the focus on combo-box with new selected value on drop-down close.
                // If do not do this focus in Level 3 stays on list item of unvisible list.
                // This is necessary for DropDown style as edit should not take focus.
                if (DropDownStyle == ComboBoxStyle.DropDown)
                {
                    AccessibilityObject.RaiseAutomationEvent(UiaCore.UIA.AutomationFocusChangedEventId);
                }

                // Notify Collapsed/expanded property change.
                AccessibilityObject.RaiseAutomationPropertyChangedEvent(
                    UiaCore.UIA.ExpandCollapseExpandCollapseStatePropertyId,
                    UiaCore.ExpandCollapseState.Expanded,
                    UiaCore.ExpandCollapseState.Collapsed);
            }

            // Collapsing the DropDown, so reset the flag.
            _dropDownWillBeClosed = false;
        }

        /// <summary>
        ///  This event is fired when the edit portion of a combobox is about to display altered text.
        ///  This event is NOT fired if the TEXT property is programmatically changed.
        /// </summary>
        protected virtual void OnTextUpdate(EventArgs e)
        {
            ((EventHandler)Events[EVENT_TEXTUPDATE])?.Invoke(this, e);
        }

        protected override bool ProcessCmdKey(ref Message msg, Keys keyData)
        {
            bool returnedValue = base.ProcessCmdKey(ref msg, keyData);

            if (DropDownStyle != ComboBoxStyle.DropDownList &&
                (keyData == (Keys.Control | Keys.Back) || keyData == (Keys.Control | Keys.Shift | Keys.Back)))
            {
                if (SelectionLength != 0)
                {
                    SelectedText = string.Empty;
                }
                else if (SelectionStart != 0)
                {
                    int boundaryStart = ClientUtils.GetWordBoundaryStart(Text, SelectionStart);
                    int length = SelectionStart - boundaryStart;
                    BeginUpdateInternal();
                    SelectionStart = boundaryStart;
                    SelectionLength = length;
                    EndUpdateInternal();
                    SelectedText = string.Empty;
                }

                return true;
            }

            return returnedValue;
        }

        protected override bool ProcessKeyEventArgs(ref Message m)
        {
            if (AutoCompleteMode != AutoCompleteMode.None &&
                AutoCompleteSource == AutoCompleteSource.ListItems &&
                DropDownStyle == ComboBoxStyle.DropDownList &&
                InterceptAutoCompleteKeystroke(m))
            {
                return true;
            }
            else
            {
                return base.ProcessKeyEventArgs(ref m);
            }
        }

        private void ResetHeightCache()
        {
            _prefHeightCache = -1;
        }

        /// <summary>
        ///  Reparses the objects, getting new text strings for them.
        /// </summary>
        protected override void RefreshItems()
        {
            // Save off the selection and the current collection.
            //
            int selectedIndex = SelectedIndex;
            ObjectCollection savedItems = _itemsCollection;

            _itemsCollection = null;

            object[] newItems = null;

            // if we have a dataSource and a DisplayMember, then use it
            // to populate the Items collection
            //
            if (DataManager is not null && DataManager.Count != -1)
            {
                newItems = new object[DataManager.Count];
                for (int i = 0; i < newItems.Length; i++)
                {
                    newItems[i] = DataManager[i];
                }
            }
            else if (savedItems is not null)
            {
                newItems = new object[savedItems.Count];
                savedItems.CopyTo(newItems, arrayIndex: 0);
            }

            BeginUpdate();
            try
            {
                // Clear the items.
                //
                if (IsHandleCreated)
                {
                    NativeClear();
                }

                // Store the current list of items
                //
                if (newItems is not null)
                {
                    Items.AddRangeInternal(newItems);
                }

                if (DataManager is not null)
                {
                    // put the selectedIndex in sync w/ the position in the dataManager
                    SelectedIndex = DataManager.Position;
                }
                else
                {
                    SelectedIndex = selectedIndex;
                }
            }
            finally
            {
                EndUpdate();
            }
        }

        /// <summary>
        ///  Reparses the object at the given index, getting new text string for it.
        /// </summary>
        protected override void RefreshItem(int index)
        {
            Items.SetItemInternal(index, Items[index]);
        }

        /// <summary>
        ///  Release the ChildWindow object by un-subclassing the child edit and
        ///  list controls and freeing the root of the ChildWindow object.
        /// </summary>
        private void ReleaseChildWindow()
        {
            if (_childEdit is not null)
            {
                _childEdit.ReleaseHandle();
                _childEdit = null;
            }

            if (_childListBox is not null)
            {
                _childListBox.ReleaseHandle();
                _childListBox = null;
            }

            if (_childDropDown is not null)
            {
                _childDropDown.ReleaseHandle();
                _childDropDown = null;
            }
        }

        internal override void ReleaseUiaProvider(IntPtr handle)
        {
<<<<<<< HEAD
            if (IsAccessibilityObjectCreated)
=======
            if (!IsAccessibilityObjectCreated)
            {
                return;
            }

            if (_childTextAccessibleObject is not null && OsVersion.IsWindows8OrGreater)
            {
                HRESULT result = UiaCore.UiaDisconnectProvider(_childTextAccessibleObject);
                Debug.Assert(result == HRESULT.S_OK);
                _childTextAccessibleObject = null;
            }

            if (AccessibilityObject is ComboBoxAccessibleObject accessibilityObject)
>>>>>>> daee6b16
            {
                accessibilityObject.ResetListItemAccessibleObjects();
                accessibilityObject.ReleaseDropDownButtonUiaProvider();
            }

            base.ReleaseUiaProvider(handle);
        }

        private void ResetAutoCompleteCustomSource()
        {
            AutoCompleteCustomSource = null;
        }

        private void ResetDropDownWidth()
        {
            Properties.RemoveInteger(PropDropDownWidth);
        }

        private void ResetItemHeight()
        {
            Properties.RemoveInteger(PropItemHeight);
        }

        public override void ResetText()
        {
            base.ResetText();
        }

        /// <summary>
        ///  Enables the AutoComplete feature for combobox depending on the properties set.
        ///  These properties are namely AutoCompleteMode, AutoCompleteSource and AutoCompleteCustomSource.
        /// </summary>
        private void SetAutoComplete(bool reset, bool recreate)
        {
            if (!IsHandleCreated || _childEdit is null)
            {
                return;
            }

            if (AutoCompleteMode != AutoCompleteMode.None)
            {
                if (!_fromHandleCreate && recreate && IsHandleCreated)
                {
                    //RecreateHandle to avoid Leak.
                    // notice the use of member variable to avoid re-entrancy
                    AutoCompleteMode backUpMode = AutoCompleteMode;
                    _autoCompleteMode = AutoCompleteMode.None;
                    RecreateHandle();
                    _autoCompleteMode = backUpMode;
                }

                if (AutoCompleteSource == AutoCompleteSource.CustomSource)
                {
                    if (AutoCompleteCustomSource is not null)
                    {
                        if (AutoCompleteCustomSource.Count == 0)
                        {
                            Shlwapi.SHAutoComplete(new HandleRef(this, _childEdit.Handle), Shlwapi.SHACF.AUTOSUGGEST_FORCE_OFF | Shlwapi.SHACF.AUTOAPPEND_FORCE_OFF);
                        }
                        else
                        {
                            if (_stringSource is null)
                            {
                                _stringSource = new StringSource(GetStringsForAutoComplete(AutoCompleteCustomSource));
                                if (!_stringSource.Bind(new HandleRef(this, _childEdit.Handle), (Shell32.AUTOCOMPLETEOPTIONS)AutoCompleteMode))
                                {
                                    throw new ArgumentException(SR.AutoCompleteFailure);
                                }
                            }
                            else
                            {
                                _stringSource.RefreshList(GetStringsForAutoComplete(AutoCompleteCustomSource));
                            }
                        }
                    }
                }
                else if (AutoCompleteSource == AutoCompleteSource.ListItems)
                {
                    if (DropDownStyle != ComboBoxStyle.DropDownList)
                    {
                        if (_itemsCollection is not null)
                        {
                            if (_itemsCollection.Count == 0)
                            {
                                Shlwapi.SHAutoComplete(new HandleRef(this, _childEdit.Handle), Shlwapi.SHACF.AUTOSUGGEST_FORCE_OFF | Shlwapi.SHACF.AUTOAPPEND_FORCE_OFF);
                            }
                            else
                            {
                                if (_stringSource is null)
                                {
                                    _stringSource = new StringSource(GetStringsForAutoComplete(Items));
                                    if (!_stringSource.Bind(new HandleRef(this, _childEdit.Handle), (Shell32.AUTOCOMPLETEOPTIONS)AutoCompleteMode))
                                    {
                                        throw new ArgumentException(SR.AutoCompleteFailureListItems);
                                    }
                                }
                                else
                                {
                                    _stringSource.RefreshList(GetStringsForAutoComplete(Items));
                                }
                            }
                        }
                    }
                    else
                    {
                        // Drop Down List special handling
                        Debug.Assert(DropDownStyle == ComboBoxStyle.DropDownList);
                        Shlwapi.SHAutoComplete(new HandleRef(this, _childEdit.Handle), Shlwapi.SHACF.AUTOSUGGEST_FORCE_OFF | Shlwapi.SHACF.AUTOAPPEND_FORCE_OFF);
                    }
                }
                else
                {
                    Shlwapi.SHACF mode = Shlwapi.SHACF.DEFAULT;
                    if (AutoCompleteMode == AutoCompleteMode.Suggest)
                    {
                        mode |= Shlwapi.SHACF.AUTOSUGGEST_FORCE_ON | Shlwapi.SHACF.AUTOAPPEND_FORCE_OFF;
                    }

                    if (AutoCompleteMode == AutoCompleteMode.Append)
                    {
                        mode |= Shlwapi.SHACF.AUTOAPPEND_FORCE_ON | Shlwapi.SHACF.AUTOSUGGEST_FORCE_OFF;
                    }

                    if (AutoCompleteMode == AutoCompleteMode.SuggestAppend)
                    {
                        mode |= Shlwapi.SHACF.AUTOSUGGEST_FORCE_ON;
                        mode |= Shlwapi.SHACF.AUTOAPPEND_FORCE_ON;
                    }

                    Shlwapi.SHAutoComplete(new HandleRef(this, _childEdit.Handle), (Shlwapi.SHACF)AutoCompleteSource | mode);
                }
            }
            else if (reset)
            {
                Shlwapi.SHAutoComplete(new HandleRef(this, _childEdit.Handle), Shlwapi.SHACF.AUTOSUGGEST_FORCE_OFF | Shlwapi.SHACF.AUTOAPPEND_FORCE_OFF);
            }
        }

        /// <summary>
        ///  Selects the text in the editable portion of the ComboBox at the
        ///  from the given start index to the given end index.
        /// </summary>
        public void Select(int start, int length)
        {
            if (start < 0)
            {
                throw new ArgumentOutOfRangeException(nameof(start), start, string.Format(SR.InvalidArgument, nameof(start), start));
            }

            // the Length can be negative to support Selecting in the "reverse" direction..
            int end = start + length;

            // but end cannot be negative... this means Length is far negative...
            if (end < 0)
            {
                throw new ArgumentOutOfRangeException(nameof(length), length, string.Format(SR.InvalidArgument, nameof(length), length));
            }

            SendMessageW(this, (WM)CB.SETEDITSEL, 0, PARAM.FromLowHigh(start, end));
        }

        /// <summary>
        ///  Selects all the text in the editable portion of the ComboBox.
        /// </summary>
        public void SelectAll()
        {
            Select(0, int.MaxValue);
        }

        protected override void SetBoundsCore(int x, int y, int width, int height, BoundsSpecified specified)
        {
            // If we are changing height, store the requested height.
            // Requested height is used if the style is changed to simple.
            // (
            if ((specified & BoundsSpecified.Height) != BoundsSpecified.None)
            {
                _requestedHeight = height;
            }

            base.SetBoundsCore(x, y, width, height, specified);
        }

        /// <summary>
        ///  Performs the work of setting the specified items to the combobox
        /// </summary>
        protected override void SetItemsCore(IList value)
        {
            BeginUpdate();
            Items.ClearInternal();
            Items.AddRangeInternal(value);

            // if the list changed, we want to keep the same selected index
            // CurrencyManager will provide the PositionChanged event
            // it will be provided before changing the list though...
            if (DataManager is not null)
            {
                if (DataSource is ICurrencyManagerProvider)
                {
                    _selectedValueChangedFired = false;
                }

                if (IsHandleCreated)
                {
                    SendMessageW(this, (WM)CB.SETCURSEL, DataManager.Position);
                }
                else
                {
                    _selectedIndex = DataManager.Position;
                }

                // if set_SelectedIndexChanged did not fire OnSelectedValueChanged
                // then we have to fire it ourselves, cos the list changed anyway
                if (!_selectedValueChangedFired)
                {
                    OnSelectedValueChanged(EventArgs.Empty);
                    _selectedValueChangedFired = false;
                }
            }

            EndUpdate();
        }

        protected override void SetItemCore(int index, object value)
        {
            Items.SetItemInternal(index, value);
        }

        private bool ShouldSerializeAutoCompleteCustomSource()
        {
            return _autoCompleteCustomSource is not null && _autoCompleteCustomSource.Count > 0;
        }

        internal bool ShouldSerializeDropDownWidth()
        {
            return (Properties.ContainsInteger(PropDropDownWidth));
        }

        /// <summary>
        ///  Indicates whether the itemHeight property should be persisted.
        /// </summary>
        internal bool ShouldSerializeItemHeight()
        {
            return (Properties.ContainsInteger(PropItemHeight));
        }

        /// <summary>
        ///  Determines if the Text property needs to be persisted.
        /// </summary>
        internal override bool ShouldSerializeText()
        {
            return SelectedIndex == -1 && base.ShouldSerializeText();
        }

        private IReadOnlyList<Entry> Entries => Items.InnerList;

        /// <summary>
        ///  Provides some interesting info about this control in String form.
        /// </summary>
        public override string ToString()
        {
            string s = base.ToString();
            return s + ", Items.Count: " + ((_itemsCollection is null) ? "0" : _itemsCollection.Count.ToString(CultureInfo.CurrentCulture));
        }

        private void UpdateDropDownHeight()
        {
            if (_dropDownHandle != IntPtr.Zero)
            {
                //Now use the DropDownHeight property instead of calculating the Height...
                int height = DropDownHeight;
                if (height == DefaultDropDownHeight)
                {
                    int itemCount = (_itemsCollection is null) ? 0 : _itemsCollection.Count;
                    int count = Math.Min(Math.Max(itemCount, 1), _maxDropDownItems);
                    height = (ItemHeight * count + 2);
                }

                SetWindowPos(
                    new HandleRef(this, _dropDownHandle),
                    HWND_TOP,
                    0,
                    0,
                    DropDownWidth,
                    height,
                    SWP.NOMOVE | SWP.NOZORDER);
            }
        }

        /// <summary>
        ///  Manufactures a MeasureItemEventArgs for each item in the list to simulate
        ///  the combobox requesting the info. This gives the effect of allowing the
        ///  measureitem info to be updated at anytime.
        /// </summary>
        private void UpdateItemHeight()
        {
            if (!IsHandleCreated)
            {
                // If we don't create control here we report item heights incorrectly later on.
                CreateControl();
            }

            if (DrawMode == DrawMode.OwnerDrawFixed)
            {
                SendMessageW(this, (WM)CB.SETITEMHEIGHT, -1, ItemHeight);
                SendMessageW(this, (WM)CB.SETITEMHEIGHT, 0, ItemHeight);
            }
            else if (DrawMode == DrawMode.OwnerDrawVariable)
            {
                SendMessageW(this, (WM)CB.SETITEMHEIGHT, -1, ItemHeight);
                Graphics graphics = CreateGraphicsInternal();
                for (int i = 0; i < Items.Count; i++)
                {
                    int original = (int)SendMessageW(this, (WM)CB.GETITEMHEIGHT, i);
                    MeasureItemEventArgs mievent = new MeasureItemEventArgs(graphics, i, original);
                    OnMeasureItem(mievent);
                    if (mievent.ItemHeight != original)
                    {
                        SendMessageW(this, (WM)CB.SETITEMHEIGHT, i, mievent.ItemHeight);
                    }
                }

                graphics.Dispose();
            }
        }

        /// <summary>
        ///  Forces the text to be updated based on the current selection.
        /// </summary>
        private void UpdateText()
        {
            //           Fire text changed for dropdown combos when the selection
            //           changes, since the text really does change.  We've got
            //           to do this asynchronously because the actual edit text
            //           isn't updated until a bit later
            //

            // v1.0 - ComboBox::set_Text compared items w/ "value" and set the SelectedIndex accordingly
            // v1.0 - null values can't correspond to String.Empty
            // v1.0 - SelectedIndex == -1 corresponds to Text == String.Emtpy
            //
            // v1.1 - ComboBox::set_Text compares FilterItemOnProperty(item) w/ "value" and set the SelectedIndex accordingly
            // v1.1 - null values correspond to String.Empty
            // v1.1 - SelectedIndex == -1 corresponds to Text is null
            string s = null;

            if (SelectedIndex != -1)
            {
                object item = Items[SelectedIndex];
                if (item is not null)
                {
                    s = GetItemText(item);
                }
            }

            Text = s;

            if (DropDownStyle == ComboBoxStyle.DropDown)
            {
                if (_childEdit is not null && _childEdit.Handle != IntPtr.Zero)
                {
                    SendMessageW(_childEdit, WM.SETTEXT, IntPtr.Zero, s);
                }
            }
        }

        private void WmEraseBkgnd(ref Message m)
        {
            if ((DropDownStyle == ComboBoxStyle.Simple) && ParentInternal is not null)
            {
                RECT rect = default;
                GetClientRect(this, ref rect);
                Gdi32.HDC hdc = (Gdi32.HDC)m.WParamInternal;
                using var hbrush = new Gdi32.CreateBrushScope(ParentInternal?.BackColor ?? SystemColors.Control);
                hdc.FillRectangle(rect, hbrush);
                m.ResultInternal = 1;
                return;
            }

            base.WndProc(ref m);
        }

        private void WmParentNotify(ref Message m)
        {
            base.WndProc(ref m);
            if ((int)m.WParamInternal == ((int)WM.CREATE | 1000 << 16))
            {
                _dropDownHandle = m.LParamInternal;

                // By some reason WmParentNotify with WM_DESTROY is not called before recreation.
                // So release the old references here.
                if (_childDropDown is not null)
                {
                    _childDropDown.ReleaseHandle();
                }

                _childDropDown = new ComboBoxChildNativeWindow(this, ChildWindowType.DropDownList);
                _childDropDown.AssignHandle(_dropDownHandle);

                // Reset the child list accessible object in case the DDL is recreated.
                // For instance when dialog window containing the ComboBox is reopened.
                _childListAccessibleObject = null;
            }
        }

        /// <summary>
        ///  Text change behavior.
        ///  Here are the window messages corresponding to each user event.
        ///
        ///  DropDown (free text window):
        ///  Type in Text Window:
        ///   CBN_EDITUPDATE
        ///   CBN_EDITCHANGE
        ///  Down/Up Arrow
        ///   CBN_SELENDOK   (text not changed yet)
        ///   CBN_SELCHANGE
        ///  with text set to beginning of a valid item -- drop and close dropdown (selects that item)
        ///   CBN_DROPDOWN
        ///   CBN_CLOSEUP
        ///  Drop List, up/down arrow to select item, click away
        ///   CBN_DROPDOWN
        ///   CBN_SELCHANGE
        ///   CBN_CLOSEUP
        ///  Drop List, click on item
        ///   CBN_DROPDOWN
        ///   CBN_SELENDOK
        ///   CBN_CLOSEUP
        ///   CBN_SELCHANGE (text changes here via selected item)
        ///
        ///  DropDownList (limited text window):
        ///
        ///  Type text and arrow up/down:
        ///   CBN_SELENDOK  (text already changed)
        ///   CBN_SELCHANGE
        ///  Drop List, up/down arrow to select item, click away
        ///   CBN_DROPDOWN
        ///   CBN_SELCHANGE
        ///   CBN_CLOSEUP
        ///  Drop List, click on item
        ///   CBN_DROPDOWN
        ///   CBN_SELENDOK
        ///   CBN_CLOSEUP
        ///   CBN_SELCHANGE
        ///
        ///  Simple (listbox visible):
        ///  Type in Text Window:
        ///   CBN_EDITUPDATE
        ///   CBN_EDITCHANGE
        ///  Down/Up Arrow
        ///   CBN_SELENDOK    (text not changed yet)
        ///   CBN_SELCHANGE
        ///  Click on item
        ///   CBN_SELENDOK    (text not changed yet)
        ///   CBN_SELCHANGE
        ///
        ///
        ///  What we do is fire textchange events in these messages:
        ///  CBN_SELCHANGE
        ///  CBN_EDITCHANGE
        ///  CBN_CLOSEUP
        ///
        ///  and we only actually call the real event if the Text is different than currentText.
        ///  currentText is never changed outside this method.
        ///  This internal version can be called from anywhere we might suspect text has changed
        ///  it's fairly safe to call anywhere.
        /// </summary>
        private void WmReflectCommand(ref Message m)
        {
            switch ((CBN)PARAM.HIWORD(m.WParamInternal))
            {
                case CBN.DBLCLK:
                    break;
                case CBN.EDITUPDATE:
                    OnTextUpdate(EventArgs.Empty);
                    break;
                case CBN.CLOSEUP:

                    OnDropDownClosed(EventArgs.Empty);
                    if (FormattingEnabled && Text != _currentText && _dropDown)
                    {
                        OnTextChanged(EventArgs.Empty);
                    }

                    _dropDown = false;
                    break;
                case CBN.DROPDOWN:
                    _currentText = Text;
                    _dropDown = true;
                    OnDropDown(EventArgs.Empty);
                    UpdateDropDownHeight();

                    break;
                case CBN.EDITCHANGE:
                    OnTextChanged(EventArgs.Empty);
                    break;
                case CBN.SELCHANGE:
                    UpdateText();
                    OnSelectedIndexChanged(EventArgs.Empty);
                    break;
                case CBN.SELENDOK:
                    OnSelectionChangeCommittedInternal(EventArgs.Empty);
                    break;
            }
        }

        private unsafe void WmReflectDrawItem(ref Message m)
        {
            DRAWITEMSTRUCT* dis = (DRAWITEMSTRUCT*)m.LParamInternal;

            using var e = new DrawItemEventArgs(
                dis->hDC,
                Font,
                dis->rcItem,
                dis->itemID,
                dis->itemState,
                ForeColor,
                BackColor);

            OnDrawItem(e);

            m.ResultInternal = 1;
        }

        private unsafe void WmReflectMeasureItem(ref Message m)
        {
            MEASUREITEMSTRUCT* mis = (MEASUREITEMSTRUCT*)m.LParamInternal;

            // Determine if message was sent by a combo item or the combo edit field
            int itemID = (int)mis->itemID;
            if (DrawMode == DrawMode.OwnerDrawVariable && itemID >= 0)
            {
                using Graphics graphics = CreateGraphicsInternal();
                var mie = new MeasureItemEventArgs(graphics, itemID, ItemHeight);
                OnMeasureItem(mie);
                mis->itemHeight = unchecked((uint)mie.ItemHeight);
            }
            else
            {
                // Message was sent by the combo edit field
                mis->itemHeight = (uint)ItemHeight;
            }

            m.ResultInternal = 1;
        }

        /// <summary>
        ///  The Combobox's window procedure.  Inheriting classes can override this
        ///  to add extra functionality, but should not forget to call
        ///  base.wndProc(m); to ensure the combo continues to function properly.
        /// </summary>
        protected override void WndProc(ref Message m)
        {
            switch ((WM)m.Msg)
            {
                // We don't want to fire the focus events twice -
                // once in the combobox and once in the ChildWndProc.
                case WM.SETFOCUS:
                    try
                    {
                        _fireSetFocus = false;
                        base.WndProc(ref m);
                    }

                    finally
                    {
                        _fireSetFocus = true;
                    }

                    break;
                case WM.KILLFOCUS:
                    try
                    {
                        _fireLostFocus = false;
                        base.WndProc(ref m);
                        // Nothing to see here... Just keep on walking...
                        // Turns out that with Theming off, we don't get quite the same messages as with theming on.

                        // With theming on we get a WM_MOUSELEAVE after a WM_KILLFOCUS even if you use the Tab key
                        // to move focus. Our response to WM_MOUSELEAVE causes us to repaint everything correctly.

                        // With theming off, we do not get a WM_MOUSELEAVE after a WM_KILLFOCUS, and since we don't have a childwndproc
                        // when we are a Flat DropDownList, we need to force a repaint. The easiest way to do this is to send a
                        // WM_MOUSELEAVE to ourselves, since that also sets up the right state. Or... at least the state is the same
                        // as with Theming on.

                        if (!Application.RenderWithVisualStyles && GetStyle(ControlStyles.UserPaint) == false && DropDownStyle == ComboBoxStyle.DropDownList && (FlatStyle == FlatStyle.Flat || FlatStyle == FlatStyle.Popup))
                        {
                            PostMessageW(this, WM.MOUSELEAVE);
                        }
                    }

                    finally
                    {
                        _fireLostFocus = true;
                    }

                    break;
                case WM.CTLCOLOREDIT:
                case WM.CTLCOLORLISTBOX:
                    m.ResultInternal = InitializeDCForWmCtlColor((Gdi32.HDC)m.WParamInternal, m.MsgInternal);
                    break;
                case WM.ERASEBKGND:
                    WmEraseBkgnd(ref m);
                    break;
                case WM.PARENTNOTIFY:
                    WmParentNotify(ref m);
                    break;
                case WM.REFLECT_COMMAND:
                    WmReflectCommand(ref m);
                    break;
                case WM.REFLECT_DRAWITEM:
                    WmReflectDrawItem(ref m);
                    break;
                case WM.REFLECT_MEASUREITEM:
                    WmReflectMeasureItem(ref m);
                    break;
                case WM.LBUTTONDOWN:
                    _mouseEvents = true;
                    base.WndProc(ref m);
                    break;
                case WM.LBUTTONUP:
                    RECT rect = default;
                    GetWindowRect(this, ref rect);
                    Rectangle clientRect = rect;

                    Point point = PointToScreen(PARAM.ToPoint(m.LParamInternal));

                    // _mouseEvents is used to keep the check that we get the WM_LBUTTONUP after WM_LBUTTONDOWN or
                    // WM_LBUTTONDBLBCLK combo box gets a WM_LBUTTONUP for focus change.
                    if (_mouseEvents && !ValidationCancelled)
                    {
                        _mouseEvents = false;
                        bool captured = Capture;
                        if (captured && clientRect.Contains(point))
                        {
                            OnClick(new MouseEventArgs(MouseButtons.Left, 1, PARAM.ToPoint(m.LParamInternal)));
                            OnMouseClick(new MouseEventArgs(MouseButtons.Left, 1, PARAM.ToPoint(m.LParamInternal)));
                        }

                        base.WndProc(ref m);
                    }
                    else
                    {
                        Capture = false;
                        DefWndProc(ref m);
                    }

                    break;

                case WM.MOUSELEAVE:
                    DefWndProc(ref m);
                    OnMouseLeaveInternal(EventArgs.Empty);
                    break;

                case WM.PAINT:
                    if (GetStyle(ControlStyles.UserPaint) == false && (FlatStyle == FlatStyle.Flat || FlatStyle == FlatStyle.Popup) && !(SystemInformation.HighContrast && BackColor == SystemColors.Window))
                    {
                        using var dropDownRegion = new Gdi32.RegionScope(FlatComboBoxAdapter._dropDownRect);
                        using var windowRegion = new Gdi32.RegionScope(Bounds);

                        // Stash off the region we have to update (the base is going to clear this off in BeginPaint)
                        bool getRegionSucceeded = GetUpdateRgn(Handle, windowRegion, bErase: BOOL.TRUE) != RegionType.ERROR;

                        Gdi32.CombineRgn(dropDownRegion, windowRegion, dropDownRegion, Gdi32.RGN.DIFF);
                        RECT updateRegionBoundingRect = default;
                        Gdi32.GetRgnBox(windowRegion, ref updateRegionBoundingRect);

                        // Call the base class to do its painting (with a clipped DC).
                        bool useBeginPaint = m.WParamInternal == 0;
                        using var paintScope = useBeginPaint ? new BeginPaintScope(Handle) : default;

                        Gdi32.HDC dc = useBeginPaint ? paintScope : (Gdi32.HDC)m.WParamInternal;

                        using var savedDcState = new Gdi32.SaveDcScope(dc);

                        if (getRegionSucceeded)
                        {
                            Gdi32.SelectClipRgn(dc, dropDownRegion);
                        }

                        m.WParamInternal = dc;
                        DefWndProc(ref m);

                        if (getRegionSucceeded)
                        {
                            Gdi32.SelectClipRgn(dc, windowRegion);
                        }

                        using Graphics g = Graphics.FromHdcInternal((IntPtr)dc);
                        FlatComboBoxAdapter.DrawFlatCombo(this, g);

                        return;
                    }

                    base.WndProc(ref m);
                    break;

                case WM.PRINTCLIENT:
                    // All the fancy stuff we do in OnPaint has to happen again in OnPrint.
                    if (!GetStyle(ControlStyles.UserPaint) && (FlatStyle == FlatStyle.Flat || FlatStyle == FlatStyle.Popup))
                    {
                        DefWndProc(ref m);

                        if (((PRF)m.LParamInternal & PRF.CLIENT) == PRF.CLIENT)
                        {
                            if (!GetStyle(ControlStyles.UserPaint) && (FlatStyle == FlatStyle.Flat || FlatStyle == FlatStyle.Popup))
                            {
                                using Graphics g = Graphics.FromHdcInternal(m.WParamInternal);
                                FlatComboBoxAdapter.DrawFlatCombo(this, g);
                            }

                            return;
                        }
                    }

                    base.WndProc(ref m);
                    return;

                case WM.SETCURSOR:
                    base.WndProc(ref m);
                    break;

                case WM.SETFONT:
                    if (Width == 0)
                    {
                        _suppressNextWindowsPos = true;
                    }

                    base.WndProc(ref m);
                    break;

                case WM.WINDOWPOSCHANGED:
                    if (!_suppressNextWindowsPos)
                    {
                        base.WndProc(ref m);
                    }

                    _suppressNextWindowsPos = false;
                    break;

                case WM.NCDESTROY:
                    base.WndProc(ref m);
                    ReleaseChildWindow();
                    break;

                default:
                    if (m.Msg == (int)User32.RegisteredMessage.WM_MOUSEENTER)
                    {
                        DefWndProc(ref m);
                        OnMouseEnterInternal(EventArgs.Empty);
                        break;
                    }

                    base.WndProc(ref m);
                    break;
            }
        }

        private FlatComboAdapter FlatComboBoxAdapter
        {
            get
            {
                if (!(Properties.GetObject(PropFlatComboAdapter) is FlatComboAdapter comboAdapter) || !comboAdapter.IsValid(this))
                {
                    comboAdapter = CreateFlatComboAdapterInstance();
                    Properties.SetObject(PropFlatComboAdapter, comboAdapter);
                }

                return comboAdapter;
            }
        }

        internal virtual FlatComboAdapter CreateFlatComboAdapterInstance()
            => new FlatComboAdapter(this, smallButton: false);
    }
}<|MERGE_RESOLUTION|>--- conflicted
+++ resolved
@@ -3242,9 +3242,6 @@
 
         internal override void ReleaseUiaProvider(IntPtr handle)
         {
-<<<<<<< HEAD
-            if (IsAccessibilityObjectCreated)
-=======
             if (!IsAccessibilityObjectCreated)
             {
                 return;
@@ -3258,7 +3255,6 @@
             }
 
             if (AccessibilityObject is ComboBoxAccessibleObject accessibilityObject)
->>>>>>> daee6b16
             {
                 accessibilityObject.ResetListItemAccessibleObjects();
                 accessibilityObject.ReleaseDropDownButtonUiaProvider();
