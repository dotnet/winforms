﻿// Licensed to the .NET Foundation under one or more agreements.
// The .NET Foundation licenses this file to you under the MIT license.
// See the LICENSE file in the project root for more information.

using System.Collections.Specialized;
using System.ComponentModel;
using System.ComponentModel.Design;
using System.Diagnostics;
using System.Diagnostics.CodeAnalysis;
using System.Drawing;
using System.Globalization;
using System.Reflection;
using System.Runtime.InteropServices;
using System.Threading;

namespace System.Windows.Forms
{
    /// <summary>
    /// Wraps ActiveX controls and exposes them as fully featured windows forms controls
    /// (by inheriting from Control). Some of Control's properties that don't make sense
    /// for ActiveX controls are blocked here (by setting Browsable attributes on some and
    /// throwing exceptions from others), to make life easy for the inheritors.
    ///
    /// Inheritors of this class simply need to concentrate on defining & implementing the
    /// properties/methods/events of the specific ActiveX control they are wrapping, the
    /// default properties etc and the code to implement the activation etc. are
    /// encapsulated in the class below.
    ///
    /// The classid of the ActiveX control is specified in the constructor.
    /// </summary>
    [ComVisible(true)]
    [ClassInterface(ClassInterfaceType.AutoDispatch)]
    [DefaultProperty(nameof(Name)), DefaultEvent(nameof(Enter))]
    [Designer("System.Windows.Forms.Design.AxDesigner, " + AssemblyRef.SystemDesign)]
    public class WebBrowserBase : Control
    {
        private WebBrowserHelper.AXState axState = WebBrowserHelper.AXState.Passive;
        private WebBrowserHelper.AXState axReloadingState = WebBrowserHelper.AXState.Passive;
        private WebBrowserHelper.AXEditMode axEditMode = WebBrowserHelper.AXEditMode.None;
        private readonly bool inRtlRecreate = false;
        private BitVector32 axHostState = new BitVector32();
        private WebBrowserHelper.SelectionStyle selectionStyle = WebBrowserHelper.SelectionStyle.NotSelected;
        private int noComponentChange = 0;
        private WebBrowserSiteBase axSite;
        private ContainerControl containingControl;
        private IntPtr hwndFocus = IntPtr.Zero;
        private EventHandler selectionChangeHandler;
        private Guid clsid;
        // Pointers to the ActiveX object: Interface pointers are cached for perf.
        private UnsafeNativeMethods.IOleObject axOleObject;
        private UnsafeNativeMethods.IOleInPlaceObject axOleInPlaceObject;
        private UnsafeNativeMethods.IOleInPlaceActiveObject axOleInPlaceActiveObject;
        private UnsafeNativeMethods.IOleControl axOleControl;
        private WebBrowserBaseNativeWindow axWindow;
        // We need to change the size of the inner ActiveX control before the 
        //WebBrowserBase control's size is changed (i.e., before WebBrowserBase.Bounds 
        //is changed) for better visual effect. We use this field to know what size 
        //the WebBrowserBase control is changing to.
        private Size webBrowserBaseChangingSize = Size.Empty;
        private WebBrowserContainer wbContainer = null;

        // This flags the WebBrowser not to process dialog keys when the ActiveX control is doing it
        // and calls back into the WebBrowser for some reason.
        private bool ignoreDialogKeys;

        //
        // Internal fields:
        //
        internal WebBrowserContainer container;
        internal object activeXInstance;

        /// <summary>
        ///     <para>
        /// Creates a new instance of a WinForms control which wraps an ActiveX control
        /// given by the clsid parameter.
        ///     </para>
        /// </summary>
        internal WebBrowserBase(string clsidString) : base()
        {
            if (Application.OleRequired() != ApartmentState.STA)
            {
                throw new ThreadStateException(string.Format(SR.AXMTAThread, clsidString));
            }

            SetStyle(ControlStyles.UserPaint, false);

            clsid = new Guid(clsidString);
            webBrowserBaseChangingSize.Width = -1;  // Invalid value. Use WebBrowserBase.Bounds instead, when this is the case.
            SetAXHostState(WebBrowserHelper.isMaskEdit, clsid.Equals(WebBrowserHelper.maskEdit_Clsid));
        }



        //
        // Public properties:
        //

        /// <summary>
        ///     <para>
        /// Returns the native webbrowser object that this control wraps.
        ///     </para>
        /// </summary>
        [Browsable(false), DesignerSerializationVisibility(DesignerSerializationVisibility.Hidden)]
        public object ActiveXInstance
        {
            get
            {
                return activeXInstance;
            }
        }

        //
        // Virtual methods:
        //
        // The following are virtual methods that derived-classes can override
        //

        //
        // The native ActiveX control QI's for interfaces on it's site to see if
        // it needs to change its behavior. Since the WebBrowserSiteBaseBase class is generic,
        // it only implements site interfaces that are generic to all sites. QI's
        // for any more specific interfaces will fail. This is a problem if anyone
        // wants to support any other interfaces on the site. In order to overcome
        // this, one needs to extend WebBrowserSiteBaseBase and implement any additional interfaces
        // needed.
        //
        // ActiveX wrapper controls that derive from this class should override the
        // below method and return their own WebBrowserSiteBaseBase derived object.
        //
<<<<<<< HEAD
        /// <include file='doc\WebBrowserBase.uex' path='docs/doc[@for="WebBrowserBase.CreateWebBrowserSiteBase"]/*' />
        /// <devdoc>
=======
        /// <summary>
>>>>>>> 05087938
        ///     <para>
        /// Returns an object that will be set as the site for the native ActiveX control.
        /// Implementors of the site can derive from <see cref='System.Windows.Forms.WebBrowserSiteBase'/> class.
        ///     </para>
        /// </summary>
        protected virtual WebBrowserSiteBase CreateWebBrowserSiteBase()
        {
            return new WebBrowserSiteBase(this);
        }

        /// <summary>
        ///     <para>
        /// This will be called when the native ActiveX control has just been created.
        /// Inheritors of this class can override this method to cast the nativeActiveXObject
        /// parameter to the appropriate interface. They can then cache this interface
        /// value in a member variable. However, they must release this value when
        /// DetachInterfaces is called (by setting the cached interface variable to null).
        ///     </para>
        /// </summary>
        protected virtual void AttachInterfaces(object nativeActiveXObject)
        {
        }

        /// <summary>
        ///     <para>
        /// See AttachInterfaces for a description of when to override DetachInterfaces.
        ///     </para>
        /// </summary>
        protected virtual void DetachInterfaces()
        {
        }

        /// <summary>
        ///     <para>
        /// This will be called when we are ready to start listening to events.
        /// Inheritors can override this method to hook their own connection points.
        ///     </para>
        /// </summary>
        protected virtual void CreateSink()
        {
        }

        /// <summary>
        ///     <para>
        /// This will be called when it is time to stop listening to events.
        /// This is where inheritors have to disconnect their connection points.
        ///     </para>
        /// </summary>
        protected virtual void DetachSink()
        {
        }

        //DrawToBitmap doesn't work for this control, so we should hide it.  We'll
        //still call base so that this has a chance to work if it can.
        [EditorBrowsable(EditorBrowsableState.Never)]
        new public void DrawToBitmap(Bitmap bitmap, Rectangle targetBounds)
        {
            base.DrawToBitmap(bitmap, targetBounds);
        }


        //
        // Overriding methods: Overrides of some of Control's virtual methods.
        //

        //
        // Sets the site of this component. A non-null value indicates that this
        // component has been added to a container, and a null value indicates that
        // this component is being removed from a container.
        //
        public override ISite Site
        {
            set
            {
                bool hadSelectionHandler = RemoveSelectionHandler();

                base.Site = value;

                if (hadSelectionHandler)
                {
                    AddSelectionHandler();
                }
            }
        }

        //
        // We have to resize the ActiveX control when our size changes.
        //
        internal override void OnBoundsUpdate(int x, int y, int width, int height)
        {
            //
            // If the ActiveX control is already InPlaceActive, make sure
            // it's bounds also change.
            if (ActiveXState >= WebBrowserHelper.AXState.InPlaceActive)
            {
                try
                {
                    webBrowserBaseChangingSize.Width = width;
                    webBrowserBaseChangingSize.Height = height;
                    AXInPlaceObject.SetObjectRects(new NativeMethods.COMRECT(new Rectangle(0, 0, width, height)), WebBrowserHelper.GetClipRect());
                }
                finally
                {
                    webBrowserBaseChangingSize.Width = -1;  // Invalid value. Use WebBrowserBase.Bounds instead, when this is the case.
                }
            }

            base.OnBoundsUpdate(x, y, width, height);
        }

        protected override bool ProcessDialogKey(Keys keyData)
        {
            return ignoreDialogKeys ? false : base.ProcessDialogKey(keyData);
        }

        //
        // Let us assume that TAB key was pressed. In this case, we should first
        // give a chance to the ActiveX control to see if it wants to change focus
        // to other subitems within it. If we did not give the ActiveX control the
        // first chance to handle the key stroke, and called base.PreProcessMessage,
        // the focus would be changed to the next control on the form! We don't want
        // that!!
        //
        // If the ActiveX control doesn't want to handle the key, it calls back into
        // WebBrowserSiteBase's IOleControlSite.TranslateAccelerator implementation. There, we
        // set a flag and call back into this method. In this method, we first check
        // if this flag is set. If so, we call base.PreProcessMessage.
        //
        [SuppressMessage("Microsoft.Naming", "CA1702:CompoundWordsShouldBeCasedCorrectly")]
        public override bool PreProcessMessage(ref Message msg)
        {
            if (IsUserMode)
            {
                if (GetAXHostState(WebBrowserHelper.siteProcessedInputKey))
                {
                    // In this case, the control called us back through IOleControlSite
                    // and is now giving us a chance to see if we want to process it.
                    return base.PreProcessMessage(ref msg);
                }


                // Convert Message to NativeMethods.MSG
                NativeMethods.MSG win32Message = new NativeMethods.MSG
                {
                    message = msg.Msg,
                    wParam = msg.WParam,
                    lParam = msg.LParam,
                    hwnd = msg.HWnd
                };

                SetAXHostState(WebBrowserHelper.siteProcessedInputKey, false);
                try
                {
                    if (axOleInPlaceObject != null)
                    {
                        // Give the ActiveX control a chance to process this key by calling
                        // IOleInPlaceActiveObject::TranslateAccelerator.
                        int hr = axOleInPlaceActiveObject.TranslateAccelerator(ref win32Message);

                        if (hr == NativeMethods.S_OK)
                        {
                            Debug.WriteLineIf(ControlKeyboardRouting.TraceVerbose, "\t Message translated to " + win32Message);
                            return true;
                        }
                        else
                        {
                            //
                            // win32Message may have been modified. Lets copy it back.
                            msg.Msg = win32Message.message;
                            msg.WParam = win32Message.wParam;
                            msg.LParam = win32Message.lParam;
                            msg.HWnd = win32Message.hwnd;

                            if (hr == NativeMethods.S_FALSE)
                            {
                                // Same code as in AxHost (ignore dialog keys here).
                                // We have the same problem here
                                bool ret = false;

                                ignoreDialogKeys = true;
                                try
                                {
                                    ret = base.PreProcessMessage(ref msg);
                                }
                                finally
                                {
                                    ignoreDialogKeys = false;
                                }
                                return ret;
                            }
                            else if (GetAXHostState(WebBrowserHelper.siteProcessedInputKey))
                            {
                                Debug.WriteLineIf(ControlKeyboardRouting.TraceVerbose, "\t Message processed by site. Calling base.PreProcessMessage() " + msg);
                                return base.PreProcessMessage(ref msg);
                            }
                            else
                            {
                                Debug.WriteLineIf(ControlKeyboardRouting.TraceVerbose, "\t Message not processed by site. Returning false. " + msg);
                                return false;
                            }
                        }
                    }
                }
                finally
                {
                    SetAXHostState(WebBrowserHelper.siteProcessedInputKey, false);
                }
            }

            return false;
        }


        //
        // Process a mnemonic character. This is done by manufacturing a
        // WM_SYSKEYDOWN message and passing it to the ActiveX control.
        //
        // We can't decide just by ourselves whether we can process the
        // mnemonic. We have to ask the ActiveX control for it.
        //
        protected internal override bool ProcessMnemonic(char charCode)
        {
            bool processed = false;

            if (CanSelect)
            {
                try
                {
                    NativeMethods.tagCONTROLINFO ctlInfo = new NativeMethods.tagCONTROLINFO();
                    int hr = axOleControl.GetControlInfo(ctlInfo);
                    if (NativeMethods.Succeeded(hr))
                    {
                        //
                        // Sadly, we don't have a message so we must fake one ourselves.
                        // The message we are faking is a WM_SYSKEYDOWN with the right
                        // alt key setting.
<<<<<<< HEAD
                        NativeMethods.MSG msg = new NativeMethods.MSG();
                        msg.hwnd = IntPtr.Zero;
                        msg.message = Interop.WindowMessages.WM_SYSKEYDOWN;
                        msg.wParam = (IntPtr)char.ToUpper(charCode, CultureInfo.CurrentCulture);
                        msg.lParam = (IntPtr) 0x20180001;
                        msg.time = SafeNativeMethods.GetTickCount();
=======
                        NativeMethods.MSG msg = new NativeMethods.MSG
                        {
                            hwnd = IntPtr.Zero,
                            message = Interop.WindowMessages.WM_SYSKEYDOWN,
                            wParam = (IntPtr)char.ToUpper(charCode, CultureInfo.CurrentCulture),
                            lParam = (IntPtr)0x20180001,
                            time = SafeNativeMethods.GetTickCount()
                        };
>>>>>>> 05087938
                        NativeMethods.POINT p = new NativeMethods.POINT();
                        UnsafeNativeMethods.GetCursorPos(p);
                        msg.pt_x = p.x;
                        msg.pt_y = p.y;
                        if (SafeNativeMethods.IsAccelerator(new HandleRef(ctlInfo, ctlInfo.hAccel), ctlInfo.cAccel, ref msg, null))
                        {
                            axOleControl.OnMnemonic(ref msg);
                            Focus();
                            processed = true;
                        }
                    }
                }
                catch (Exception ex)
                {
                    if (ClientUtils.IsCriticalException(ex))
                    {
                        throw;
                    }
                    Debug.Fail("error in processMnemonic");
                }
            }
            return processed;
        }

        //
        // Certain messages are forwarder directly to the ActiveX control,
        // others are first processed by the wndproc of Control
        //
        protected override void WndProc(ref Message m)
        {
            switch (m.Msg)
            {
                //
                // Things we explicitly ignore and pass to the ActiveX's windproc
                //
                case Interop.WindowMessages.WM_ERASEBKGND:
                case Interop.WindowMessages.WM_REFLECT + Interop.WindowMessages.WM_NOTIFYFORMAT:
                case Interop.WindowMessages.WM_SETCURSOR:
                case Interop.WindowMessages.WM_SYSCOLORCHANGE:
                case Interop.WindowMessages.WM_LBUTTONDBLCLK:
                case Interop.WindowMessages.WM_LBUTTONUP:
                case Interop.WindowMessages.WM_MBUTTONDBLCLK:
                case Interop.WindowMessages.WM_MBUTTONUP:
                case Interop.WindowMessages.WM_RBUTTONDBLCLK:
                case Interop.WindowMessages.WM_RBUTTONUP:
                case Interop.WindowMessages.WM_CONTEXTMENU:
                //
                // Some of the MSComCtl controls respond to this message to do some
                // custom painting. So, we should just pass this message through.
                case Interop.WindowMessages.WM_DRAWITEM:
                    DefWndProc(ref m);
                    break;

                case Interop.WindowMessages.WM_COMMAND:
<<<<<<< HEAD
                    if (!ReflectMessageInternal(m.LParam, ref m))
=======
                    if (!ReflectMessage(m.LParam, ref m))
                    {
>>>>>>> 05087938
                        DefWndProc(ref m);
                    }

                    break;
<<<<<<< HEAD
                
=======

>>>>>>> 05087938
                case Interop.WindowMessages.WM_HELP:
                    // We want to both fire the event, and let the ActiveX have the message...
                    base.WndProc(ref m);
                    DefWndProc(ref m);
                    break;

                case Interop.WindowMessages.WM_LBUTTONDOWN:
                case Interop.WindowMessages.WM_MBUTTONDOWN:
                case Interop.WindowMessages.WM_RBUTTONDOWN:
                case Interop.WindowMessages.WM_MOUSEACTIVATE:
<<<<<<< HEAD
                    if (!DesignMode) {
                        if (containingControl != null && containingControl.ActiveControl != this) {
                            FocusInternal();
                        } 
=======
                    if (!DesignMode)
                    {
                        if (containingControl != null && containingControl.ActiveControl != this)
                        {
                            Focus();
                        }
>>>>>>> 05087938
                    }
                    DefWndProc(ref m);
                    break;

                case Interop.WindowMessages.WM_KILLFOCUS:
                    hwndFocus = (IntPtr)m.WParam;
                    try
                    {
                        base.WndProc(ref m);
                    }
                    finally
                    {
                        hwndFocus = IntPtr.Zero;
                    }
                    break;

                case Interop.WindowMessages.WM_DESTROY:
                    //
                    // If we are currently in a state of InPlaceActive or above,
                    // we should first reparent the ActiveX control to our parking
                    // window before we transition to a state below InPlaceActive.
                    // Otherwise we face all sorts of problems when we try to
                    // transition back to a state >= InPlaceActive.
                    //
                    if (ActiveXState >= WebBrowserHelper.AXState.InPlaceActive)
                    {
                        if (NativeMethods.Succeeded(AXInPlaceObject.GetWindow(out IntPtr hwndInPlaceObject)))
                        {
                            Application.ParkHandle(new HandleRef(AXInPlaceObject, hwndInPlaceObject));
                        }
                    }

                    if (RecreatingHandle)
                    {
                        axReloadingState = axState;
                    }

                    //
                    // If the ActiveX control was holding on to our handle we need
                    // to get it to throw it away. This, we do by transitioning it
                    // down below InPlaceActivate (because it is when transitioning
                    // up to InPlaceActivate that the ActiveX control grabs our handle).
                    TransitionDownTo(WebBrowserHelper.AXState.Running);

                    if (axWindow != null)
                    {
                        axWindow.ReleaseHandle();
                    }

                    OnHandleDestroyed(EventArgs.Empty);
                    break;

                default:
                    if (m.Msg == WebBrowserHelper.REGMSG_MSG)
                    {
                        m.Result = (IntPtr)WebBrowserHelper.REGMSG_RETVAL;
                    }
                    else
                    {
                        base.WndProc(ref m);
                    }
                    break;
            }
        }

        [SuppressMessage("Microsoft.Security", "CA2109:ReviewVisibleEventHandlers")]
        protected override void OnParentChanged(EventArgs e)
        {
            Control parent = ParentInternal;
            if ((Visible && parent != null && parent.Visible) || IsHandleCreated)
            {
                TransitionUpTo(WebBrowserHelper.AXState.InPlaceActive);
            }
            base.OnParentChanged(e);
        }

        [SuppressMessage("Microsoft.Security", "CA2109:ReviewVisibleEventHandlers")]
        protected override void OnVisibleChanged(EventArgs e)
        {
            if (Visible && !Disposing && !IsDisposed)
            {
                TransitionUpTo(WebBrowserHelper.AXState.InPlaceActive);
            }
            base.OnVisibleChanged(e);
        }

        [SuppressMessage("Microsoft.Security", "CA2109:ReviewVisibleEventHandlers")]
        protected override void OnGotFocus(EventArgs e)
        {
            if (ActiveXState < WebBrowserHelper.AXState.UIActive)
            {
                TransitionUpTo(WebBrowserHelper.AXState.UIActive);
            }
            base.OnGotFocus(e);
        }

        [SuppressMessage("Microsoft.Security", "CA2109:ReviewVisibleEventHandlers")]
        protected override void OnLostFocus(EventArgs e)
        {
            base.OnLostFocus(e);

            // If the focus goes from our control window to one of the child windows,
            // we should not deactivate.
            if (!ContainsFocus)
            {
                TransitionDownTo(WebBrowserHelper.AXState.InPlaceActive);
            }
        }

        [SuppressMessage("Microsoft.Security", "CA2109:ReviewVisibleEventHandlers")]
        protected override void OnRightToLeftChanged(EventArgs e)
        {
            //Do nothing: no point in recreating the handle when we don't obey RTL
        }

        //
        // Can't select the control until the ActiveX control is InPlaceActive.
        //
        internal override bool CanSelectCore()
        {
            return ActiveXState >= WebBrowserHelper.AXState.InPlaceActive ?
                base.CanSelectCore() : false;
        }

        internal override bool AllowsKeyboardToolTip()
        {
            return false;
        }

        //
        // We have to inform the ActiveX control that an ambient property
        // has changed.
        //
        [SuppressMessage("Microsoft.Security", "CA2109:ReviewVisibleEventHandlers")]
        protected override void OnFontChanged(EventArgs e)
        {
            base.OnFontChanged(e);
            AmbientChanged(NativeMethods.ActiveX.DISPID_AMBIENT_FONT);
        }

        //
        // We have to inform the ActiveX control that an ambient property
        // has changed.
        //
        [SuppressMessage("Microsoft.Security", "CA2109:ReviewVisibleEventHandlers")]
        protected override void OnForeColorChanged(EventArgs e)
        {
            base.OnForeColorChanged(e);
            AmbientChanged(NativeMethods.ActiveX.DISPID_AMBIENT_FORECOLOR);
        }

        //
        // We have to inform the ActiveX control that an ambient property
        // has changed.
        //
        [SuppressMessage("Microsoft.Security", "CA2109:ReviewVisibleEventHandlers")]
        protected override void OnBackColorChanged(EventArgs e)
        {
            base.OnBackColorChanged(e);
            AmbientChanged(NativeMethods.ActiveX.DISPID_AMBIENT_BACKCOLOR);
        }

        internal override void RecreateHandleCore()
        {
            if (!inRtlRecreate)
            {
                base.RecreateHandleCore();
            }
        }


        //
        // TransitionDownTo Passive when we are being disposed.
        //
        protected override void Dispose(bool disposing)
        {
            if (disposing)
            {
                TransitionDownTo(WebBrowserHelper.AXState.Passive);
            }
            base.Dispose(disposing);
        }




        //
        // Internal helper methods:
        //

#if false
        // FxCop: Currently not used
        internal Guid ClassId {
            get {
                return clsid;
            }
        }
#endif

        internal WebBrowserHelper.AXState ActiveXState
        {
            get
            {
                return axState;
            }
            set
            {
                axState = value;
            }
        }

        internal bool GetAXHostState(int mask)
        {
            return axHostState[mask];
        }

        internal void SetAXHostState(int mask, bool value)
        {
            axHostState[mask] = value;
        }

        internal IntPtr GetHandleNoCreate()
        {
            return IsHandleCreated ? Handle : IntPtr.Zero;
        }

        internal void TransitionUpTo(WebBrowserHelper.AXState state)
        {
            if (!GetAXHostState(WebBrowserHelper.inTransition))
            {
                SetAXHostState(WebBrowserHelper.inTransition, true);

                try
                {
                    while (state > ActiveXState)
                    {
                        switch (ActiveXState)
                        {
                            case WebBrowserHelper.AXState.Passive:
                                TransitionFromPassiveToLoaded();
                                Debug.Assert(ActiveXState == WebBrowserHelper.AXState.Loaded, "Failed transition");
                                break;
                            case WebBrowserHelper.AXState.Loaded:
                                TransitionFromLoadedToRunning();
                                Debug.Assert(ActiveXState == WebBrowserHelper.AXState.Running, "Failed transition");
                                break;
                            case WebBrowserHelper.AXState.Running:
                                TransitionFromRunningToInPlaceActive();
                                Debug.Assert(ActiveXState == WebBrowserHelper.AXState.InPlaceActive, "Failed transition");
                                break;
                            case WebBrowserHelper.AXState.InPlaceActive:
                                TransitionFromInPlaceActiveToUIActive();
                                Debug.Assert(ActiveXState == WebBrowserHelper.AXState.UIActive, "Failed transition");
                                break;
                            default:
                                Debug.Fail("bad state");
                                ActiveXState++; // To exit the loop
                                break;
                        }
                    }
                }
                finally
                {
                    SetAXHostState(WebBrowserHelper.inTransition, false);
                }
            }
        }

        internal void TransitionDownTo(WebBrowserHelper.AXState state)
        {
            if (!GetAXHostState(WebBrowserHelper.inTransition))
            {
                SetAXHostState(WebBrowserHelper.inTransition, true);

                try
                {
                    while (state < ActiveXState)
                    {
                        switch (ActiveXState)
                        {
                            case WebBrowserHelper.AXState.UIActive:
                                TransitionFromUIActiveToInPlaceActive();
                                Debug.Assert(ActiveXState == WebBrowserHelper.AXState.InPlaceActive, "Failed transition");
                                break;
                            case WebBrowserHelper.AXState.InPlaceActive:
                                TransitionFromInPlaceActiveToRunning();
                                Debug.Assert(ActiveXState == WebBrowserHelper.AXState.Running, "Failed transition");
                                break;
                            case WebBrowserHelper.AXState.Running:
                                TransitionFromRunningToLoaded();
                                Debug.Assert(ActiveXState == WebBrowserHelper.AXState.Loaded, "Failed transition");
                                break;
                            case WebBrowserHelper.AXState.Loaded:
                                TransitionFromLoadedToPassive();
                                Debug.Assert(ActiveXState == WebBrowserHelper.AXState.Passive, "Failed transition");
                                break;
                            default:
                                Debug.Fail("bad state");
                                ActiveXState--; // To exit the loop
                                break;
                        }
                    }
                }
                finally
                {
                    SetAXHostState(WebBrowserHelper.inTransition, false);
                }
            }
        }

        internal bool DoVerb(int verb)
        {
            int hr = axOleObject.DoVerb(verb, IntPtr.Zero, ActiveXSite, 0, Handle,
                    new NativeMethods.COMRECT(Bounds));

            Debug.Assert(hr == NativeMethods.S_OK, string.Format(CultureInfo.CurrentCulture, "DoVerb call failed for verb 0x{0:X}", verb));
            return hr == NativeMethods.S_OK;
        }

        //
        // Returns this control's logically containing form.
        // At design time this is always the form being designed.
        // At runtime it is the parent form.
        // By default, the parent form performs that function.  It is
        // however possible for another form higher in the parent chain
        // to serve in that role.  The logical container of this
        // control determines the set of logical sibling control.
        // This property exists only to enable some specific
        // behaviors of ActiveX controls.
        [Browsable(false), EditorBrowsable(EditorBrowsableState.Advanced)]
        internal ContainerControl ContainingControl
        {
            get
            {
                if (containingControl == null ||
                    GetAXHostState(WebBrowserHelper.recomputeContainingControl))
                {
                    containingControl = FindContainerControlInternal();
                }

                return containingControl;
            }
        }

        internal WebBrowserContainer CreateWebBrowserContainer()
        {
            if (wbContainer == null)
            {
                wbContainer = new WebBrowserContainer(this);
            }
            return wbContainer;
        }

        internal WebBrowserContainer GetParentContainer()
        {
            if (container == null)
            {
                container = WebBrowserContainer.FindContainerForControl(this);
            }
            if (container == null)
            {
                container = CreateWebBrowserContainer();
                container.AddControl(this);
            }
            return container;
        }

        internal void SetEditMode(WebBrowserHelper.AXEditMode em)
        {
            axEditMode = em;
        }

        internal void SetSelectionStyle(WebBrowserHelper.SelectionStyle selectionStyle)
        {
            if (DesignMode)
            {
                ISelectionService iss = WebBrowserHelper.GetSelectionService(this);
                this.selectionStyle = selectionStyle;
                if (iss != null && iss.GetComponentSelected(this))
                {
                    // The ActiveX Host designer will offer an extender property
                    // called "SelectionStyle" 
                    PropertyDescriptor prop = TypeDescriptor.GetProperties(this)["SelectionStyle"];
                    if (prop != null && prop.PropertyType == typeof(int))
                    {
                        prop.SetValue(this, (int)selectionStyle);
                    }
                }
            }
        }

        internal void AddSelectionHandler()
        {
            if (!GetAXHostState(WebBrowserHelper.addedSelectionHandler))
            {
                SetAXHostState(WebBrowserHelper.addedSelectionHandler, true);

                ISelectionService iss = WebBrowserHelper.GetSelectionService(this);
                if (iss != null)
                {
                    iss.SelectionChanging += SelectionChangeHandler;
                }
            }
        }

        internal bool RemoveSelectionHandler()
        {
            bool retVal = GetAXHostState(WebBrowserHelper.addedSelectionHandler);
            if (retVal)
            {
                SetAXHostState(WebBrowserHelper.addedSelectionHandler, false);

                ISelectionService iss = WebBrowserHelper.GetSelectionService(this);
                if (iss != null)
                {
                    iss.SelectionChanging -= SelectionChangeHandler;
                }
            }
            return retVal;
        }

        internal void AttachWindow(IntPtr hwnd)
        {
            UnsafeNativeMethods.SetParent(new HandleRef(null, hwnd), new HandleRef(this, Handle));

            if (axWindow != null)
            {
                axWindow.ReleaseHandle();
            }
            axWindow = new WebBrowserBaseNativeWindow(this);
            axWindow.AssignHandle(hwnd, false);

            UpdateZOrder();
            UpdateBounds();

            Size extent = Size;
            extent = SetExtent(extent.Width, extent.Height);

            Point location = Location;
            Bounds = new Rectangle(location.X, location.Y, extent.Width, extent.Height);
        }

        internal bool IsUserMode
        {
            get
            {
                return Site == null || !DesignMode;
            }
        }

        internal void MakeDirty()
        {
            ISite iSite = Site;
            if (iSite != null)
            {
                IComponentChangeService ccs = (IComponentChangeService)iSite.GetService(typeof(IComponentChangeService));
                if (ccs != null)
                {
                    ccs.OnComponentChanging(this, null);
                    ccs.OnComponentChanged(this, null, null, null);
                }
            }
        }

        internal int NoComponentChangeEvents
        {
            get
            {
                return noComponentChange;
            }

            set
            {
                noComponentChange = value;
            }
        }







        //
        // Private helper methods:
        //

        private void StartEvents()
        {
            if (!GetAXHostState(WebBrowserHelper.sinkAttached))
            {
                SetAXHostState(WebBrowserHelper.sinkAttached, true);
                CreateSink();
            }
            ActiveXSite.StartEvents();
        }

        private void StopEvents()
        {
            if (GetAXHostState(WebBrowserHelper.sinkAttached))
            {
                SetAXHostState(WebBrowserHelper.sinkAttached, false);
                DetachSink();
            }
            ActiveXSite.StopEvents();
        }

        private void TransitionFromPassiveToLoaded()
        {
            Debug.Assert(ActiveXState == WebBrowserHelper.AXState.Passive, "Wrong start state to transition from");
            if (ActiveXState == WebBrowserHelper.AXState.Passive)
            {
                //
                // First, create the ActiveX control
                Debug.Assert(activeXInstance == null, "activeXInstance must be null");
                activeXInstance = UnsafeNativeMethods.CoCreateInstance(ref clsid, null, NativeMethods.CLSCTX_INPROC_SERVER, ref NativeMethods.ActiveX.IID_IUnknown);
                Debug.Assert(activeXInstance != null, "w/o an exception being thrown we must have an object...");

                //
                // We are now Loaded!
                ActiveXState = WebBrowserHelper.AXState.Loaded;

                //
                // Lets give them a chance to cast the ActiveX object
                // to the appropriate interfaces.
                AttachInterfacesInternal();
            }
        }

        private void TransitionFromLoadedToPassive()
        {
            Debug.Assert(ActiveXState == WebBrowserHelper.AXState.Loaded, "Wrong start state to transition from");
            if (ActiveXState == WebBrowserHelper.AXState.Loaded)
            {
                //
                // Need to make sure that we don't handle any PropertyChanged
                // notifications at this point.
                NoComponentChangeEvents++;
                try
                {
                    //
                    // Release the activeXInstance
                    if (activeXInstance != null)
                    {
                        //
                        // Lets first get the cached interface pointers of activeXInstance released.
                        DetachInterfacesInternal();

                        Marshal.FinalReleaseComObject(activeXInstance);
                        activeXInstance = null;
                    }
                }
                finally
                {
                    NoComponentChangeEvents--;
                }

                //
                // We are now Passive!
                ActiveXState = WebBrowserHelper.AXState.Passive;
            }
        }

        private void TransitionFromLoadedToRunning()
        {
            Debug.Assert(ActiveXState == WebBrowserHelper.AXState.Loaded, "Wrong start state to transition from");
            if (ActiveXState == WebBrowserHelper.AXState.Loaded)
            {
                //
                // See if the ActiveX control returns OLEMISC_SETCLIENTSITEFIRST
                int hr = axOleObject.GetMiscStatus(NativeMethods.ActiveX.DVASPECT_CONTENT, out int bits);
                if (NativeMethods.Succeeded(hr) && ((bits & NativeMethods.ActiveX.OLEMISC_SETCLIENTSITEFIRST) != 0))
                {
                    //
                    // Simply setting the site to the ActiveX control should activate it.
                    // And this will take us to the Running state.
                    axOleObject.SetClientSite(ActiveXSite);
                }

                //
                // We start receiving events now (but we do this only if we are not
                // in DesignMode).
                if (!DesignMode)
                {
                    StartEvents();
                }

                //
                // We are now Running!
                ActiveXState = WebBrowserHelper.AXState.Running;
            }
        }

        private void TransitionFromRunningToLoaded()
        {
            Debug.Assert(ActiveXState == WebBrowserHelper.AXState.Running, "Wrong start state to transition from");
            if (ActiveXState == WebBrowserHelper.AXState.Running)
            {
                StopEvents();

                //
                // Remove ourselves from our parent container...
                WebBrowserContainer parentContainer = GetParentContainer();
                if (parentContainer != null)
                {
                    parentContainer.RemoveControl(this);
                }

                //
                // Now inform the ActiveX control that it's been un-sited.
                axOleObject.SetClientSite(null);

                //
                // We are now Loaded!
                ActiveXState = WebBrowserHelper.AXState.Loaded;
            }
        }

        private void TransitionFromRunningToInPlaceActive()
        {
            Debug.Assert(ActiveXState == WebBrowserHelper.AXState.Running, "Wrong start state to transition from");
            if (ActiveXState == WebBrowserHelper.AXState.Running)
            {
                try
                {
                    DoVerb(NativeMethods.OLEIVERB_INPLACEACTIVATE);
                }
                catch (Exception t)
                {
                    throw new TargetInvocationException(string.Format(SR.AXNohWnd, GetType().Name), t);
                }

                CreateControl(true);

                //
                // We are now InPlaceActive!
                ActiveXState = WebBrowserHelper.AXState.InPlaceActive;
            }
        }

        private void TransitionFromInPlaceActiveToRunning()
        {
            Debug.Assert(ActiveXState == WebBrowserHelper.AXState.InPlaceActive, "Wrong start state to transition from");
            if (ActiveXState == WebBrowserHelper.AXState.InPlaceActive)
            {
                //
                // First, lets make sure we transfer the ContainingControl's ActiveControl
                // before we InPlaceDeactivate.
                ContainerControl f = ContainingControl;
                if (f != null && f.ActiveControl == this)
                {
                    f.SetActiveControl(null);
                }

                //
                // Now, InPlaceDeactivate.
                AXInPlaceObject.InPlaceDeactivate();

                //
                // We are now Running!
                ActiveXState = WebBrowserHelper.AXState.Running;
            }
        }

        private void TransitionFromInPlaceActiveToUIActive()
        {
            Debug.Assert(ActiveXState == WebBrowserHelper.AXState.InPlaceActive, "Wrong start state to transition from");
            if (ActiveXState == WebBrowserHelper.AXState.InPlaceActive)
            {
                try
                {
                    DoVerb(NativeMethods.OLEIVERB_UIACTIVATE);
                }
                catch (Exception t)
                {
                    throw new TargetInvocationException(string.Format(SR.AXNohWnd, GetType().Name), t);
                }

                //
                // We are now UIActive
                ActiveXState = WebBrowserHelper.AXState.UIActive;
            }
        }

        private void TransitionFromUIActiveToInPlaceActive()
        {
            Debug.Assert(ActiveXState == WebBrowserHelper.AXState.UIActive, "Wrong start state to transition from");
            if (ActiveXState == WebBrowserHelper.AXState.UIActive)
            {
                int hr = AXInPlaceObject.UIDeactivate();
                Debug.Assert(NativeMethods.Succeeded(hr), "Failed to UIDeactivate");

                // We are now InPlaceActive
                ActiveXState = WebBrowserHelper.AXState.InPlaceActive;
            }
        }

        internal WebBrowserSiteBase ActiveXSite
        {
            get
            {
                if (axSite == null)
                {
                    axSite = CreateWebBrowserSiteBase();
                }
                return axSite;
            }
        }

        private void AttachInterfacesInternal()
        {
            Debug.Assert(activeXInstance != null, "The native control is null");
            axOleObject = (UnsafeNativeMethods.IOleObject)activeXInstance;
            axOleInPlaceObject = (UnsafeNativeMethods.IOleInPlaceObject)activeXInstance;
            axOleInPlaceActiveObject = (UnsafeNativeMethods.IOleInPlaceActiveObject)activeXInstance;
            axOleControl = (UnsafeNativeMethods.IOleControl)activeXInstance;
            //
            // Lets give the inheriting classes a chance to cast
            // the ActiveX object to the appropriate interfaces.
            AttachInterfaces(activeXInstance);
        }

        private void DetachInterfacesInternal()
        {
            axOleObject = null;
            axOleInPlaceObject = null;
            axOleInPlaceActiveObject = null;
            axOleControl = null;
            //
            // Lets give the inheriting classes a chance to release
            // their cached interfaces of the ActiveX object.
            DetachInterfaces();
        }

        //
        // We need to change the ActiveX control's state when selection changes.
        private EventHandler SelectionChangeHandler
        {
            get
            {
                if (selectionChangeHandler == null)
                {
                    selectionChangeHandler = new EventHandler(OnNewSelection);
                }
                return selectionChangeHandler;
            }
        }

        //
        // We need to do special stuff (convert window messages to interface calls)
        // during design time when selection changes.
        private void OnNewSelection(object sender, EventArgs e)
        {
            if (DesignMode)
            {
                ISelectionService iss = WebBrowserHelper.GetSelectionService(this);
                if (iss != null)
                {
                    // We are no longer selected.
                    if (!iss.GetComponentSelected(this))
                    {
                        //
                        // We need to exit editmode if we were in one.
                        if (EditMode)
                        {
                            GetParentContainer().OnExitEditMode(this);
                            SetEditMode(WebBrowserHelper.AXEditMode.None);
                        }
                        SetSelectionStyle(WebBrowserHelper.SelectionStyle.Selected);
                        RemoveSelectionHandler();
                    }
                    else
                    {
                        //
                        // The AX Host designer will offer an extender property called "SelectionStyle"
                        PropertyDescriptor prop = TypeDescriptor.GetProperties(this)["SelectionStyle"];
                        if (prop != null && prop.PropertyType == typeof(int))
                        {
                            int curSelectionStyle = (int)prop.GetValue(this);
                            if (curSelectionStyle != (int)selectionStyle)
                            {
                                prop.SetValue(this, selectionStyle);
                            }
                        }
                    }
                }
            }
        }

        private Size SetExtent(int width, int height)
        {
            NativeMethods.tagSIZEL sz = new NativeMethods.tagSIZEL
            {
                cx = width,
                cy = height
            };
            bool resetExtents = DesignMode;
            try
            {
                Pixel2hiMetric(sz, sz);
                axOleObject.SetExtent(NativeMethods.ActiveX.DVASPECT_CONTENT, sz);
            }
            catch (COMException)
            {
                resetExtents = true;
            }
            if (resetExtents)
            {
                axOleObject.GetExtent(NativeMethods.ActiveX.DVASPECT_CONTENT, sz);
                try
                {
                    axOleObject.SetExtent(NativeMethods.ActiveX.DVASPECT_CONTENT, sz);
                }
                catch (COMException e)
                {
                    Debug.Fail(e.ToString());
                }
            }
            return GetExtent();
        }

        private Size GetExtent()
        {
            NativeMethods.tagSIZEL sz = new NativeMethods.tagSIZEL();
            axOleObject.GetExtent(NativeMethods.ActiveX.DVASPECT_CONTENT, sz);
            HiMetric2Pixel(sz, sz);
            return new Size(sz.cx, sz.cy);
        }

        private void HiMetric2Pixel(NativeMethods.tagSIZEL sz, NativeMethods.tagSIZEL szout)
        {
            NativeMethods._POINTL phm = new NativeMethods._POINTL
            {
                x = sz.cx,
                y = sz.cy
            };
            NativeMethods.tagPOINTF pcont = new NativeMethods.tagPOINTF();
            ((UnsafeNativeMethods.IOleControlSite)ActiveXSite).TransformCoords(phm, pcont, NativeMethods.ActiveX.XFORMCOORDS_SIZE | NativeMethods.ActiveX.XFORMCOORDS_HIMETRICTOCONTAINER);
            szout.cx = (int)pcont.x;
            szout.cy = (int)pcont.y;
        }

        private void Pixel2hiMetric(NativeMethods.tagSIZEL sz, NativeMethods.tagSIZEL szout)
        {
            NativeMethods.tagPOINTF pcont = new NativeMethods.tagPOINTF
            {
                x = (float)sz.cx,
                y = (float)sz.cy
            };
            NativeMethods._POINTL phm = new NativeMethods._POINTL();
            ((UnsafeNativeMethods.IOleControlSite)ActiveXSite).TransformCoords(phm, pcont, NativeMethods.ActiveX.XFORMCOORDS_SIZE | NativeMethods.ActiveX.XFORMCOORDS_CONTAINERTOHIMETRIC);
            szout.cx = phm.x;
            szout.cy = phm.y;
        }

        private bool EditMode
        {
            get
            {
                return axEditMode != WebBrowserHelper.AXEditMode.None;
            }
        }

        //Find the uppermost ContainerControl that this control lives in
        internal ContainerControl FindContainerControlInternal()
        {
            if (Site != null)
            {
                IDesignerHost host = (IDesignerHost)Site.GetService(typeof(IDesignerHost));
                if (host != null)
                {
                    IComponent comp = host.RootComponent;
                    if (comp != null && comp is ContainerControl)
                    {
                        return (ContainerControl)comp;
                    }
                }
            }

            ContainerControl cc = null;
            for (Control control = this; control != null; control = control.ParentInternal)
            {
                if (control is ContainerControl tempCC)
                {
                    cc = tempCC;
                }
            }

            if (cc == null)
            {
                cc = Control.FromHandle(UnsafeNativeMethods.GetParent(new HandleRef(this, Handle))) as ContainerControl;
            }

            // Never use the parking window for this: its hwnd can be destroyed at any time.
            if (cc is Application.ParkingWindow)
            {
                cc = null;
            }

            SetAXHostState(WebBrowserHelper.recomputeContainingControl, cc == null);

            return cc;
        }

        private void AmbientChanged(int dispid)
        {
            if (activeXInstance != null)
            {
                try
                {
                    Invalidate();
                    axOleControl.OnAmbientPropertyChange(dispid);
                }
                catch (Exception ex)
                {
                    if (ClientUtils.IsCriticalException(ex))
                    {
                        throw;
                    }
                    Debug.Fail(ex.ToString());
                }
            }
        }

#if false
        // FxCop: Currently not used
        private Object GetAmbientProperty(int dispid) {

            Control richParent = ParentInternal;

            switch (dispid) {
                case NativeMethods.ActiveX.DISPID_AMBIENT_USERMODE:
                    return !DesignMode;
                case NativeMethods.ActiveX.DISPID_AMBIENT_AUTOCLIP:
                    return true;
                case NativeMethods.ActiveX.DISPID_AMBIENT_MESSAGEREFLECT:
                    return true;
                case NativeMethods.ActiveX.DISPID_AMBIENT_UIDEAD:
                    return false;
                case NativeMethods.ActiveX.DISPID_AMBIENT_DISPLAYASDEFAULT:
                    return false;
                case NativeMethods.ActiveX.DISPID_AMBIENT_FONT:
                    if (richParent != null) {
                        return WebBrowserHelper.GetIFontFromFont(richParent.Font);
                    }
                    return null;
                case NativeMethods.ActiveX.DISPID_AMBIENT_SHOWGRABHANDLES:
                    return false;
                case NativeMethods.ActiveX.DISPID_AMBIENT_SHOWHATCHING:
                    return false;
                case NativeMethods.ActiveX.DISPID_AMBIENT_BACKCOLOR:
                    if (richParent != null) {
                        return WebBrowserHelper.GetOleColorFromColor(richParent.BackColor);
                    }
                    return null;
                case NativeMethods.ActiveX.DISPID_AMBIENT_FORECOLOR:
                    if (richParent != null) {
                        return WebBrowserHelper.GetOleColorFromColor(richParent.ForeColor);
                    }
                    return null;
                case NativeMethods.ActiveX.DISPID_AMBIENT_DISPLAYNAME:
                    string rval = this.GetParentContainer().GetNameForControl(this);
                    if (rval == null) rval = string.Empty;
                    return rval;
                case NativeMethods.ActiveX.DISPID_AMBIENT_LOCALEID:
                    return Thread.CurrentThread.CurrentCulture.LCID;
                case NativeMethods.ActiveX.DISPID_AMBIENT_RIGHTTOLEFT:
                    Control ctl = this;
                    while (ctl != null) {
                        if (ctl.RightToLeft == System.Windows.Forms.RightToLeft.No)
                            return false;
                        if (ctl.RightToLeft == System.Windows.Forms.RightToLeft.Yes)
                            return true;
                        if (ctl.RightToLeft == System.Windows.Forms.RightToLeft.Inherit)
                            ctl = ctl.Parent;
                    }
                    return null;
                default:
                    return null;
            }
        }
#endif

        internal UnsafeNativeMethods.IOleInPlaceObject AXInPlaceObject
        {
            get
            {
                return axOleInPlaceObject;
            }
        }

        // ---------------------------------------------------------------
        // The following properties implemented in the Control class don't make
        // sense for ActiveX controls. So we block them here.
        // ---------------------------------------------------------------

        //
        // Overridden properties:
        //

        protected override Size DefaultSize
        {
            get
            {
                return new Size(75, 23);
            }
        }


        //
        // Overridden methods:
        //

        protected override bool IsInputChar(char charCode)
        {
            return true;
        }

        /// <summary>
        ///     Inheriting classes should override this method to find out when the
        ///     handle has been created. Call base.OnHandleCreated first.
        /// </summary>
        [SuppressMessage("Microsoft.Security", "CA2109:ReviewVisibleEventHandlers")]
        [EditorBrowsable(EditorBrowsableState.Advanced)]
        protected override void OnHandleCreated(EventArgs e)
        {
            //
            // This is needed to prevent some controls (for e.g. Office Web Components) from 
            // failing to InPlaceActivate() when they call RegisterDragDrop() but do not call 
            // OleInitialize(). The EE calls CoInitializeEx() on the thread, but I believe
            // that is not good enough for DragDrop.
            //
            if (Application.OleRequired() != System.Threading.ApartmentState.STA)
            {
                throw new ThreadStateException(SR.ThreadMustBeSTA);
            }

            base.OnHandleCreated(e);

            // make sure we restore whatever running state whad prior to the handle recreate.
            //
            if (axReloadingState != WebBrowserHelper.AXState.Passive && axReloadingState != axState)
            {
                if (axState < axReloadingState)
                {
                    TransitionUpTo(axReloadingState);
                }
                else
                {
                    TransitionDownTo(axReloadingState);
                }
                axReloadingState = WebBrowserHelper.AXState.Passive;
            }

        }


        [Browsable(false), EditorBrowsable(EditorBrowsableState.Never),
        DesignerSerializationVisibility(DesignerSerializationVisibility.Hidden)]
        public override Color BackColor
        {
            get
            {
                return base.BackColor;
            }
            set
            {
                base.BackColor = value;
            }
        }

        [Browsable(false), EditorBrowsable(EditorBrowsableState.Never),
        DesignerSerializationVisibility(DesignerSerializationVisibility.Hidden)]
        public override Font Font
        {
            get
            {
                return base.Font;
            }
            set
            {
                base.Font = value;
            }
        }

        [Browsable(false), EditorBrowsable(EditorBrowsableState.Never),
        DesignerSerializationVisibility(DesignerSerializationVisibility.Hidden)]
        public override Color ForeColor
        {
            get
            {
                return base.ForeColor;
            }
            set
            {
                base.ForeColor = value;
            }
        }

        /// <summary>
        ///     <para>Hide ImeMode: it doesn't make sense for this control</para>
        /// </summary>
        [Browsable(false), EditorBrowsable(EditorBrowsableState.Never),
        DesignerSerializationVisibility(DesignerSerializationVisibility.Hidden)]
        new public ImeMode ImeMode
        {
            get
            {
                return base.ImeMode;
            }
            set
            {
                base.ImeMode = value;
            }
        }

        //
        // Properties blocked at design time and run time:
        //
        [Browsable(false), EditorBrowsable(EditorBrowsableState.Never),
        DesignerSerializationVisibility(DesignerSerializationVisibility.Hidden)]
        public override bool AllowDrop
        {
            get
            {
                return base.AllowDrop;
            }
            set
            {
                throw new NotSupportedException(SR.WebBrowserAllowDropNotSupported);
            }
        }

        [Browsable(false), EditorBrowsable(EditorBrowsableState.Never),
        DesignerSerializationVisibility(DesignerSerializationVisibility.Hidden)]
        public override Image BackgroundImage
        {
            get
            {
                return base.BackgroundImage;
            }
            set
            {
                throw new NotSupportedException(SR.WebBrowserBackgroundImageNotSupported);
            }
        }

        [Browsable(false), EditorBrowsable(EditorBrowsableState.Never),
        DesignerSerializationVisibility(DesignerSerializationVisibility.Hidden)]
        public override ImageLayout BackgroundImageLayout
        {
            get
            {
                return base.BackgroundImageLayout;
            }
            set
            {
                throw new NotSupportedException(SR.WebBrowserBackgroundImageLayoutNotSupported);
            }
        }

        [Browsable(false), EditorBrowsable(EditorBrowsableState.Never),
        DesignerSerializationVisibility(DesignerSerializationVisibility.Hidden)]
        public override Cursor Cursor
        {
            get
            {
                return base.Cursor;
            }
            set
            {
                throw new NotSupportedException(SR.WebBrowserCursorNotSupported);
            }
        }

        [Browsable(false), EditorBrowsable(EditorBrowsableState.Never),
        DesignerSerializationVisibility(DesignerSerializationVisibility.Hidden)]
        new public bool Enabled
        {
            get
            {
                return base.Enabled;
            }
            set
            {
                throw new NotSupportedException(SR.WebBrowserEnabledNotSupported);
            }
        }

        [Browsable(false), EditorBrowsable(EditorBrowsableState.Never), Localizable(false)]
        public override RightToLeft RightToLeft
        {
            get
            {
                return RightToLeft.No;
            }
            set
            {
                throw new NotSupportedException(SR.WebBrowserRightToLeftNotSupported);
            }
        }

        // Override this property so that the Bindable attribute can be set to false.
        [
            Browsable(false),
            EditorBrowsable(EditorBrowsableState.Never),
            DesignerSerializationVisibility(DesignerSerializationVisibility.Hidden),
            Bindable(false)
        ]
        public override string Text
        {
            get
            {
                return "";
            }
            set
            {
                throw new NotSupportedException(SR.WebBrowserTextNotSupported);
            }
        }

        [Browsable(false), EditorBrowsable(EditorBrowsableState.Never),
        DesignerSerializationVisibility(DesignerSerializationVisibility.Hidden)]
        public new bool UseWaitCursor
        {
            get
            {
                return base.UseWaitCursor;
            }
            set
            {
                throw new NotSupportedException(SR.WebBrowserUseWaitCursorNotSupported);
            }
        }


        //
        // Unavailable events
        //

        [Browsable(false), EditorBrowsable(EditorBrowsableState.Never)]
        new public event EventHandler BackgroundImageLayoutChanged
        {
            add => throw new NotSupportedException(string.Format(SR.AXAddInvalidEvent, "BackgroundImageLayoutChanged"));
            remove { }
        }

        [Browsable(false), EditorBrowsable(EditorBrowsableState.Never)]
        new public event EventHandler Enter
        {
            add => throw new NotSupportedException(string.Format(SR.AXAddInvalidEvent, "Enter"));
            remove { }
        }

        [Browsable(false), EditorBrowsable(EditorBrowsableState.Never)]
        new public event EventHandler Leave
        {
            add => throw new NotSupportedException(string.Format(SR.AXAddInvalidEvent, "Leave"));
            remove { }
        }

        [Browsable(false), EditorBrowsable(EditorBrowsableState.Never)]
        new public event EventHandler MouseCaptureChanged
        {
            add => throw new NotSupportedException(string.Format(SR.AXAddInvalidEvent, "MouseCaptureChanged"));
            remove { }
        }

        [Browsable(false), EditorBrowsable(EditorBrowsableState.Never)]
        new public event MouseEventHandler MouseClick
        {
            add => throw new NotSupportedException(string.Format(SR.AXAddInvalidEvent, "MouseClick"));
            remove { }
        }

        [Browsable(false), EditorBrowsable(EditorBrowsableState.Never)]
        new public event MouseEventHandler MouseDoubleClick
        {
            add => throw new NotSupportedException(string.Format(SR.AXAddInvalidEvent, "MouseDoubleClick"));
            remove { }
        }

        [Browsable(false), EditorBrowsable(EditorBrowsableState.Never)]
        new public event EventHandler BackColorChanged
        {
            add => throw new NotSupportedException(string.Format(SR.AXAddInvalidEvent, "BackColorChanged"));
            remove { }
        }

        [Browsable(false), EditorBrowsable(EditorBrowsableState.Never)]
        new public event EventHandler BackgroundImageChanged
        {
            add => throw new NotSupportedException(string.Format(SR.AXAddInvalidEvent, "BackgroundImageChanged"));
            remove { }
        }

        [Browsable(false), EditorBrowsable(EditorBrowsableState.Never)]
        new public event EventHandler BindingContextChanged
        {
            add => throw new NotSupportedException(string.Format(SR.AXAddInvalidEvent, "BindingContextChanged"));
            remove { }
        }

        [Browsable(false), EditorBrowsable(EditorBrowsableState.Never)]
        new public event EventHandler CursorChanged
        {
            add => throw new NotSupportedException(string.Format(SR.AXAddInvalidEvent, "CursorChanged"));
            remove { }
        }

        [Browsable(false), EditorBrowsable(EditorBrowsableState.Never)]
        new public event EventHandler EnabledChanged
        {
            add => throw new NotSupportedException(string.Format(SR.AXAddInvalidEvent, "EnabledChanged"));
            remove { }
        }

        [Browsable(false), EditorBrowsable(EditorBrowsableState.Never)]
        new public event EventHandler FontChanged
        {
            add => throw new NotSupportedException(string.Format(SR.AXAddInvalidEvent, "FontChanged"));
            remove { }
        }

        [Browsable(false), EditorBrowsable(EditorBrowsableState.Never)]
        new public event EventHandler ForeColorChanged
        {
            add => throw new NotSupportedException(string.Format(SR.AXAddInvalidEvent, "ForeColorChanged"));
            remove { }
        }

        [Browsable(false), EditorBrowsable(EditorBrowsableState.Never)]
        new public event EventHandler RightToLeftChanged
        {
            add => throw new NotSupportedException(string.Format(SR.AXAddInvalidEvent, "RightToLeftChanged"));
            remove { }
        }

        [Browsable(false), EditorBrowsable(EditorBrowsableState.Never)]
        new public event EventHandler TextChanged
        {
            add => throw new NotSupportedException(string.Format(SR.AXAddInvalidEvent, "TextChanged"));
            remove { }
        }

        [Browsable(false), EditorBrowsable(EditorBrowsableState.Never)]
        new public event EventHandler Click
        {
            add => throw new NotSupportedException(string.Format(SR.AXAddInvalidEvent, "Click"));
            remove { }
        }

        [Browsable(false), EditorBrowsable(EditorBrowsableState.Never)]
        new public event DragEventHandler DragDrop
        {
            add => throw new NotSupportedException(string.Format(SR.AXAddInvalidEvent, "DragDrop"));
            remove { }
        }


        [Browsable(false), EditorBrowsable(EditorBrowsableState.Never)]
        new public event DragEventHandler DragEnter
        {
            add => throw new NotSupportedException(string.Format(SR.AXAddInvalidEvent, "DragEnter"));
            remove { }
        }

        [Browsable(false), EditorBrowsable(EditorBrowsableState.Never)]
        new public event DragEventHandler DragOver
        {
            add => throw new NotSupportedException(string.Format(SR.AXAddInvalidEvent, "DragOver"));
            remove { }
        }

        [Browsable(false), EditorBrowsable(EditorBrowsableState.Never)]
        new public event EventHandler DragLeave
        {
            add => throw new NotSupportedException(string.Format(SR.AXAddInvalidEvent, "DragLeave"));
            remove { }
        }

        [Browsable(false), EditorBrowsable(EditorBrowsableState.Never)]
        new public event GiveFeedbackEventHandler GiveFeedback
        {
            add => throw new NotSupportedException(string.Format(SR.AXAddInvalidEvent, "GiveFeedback"));
            remove { }
        }

        [Browsable(false), EditorBrowsable(EditorBrowsableState.Never)]
        [SuppressMessage("Microsoft.Design", "CA1009:DeclareEventHandlersCorrectly")] //Everett
        new public event HelpEventHandler HelpRequested
        {
            add => throw new NotSupportedException(string.Format(SR.AXAddInvalidEvent, "HelpRequested"));
            remove { }
        }

        [Browsable(false), EditorBrowsable(EditorBrowsableState.Never)]
        new public event PaintEventHandler Paint
        {
            add => throw new NotSupportedException(string.Format(SR.AXAddInvalidEvent, "Paint"));
            remove { }
        }

        [Browsable(false), EditorBrowsable(EditorBrowsableState.Never)]
        new public event QueryContinueDragEventHandler QueryContinueDrag
        {
            add => throw new NotSupportedException(string.Format(SR.AXAddInvalidEvent, "QueryContinueDrag"));
            remove { }
        }

        [Browsable(false), EditorBrowsable(EditorBrowsableState.Never)]
        new public event QueryAccessibilityHelpEventHandler QueryAccessibilityHelp
        {
            add => throw new NotSupportedException(string.Format(SR.AXAddInvalidEvent, "QueryAccessibilityHelp"));
            remove { }
        }

        [Browsable(false), EditorBrowsable(EditorBrowsableState.Never)]
        new public event EventHandler DoubleClick
        {
            add => throw new NotSupportedException(string.Format(SR.AXAddInvalidEvent, "DoubleClick"));
            remove { }
        }

        [Browsable(false), EditorBrowsable(EditorBrowsableState.Never)]
        new public event EventHandler ImeModeChanged
        {
            add => throw new NotSupportedException(string.Format(SR.AXAddInvalidEvent, "ImeModeChanged"));
            remove { }
        }

        [Browsable(false), EditorBrowsable(EditorBrowsableState.Never)]
        new public event KeyEventHandler KeyDown
        {
            add => throw new NotSupportedException(string.Format(SR.AXAddInvalidEvent, "KeyDown"));
            remove { }
        }

        [Browsable(false), EditorBrowsable(EditorBrowsableState.Never)]
        new public event KeyPressEventHandler KeyPress
        {
            add => throw new NotSupportedException(string.Format(SR.AXAddInvalidEvent, "KeyPress"));
            remove { }
        }

        [Browsable(false), EditorBrowsable(EditorBrowsableState.Never)]
        new public event KeyEventHandler KeyUp
        {
            add => throw new NotSupportedException(string.Format(SR.AXAddInvalidEvent, "KeyUp"));
            remove { }
        }

        [Browsable(false), EditorBrowsable(EditorBrowsableState.Never)]
        new public event LayoutEventHandler Layout
        {
            add => throw new NotSupportedException(string.Format(SR.AXAddInvalidEvent, "Layout"));
            remove { }
        }

        [Browsable(false), EditorBrowsable(EditorBrowsableState.Never)]
        new public event MouseEventHandler MouseDown
        {
            add => throw new NotSupportedException(string.Format(SR.AXAddInvalidEvent, "MouseDown"));
            remove { }
        }

        [Browsable(false), EditorBrowsable(EditorBrowsableState.Never)]
        new public event EventHandler MouseEnter
        {
            add => throw new NotSupportedException(string.Format(SR.AXAddInvalidEvent, "MouseEnter"));
            remove { }
        }

        [Browsable(false), EditorBrowsable(EditorBrowsableState.Never)]
        new public event EventHandler MouseLeave
        {
            add => throw new NotSupportedException(string.Format(SR.AXAddInvalidEvent, "MouseLeave"));
            remove { }
        }

        [Browsable(false), EditorBrowsable(EditorBrowsableState.Never)]
        new public event EventHandler MouseHover
        {
            add => throw new NotSupportedException(string.Format(SR.AXAddInvalidEvent, "MouseHover"));
            remove { }
        }

        [Browsable(false), EditorBrowsable(EditorBrowsableState.Never)]
        new public event MouseEventHandler MouseMove
        {
            add => throw new NotSupportedException(string.Format(SR.AXAddInvalidEvent, "MouseMove"));
            remove { }
        }

        [Browsable(false), EditorBrowsable(EditorBrowsableState.Never)]
        new public event MouseEventHandler MouseUp
        {
            add => throw new NotSupportedException(string.Format(SR.AXAddInvalidEvent, "MouseUp"));
            remove { }
        }

        [Browsable(false), EditorBrowsable(EditorBrowsableState.Never)]
        new public event MouseEventHandler MouseWheel
        {
            add => throw new NotSupportedException(string.Format(SR.AXAddInvalidEvent, "MouseWheel"));
            remove { }
        }

        [Browsable(false), EditorBrowsable(EditorBrowsableState.Never)]
        new public event UICuesEventHandler ChangeUICues
        {
            add => throw new NotSupportedException(string.Format(SR.AXAddInvalidEvent, "ChangeUICues"));
            remove { }
        }

        [Browsable(false), EditorBrowsable(EditorBrowsableState.Never)]
        new public event EventHandler StyleChanged
        {
            add => throw new NotSupportedException(string.Format(SR.AXAddInvalidEvent, "StyleChanged"));
            remove { }
        }

        /// <summary>
        ///     Defines a window that the ActiveX window is attached to so that we can override it's wndproc.
        /// </summary>
        private class WebBrowserBaseNativeWindow : NativeWindow
        {
            private readonly WebBrowserBase WebBrowserBase;

            public WebBrowserBaseNativeWindow(WebBrowserBase ax)
            {
                WebBrowserBase = ax;
            }

            /// <summary>
            ///     Pass messages on to the NotifyIcon object's wndproc handler.
<<<<<<< HEAD
            /// </devdoc>
            /// <internalonly/>
            protected override void WndProc(ref Message m) {
                switch (m.Msg) {
=======
            /// </summary>
            protected override void WndProc(ref Message m)
            {
                switch (m.Msg)
                {
>>>>>>> 05087938
                    case Interop.WindowMessages.WM_WINDOWPOSCHANGING:
                        WmWindowPosChanging(ref m);
                        break;
                    default:
                        base.WndProc(ref m);
                        break;
                }
            }

            private unsafe void WmWindowPosChanging(ref Message m)
            {
                NativeMethods.WINDOWPOS* wp = (NativeMethods.WINDOWPOS*)m.LParam;
                wp->x = 0;
                wp->y = 0;
                Size s = WebBrowserBase.webBrowserBaseChangingSize;
                if (s.Width == -1)
                {   // Invalid value. Use WebBrowserBase.Bounds instead, when this is the case.
                    wp->cx = WebBrowserBase.Width;
                    wp->cy = WebBrowserBase.Height;
                }
                else
                {
                    wp->cx = s.Width;
                    wp->cy = s.Height;
                }
                m.Result = (IntPtr)0;
            }
        }
    }
}
<|MERGE_RESOLUTION|>--- conflicted
+++ resolved
@@ -127,12 +127,7 @@
         // ActiveX wrapper controls that derive from this class should override the
         // below method and return their own WebBrowserSiteBaseBase derived object.
         //
-<<<<<<< HEAD
-        /// <include file='doc\WebBrowserBase.uex' path='docs/doc[@for="WebBrowserBase.CreateWebBrowserSiteBase"]/*' />
-        /// <devdoc>
-=======
         /// <summary>
->>>>>>> 05087938
         ///     <para>
         /// Returns an object that will be set as the site for the native ActiveX control.
         /// Implementors of the site can derive from <see cref='System.Windows.Forms.WebBrowserSiteBase'/> class.
@@ -369,14 +364,6 @@
                         // Sadly, we don't have a message so we must fake one ourselves.
                         // The message we are faking is a WM_SYSKEYDOWN with the right
                         // alt key setting.
-<<<<<<< HEAD
-                        NativeMethods.MSG msg = new NativeMethods.MSG();
-                        msg.hwnd = IntPtr.Zero;
-                        msg.message = Interop.WindowMessages.WM_SYSKEYDOWN;
-                        msg.wParam = (IntPtr)char.ToUpper(charCode, CultureInfo.CurrentCulture);
-                        msg.lParam = (IntPtr) 0x20180001;
-                        msg.time = SafeNativeMethods.GetTickCount();
-=======
                         NativeMethods.MSG msg = new NativeMethods.MSG
                         {
                             hwnd = IntPtr.Zero,
@@ -385,7 +372,6 @@
                             lParam = (IntPtr)0x20180001,
                             time = SafeNativeMethods.GetTickCount()
                         };
->>>>>>> 05087938
                         NativeMethods.POINT p = new NativeMethods.POINT();
                         UnsafeNativeMethods.GetCursorPos(p);
                         msg.pt_x = p.x;
@@ -440,21 +426,13 @@
                     break;
 
                 case Interop.WindowMessages.WM_COMMAND:
-<<<<<<< HEAD
-                    if (!ReflectMessageInternal(m.LParam, ref m))
-=======
                     if (!ReflectMessage(m.LParam, ref m))
                     {
->>>>>>> 05087938
                         DefWndProc(ref m);
                     }
 
                     break;
-<<<<<<< HEAD
-                
-=======
-
->>>>>>> 05087938
+
                 case Interop.WindowMessages.WM_HELP:
                     // We want to both fire the event, and let the ActiveX have the message...
                     base.WndProc(ref m);
@@ -465,19 +443,12 @@
                 case Interop.WindowMessages.WM_MBUTTONDOWN:
                 case Interop.WindowMessages.WM_RBUTTONDOWN:
                 case Interop.WindowMessages.WM_MOUSEACTIVATE:
-<<<<<<< HEAD
-                    if (!DesignMode) {
-                        if (containingControl != null && containingControl.ActiveControl != this) {
-                            FocusInternal();
-                        } 
-=======
                     if (!DesignMode)
                     {
                         if (containingControl != null && containingControl.ActiveControl != this)
                         {
                             Focus();
                         }
->>>>>>> 05087938
                     }
                     DefWndProc(ref m);
                     break;
@@ -2014,18 +1985,11 @@
 
             /// <summary>
             ///     Pass messages on to the NotifyIcon object's wndproc handler.
-<<<<<<< HEAD
-            /// </devdoc>
-            /// <internalonly/>
-            protected override void WndProc(ref Message m) {
-                switch (m.Msg) {
-=======
             /// </summary>
             protected override void WndProc(ref Message m)
             {
                 switch (m.Msg)
                 {
->>>>>>> 05087938
                     case Interop.WindowMessages.WM_WINDOWPOSCHANGING:
                         WmWindowPosChanging(ref m);
                         break;
