﻿// Licensed to the .NET Foundation under one or more agreements.
// The .NET Foundation licenses this file to you under the MIT license.
// See the LICENSE file in the project root for more information.


namespace System.Windows.Forms
{

    using Microsoft.Win32;
    using System;
    using System.ComponentModel;
    using System.Diagnostics;
    using System.Drawing;
    using System.Windows.Forms.Internal;
    using System.Drawing.Text;
    using System.Runtime.InteropServices;
    using System.Windows.Forms.VisualStyles;
    using System.Windows.Forms.Layout;
    using System.Diagnostics.CodeAnalysis;

    /// <summary>
    ///    <para>
    ///       Encapsulates
    ///       a standard Windows(r) group
    ///       box.
    ///    </para>
    /// </summary>
    [
    ComVisible(true),
    ClassInterface(ClassInterfaceType.AutoDispatch),
    DefaultEvent(nameof(Enter)),
    DefaultProperty(nameof(Text)),
    Designer("System.Windows.Forms.Design.GroupBoxDesigner, " + AssemblyRef.SystemDesign),
    SRDescription(nameof(SR.DescriptionGroupBox))
    ]
    public class GroupBox : Control
    {
        int fontHeight = -1;
        Font cachedFont;
        FlatStyle flatStyle = FlatStyle.Standard;

        /// <summary>
        ///    <para>
        ///       Initializes a new instance of the <see cref='System.Windows.Forms.GroupBox'/> class.
        ///    </para>
        /// </summary>
        public GroupBox() : base()
        {
            // this class overrides GetPreferredSizeCore, let Control automatically cache the result
            SetState2(STATE2_USEPREFERREDSIZECACHE, true);

            SetStyle(ControlStyles.ContainerControl, true);
            SetStyle(ControlStyles.SupportsTransparentBackColor |
                     ControlStyles.UserPaint |
                     ControlStyles.ResizeRedraw, OwnerDraw);

            SetStyle(ControlStyles.Selectable, false);
            TabStop = false;
        }

        /// <summary>
        ///    <para>
        ///       Gets or sets a value indicating whether the control will allow drag and
        ///       drop operations and events to be used.
        ///    </para>
        /// </summary>
        [Browsable(false), EditorBrowsable(EditorBrowsableState.Advanced)]
        public override bool AllowDrop
        {
            get
            {
                return base.AllowDrop;
            }
            set
            {
                base.AllowDrop = value;
            }
        }

        /// <summary>
        ///    <para> Override to re-expose AutoSize.</para>
        /// </summary>
        [Browsable(true), EditorBrowsable(EditorBrowsableState.Always),
        DesignerSerializationVisibility(DesignerSerializationVisibility.Visible)]
        public override bool AutoSize
        {
            get
            {
                return base.AutoSize;
            }
            set
            {
                base.AutoSize = value;
            }
        }

        [SRCategory(nameof(SR.CatPropertyChanged)), SRDescription(nameof(SR.ControlOnAutoSizeChangedDescr))]
        [Browsable(true), EditorBrowsable(EditorBrowsableState.Always)]
        new public event EventHandler AutoSizeChanged
        {
            add => base.AutoSizeChanged += value;
            remove => base.AutoSizeChanged -= value;
        }

        /// <summary>
        ///     Allows the control to optionally shrink when AutoSize is true.
        /// </summary>
        [
        SRDescription(nameof(SR.ControlAutoSizeModeDescr)),
        SRCategory(nameof(SR.CatLayout)),
        Browsable(true),
        DefaultValue(AutoSizeMode.GrowOnly),
        Localizable(true)
        ]
        public AutoSizeMode AutoSizeMode
        {
            get
            {
                return GetAutoSizeMode();
            }
            set
            {
                if (!ClientUtils.IsEnumValid(value, (int)value, (int)AutoSizeMode.GrowAndShrink, (int)AutoSizeMode.GrowOnly))
                {
                    throw new InvalidEnumArgumentException(nameof(value), (int)value, typeof(AutoSizeMode));
                }

                if (GetAutoSizeMode() != value)
                {
                    SetAutoSizeMode(value);
                    if (ParentInternal != null)
                    {
                        // DefaultLayout does not keep anchor information until it needs to.  When
                        // AutoSize became a common property, we could no longer blindly call into
                        // DefaultLayout, so now we do a special InitLayout just for DefaultLayout.
                        if (ParentInternal.LayoutEngine == DefaultLayout.Instance)
                        {
                            ParentInternal.LayoutEngine.InitLayout(this, BoundsSpecified.Size);
                        }
                        LayoutTransaction.DoLayout(ParentInternal, this, PropertyNames.AutoSize);
                    }
                }
            }
        }

        protected override CreateParams CreateParams
        {
            get
            {
                CreateParams cp = base.CreateParams;
                if (!OwnerDraw)
                {
                    cp.ClassName = "BUTTON";
                    cp.Style |= NativeMethods.BS_GROUPBOX;
                }
                else
                {
                    // if we swap back to a different flat style
                    // we need to reset these guys.
                    cp.ClassName = null;
                    cp.Style &= ~NativeMethods.BS_GROUPBOX;
                }
                cp.ExStyle |= NativeMethods.WS_EX_CONTROLPARENT;

                return cp;
            }
        }

        /// <summary>
        ///     Set the default Padding to 3 so that it is consistent with Everett
        /// </summary>
        protected override Padding DefaultPadding
        {
            get
            {
                return new Padding(3);
            }
        }

        /// <summary>
        ///     Deriving classes can override this to configure a default size for their control.
        ///     This is more efficient than setting the size in the control's constructor.
        /// </summary>
        protected override Size DefaultSize
        {
            get
            {
                return new Size(200, 100);
            }
        }

        /// <summary>
        ///    <para>
        ///       Gets a rectangle that represents the
        ///       dimensions of the <see cref='System.Windows.Forms.GroupBox'/>
        ///       .
        ///    </para>
        /// </summary>
        public override Rectangle DisplayRectangle
        {
            get
            {
                Size size = ClientSize;

                if (fontHeight == -1)
                {
                    fontHeight = (int)Font.Height;
                    cachedFont = Font;
                }
                else if (!object.ReferenceEquals(cachedFont, Font))
                {
                    // Must also cache font identity here because
                    // we need to provide an accurate DisplayRectangle
                    // picture even before the OnFontChanged event bubbles
                    // through.
                    fontHeight = (int)Font.Height;
                    cachedFont = Font;
                }


                //for efficiency, so that we don't need to read property store four times
                Padding padding = Padding;
                return new Rectangle(padding.Left, fontHeight + padding.Top, Math.Max(size.Width - padding.Horizontal, 0), Math.Max(size.Height - fontHeight - padding.Vertical, 0));
            }
        }

        [
            SRCategory(nameof(SR.CatAppearance)),
            DefaultValue(FlatStyle.Standard),
            SRDescription(nameof(SR.ButtonFlatStyleDescr))
        ]
        public FlatStyle FlatStyle
        {
            get
            {
                return flatStyle;
            }
            set
            {
                //valid values are 0x0 to 0x3
                if (!ClientUtils.IsEnumValid(value, (int)value, (int)FlatStyle.Flat, (int)FlatStyle.System))
                {
                    throw new InvalidEnumArgumentException(nameof(value), (int)value, typeof(FlatStyle));
                }

                if (flatStyle != value)
                {

                    bool originalOwnerDraw = OwnerDraw;
                    flatStyle = value;

                    // In CreateParams, we pick our class style based on OwnerDraw
                    // if this has changed we need to recreate
                    bool needRecreate = (OwnerDraw != originalOwnerDraw);

                    SetStyle(ControlStyles.ContainerControl, true);

                    SetStyle(ControlStyles.SupportsTransparentBackColor |
                             ControlStyles.UserPaint |
                             ControlStyles.ResizeRedraw |
                             ControlStyles.UserMouse, OwnerDraw);

                    if (needRecreate)
                    {
                        RecreateHandle();
                    }
                    else
                    {
                        Refresh();
                    }


                }
            }
        }

        private bool OwnerDraw
        {
            get
            {
                return FlatStyle != FlatStyle.System;
            }
        }

        /// <summary>
        ///    <para>
        ///       Gets or sets a value indicating whether the user may
        ///       press the TAB key to give the focus to the <see cref='System.Windows.Forms.GroupBox'/>
        ///       .
        ///
        ///    </para>
        /// </summary>
        [Browsable(false), EditorBrowsable(EditorBrowsableState.Advanced)]
        new public bool TabStop
        {
            get
            {
                return base.TabStop;
            }
            set
            {
                base.TabStop = value;
            }
        }

        [Browsable(false), EditorBrowsable(EditorBrowsableState.Advanced)]
        new public event EventHandler TabStopChanged
        {
            add => base.TabStopChanged += value;
            remove => base.TabStopChanged -= value;
        }

        [
        Localizable(true)
        ]
        public override string Text
        {
            get
            {
                return base.Text;
            }
<<<<<<< HEAD
            set {
               // the GroupBox controls immediately draws when teh WM_SETTEXT comes through, but
               // does so in the wrong font, so we suspend that behavior, and then
               // invalidate.
               bool suspendRedraw = this.Visible;
               try {
                    if (suspendRedraw && IsHandleCreated) {
                        SendMessage(Interop.WindowMessages.WM_SETREDRAW, 0, 0);
                    }
                    base.Text = value;
               }
               finally {
                    if (suspendRedraw && IsHandleCreated) {
=======
            set
            {
                // the GroupBox controls immediately draws when teh WM_SETTEXT comes through, but
                // does so in the wrong font, so we suspend that behavior, and then
                // invalidate.
                bool suspendRedraw = Visible;
                try
                {
                    if (suspendRedraw && IsHandleCreated)
                    {
                        SendMessage(Interop.WindowMessages.WM_SETREDRAW, 0, 0);
                    }
                    base.Text = value;
                }
                finally
                {
                    if (suspendRedraw && IsHandleCreated)
                    {
>>>>>>> 05087938
                        SendMessage(Interop.WindowMessages.WM_SETREDRAW, 1, 0);
                    }
                }
                Invalidate(true);
            }
        }

        /// <summary>
        ///     Determines whether to use compatible text rendering engine (GDI+) or not (GDI).
        /// </summary>
        [
        DefaultValue(false),
        SRCategory(nameof(SR.CatBehavior)),
        SRDescription(nameof(SR.UseCompatibleTextRenderingDescr))
        ]
        public bool UseCompatibleTextRendering
        {
            get
            {
                return base.UseCompatibleTextRenderingInt;
            }
            set
            {
                base.UseCompatibleTextRenderingInt = value;
            }
        }

        /// <summary>
        ///     Determines whether the control supports rendering text using GDI+ and GDI.
        ///     This is provided for container controls to iterate through its children to set UseCompatibleTextRendering to the same
        ///     value if the child control supports it.
        /// </summary>
        internal override bool SupportsUseCompatibleTextRendering
        {
            get
            {
                return true;
            }
        }

        /// <hideinheritance/>
        [Browsable(false), EditorBrowsable(EditorBrowsableState.Advanced)]
        public new event EventHandler Click
        {
            add => base.Click += value;
            remove => base.Click -= value;
        }

        /// <hideinheritance/>
        [Browsable(false), EditorBrowsable(EditorBrowsableState.Advanced)]
        public new event MouseEventHandler MouseClick
        {
            add => base.MouseClick += value;
            remove => base.MouseClick -= value;
        }

        /// <hideinheritance/>
        [Browsable(false), EditorBrowsable(EditorBrowsableState.Advanced)]
        public new event EventHandler DoubleClick
        {
            add => base.DoubleClick += value;
            remove => base.DoubleClick -= value;
        }


        /// <hideinheritance/>
        [Browsable(false), EditorBrowsable(EditorBrowsableState.Advanced)]
        public new event MouseEventHandler MouseDoubleClick
        {
            add => base.MouseDoubleClick += value;
            remove => base.MouseDoubleClick -= value;
        }

        /// <hideinheritance/>
        [Browsable(false), EditorBrowsable(EditorBrowsableState.Advanced)]
        public new event KeyEventHandler KeyUp
        {
            add => base.KeyUp += value;
            remove => base.KeyUp -= value;
        }

        /// <hideinheritance/>
        [Browsable(false), EditorBrowsable(EditorBrowsableState.Advanced)]
        public new event KeyEventHandler KeyDown
        {
            add => base.KeyDown += value;
            remove => base.KeyDown -= value;
        }

        /// <hideinheritance/>
        [Browsable(false), EditorBrowsable(EditorBrowsableState.Advanced)]
        public new event KeyPressEventHandler KeyPress
        {
            add => base.KeyPress += value;
            remove => base.KeyPress -= value;
        }

        /// <hideinheritance/>
        [Browsable(false), EditorBrowsable(EditorBrowsableState.Advanced)]
        public new event MouseEventHandler MouseDown
        {
            add => base.MouseDown += value;
            remove => base.MouseDown -= value;
        }

        /// <hideinheritance/>
        [Browsable(false), EditorBrowsable(EditorBrowsableState.Advanced)]
        public new event MouseEventHandler MouseUp
        {
            add => base.MouseUp += value;
            remove => base.MouseUp -= value;
        }

        /// <hideinheritance/>
        [Browsable(false), EditorBrowsable(EditorBrowsableState.Advanced)]
        public new event MouseEventHandler MouseMove
        {
            add => base.MouseMove += value;
            remove => base.MouseMove -= value;
        }

        /// <hideinheritance/>
        [Browsable(false), EditorBrowsable(EditorBrowsableState.Advanced)]
        public new event EventHandler MouseEnter
        {
            add => base.MouseEnter += value;
            remove => base.MouseEnter -= value;
        }

        /// <hideinheritance/>
        [Browsable(false), EditorBrowsable(EditorBrowsableState.Advanced)]
        public new event EventHandler MouseLeave
        {
            add => base.MouseLeave += value;
            remove => base.MouseLeave -= value;
        }

        protected override void OnPaint(PaintEventArgs e)
        {


            // BACKCOMPAT requirement:
            // Why the Height/Width >= 10 check? This is because uxtheme doesn't seem to handle those cases
            // similar to what we do for the non-themed case, so if someone is using the groupbox as a
            // separator, their app will look weird in Whidbey. We render the old way in these cases.

            if (Application.RenderWithVisualStyles && Width >= 10 && Height >= 10)
            {
                GroupBoxState gbState = Enabled ? GroupBoxState.Normal : GroupBoxState.Disabled;
                TextFormatFlags textFlags = TextFormatFlags.Default | TextFormatFlags.TextBoxControl | TextFormatFlags.WordBreak | TextFormatFlags.PreserveGraphicsTranslateTransform | TextFormatFlags.PreserveGraphicsClipping;

                if (!ShowKeyboardCues)
                {
                    textFlags |= TextFormatFlags.HidePrefix;
                }

                if (RightToLeft == RightToLeft.Yes)
                {
                    textFlags |= (TextFormatFlags.Right | TextFormatFlags.RightToLeft);
                }

                // We only pass in the text color if it is explicitly set, else we let the renderer use the
                // color specified by the theme. This is a temporary workaround till we find a good
                // solution for the "default theme color" issue.
                if (ShouldSerializeForeColor() || Enabled == false)
                {
                    Color textcolor = Enabled ? ForeColor : TextRenderer.DisabledTextColor(BackColor);
                    GroupBoxRenderer.DrawGroupBox(e.Graphics, new Rectangle(0, 0, Width, Height), Text, Font, textcolor, textFlags, gbState);
                }
                else
                {
                    GroupBoxRenderer.DrawGroupBox(e.Graphics, new Rectangle(0, 0, Width, Height), Text, Font, textFlags, gbState);
                }
            }
            else
            {
                DrawGroupBox(e);
            }
            base.OnPaint(e); // raise paint event
        }

        private void DrawGroupBox(PaintEventArgs e)
        {
            Graphics graphics = e.Graphics;
            Rectangle textRectangle = ClientRectangle;  // Max text bounding box passed to drawing methods to support RTL.

            int textOffset = 8;      // Offset from the left bound.

            Color backColor = DisabledColor;

            Pen light = new Pen(ControlPaint.Light(backColor, 1.0f));
            Pen dark = new Pen(ControlPaint.Dark(backColor, 0f));
            Size textSize;

            textRectangle.X += textOffset;
            textRectangle.Width -= 2 * textOffset;

            try
            {
                if (UseCompatibleTextRendering)
                {
                    using (Brush textBrush = new SolidBrush(ForeColor))
                    {
                        using (StringFormat format = new StringFormat())
                        {
                            format.HotkeyPrefix = ShowKeyboardCues ? System.Drawing.Text.HotkeyPrefix.Show : System.Drawing.Text.HotkeyPrefix.Hide;

                            // Adjust string format for Rtl controls

                            if (RightToLeft == RightToLeft.Yes)
                            {
                                format.FormatFlags |= StringFormatFlags.DirectionRightToLeft;
                            }

                            textSize = Size.Ceiling(graphics.MeasureString(Text, Font, textRectangle.Width, format));

                            if (Enabled)
                            {
                                graphics.DrawString(Text, Font, textBrush, textRectangle, format);
                            }
                            else
                            {
                                ControlPaint.DrawStringDisabled(graphics, Text, Font, backColor, textRectangle, format);
                            }
                        }
                    }
                }
                else
                {
                    using (WindowsGraphics wg = WindowsGraphics.FromGraphics(graphics))
                    {
                        IntTextFormatFlags flags = IntTextFormatFlags.WordBreak | IntTextFormatFlags.TextBoxControl;

                        if (!ShowKeyboardCues)
                        {
                            flags |= IntTextFormatFlags.HidePrefix;
                        }

                        if (RightToLeft == RightToLeft.Yes)
                        {
                            flags |= IntTextFormatFlags.RightToLeft;
                            flags |= IntTextFormatFlags.Right;
                        }


                        using (WindowsFont wfont = WindowsGraphicsCacheManager.GetWindowsFont(Font))
                        {
                            textSize = wg.MeasureText(Text, wfont, new Size(textRectangle.Width, int.MaxValue), flags);

                            if (Enabled)
                            {
                                wg.DrawText(Text, wfont, textRectangle, ForeColor, flags);
                            }
                            else
                            {
                                ControlPaint.DrawStringDisabled(wg, Text, Font, backColor, textRectangle, ((TextFormatFlags)flags));
                            }
                        }
                    }
                }

                int textLeft = textOffset;    // Left side of binding box (independent on RTL).

                if (RightToLeft == RightToLeft.Yes)
                {
                    textLeft += textRectangle.Width - textSize.Width;
                }

                // Math.Min to assure we paint at least a small line.
                int textRight = Math.Min(textLeft + textSize.Width, Width - 6);

                int boxTop = FontHeight / 2;

                if (SystemInformation.HighContrast)
                {
                    Color boxColor;
                    if (Enabled)
                    {
                        boxColor = ForeColor;
                    }
                    else
                    {
                        boxColor = SystemColors.GrayText;
                    }
                    bool needToDispose = !boxColor.IsSystemColor;
                    Pen boxPen = null;
                    try
                    {
                        if (needToDispose)
                        {
                            boxPen = new Pen(boxColor);
                        }
                        else
                        {
                            boxPen = SystemPens.FromSystemColor(boxColor);
                        }

                        // left
                        graphics.DrawLine(boxPen, 0, boxTop, 0, Height);
                        //bottom
                        graphics.DrawLine(boxPen, 0, Height - 1, Width, Height - 1);
                        //top-left
                        graphics.DrawLine(boxPen, 0, boxTop, textLeft, boxTop);
                        //top-right
                        graphics.DrawLine(boxPen, textRight, boxTop, Width - 1, boxTop);
                        //right
                        graphics.DrawLine(boxPen, Width - 1, boxTop, Width - 1, Height - 1);
                    }
                    finally
                    {
                        if (needToDispose && boxPen != null)
                        {
                            boxPen.Dispose();
                        }
                    }
                }
                else
                {
                    // left
                    graphics.DrawLine(light, 1, boxTop, 1, Height - 1);
                    graphics.DrawLine(dark, 0, boxTop, 0, Height - 2);

                    // bottom
                    graphics.DrawLine(light, 0, Height - 1, Width, Height - 1);
                    graphics.DrawLine(dark, 0, Height - 2, Width - 1, Height - 2);

                    // top-left

                    graphics.DrawLine(dark, 0, boxTop - 1, textLeft, boxTop - 1);
                    graphics.DrawLine(light, 1, boxTop, textLeft, boxTop);

                    // top-right
                    graphics.DrawLine(dark, textRight, boxTop - 1, Width - 2, boxTop - 1);
                    graphics.DrawLine(light, textRight, boxTop, Width - 1, boxTop);

                    // right
                    graphics.DrawLine(light, Width - 1, boxTop - 1, Width - 1, Height - 1);
                    graphics.DrawLine(dark, Width - 2, boxTop, Width - 2, Height - 2);
                }
            }
            finally
            {
                light.Dispose();
                dark.Dispose();
            }
        }

        internal override Size GetPreferredSizeCore(Size proposedSize)
        {
            // Translating 0,0 from ClientSize to actual Size tells us how much space
            // is required for the borders.
            Size borderSize = SizeFromClientSize(Size.Empty);
            Size totalPadding = borderSize + new Size(0, fontHeight) + Padding.Size;

            Size prefSize = LayoutEngine.GetPreferredSize(this, proposedSize - totalPadding);
            return prefSize + totalPadding;
        }

        /// <summary>
        /// </summary>
        protected override void OnFontChanged(EventArgs e)
        {
            fontHeight = -1;
            cachedFont = null;
            Invalidate();
            base.OnFontChanged(e);
        }

        /// <summary>
        ///     We use this to process mnemonics and send them on to the first child
        ///     control.
        /// </summary>
        protected internal override bool ProcessMnemonic(char charCode)
        {
            if (IsMnemonic(charCode, Text) && CanProcessMnemonic())
            {
                SelectNextControl(null, true, true, true, false);
                return true;
            }
            return false;
        }
        [SuppressMessage("Microsoft.Portability", "CA1902:AvoidTestingForFloatingPointEquality")]
        protected override void ScaleControl(SizeF factor, BoundsSpecified specified)
        {

            if (factor.Width != 1F && factor.Height != 1F)
            {
                // Make sure when we're scaling by non-unity to clear the font cache
                // as the font has likely changed, but we dont know it yet as OnFontChanged has yet to
                // be called on us by our parent.
                fontHeight = -1;
                cachedFont = null;
            }
            base.ScaleControl(factor, specified);
        }

        internal override bool SupportsUiaProviders => true;

        /// <summary>
        ///     Returns a string representation for this control.
        /// </summary>
        public override string ToString()
        {

            string s = base.ToString();
            return s + ", Text: " + Text;
        }

        /// <summary>
        ///     The Windows group box doesn't erase the background so we do it
        ///     ourselves here.
        /// </summary>
        private void WmEraseBkgnd(ref Message m)
        {
            NativeMethods.RECT rect = new NativeMethods.RECT();
            SafeNativeMethods.GetClientRect(new HandleRef(this, Handle), ref rect);
            using (Graphics graphics = Graphics.FromHdcInternal(m.WParam))
            {
                using (Brush b = new SolidBrush(BackColor))
                {
                    graphics.FillRectangle(b, rect.left, rect.top,
                                           rect.right - rect.left, rect.bottom - rect.top);
                }
            }
            m.Result = (IntPtr)1;
        }

        protected override void WndProc(ref Message m)
        {

            if (OwnerDraw)
            {
                base.WndProc(ref m);
                return;
            }

<<<<<<< HEAD
            switch (m.Msg) {
=======
            switch (m.Msg)
            {
>>>>>>> 05087938
                case Interop.WindowMessages.WM_ERASEBKGND:
                case Interop.WindowMessages.WM_PRINTCLIENT:
                    WmEraseBkgnd(ref m);
                    break;
                case Interop.WindowMessages.WM_GETOBJECT:
                    base.WndProc(ref m);

                    // Force MSAA to always treat a group box as a custom window. This ensures its child controls
                    // will always be exposed through MSAA. Reason: When FlatStyle=System, we map down to the Win32
                    // "Button" window class to get OS group box rendering; but the OS does not expose the children
                    // of buttons to MSAA (beacuse it assumes buttons won't have children).
                    if (unchecked((int)(long)m.LParam) == NativeMethods.OBJID_QUERYCLASSNAMEIDX)
                    {
                        m.Result = IntPtr.Zero;
                    }
                    break;
                default:
                    base.WndProc(ref m);
                    break;
            }
        }

        protected override AccessibleObject CreateAccessibilityInstance()
        {
            return new GroupBoxAccessibleObject(this);
        }

        [System.Runtime.InteropServices.ComVisible(true)]
        internal class GroupBoxAccessibleObject : ControlAccessibleObject
        {
            internal GroupBoxAccessibleObject(GroupBox owner) : base(owner)
            {
            }

            public override AccessibleRole Role
            {
                get
                {
                    AccessibleRole role = Owner.AccessibleRole;
                    if (role != AccessibleRole.Default)
                    {
                        return role;
                    }
                    return AccessibleRole.Grouping;
                }
            }

            internal override bool IsIAccessibleExSupported() => true;

            internal override object GetPropertyValue(int propertyID)
            {
                switch (propertyID)
                {
                    case NativeMethods.UIA_ControlTypePropertyId:
                        return NativeMethods.UIA_GroupControlTypeId;
                    case NativeMethods.UIA_IsKeyboardFocusablePropertyId:
                        return true;
                }

                return base.GetPropertyValue(propertyID);
            }
        }
    }

}<|MERGE_RESOLUTION|>--- conflicted
+++ resolved
@@ -319,21 +319,6 @@
             {
                 return base.Text;
             }
-<<<<<<< HEAD
-            set {
-               // the GroupBox controls immediately draws when teh WM_SETTEXT comes through, but
-               // does so in the wrong font, so we suspend that behavior, and then
-               // invalidate.
-               bool suspendRedraw = this.Visible;
-               try {
-                    if (suspendRedraw && IsHandleCreated) {
-                        SendMessage(Interop.WindowMessages.WM_SETREDRAW, 0, 0);
-                    }
-                    base.Text = value;
-               }
-               finally {
-                    if (suspendRedraw && IsHandleCreated) {
-=======
             set
             {
                 // the GroupBox controls immediately draws when teh WM_SETTEXT comes through, but
@@ -352,7 +337,6 @@
                 {
                     if (suspendRedraw && IsHandleCreated)
                     {
->>>>>>> 05087938
                         SendMessage(Interop.WindowMessages.WM_SETREDRAW, 1, 0);
                     }
                 }
@@ -789,12 +773,8 @@
                 return;
             }
 
-<<<<<<< HEAD
-            switch (m.Msg) {
-=======
             switch (m.Msg)
             {
->>>>>>> 05087938
                 case Interop.WindowMessages.WM_ERASEBKGND:
                 case Interop.WindowMessages.WM_PRINTCLIENT:
                     WmEraseBkgnd(ref m);
