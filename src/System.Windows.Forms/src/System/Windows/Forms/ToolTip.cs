﻿// Licensed to the .NET Foundation under one or more agreements.
// The .NET Foundation licenses this file to you under the MIT license.
// See the LICENSE file in the project root for more information.


namespace System.Windows.Forms
{
    using System.Runtime.Serialization.Formatters;
    using System.Threading;
    using System.Runtime.InteropServices;
    using System.ComponentModel;
    using System.ComponentModel.Design;
    using System.Diagnostics;
    using System;
    using System.Windows.Forms;
    using System.Windows.Forms.Design;
    using Hashtable = System.Collections.Hashtable;
    using System.Drawing;
    using Microsoft.Win32;
    using System.Text;
    using System.Drawing.Design;
    using System.Globalization;
    using Collections.Generic;

    /// <summary>
    ///    <para>
    ///       Provides a small pop-up window containing a line of text
    ///       that describes the purpose of a tool or control (usually represented as a
    ///       graphical
    ///       object) in a program.
    ///    </para>
    /// </summary>
    [
    ProvideProperty(nameof(ToolTip), typeof(Control)),
    DefaultEvent(nameof(Popup)),
    ToolboxItemFilter("System.Windows.Forms"),
    SRDescription(nameof(SR.DescriptionToolTip))
    ]
    public class ToolTip : Component, IExtenderProvider
    {

        const int DEFAULT_DELAY = 500;
        const int RESHOW_RATIO = 5;
        const int AUTOPOP_RATIO = 10;

        const int XBALLOONOFFSET = 10;
        const int YBALLOONOFFSET = 8;

        private const int TOP_LOCATION_INDEX = 0;
        private const int RIGHT_LOCATION_INDEX = 1;
        private const int BOTTOM_LOCATION_INDEX = 2;
        private const int LEFT_LOCATION_INDEX = 3;
        private const int LOCATION_TOTAL = 4;
        readonly Hashtable tools = new Hashtable();
        readonly int[] delayTimes = new int[4];
        bool auto = true;
        bool showAlways = false;
        ToolTipNativeWindow window = null;
        Control topLevelControl = null;
        bool active = true;
        bool ownerDraw = false;
        object userData;
        Color backColor = SystemColors.Info;
        Color foreColor = SystemColors.InfoText;
        bool isBalloon;
        bool isDisposing;
        string toolTipTitle = string.Empty;
        ToolTipIcon toolTipIcon = (ToolTipIcon)0;
        ToolTipTimer timer;
        readonly Hashtable owners = new Hashtable();
        bool stripAmpersands = false;
        bool useAnimation = true;
        bool useFading = true;
        int originalPopupDelay = 0;

        // setting TTM_TRACKPOSITION will cause redundant POP and Draw Messages..
        // Hence we gaurd against this by having this private Flag..
        bool trackPosition = false;

        PopupEventHandler onPopup;
        DrawToolTipEventHandler onDraw;

        // Adding a tool twice breaks the ToolTip, so we need to track which
        // tools are created to prevent this...
        //
        readonly Hashtable created = new Hashtable();

        private bool cancelled = false;

        /// <summary>
        ///    <para>
        ///       Initializes a new instance of the <see cref='System.Windows.Forms.ToolTip'/> class, given the container.
        ///    </para>
        /// </summary>
        public ToolTip(IContainer cont) : this()
        {
            if (cont == null)
            {
                throw new ArgumentNullException(nameof(cont));
            }

            cont.Add(this);
        }

        /// <summary>
        ///    <para>
        ///       Initializes a new instance of the <see cref='System.Windows.Forms.ToolTip'/> class in its default state.
        ///    </para>
        /// </summary>
        public ToolTip()
        {
            window = new ToolTipNativeWindow(this);
            auto = true;
            delayTimes[NativeMethods.TTDT_AUTOMATIC] = DEFAULT_DELAY;
            AdjustBaseFromAuto();
        }

        /// <summary>
        ///    <para>
        ///       Gets or sets a value indicating whether the <see cref='System.Windows.Forms.ToolTip'/> control is currently active.
        ///    </para>
        /// </summary>
        [
        SRDescription(nameof(SR.ToolTipActiveDescr)),
        DefaultValue(true)
        ]
        public bool Active
        {
            get
            {
                return active;
            }

            set
            {
                if (active != value)
                {
                    active = value;

                    //lets not actually activate the tooltip if we're in the designer (just set the value)
                    if (!DesignMode && GetHandleCreated())
                    {
                        UnsafeNativeMethods.SendMessage(new HandleRef(this, Handle), NativeMethods.TTM_ACTIVATE, (value == true) ? 1 : 0, 0);
                    }
                }
            }
        }

        internal void HideToolTip(IKeyboardToolTip currentTool)
        {
            Hide(currentTool.GetOwnerWindow());
        }

        /// <summary>
        ///    <para>
        ///       Gets or sets
        ///       the time (in milliseconds) that passes before the <see cref='System.Windows.Forms.ToolTip'/> appears.
        ///    </para>
        /// </summary>
        [
        RefreshProperties(RefreshProperties.All),
        SRDescription(nameof(SR.ToolTipAutomaticDelayDescr)),
        DefaultValue(DEFAULT_DELAY)
        ]
        public int AutomaticDelay
        {
            get
            {
                return delayTimes[NativeMethods.TTDT_AUTOMATIC];
            }

<<<<<<< HEAD
            set {
                if (value < 0) {
=======
            set
            {
                if (value < 0)
                {
>>>>>>> 05087938
                    throw new ArgumentOutOfRangeException(nameof(value), value, string.Format(SR.InvalidLowBoundArgumentEx, nameof(AutomaticDelay), value, 0));
                }
                SetDelayTime(NativeMethods.TTDT_AUTOMATIC, value);
            }
        }

        internal string GetCaptionForTool(Control tool)
        {
            Debug.Assert(tool != null, "tool should not be null");
            return ((TipInfo)tools[tool])?.Caption;
        }

        /// <summary>
        ///    <para>
        ///       Gets or sets the initial delay for the <see cref='System.Windows.Forms.ToolTip'/> control.
        ///    </para>
        /// </summary>
        [
        RefreshProperties(RefreshProperties.All),
        SRDescription(nameof(SR.ToolTipAutoPopDelayDescr))
        ]
        public int AutoPopDelay
        {
            get
            {
                return delayTimes[NativeMethods.TTDT_AUTOPOP];
            }

<<<<<<< HEAD
            set {
                if (value < 0) {
=======
            set
            {
                if (value < 0)
                {
>>>>>>> 05087938
                    throw new ArgumentOutOfRangeException(nameof(value), value, string.Format(SR.InvalidLowBoundArgumentEx, nameof(AutoPopDelay), value, 0));
                }
                SetDelayTime(NativeMethods.TTDT_AUTOPOP, value);
            }
        }

        /// <summary>
        ///    <para>
        ///       Gets or sets the BackColor for the <see cref='System.Windows.Forms.ToolTip'/> control.
        ///    </para>
        /// </summary>
        [
        SRDescription(nameof(SR.ToolTipBackColorDescr)),
        DefaultValue(typeof(Color), "Info")
        ]
        public Color BackColor
        {
            get
            {
                return backColor;
            }

            set
            {
                backColor = value;
                if (GetHandleCreated())
                {
                    UnsafeNativeMethods.SendMessage(new HandleRef(this, Handle), NativeMethods.TTM_SETTIPBKCOLOR, ColorTranslator.ToWin32(backColor), 0);
                }
            }
        }

        /// <summary>
        ///     The createParams to create the window.
        /// </summary>
        protected virtual CreateParams CreateParams
        {
            get
            {
                CreateParams cp = new CreateParams();
                if (TopLevelControl != null && !TopLevelControl.IsDisposed)
                {
                    cp.Parent = TopLevelControl.Handle;
                }
                cp.ClassName = NativeMethods.TOOLTIPS_CLASS;
                if (showAlways)
                {
                    cp.Style = NativeMethods.TTS_ALWAYSTIP;
                }
                if (isBalloon)
                {
                    cp.Style |= NativeMethods.TTS_BALLOON;
                }
                if (!stripAmpersands)
                {
                    cp.Style |= NativeMethods.TTS_NOPREFIX;
                }
                if (!useAnimation)
                {
                    cp.Style |= NativeMethods.TTS_NOANIMATE;
                }
                if (!useFading)
                {
                    cp.Style |= NativeMethods.TTS_NOFADE;
                }
                cp.ExStyle = 0;
                cp.Caption = null;

                return cp;
            }
        }

        /// <summary>
        ///    <para>
        ///       Gets or sets the ForeColor for the <see cref='System.Windows.Forms.ToolTip'/> control.
        ///    </para>
        /// </summary>
        [
        SRDescription(nameof(SR.ToolTipForeColorDescr)),
        DefaultValue(typeof(Color), "InfoText")
        ]
        public Color ForeColor
        {
            get
            {
                return foreColor;
            }

            set
            {
                if (value.IsEmpty)
                {
                    throw new ArgumentException(string.Format(SR.ToolTipEmptyColor, "ForeColor"));
                }

                foreColor = value;
                if (GetHandleCreated())
                {
                    UnsafeNativeMethods.SendMessage(new HandleRef(this, Handle), NativeMethods.TTM_SETTIPTEXTCOLOR, ColorTranslator.ToWin32(foreColor), 0);
                }

            }
        }

        internal IntPtr Handle
        {
            get
            {
                if (!GetHandleCreated())
                {
                    CreateHandle();
                }
                return window.Handle;
            }
        }

        /// <summary>
        ///    <para>
        ///       Gets or sets the IsBalloon for the <see cref='System.Windows.Forms.ToolTip'/> control.
        ///    </para>
        /// </summary>
        [
        SRDescription(nameof(SR.ToolTipIsBalloonDescr)),
        DefaultValue(false)
        ]
        public bool IsBalloon
        {
            get
            {
                return isBalloon;
            }

            set
            {
                if (isBalloon != value)
                {
                    isBalloon = value;
                    if (GetHandleCreated())
                    {
                        RecreateHandle();
                    }
                }

            }
        }

        // ToolTips should be shown only on active Windows.
        private bool IsWindowActive(IWin32Window window)
        {
            // We want to enter in the IF block only if ShowParams does not return SW_SHOWNOACTIVATE.
            // for ToolStripDropDown ShowParams returns SW_SHOWNOACTIVATE, in which case we DONT want to check IsWindowActive and hence return true.
            if (window is Control windowControl &&
                (windowControl.ShowParams & 0xF) != NativeMethods.SW_SHOWNOACTIVATE)
            {
                IntPtr hWnd = UnsafeNativeMethods.GetActiveWindow();
                IntPtr rootHwnd = UnsafeNativeMethods.GetAncestor(new HandleRef(window, window.Handle), NativeMethods.GA_ROOT);
                if (hWnd != rootHwnd)
                {
                    TipInfo tt = (TipInfo)tools[windowControl];
                    if (tt != null && (tt.TipType & TipInfo.Type.SemiAbsolute) != 0)
                    {
                        tools.Remove(windowControl);
                        DestroyRegion(windowControl);
                    }
                    return false;
                }
            }
            return true;
        }

        /// <summary>
        ///    <para>
        ///       Gets or sets the initial delay for
        ///       the <see cref='System.Windows.Forms.ToolTip'/>
        ///       control.
        ///    </para>
        /// </summary>
        [
        RefreshProperties(RefreshProperties.All),
        SRDescription(nameof(SR.ToolTipInitialDelayDescr))
        ]
        public int InitialDelay
        {
            get
            {
                return delayTimes[NativeMethods.TTDT_INITIAL];
            }

<<<<<<< HEAD
            set {
                if (value < 0) {
=======
            set
            {
                if (value < 0)
                {
>>>>>>> 05087938
                    throw new ArgumentOutOfRangeException(nameof(value), value, string.Format(SR.InvalidLowBoundArgumentEx, nameof(InitialDelay), value, 0));
                }
                SetDelayTime(NativeMethods.TTDT_INITIAL, value);
            }
        }

        /// <summary>
        /// Indicates whether the ToolTip will be drawn by the system or the user.
        /// </summary>
        [
        SRCategory(nameof(SR.CatBehavior)),
        DefaultValue(false),
        SRDescription(nameof(SR.ToolTipOwnerDrawDescr))
        ]
        public bool OwnerDraw
        {
            get
            {
                return ownerDraw;
            }
            set
            {
                ownerDraw = value;
            }
        }

        /// <summary>
        ///    <para>
        ///       Gets or sets the length of time (in milliseconds) that
        ///       it takes subsequent ToolTip instances to appear as the mouse pointer moves from
        ///       one ToolTip region to
        ///       another.
        ///    </para>
        /// </summary>
        [
        RefreshProperties(RefreshProperties.All),
        SRDescription(nameof(SR.ToolTipReshowDelayDescr))
        ]
        public int ReshowDelay
        {
            get
            {
                return delayTimes[NativeMethods.TTDT_RESHOW];
            }
<<<<<<< HEAD
            set {
                if (value < 0) {
=======
            set
            {
                if (value < 0)
                {
>>>>>>> 05087938
                    throw new ArgumentOutOfRangeException(nameof(value), value, string.Format(SR.InvalidLowBoundArgumentEx, nameof(ReshowDelay), value, 0));
                }
                SetDelayTime(NativeMethods.TTDT_RESHOW, value);
            }
        }

        /// <summary>
        ///    <para>
        ///       Gets or sets a value indicating whether the <see cref='System.Windows.Forms.ToolTip'/>
        ///       appears even when its parent control is not active.
        ///    </para>
        /// </summary>
        [
        DefaultValue(false),
        SRDescription(nameof(SR.ToolTipShowAlwaysDescr))
        ]
        public bool ShowAlways
        {
            get
            {
                return showAlways;
            }
            set
            {
                if (showAlways != value)
                {
                    showAlways = value;
                    if (GetHandleCreated())
                    {
                        RecreateHandle();
                    }
                }
            }
        }


        /// <summary>
        ///    <para>
        ///       When set to true, any ampersands in the Text property are not displayed.
        ///    </para>
        /// </summary>
        [
        SRDescription(nameof(SR.ToolTipStripAmpersandsDescr)),
        Browsable(true),
        DefaultValue(false)
        ]
        public bool StripAmpersands
        {
            get
            {
                return stripAmpersands;
            }
            set
            {
                if (stripAmpersands != value)
                {
                    stripAmpersands = value;
                    if (GetHandleCreated())
                    {
                        RecreateHandle();
                    }
                }
            }
        }

        [
        SRCategory(nameof(SR.CatData)),
        Localizable(false),
        Bindable(true),
        SRDescription(nameof(SR.ControlTagDescr)),
        DefaultValue(null),
        TypeConverter(typeof(StringConverter)),
        ]
        public object Tag
        {
            get
            {
                return userData;
            }
            set
            {
                userData = value;
            }
        }

        /// <summary>
        ///    <para>
        ///       Gets or sets an Icon on the ToolTip.
        ///    </para>
        /// </summary>
        [
        DefaultValue(ToolTipIcon.None),
        SRDescription(nameof(SR.ToolTipToolTipIconDescr))
        ]
        public ToolTipIcon ToolTipIcon
        {
            get
            {
                return toolTipIcon;
            }
            set
            {
                if (toolTipIcon != value)
                {
                    //valid values are 0x0 to 0x3
                    if (!ClientUtils.IsEnumValid(value, (int)value, (int)ToolTipIcon.None, (int)ToolTipIcon.Error))
                    {
                        throw new InvalidEnumArgumentException(nameof(value), (int)value, typeof(ToolTipIcon));
                    }
                    toolTipIcon = value;
                    if (toolTipIcon > 0 && GetHandleCreated())
                    {
                        // If the title is null/empty, the icon won't display.
                        string title = !string.IsNullOrEmpty(toolTipTitle) ? toolTipTitle : " ";
                        UnsafeNativeMethods.SendMessage(new HandleRef(this, Handle), NativeMethods.TTM_SETTITLE, (int)toolTipIcon, title);

                        // Tooltip need to be updated to reflect the changes in the icon because
                        // this operation directly affects the size of the tooltip
                        UnsafeNativeMethods.SendMessage(new HandleRef(this, Handle), NativeMethods.TTM_UPDATE, 0, 0);

                    }
                }
            }
        }


        /// <summary>
        ///    <para>
        ///       Gets or sets the title of the ToolTip.
        ///    </para>
        /// </summary>
        [
        DefaultValue(""),
        SRDescription(nameof(SR.ToolTipTitleDescr))
        ]
        public string ToolTipTitle
        {
            get
            {
                return toolTipTitle;
            }
            set
            {
                if (value == null)
                {
                    value = string.Empty;
                }

                if (toolTipTitle != value)
                {
                    toolTipTitle = value;
                    if (GetHandleCreated())
                    {
                        UnsafeNativeMethods.SendMessage(new HandleRef(this, Handle), NativeMethods.TTM_SETTITLE, (int)toolTipIcon, toolTipTitle);

                        // Tooltip need to be updated to reflect the changes in the titletext because
                        // this operation directly affects the size of the tooltip
                        UnsafeNativeMethods.SendMessage(new HandleRef(this, Handle), NativeMethods.TTM_UPDATE, 0, 0);
                    }
                }
            }
        }

        private Control TopLevelControl
        {
            get
            {
                Control baseVar = null;
                if (topLevelControl == null)
                {
                    Control[] regions = new Control[tools.Keys.Count];
                    tools.Keys.CopyTo(regions, 0);
                    if (regions != null && regions.Length > 0)
                    {
                        for (int i = 0; i < regions.Length; i++)
                        {
                            Control ctl = regions[i];

                            baseVar = ctl.TopLevelControlInternal;
                            if (baseVar != null)
                            {
                                break;
                            }

                            if (ctl.IsActiveX)
                            {
                                baseVar = ctl;
                                break;
                            }
                            // In designer, baseVar can be null since the Parent is not a TopLevel control
                            if (baseVar == null)
                            {
                                if (ctl != null && ctl.ParentInternal != null)
                                {
                                    while (ctl.ParentInternal != null)
                                    {
                                        ctl = ctl.ParentInternal;
                                    }
                                    baseVar = ctl;
                                    if (baseVar != null)
                                    {
                                        break;
                                    }
                                }
                            }
                        }
                    }
                    topLevelControl = baseVar;
                    if (baseVar != null)
                    {
                        baseVar.HandleCreated += new EventHandler(TopLevelCreated);
                        baseVar.HandleDestroyed += new EventHandler(TopLevelDestroyed);
                        if (baseVar.IsHandleCreated)
                        {
                            TopLevelCreated(baseVar, EventArgs.Empty);
                        }
                        baseVar.ParentChanged += new EventHandler(OnTopLevelPropertyChanged);
                    }
                }
                else
                {
                    baseVar = topLevelControl;
                }
                return baseVar;
            }
        }

        /// <summary>
        ///    <para>
        ///       When set to true, animations are used when tooltip is shown or hidden.
        ///    </para>
        /// </summary>
        [
        SRDescription(nameof(SR.ToolTipUseAnimationDescr)),
        Browsable(true),
        DefaultValue(true)
        ]
        public bool UseAnimation
        {
            get
            {
                return useAnimation;
            }
            set
            {
                if (useAnimation != value)
                {
                    useAnimation = value;
                    if (GetHandleCreated())
                    {
                        RecreateHandle();
                    }
                }
            }
        }


        /// <summary>
        ///    <para>
        ///       When set to true, a fade effect is used when tooltips are shown or hidden.
        ///    </para>
        /// </summary>
        [
        SRDescription(nameof(SR.ToolTipUseFadingDescr)),
        Browsable(true),
        DefaultValue(true)
        ]
        public bool UseFading
        {
            get
            {
                return useFading;
            }
            set
            {
                if (useFading != value)
                {
                    useFading = value;
                    if (GetHandleCreated())
                    {
                        RecreateHandle();
                    }
                }
            }
        }

        /// <summary>
        ///    <para>Fires in OwnerDraw mode when the tooltip needs to be drawn.</para>
        /// </summary>
        [SRCategory(nameof(SR.CatBehavior)), SRDescription(nameof(SR.ToolTipDrawEventDescr))]
        public event DrawToolTipEventHandler Draw
        {
            add => onDraw += value;
            remove => onDraw -= value;
        }

        /// <summary>
        ///    <para>Fires when the tooltip is just about to be shown.</para>
        /// </summary>
        [SRCategory(nameof(SR.CatBehavior)), SRDescription(nameof(SR.ToolTipPopupEventDescr))]
        public event PopupEventHandler Popup
        {
            add => onPopup += value;
            remove => onPopup -= value;
        }


        /// <summary>
        ///     Adjusts the other delay values based on the Automatic value.
        /// </summary>
        private void AdjustBaseFromAuto()
        {
            delayTimes[NativeMethods.TTDT_RESHOW] = delayTimes[NativeMethods.TTDT_AUTOMATIC] / RESHOW_RATIO;
            delayTimes[NativeMethods.TTDT_AUTOPOP] = delayTimes[NativeMethods.TTDT_AUTOMATIC] * AUTOPOP_RATIO;
            delayTimes[NativeMethods.TTDT_INITIAL] = delayTimes[NativeMethods.TTDT_AUTOMATIC];
        }

        private void HandleCreated(object sender, EventArgs eventargs)
        {
            // Reset the toplevel control when the owner's handle is recreated.
            ClearTopLevelControlEvents();
            topLevelControl = null;

            Control control = (Control)sender;
            CreateRegion(control);
            CheckNativeToolTip(control);
            CheckCompositeControls(control);

            KeyboardToolTipStateMachine.Instance.Hook(control, this);
        }

        private void CheckNativeToolTip(Control associatedControl)
        {
            //Wait for the Handle Creation..
            if (!GetHandleCreated())
            {
                return;
            }

            if (associatedControl is TreeView treeView)
            {
                if (treeView.ShowNodeToolTips)
                {
                    treeView.SetToolTip(this, GetToolTip(associatedControl));
                }
            }

            if (associatedControl is ToolBar)
            {
                ((ToolBar)associatedControl).SetToolTip(this);
            }

            if (associatedControl is TabControl tabControl)
            {
                if (tabControl.ShowToolTips)
                {
                    tabControl.SetToolTip(this, GetToolTip(associatedControl));
                }
            }

            if (associatedControl is ListView)
            {
                ((ListView)associatedControl).SetToolTip(this, GetToolTip(associatedControl));
            }

            if (associatedControl is StatusBar)
            {
                ((StatusBar)associatedControl).SetToolTip(this);
            }

            // Label now has its own Tooltip for AutoEllipsis...
            // So this control too falls in special casing...
            // We need to disable the LABEL AutoEllipsis tooltip and show 
            // this tooltip always...
            if (associatedControl is Label)
            {
                ((Label)associatedControl).SetToolTip(this);
            }


        }

        private void CheckCompositeControls(Control associatedControl)
        {
            if (associatedControl is UpDownBase)
            {
                ((UpDownBase)associatedControl).SetToolTip(this, GetToolTip(associatedControl));
            }
        }

        private void HandleDestroyed(object sender, EventArgs eventargs)
        {
            Control control = (Control)sender;
            DestroyRegion(control);

            KeyboardToolTipStateMachine.Instance.Unhook(control, this);
        }

        /// <summary>
        /// Fires the Draw event. 
        /// </summary>
        private void OnDraw(DrawToolTipEventArgs e)
        {
            onDraw?.Invoke(this, e);
        }


        /// <summary>
        /// Fires the Popup event. 
        /// </summary>
        private void OnPopup(PopupEventArgs e)
        {
            onPopup?.Invoke(this, e);
        }

        private void TopLevelCreated(object sender, EventArgs eventargs)
        {
            CreateHandle();
            CreateAllRegions();
        }

        private void TopLevelDestroyed(object sender, EventArgs eventargs)
        {
            DestoyAllRegions();
            DestroyHandle();
        }

        /// <summary>
        ///    Returns true if the tooltip can offer an extender property to the
        ///    specified target component.
        /// </summary>
        public bool CanExtend(object target)
        {
            if (target is Control &&
                !(target is ToolTip))
            {

                return true;
            }
            return false;
        }

        private void ClearTopLevelControlEvents()
        {

            if (topLevelControl != null)
            {
                topLevelControl.ParentChanged -= new EventHandler(OnTopLevelPropertyChanged);
                topLevelControl.HandleCreated -= new EventHandler(TopLevelCreated);
                topLevelControl.HandleDestroyed -= new EventHandler(TopLevelDestroyed);
            }
        }

        /// <summary>
        ///     Creates the handle for the control.
        /// </summary>
        private void CreateHandle()
        {
            if (GetHandleCreated())
            {
                return;
            }
            IntPtr userCookie = UnsafeNativeMethods.ThemingScope.Activate();

            try
            {

                NativeMethods.INITCOMMONCONTROLSEX icc = new NativeMethods.INITCOMMONCONTROLSEX
                {
                    dwICC = NativeMethods.ICC_TAB_CLASSES
                };
                SafeNativeMethods.InitCommonControlsEx(icc);

                CreateParams cp = CreateParams; // Avoid reentrant call to CreateHandle
                if (GetHandleCreated())
                {
                    return;
                }
                window.CreateHandle(cp);
            }
            finally
            {
                UnsafeNativeMethods.ThemingScope.Deactivate(userCookie);
            }

            // If in ownerDraw mode, we don't want the default border.
            if (ownerDraw)
            {
                int style = unchecked((int)((long)UnsafeNativeMethods.GetWindowLong(new HandleRef(this, Handle), NativeMethods.GWL_STYLE)));
                style &= ~NativeMethods.WS_BORDER;
                UnsafeNativeMethods.SetWindowLong(new HandleRef(this, Handle), NativeMethods.GWL_STYLE, new HandleRef(null, (IntPtr)style));
            }

            // Setting the max width has the added benefit of enabling multiline
            // tool tips!
            //
            UnsafeNativeMethods.SendMessage(new HandleRef(this, Handle), NativeMethods.TTM_SETMAXTIPWIDTH, 0, SystemInformation.MaxWindowTrackSize.Width);

            Debug.Assert(NativeMethods.TTDT_AUTOMATIC == 0, "TTDT_AUTOMATIC != 0");

            if (auto)
            {
                SetDelayTime(NativeMethods.TTDT_AUTOMATIC, delayTimes[NativeMethods.TTDT_AUTOMATIC]);
                delayTimes[NativeMethods.TTDT_AUTOPOP] = GetDelayTime(NativeMethods.TTDT_AUTOPOP);
                delayTimes[NativeMethods.TTDT_INITIAL] = GetDelayTime(NativeMethods.TTDT_INITIAL);
                delayTimes[NativeMethods.TTDT_RESHOW] = GetDelayTime(NativeMethods.TTDT_RESHOW);
            }
            else
            {
                for (int i = 1; i < delayTimes.Length; i++)
                {
                    if (delayTimes[i] >= 1)
                    {
                        SetDelayTime(i, delayTimes[i]);
                    }
                }
            }

            // Set active status
            //
            UnsafeNativeMethods.SendMessage(new HandleRef(this, Handle), NativeMethods.TTM_ACTIVATE, (active == true) ? 1 : 0, 0);

            if (BackColor != SystemColors.Info)
            {
                UnsafeNativeMethods.SendMessage(new HandleRef(this, Handle), NativeMethods.TTM_SETTIPBKCOLOR, ColorTranslator.ToWin32(BackColor), 0);
            }
            if (ForeColor != SystemColors.InfoText)
            {
                UnsafeNativeMethods.SendMessage(new HandleRef(this, Handle), NativeMethods.TTM_SETTIPTEXTCOLOR, ColorTranslator.ToWin32(ForeColor), 0);
            }
            if (toolTipIcon > 0 || !string.IsNullOrEmpty(toolTipTitle))
            {
                // If the title is null/empty, the icon won't display.
                string title = !string.IsNullOrEmpty(toolTipTitle) ? toolTipTitle : " ";
                UnsafeNativeMethods.SendMessage(new HandleRef(this, Handle), NativeMethods.TTM_SETTITLE, (int)toolTipIcon, title);
            }
        }

        private void CreateAllRegions()
        {
            Control[] ctls = new Control[tools.Keys.Count];
            tools.Keys.CopyTo(ctls, 0);
            for (int i = 0; i < ctls.Length; i++)
            {
                // the grid view manages its own tool tip
                if (ctls[i] is DataGridView)
                {
                    return;
                }

                CreateRegion(ctls[i]);
            }
        }

        private void DestoyAllRegions()
        {
            Control[] ctls = new Control[tools.Keys.Count];
            tools.Keys.CopyTo(ctls, 0);
            for (int i = 0; i < ctls.Length; i++)
            {
                // the grid view manages its own tool tip
                if (ctls[i] is DataGridView)
                {
                    return;
                }

                DestroyRegion(ctls[i]);
            }
        }

        private void SetToolInfo(Control ctl, string caption)
        {
            NativeMethods.TOOLINFO_TOOLTIP tool = GetTOOLINFO(ctl, caption, out bool allocatedString);
            try
            {
                int ret = (int)UnsafeNativeMethods.SendMessage(new HandleRef(this, Handle), NativeMethods.TTM_ADDTOOL, 0, tool);
                if (ctl is TreeView || ctl is ListView)
                {
                    if (ctl is TreeView tv && tv.ShowNodeToolTips)
                    {
                        return;
                    }
                    else
                    {
                        if (ctl is ListView lv && lv.ShowItemToolTips)
                        {
                            return;
                        }
                    }
                }
                if (ret == 0)
                {
                    throw new InvalidOperationException(SR.ToolTipAddFailed);
                }
            }
            finally
            {
                if (allocatedString && IntPtr.Zero != tool.lpszText)
                {
                    Marshal.FreeHGlobal(tool.lpszText);
                }
            }
        }

        private void CreateRegion(Control ctl)
        {
            string caption = GetToolTip(ctl);
            bool captionValid = caption != null
                                && caption.Length > 0;
            bool handlesCreated = ctl.IsHandleCreated
                                  && TopLevelControl != null
                                  && TopLevelControl.IsHandleCreated;
            if (!created.ContainsKey(ctl) && captionValid
                && handlesCreated && !DesignMode)
            {

                //Call the Sendmessage thru a function..
                SetToolInfo(ctl, caption);
                created[ctl] = ctl;
            }
            if (ctl.IsHandleCreated && topLevelControl == null)
            {
                // Remove first to purge any duplicates...
                //
                ctl.MouseMove -= new MouseEventHandler(MouseMove);
                ctl.MouseMove += new MouseEventHandler(MouseMove);
            }
        }

        private void MouseMove(object sender, MouseEventArgs me)
        {
            Control ctl = (Control)sender;

            if (!created.ContainsKey(ctl)
                && ctl.IsHandleCreated
                && TopLevelControl != null)
            {

                CreateRegion(ctl);
            }

            if (created.ContainsKey(ctl))
            {
                ctl.MouseMove -= new MouseEventHandler(MouseMove);
            }
        }



        /// <summary>
        ///     Destroys the handle for this control.
        /// </summary>
        /// Required by Label to destroy the handle for the toolTip added for AutoEllipses.
        internal void DestroyHandle()
        {

            if (GetHandleCreated())
            {
                window.DestroyHandle();
            }
        }

        private void DestroyRegion(Control ctl)
        {
            // when the toplevelControl is a form and is Modal, the Handle of the tooltip is releasedbefore we come here.
            // In such a case the tool wont get deleted from the tooltip.
            // So we dont check "Handle" in the handlesCreate but check it only foe Non-Nodal dialogs later

            bool handlesCreated = ctl.IsHandleCreated
                                && topLevelControl != null
                                && topLevelControl.IsHandleCreated
                                && !isDisposing;

            if (!(topLevelControl is Form topForm) || (topForm != null && !topForm.Modal))
            {
                handlesCreated = handlesCreated && GetHandleCreated();
            }

            if (created.ContainsKey(ctl)
                && handlesCreated && !DesignMode)
            {

                UnsafeNativeMethods.SendMessage(new HandleRef(this, Handle), NativeMethods.TTM_DELTOOL, 0, GetMinTOOLINFO(ctl));
                created.Remove(ctl);
            }
        }

        /// <summary>
        ///    <para>
        ///       Disposes of the <see cref='System.Windows.Forms.ToolTip'/>
        ///       component.
        ///    </para>
        /// </summary>
        protected override void Dispose(bool disposing)
        {

            if (disposing)
            {
                isDisposing = true;
                try
                {
                    ClearTopLevelControlEvents();
                    StopTimer();

                    // always destroy the handle...
                    //
                    DestroyHandle();
                    RemoveAll();

                    window = null;

                    //Unhook the DeactiveEvent...
                    // Lets find the Form for associated Control ...
                    // and hook up to the Deactivated event to Hide the Shown tooltip
                    if (TopLevelControl is Form baseFrom)
                    {
                        baseFrom.Deactivate -= new EventHandler(BaseFormDeactivate);
                    }
                }
                finally
                {
                    isDisposing = false;
                }
            }
            base.Dispose(disposing);
        }

        /// <summary>
        ///     Returns the delayTime based on the NativeMethods.TTDT_* values.
        /// </summary>
        internal int GetDelayTime(int type)
        {
            if (GetHandleCreated())
            {
                return (int)UnsafeNativeMethods.SendMessage(new HandleRef(this, Handle), NativeMethods.TTM_GETDELAYTIME, type, 0);
            }
            else
            {
                return delayTimes[type];
            }
        }

        // Can't be a property -- there is another method called GetHandleCreated
        internal bool GetHandleCreated()
        {
            return (window != null ? window.Handle != IntPtr.Zero : false);
        }

        /// <summary>
        ///     Returns a new instance of the TOOLINFO_T structure with the minimum
        ///     required data to uniquely identify a region. This is used primarily
        ///     for delete operations. NOTE: This cannot force the creation of a handle.
        /// </summary>
        private NativeMethods.TOOLINFO_TOOLTIP GetMinTOOLINFO(Control ctl)
        {
            return GetMinToolInfoForHandle(ctl.Handle);
        }

        private NativeMethods.TOOLINFO_TOOLTIP GetMinToolInfoForTool(IWin32Window tool)
        {
            return GetMinToolInfoForHandle(tool.Handle);
        }

<<<<<<< HEAD
        private NativeMethods.TOOLINFO_TOOLTIP GetMinToolInfoForHandle(IntPtr handle) {
            NativeMethods.TOOLINFO_TOOLTIP ti = new NativeMethods.TOOLINFO_TOOLTIP();
            ti.cbSize = Marshal.SizeOf<NativeMethods.TOOLINFO_TOOLTIP>();
            ti.hwnd = handle;
=======
        private NativeMethods.TOOLINFO_TOOLTIP GetMinToolInfoForHandle(IntPtr handle)
        {
            NativeMethods.TOOLINFO_TOOLTIP ti = new NativeMethods.TOOLINFO_TOOLTIP
            {
                cbSize = Marshal.SizeOf<NativeMethods.TOOLINFO_TOOLTIP>(),
                hwnd = handle
            };
>>>>>>> 05087938
            ti.uFlags |= NativeMethods.TTF_IDISHWND;
            ti.uId = handle;
            return ti;
        }

        /// <summary>
        ///     Returns a detailed TOOLINFO_TOOLTIP structure that represents the specified
        ///     region. NOTE: This may force the creation of a handle.
        ///     If the out parameter allocatedString has been set to true, It is the responsibility of the caller
        ///		to free the string buffer referenced by lpszText (using Marshal.FreeHGlobal).
        /// </summary>
        private NativeMethods.TOOLINFO_TOOLTIP GetTOOLINFO(Control ctl, string caption, out bool allocatedString)
        {
            allocatedString = false;
            NativeMethods.TOOLINFO_TOOLTIP ti = GetMinTOOLINFO(ctl);
            ti.cbSize = Marshal.SizeOf<NativeMethods.TOOLINFO_TOOLTIP>();
            ti.uFlags |= NativeMethods.TTF_TRANSPARENT | NativeMethods.TTF_SUBCLASS;

            // RightToLeft reading order
            //
            Control richParent = TopLevelControl;
            if (richParent != null && richParent.RightToLeft == RightToLeft.Yes && !ctl.IsMirrored)
            {
                //Indicates that the ToolTip text will be displayed in the opposite direction 
                //to the text in the parent window.                 
                ti.uFlags |= NativeMethods.TTF_RTLREADING;
            }

            if (ctl is TreeView || ctl is ListView)
            {
                if (ctl is TreeView tv && tv.ShowNodeToolTips)
                {
                    ti.lpszText = NativeMethods.InvalidIntPtr;
                }
                else
                {
                    if (ctl is ListView lv && lv.ShowItemToolTips)
                    {
                        ti.lpszText = NativeMethods.InvalidIntPtr;
                    }
                    else
                    {
                        ti.lpszText = Marshal.StringToHGlobalAuto(caption);
                        allocatedString = true;
                    }
                }
            }
            else
            {
                ti.lpszText = Marshal.StringToHGlobalAuto(caption);
                allocatedString = true;
            }


            return ti;
        }

<<<<<<< HEAD
        private NativeMethods.TOOLINFO_TOOLTIP GetWinTOOLINFO(IntPtr hWnd) {
            NativeMethods.TOOLINFO_TOOLTIP ti = new NativeMethods.TOOLINFO_TOOLTIP();
            ti.cbSize = Marshal.SizeOf<NativeMethods.TOOLINFO_TOOLTIP>();
            ti.hwnd = hWnd;
=======
        private NativeMethods.TOOLINFO_TOOLTIP GetWinTOOLINFO(IntPtr hWnd)
        {
            NativeMethods.TOOLINFO_TOOLTIP ti = new NativeMethods.TOOLINFO_TOOLTIP
            {
                cbSize = Marshal.SizeOf<NativeMethods.TOOLINFO_TOOLTIP>(),
                hwnd = hWnd
            };
>>>>>>> 05087938
            ti.uFlags |= NativeMethods.TTF_IDISHWND | NativeMethods.TTF_TRANSPARENT | NativeMethods.TTF_SUBCLASS;

            // RightToLeft reading order
            //
            Control richParent = TopLevelControl;
            if (richParent != null && richParent.RightToLeft == RightToLeft.Yes)
            {
                bool isWindowMirrored = ((unchecked((int)(long)UnsafeNativeMethods.GetWindowLong(new HandleRef(this, hWnd), NativeMethods.GWL_STYLE)) & NativeMethods.WS_EX_LAYOUTRTL) == NativeMethods.WS_EX_LAYOUTRTL);
                //Indicates that the ToolTip text will be displayed in the opposite direction 
                //to the text in the parent window.                 
                if (!isWindowMirrored)
                {
                    ti.uFlags |= NativeMethods.TTF_RTLREADING;
                }
            }

            ti.uId = ti.hwnd;
            return ti;
        }

        /// <summary>
        ///    <para>
        ///       Retrieves the <see cref='System.Windows.Forms.ToolTip'/> text associated with the specified control.
        ///    </para>
        /// </summary>
        [
        DefaultValue(""),
        Localizable(true),
        SRDescription(nameof(SR.ToolTipToolTipDescr)),
        Editor("System.ComponentModel.Design.MultilineStringEditor, " + AssemblyRef.SystemDesign, typeof(System.Drawing.Design.UITypeEditor))
        ]
        public string GetToolTip(Control control)
        {
            if (control == null)
            {
                return string.Empty;
            }
            TipInfo tt = (TipInfo)tools[control];
            if (tt == null || tt.Caption == null)
            {
                return "";
            }
            else
            {
                return tt.Caption;
            }
        }

        /// <summary>
        ///     Returns the HWND of the window that is at the specified point. This
        ///     handles special cases where one Control owns multiple HWNDs (i.e. ComboBox).
        /// </summary>
        private IntPtr GetWindowFromPoint(Point screenCoords, ref bool success)
        {
            Control baseVar = TopLevelControl;
            //Special case the ActiveX Controls.
            if (baseVar != null && baseVar.IsActiveX)
            {
                //find the matching HWnd matching the ScreenCoord and find if the Control has a Tooltip.
                IntPtr hwndControl = UnsafeNativeMethods.WindowFromPoint(screenCoords.X, screenCoords.Y);
                if (hwndControl != IntPtr.Zero)
                {
                    Control currentControl = Control.FromHandle(hwndControl);
                    if (currentControl != null && tools != null && tools.ContainsKey(currentControl))
                    {
                        return hwndControl;
                    }
                }
                return IntPtr.Zero;
            }

            IntPtr baseHwnd = IntPtr.Zero;

            if (baseVar != null)
            {
                baseHwnd = baseVar.Handle;
            }

            IntPtr hwnd = IntPtr.Zero;
            bool finalMatch = false;
            while (!finalMatch)
            {
                Point pt = screenCoords;
                if (baseVar != null)
                {
                    pt = baseVar.PointToClient(screenCoords);
                }
                IntPtr found = UnsafeNativeMethods.ChildWindowFromPointEx(new HandleRef(null, baseHwnd), pt.X, pt.Y, NativeMethods.CWP_SKIPINVISIBLE);

                if (found == baseHwnd)
                {
                    hwnd = found;
                    finalMatch = true;
                }
                else if (found == IntPtr.Zero)
                {
                    finalMatch = true;
                }
                else
                {
                    baseVar = Control.FromHandle(found);
                    if (baseVar == null)
                    {
                        baseVar = Control.FromChildHandle(found);
                        if (baseVar != null)
                        {
                            hwnd = baseVar.Handle;
                        }
                        finalMatch = true;
                    }
                    else
                    {
                        baseHwnd = baseVar.Handle;
                    }
                }
            }

            if (hwnd != IntPtr.Zero)
            {
                Control ctl = Control.FromHandle(hwnd);
                if (ctl != null)
                {
                    Control current = ctl;
                    while (current != null && current.Visible)
                    {
                        current = current.ParentInternal;
                    }
                    if (current != null)
                    {
                        hwnd = IntPtr.Zero;
                    }
                    success = true;
                }
            }

            return hwnd;
        }

        private void OnTopLevelPropertyChanged(object s, EventArgs e)
        {
            ClearTopLevelControlEvents();
            topLevelControl = null;

            // We must re-aquire this control.  If the existing top level control's handle
            // was never created, but the new parent has a handle, if we don't re-get
            // the top level control here we won't ever create the tooltip handle.
            //
            topLevelControl = TopLevelControl;
        }

        /// <summary>
        /// </summary>
        private void RecreateHandle()
        {
            if (!DesignMode)
            {
                if (GetHandleCreated())
                {
                    DestroyHandle();
                }
                created.Clear();
                CreateHandle();
                CreateAllRegions();
            }
        }


        /// <summary>
        ///    <para>
        ///       Removes all of the tooltips currently associated
        ///       with the <see cref='System.Windows.Forms.ToolTip'/> control.
        ///    </para>
        /// </summary>
        public void RemoveAll()
        {
            Control[] regions = new Control[tools.Keys.Count];
            tools.Keys.CopyTo(regions, 0);
            for (int i = 0; i < regions.Length; i++)
            {
                if (regions[i].IsHandleCreated)
                {
                    DestroyRegion(regions[i]);
                }
                regions[i].HandleCreated -= new EventHandler(HandleCreated);
                regions[i].HandleDestroyed -= new EventHandler(HandleDestroyed);

                KeyboardToolTipStateMachine.Instance.Unhook(regions[i], this);
            }

            created.Clear();
            tools.Clear();

            ClearTopLevelControlEvents();
            topLevelControl = null;

            KeyboardToolTipStateMachine.Instance.ResetStateMachine(this);
        }

        /// <summary>
        ///     Sets the delayTime based on the NativeMethods.TTDT_* values.
        /// </summary>
        private void SetDelayTime(int type, int time)
        {
            if (type == NativeMethods.TTDT_AUTOMATIC)
            {
                auto = true;
            }
            else
            {
                auto = false;
            }

            delayTimes[type] = time;

            if (GetHandleCreated() && time >= 0)
            {
                UnsafeNativeMethods.SendMessage(new HandleRef(this, Handle), NativeMethods.TTM_SETDELAYTIME, type, time);

                // Update everyone else if automatic is set... we need to do this
                // to preserve value in case of handle recreation.
                //
                if (auto)
                {
                    delayTimes[NativeMethods.TTDT_AUTOPOP] = GetDelayTime(NativeMethods.TTDT_AUTOPOP);
                    delayTimes[NativeMethods.TTDT_INITIAL] = GetDelayTime(NativeMethods.TTDT_INITIAL);
                    delayTimes[NativeMethods.TTDT_RESHOW] = GetDelayTime(NativeMethods.TTDT_RESHOW);
                }
            }
            else if (auto)
            {
                AdjustBaseFromAuto();
            }
        }

        /// <summary>
        ///    <para>
        ///       Associates <see cref='System.Windows.Forms.ToolTip'/> text with the specified control.
        ///    </para>
        /// </summary>
        public void SetToolTip(Control control, string caption)
        {

            TipInfo info = new TipInfo(caption, TipInfo.Type.Auto);
            SetToolTipInternal(control, info);

        }

        /// <summary>
        ///    <para>
        ///       Associates <see cref="System.Windows..Forms.ToolTip'/> text with the specified information
        ///    </para>
        /// </summary>
        private void SetToolTipInternal(Control control, TipInfo info)
        {

            // Sanity check the function parameters
            if (control == null)
            {
                throw new ArgumentNullException(nameof(control));
            }

            bool exists = false;
            bool empty = false;

            if (tools.ContainsKey(control))
            {
                exists = true;
            }

            if (info == null || string.IsNullOrEmpty(info.Caption))
            {
                empty = true;
            }

            if (exists && empty)
            {
                tools.Remove(control);
            }
            else if (!empty)
            {
                tools[control] = info;
            }

            if (!empty && !exists)
            {
                control.HandleCreated += new EventHandler(HandleCreated);
                control.HandleDestroyed += new EventHandler(HandleDestroyed);

                if (control.IsHandleCreated)
                {
                    HandleCreated(control, EventArgs.Empty);
                }
            }
            else
            {
                bool handlesCreated = control.IsHandleCreated
                                      && TopLevelControl != null
                                      && TopLevelControl.IsHandleCreated;

                if (exists && !empty && handlesCreated && !DesignMode)
                {
                    NativeMethods.TOOLINFO_TOOLTIP toolInfo = GetTOOLINFO(control, info.Caption, out bool allocatedString);
                    try
                    {
                        UnsafeNativeMethods.SendMessage(new HandleRef(this, Handle), NativeMethods.TTM_SETTOOLINFO,
                                                        0, toolInfo);
                    }
                    finally
                    {
                        if (allocatedString && IntPtr.Zero != toolInfo.lpszText)
                        {
                            Marshal.FreeHGlobal(toolInfo.lpszText);
                        }
                    }
                    CheckNativeToolTip(control);
                    CheckCompositeControls(control);
                }
                else if (empty && exists && !DesignMode)
                {

                    control.HandleCreated -= new EventHandler(HandleCreated);
                    control.HandleDestroyed -= new EventHandler(HandleDestroyed);

                    if (control.IsHandleCreated)
                    {
                        HandleDestroyed(control, EventArgs.Empty);
                    }

                    created.Remove(control);
                }
            }
        }

        /// <summary>
        ///    Returns true if the AutomaticDelay property should be persisted.
        /// </summary>
        private bool ShouldSerializeAutomaticDelay()
        {
            if (auto)
            {
                if (AutomaticDelay != DEFAULT_DELAY)
                {
                    return true;
                }
            }
            return false;
        }

        /// <summary>
        ///    Returns true if the AutoPopDelay property should be persisted.
        /// </summary>
        private bool ShouldSerializeAutoPopDelay()
        {
            return !auto;
        }

        /// <summary>
        ///    Returns true if the InitialDelay property should be persisted.
        /// </summary>
        private bool ShouldSerializeInitialDelay()
        {
            return !auto;
        }

        /// <summary>
        ///    Returns true if the ReshowDelay property should be persisted.
        /// </summary>
        private bool ShouldSerializeReshowDelay()
        {
            return !auto;
        }


        /// <summary>
        ///    Shows a tooltip for specified text, window, and hotspot
        /// </summary>
        private void ShowTooltip(string text, IWin32Window win, int duration)
        {
            if (win == null)
            {
                throw new ArgumentNullException(nameof(win));
            }

            if (win is Control associatedControl)
            {
                NativeMethods.RECT r = new NativeMethods.RECT();
                UnsafeNativeMethods.GetWindowRect(new HandleRef(associatedControl, associatedControl.Handle), ref r);

                Cursor currentCursor = Cursor.CurrentInternal;
                Point cursorLocation = Cursor.Position;
                Point p = cursorLocation;

                Screen screen = Screen.FromPoint(cursorLocation);

                // Place the tool tip on the associated control if its not already there
                if (cursorLocation.X < r.left || cursorLocation.X > r.right ||
                     cursorLocation.Y < r.top || cursorLocation.Y > r.bottom)
                {

                    // calculate the dimensions of the visible rectangle which
                    // is used to estimate the upper x,y of the tooltip placement                  
                    NativeMethods.RECT visibleRect = new NativeMethods.RECT
                    {
                        left = (r.left < screen.WorkingArea.Left) ? screen.WorkingArea.Left : r.left,
                        top = (r.top < screen.WorkingArea.Top) ? screen.WorkingArea.Top : r.top,
                        right = (r.right > screen.WorkingArea.Right) ? screen.WorkingArea.Right : r.right,
                        bottom = (r.bottom > screen.WorkingArea.Bottom) ? screen.WorkingArea.Bottom : r.bottom
                    };

                    p.X = visibleRect.left + (visibleRect.right - visibleRect.left) / 2;
                    p.Y = visibleRect.top + (visibleRect.bottom - visibleRect.top) / 2;
                    associatedControl.PointToClient(p);
                    SetTrackPosition(p.X, p.Y);
                    SetTool(win, text, TipInfo.Type.SemiAbsolute, p);

                    if (duration > 0)
                    {
                        StartTimer(window, duration);
                    }

                }
                else
                {

                    TipInfo tt = (TipInfo)tools[associatedControl];
                    if (tt == null)
                    {
                        tt = new TipInfo(text, TipInfo.Type.SemiAbsolute);
                    }
                    else
                    {
                        tt.TipType |= TipInfo.Type.SemiAbsolute;
                        tt.Caption = text;
                    }
                    tt.Position = p;

                    if (duration > 0)
                    {
                        if (originalPopupDelay == 0)
                        {
                            originalPopupDelay = AutoPopDelay;
                        }
                        AutoPopDelay = duration;
                    }
                    SetToolTipInternal(associatedControl, tt);
                }
            }
        }


        /// <summary>
        ///    <para>
        ///       Associates <see cref='System.Windows.Forms.ToolTip'/> with the specified control and displays it.
        ///    </para>
        /// </summary>
        public void Show(string text, IWin32Window window)
        {
            // Check if the foreground window is the TopLevelWindow
            if (IsWindowActive(window))
            {
                ShowTooltip(text, window, 0);
            }

        }

        /// <summary>
        ///    <para>
        ///       Associates <see cref='System.Windows.Forms.ToolTip'/> with the specified control 
        ///       and displays it for the specified duration.
        ///    </para>
<<<<<<< HEAD
        /// </devdoc>
        public void Show(string text, IWin32Window window, int duration) {
            if (duration < 0) {
=======
        /// </summary>
        public void Show(string text, IWin32Window window, int duration)
        {
            if (duration < 0)
            {
>>>>>>> 05087938
                throw new ArgumentOutOfRangeException(nameof(duration), duration, string.Format(SR.InvalidLowBoundArgumentEx, nameof(duration), duration, 0));
            }

            if (IsWindowActive(window))
            {
                ShowTooltip(text, window, duration);
            }
        }

        /// <summary>
        ///    <para>
        ///       Associates <see cref='System.Windows.Forms.ToolTip'/> with the specified control and displays it.
        ///    </para>
        /// </summary>
        public void Show(string text, IWin32Window window, Point point)
        {
            if (window == null)
            {
                throw new ArgumentNullException(nameof(window));
            }

            if (IsWindowActive(window))
            {
                //Set The ToolTips...
                NativeMethods.RECT r = new NativeMethods.RECT();
                UnsafeNativeMethods.GetWindowRect(new HandleRef(window, Control.GetSafeHandle(window)), ref r);
                int pointX = r.left + point.X;
                int pointY = r.top + point.Y;

                SetTrackPosition(pointX, pointY);
                SetTool(window, text, TipInfo.Type.Absolute, new Point(pointX, pointY));
            }
        }

        /// <summary>
        ///    <para>
        ///       Associates <see cref='System.Windows.Forms.ToolTip'/> with the specified control and displays it.
        ///    </para>
        /// </summary>
        public void Show(string text, IWin32Window window, Point point, int duration)
        {
            if (window == null)
            {
                throw new ArgumentNullException(nameof(window));
            }
<<<<<<< HEAD
            if (duration < 0) {
=======
            if (duration < 0)
            {
>>>>>>> 05087938
                throw new ArgumentOutOfRangeException(nameof(duration), duration, string.Format(SR.InvalidLowBoundArgumentEx, nameof(duration), duration, 0));
            }

            if (IsWindowActive(window))
            {
                //Set The ToolTips...
                NativeMethods.RECT r = new NativeMethods.RECT();
                UnsafeNativeMethods.GetWindowRect(new HandleRef(window, Control.GetSafeHandle(window)), ref r);
                int pointX = r.left + point.X;
                int pointY = r.top + point.Y;
                SetTrackPosition(pointX, pointY);
                SetTool(window, text, TipInfo.Type.Absolute, new Point(pointX, pointY));
                StartTimer(window, duration);
            }
        }



        /// <summary>
        ///    <para>
        ///       Associates <see cref='System.Windows.Forms.ToolTip'/> with the specified control and displays it.
        ///    </para>
        /// </summary>
        public void Show(string text, IWin32Window window, int x, int y)
        {
            if (window == null)
            {
                throw new ArgumentNullException(nameof(window));
            }

            if (IsWindowActive(window))
            {
                NativeMethods.RECT r = new NativeMethods.RECT();
                UnsafeNativeMethods.GetWindowRect(new HandleRef(window, Control.GetSafeHandle(window)), ref r);
                int pointX = r.left + x;
                int pointY = r.top + y;
                SetTrackPosition(pointX, pointY);
                SetTool(window, text, TipInfo.Type.Absolute, new Point(pointX, pointY));
            }
        }

        /// <summary>
        ///    <para>
        ///       Associates <see cref='System.Windows.Forms.ToolTip'/> with the specified control and displays it.
        ///    </para>
        /// </summary>
        public void Show(string text, IWin32Window window, int x, int y, int duration)
        {
            if (window == null)
            {
                throw new ArgumentNullException(nameof(window));
            }
<<<<<<< HEAD
            if (duration < 0) {
=======
            if (duration < 0)
            {
>>>>>>> 05087938
                throw new ArgumentOutOfRangeException(nameof(duration), duration, string.Format(SR.InvalidLowBoundArgumentEx, nameof(duration), duration, 0));
            }

            if (IsWindowActive(window))
            {
                NativeMethods.RECT r = new NativeMethods.RECT();
                UnsafeNativeMethods.GetWindowRect(new HandleRef(window, Control.GetSafeHandle(window)), ref r);
                int pointX = r.left + x;
                int pointY = r.top + y;
                SetTrackPosition(pointX, pointY);
                SetTool(window, text, TipInfo.Type.Absolute, new Point(pointX, pointY));
                StartTimer(window, duration);
            }
        }

        internal void ShowKeyboardToolTip(string text, IKeyboardToolTip tool, int duration)
        {
            if (tool == null)
            {
                throw new ArgumentNullException(nameof(tool));
            }
<<<<<<< HEAD
            if (duration < 0) {
=======
            if (duration < 0)
            {
>>>>>>> 05087938
                throw new ArgumentOutOfRangeException(nameof(duration), string.Format(SR.InvalidLowBoundArgumentEx, nameof(duration), (duration).ToString(CultureInfo.CurrentCulture), 0));
            }

            Rectangle toolRectangle = tool.GetNativeScreenRectangle();
            // At first, place the tooltip at the middle of the tool (default location)
            int pointX = (toolRectangle.Left + toolRectangle.Right) / 2;
            int pointY = (toolRectangle.Top + toolRectangle.Bottom) / 2;
            SetTool(tool.GetOwnerWindow(), text, TipInfo.Type.Absolute, new Point(pointX, pointY));

            // Then look for a better ToolTip location
            if (TryGetBubbleSize(tool, toolRectangle, out Size bubbleSize))
            {
                Point optimalPoint = GetOptimalToolTipPosition(tool, toolRectangle, bubbleSize.Width, bubbleSize.Height);

                // The optimal point should be used as a tracking position
                pointX = optimalPoint.X;
                pointY = optimalPoint.Y;

                // Update TipInfo for the tool with optimal position
                TipInfo tipInfo = (TipInfo)(tools[tool] ?? tools[tool.GetOwnerWindow()]);
                tipInfo.Position = new Point(pointX, pointY);

                // Ensure that the tooltip bubble is moved to the optimal position even when a mouse tooltip is being replaced with a keyboard tooltip
                Reposition(optimalPoint, bubbleSize);
            }

            SetTrackPosition(pointX, pointY);
            StartTimer(tool.GetOwnerWindow(), duration);
        }

        private bool TryGetBubbleSize(IKeyboardToolTip tool, Rectangle toolRectangle, out Size bubbleSize)
        {
            // Get bubble size to use it for optimal position calculation
            IntPtr bubbleSizeInt = UnsafeNativeMethods.SendMessage(new HandleRef(this, Handle), NativeMethods.TTM_GETBUBBLESIZE, 0, GetMinToolInfoForTool(tool.GetOwnerWindow()));
            if (bubbleSizeInt.ToInt32() != NativeMethods.S_FALSE)
            {
                int width = NativeMethods.Util.LOWORD(bubbleSizeInt);
                int height = NativeMethods.Util.HIWORD(bubbleSizeInt);
                bubbleSize = new Size(width, height);
                return true;
            }
            else
            {
                bubbleSize = Size.Empty;
                return false;
            }
        }

        private Point GetOptimalToolTipPosition(IKeyboardToolTip tool, Rectangle toolRectangle, int width, int height)
        {
            // Possible tooltip locations are tied to the tool rectangle bounds
            int centeredX = toolRectangle.Left + toolRectangle.Width / 2 - width / 2; // tooltip will be aligned with tool vertically
            int centeredY = toolRectangle.Top + toolRectangle.Height / 2 - height / 2; // tooltip will be aligned with tool horizontally

            Rectangle[] possibleLocations = new Rectangle[LOCATION_TOTAL];
            possibleLocations[TOP_LOCATION_INDEX] = new Rectangle(centeredX, toolRectangle.Top - height, width, height);
            possibleLocations[RIGHT_LOCATION_INDEX] = new Rectangle(toolRectangle.Right, centeredY, width, height);
            possibleLocations[BOTTOM_LOCATION_INDEX] = new Rectangle(centeredX, toolRectangle.Bottom, width, height);
            possibleLocations[LEFT_LOCATION_INDEX] = new Rectangle(toolRectangle.Left - width, centeredY, width, height);


            // Neighboring tools should not be overlapped (ideally) by tooltip
            IList<Rectangle> neighboringToolsRectangles = tool.GetNeighboringToolsRectangles();

            // Weights are used to determine which one of the possible location overlaps least area of the neighboring tools
            long[] locationWeights = new long[LOCATION_TOTAL];

            // Check if the possible locations intersect with the neighboring tools
            for (int i = 0; i < possibleLocations.Length; i++)
            {
                foreach (Rectangle neighboringToolRectangle in neighboringToolsRectangles)
                {
                    Rectangle intersection = Rectangle.Intersect(possibleLocations[i], neighboringToolRectangle);
                    checked
                    {
                        locationWeights[i] += Math.Abs((long)intersection.Width * intersection.Height); // Intersection is a weight
                    }
                }
            }

            // Calculate clipped area of possible locations i.e. area which is located outside the screen area
            Rectangle screenBounds = SystemInformation.VirtualScreen;
            long[] locationClippedAreas = new long[LOCATION_TOTAL];
            for (int i = 0; i < possibleLocations.Length; i++)
            {
                Rectangle locationAreaWithinScreen = Rectangle.Intersect(screenBounds, possibleLocations[i]);
                checked
                {
                    locationClippedAreas[i] = (Math.Abs((long)possibleLocations[i].Width) - Math.Abs((long)locationAreaWithinScreen.Width))
                        * (Math.Abs((long)possibleLocations[i].Height) - Math.Abs((long)locationAreaWithinScreen.Height));
                }
            }

            // Calculate area of possible locations within top level control rectangle
            long[] locationWithinTopControlAreas = new long[LOCATION_TOTAL];
            Rectangle topContainerBounds = ((IKeyboardToolTip)TopLevelControl)?.GetNativeScreenRectangle() ?? Rectangle.Empty;
            if (!topContainerBounds.IsEmpty)
            {
                for (int i = 0; i < possibleLocations.Length; i++)
                {
                    Rectangle locationWithinTopControlRectangle = Rectangle.Intersect(topContainerBounds, possibleLocations[i]);
                    checked
                    {
                        locationWithinTopControlAreas[i] = Math.Abs((long)locationWithinTopControlRectangle.Height * locationWithinTopControlRectangle.Width);
                    }
                }
            }

            // Pick optimal location
            long leastWeight = locationWeights[0];
            long leastClippedArea = locationClippedAreas[0];
            long biggestAreaWithinTopControl = locationWithinTopControlAreas[0];
            int locationIndex = 0;
            Rectangle optimalLocation = possibleLocations[0];
            bool rtlEnabled = tool.HasRtlModeEnabled();
            for (int i = 1; i < possibleLocations.Length; i++)
            {
                if (IsCompetingLocationBetter(leastClippedArea, leastWeight, biggestAreaWithinTopControl, locationIndex,
                    locationClippedAreas[i], locationWeights[i], locationWithinTopControlAreas[i], i,
                    rtlEnabled))
                {
                    leastWeight = locationWeights[i];
                    leastClippedArea = locationClippedAreas[i];
                    biggestAreaWithinTopControl = locationWithinTopControlAreas[i];
                    locationIndex = i;
                    optimalLocation = possibleLocations[i];
                }
            }

            return new Point(optimalLocation.Left, optimalLocation.Top);
        }

        private bool IsCompetingLocationBetter(long originalLocationClippedArea,
            long originalLocationWeight,
            long originalLocationAreaWithinTopControl,
            int originalIndex,
            long competingLocationClippedArea,
            long competingLocationWeight,
            long competingLocationAreaWithinTopControl,
            int competingIndex,
            bool rtlEnabled)
        {
            // Prefer location with less clipped area
            if (competingLocationClippedArea < originalLocationClippedArea)
            {
                return true;
            }
            // Otherwise prefer location with less weight
            else if (competingLocationWeight < originalLocationWeight)
            {
                return true;
            }
            else if (competingLocationWeight == originalLocationWeight && competingLocationClippedArea == originalLocationClippedArea)
            {
                // Prefer locations located within top level control
                if (competingLocationAreaWithinTopControl > originalLocationAreaWithinTopControl)
                {
                    return true;
                }
                else if (competingLocationAreaWithinTopControl == originalLocationAreaWithinTopControl)
                {
                    switch (originalIndex)
                    {
                        case TOP_LOCATION_INDEX:
                            // Top location is the least preferred location
                            return true;
                        case BOTTOM_LOCATION_INDEX:
                            // Right and Left locations are preferred instead of Bottom location
                            if (competingIndex == LEFT_LOCATION_INDEX || competingIndex == RIGHT_LOCATION_INDEX)
                            {
                                return true;
                            }
                            break;
                        case RIGHT_LOCATION_INDEX:
                            // When RTL is enabled Left location is preferred
                            if (rtlEnabled && competingIndex == LEFT_LOCATION_INDEX)
                            {
                                return true;
                            }
                            break;
                        case LEFT_LOCATION_INDEX:
                            // When RTL is disabled Right location is preferred
                            if (!rtlEnabled && competingIndex == RIGHT_LOCATION_INDEX)
                            {
                                return true;
                            }
                            break;
                        default:
                            throw new NotSupportedException("Unsupported location index value");
                    }
                }
            }

            return false;
        }

        /// <summary>
        ///     Private Function to encapsulate TTM_TRACKPOSITION so that this doesnt fire an extra POP event
        /// </summary>
        private void SetTrackPosition(int pointX, int pointY)
        {
            try
            {
                trackPosition = true;
                UnsafeNativeMethods.SendMessage(new HandleRef(this, Handle), NativeMethods.TTM_TRACKPOSITION, 0, NativeMethods.Util.MAKELONG(pointX, pointY));
            }
            finally
            {
                trackPosition = false;
            }
        }

        /// <summary>
        ///    <para>
        ///       Hides <see cref='System.Windows.Forms.ToolTip'/> with the specified control.
        ///    </para>
        /// </summary>
        public void Hide(IWin32Window win)
        {
            if (win == null)
            {
                throw new ArgumentNullException(nameof(win));
            }

            if (window == null)
            {
                return;
            }

            if (GetHandleCreated())
            {
                IntPtr hWnd = Control.GetSafeHandle(win);
                UnsafeNativeMethods.SendMessage(new HandleRef(this, Handle), NativeMethods.TTM_TRACKACTIVATE, 0, GetWinTOOLINFO(hWnd));
                UnsafeNativeMethods.SendMessage(new HandleRef(this, Handle), NativeMethods.TTM_DELTOOL, 0, GetWinTOOLINFO(hWnd));
            }
            StopTimer();

            //Check if the passed in IWin32Window is a Control...
            if (!(win is Control tool))
            {
                owners.Remove(win.Handle);
            }
            else
            {
                if (tools.ContainsKey(tool))
                {
                    SetToolInfo(tool, GetToolTip(tool));
                }
                else
                {
                    owners.Remove(win.Handle);
                }
                // Lets find the Form for associated Control ...
                // and hook up to the Deactivated event to Hide the Shown tooltip
                Form baseFrom = tool.FindForm();
                if (baseFrom != null)
                {
                    baseFrom.Deactivate -= new EventHandler(BaseFormDeactivate);
                }
            }

            // Clear off the toplevel control.
            ClearTopLevelControlEvents();
            topLevelControl = null;
        }

        private void BaseFormDeactivate(object sender, System.EventArgs e)
        {
            HideAllToolTips();

            KeyboardToolTipStateMachine.Instance.NotifyAboutFormDeactivation(this);
        }

        private void HideAllToolTips()
        {
            Control[] ctls = new Control[owners.Values.Count];
            owners.Values.CopyTo(ctls, 0);
            for (int i = 0; i < ctls.Length; i++)
            {
                Hide(ctls[i]);
            }
        }

        private void SetTool(IWin32Window win, string text, TipInfo.Type type, Point position)
        {
            Control tool = win as Control;

            if (tool != null && tools.ContainsKey(tool))
            {
                bool allocatedString = false;
                NativeMethods.TOOLINFO_TOOLTIP ti = new NativeMethods.TOOLINFO_TOOLTIP();
<<<<<<< HEAD
                try {
=======
                try
                {
>>>>>>> 05087938
                    ti.cbSize = Marshal.SizeOf<NativeMethods.TOOLINFO_TOOLTIP>();
                    ti.hwnd = tool.Handle;
                    ti.uId = tool.Handle;
                    int ret = (int)UnsafeNativeMethods.SendMessage(new HandleRef(this, Handle), NativeMethods.TTM_GETTOOLINFO, 0, ti);
                    if (ret != 0)
                    {
                        ti.uFlags |= NativeMethods.TTF_TRACK;

                        if (type == TipInfo.Type.Absolute || type == TipInfo.Type.SemiAbsolute)
                        {
                            ti.uFlags |= NativeMethods.TTF_ABSOLUTE;
                        }
                        ti.lpszText = Marshal.StringToHGlobalAuto(text);
                        allocatedString = true;
                    }

                    TipInfo tt = (TipInfo)tools[tool];
                    if (tt == null)
                    {
                        tt = new TipInfo(text, type);
                    }
                    else
                    {
                        tt.TipType |= type;
                        tt.Caption = text;
                    }
                    tt.Position = position;
                    tools[tool] = tt;

                    UnsafeNativeMethods.SendMessage(new HandleRef(this, Handle), NativeMethods.TTM_SETTOOLINFO, 0, ti);
                    UnsafeNativeMethods.SendMessage(new HandleRef(this, Handle), NativeMethods.TTM_TRACKACTIVATE, 1, ti);
                }
                finally
                {
                    if (allocatedString && IntPtr.Zero != ti.lpszText)
                    {
                        Marshal.FreeHGlobal(ti.lpszText);
                    }
                }
            }
            else
            {
                Hide(win);

                // Need to do this BEFORE we call GetWinTOOLINFO, since it relies on the tools array to be populated
                // in order to find the toplevelparent.
                TipInfo tt = (TipInfo)tools[tool];
                if (tt == null)
                {
                    tt = new TipInfo(text, type);
                }
                else
                {
                    tt.TipType |= type;
                    tt.Caption = text;
                }
                tt.Position = position;
                tools[tool] = tt;

                IntPtr hWnd = Control.GetSafeHandle(win);
                owners[hWnd] = win;
                NativeMethods.TOOLINFO_TOOLTIP toolInfo = GetWinTOOLINFO(hWnd);
                toolInfo.uFlags |= NativeMethods.TTF_TRACK;

                if (type == TipInfo.Type.Absolute || type == TipInfo.Type.SemiAbsolute)
                {
                    toolInfo.uFlags |= NativeMethods.TTF_ABSOLUTE;
                }

                try
                {
                    toolInfo.lpszText = Marshal.StringToHGlobalAuto(text);
                    UnsafeNativeMethods.SendMessage(new HandleRef(this, Handle), NativeMethods.TTM_ADDTOOL, 0, toolInfo);
                    UnsafeNativeMethods.SendMessage(new HandleRef(this, Handle), NativeMethods.TTM_TRACKACTIVATE, 1, toolInfo);
                }
                finally
                {
                    if (IntPtr.Zero != toolInfo.lpszText)
                    {
                        Marshal.FreeHGlobal(toolInfo.lpszText);
                    }
                }
            }

            if (tool != null)
            {

                // Lets find the Form for associated Control ...
                // and hook up to the Deactivated event to Hide the Shown tooltip
                Form baseFrom = tool.FindForm();
                if (baseFrom != null)
                {
                    baseFrom.Deactivate += new EventHandler(BaseFormDeactivate);
                }
            }

        }

        /// <summary>
        ///     Starts the timer hiding Positioned ToolTips
        /// </summary>
        private void StartTimer(IWin32Window owner, int interval)
        {

            if (timer == null)
            {
                timer = new ToolTipTimer(owner);
                // Add the timer handler
                timer.Tick += new EventHandler(TimerHandler);
            }
            timer.Interval = interval;
            timer.Start();
        }

        /// <summary>
        ///     Stops the timer for hiding Positioned ToolTips
        /// </summary>
        protected void StopTimer()
        {
            //Hold a local ref to timer
            //so that a posted message doesn't null this
            //out during disposal.
            ToolTipTimer timerRef = timer;

            if (timerRef != null)
            {
                timerRef.Stop();
                timerRef.Dispose();
                timer = null;
            }
        }

        /// <summary>
        ///     Generates updown events when the timer calls this function.
        /// </summary>
        private void TimerHandler(object source, EventArgs args)
        {
            Hide(((ToolTipTimer)source).Host);
        }

        /// <summary>
        ///    <para>
        ///       Finalizes garbage collection.
        ///    </para>
        /// </summary>
        ~ToolTip()
        {
            DestroyHandle();
        }

        /// <summary>
        ///    <para>
        ///       Returns a string representation for this control.
        ///    </para>
        /// </summary>
        public override string ToString()
        {

            string s = base.ToString();
            return s + " InitialDelay: " + InitialDelay.ToString(CultureInfo.CurrentCulture) + ", ShowAlways: " + ShowAlways.ToString(CultureInfo.CurrentCulture);
        }

        private void Reposition(Point tipPosition, Size tipSize)
        {
            Point moveToLocation = tipPosition;
            Screen screen = Screen.FromPoint(moveToLocation);

            // Re-adjust the X position of the tool tip if it bleeds off the screen working area
            if (moveToLocation.X + tipSize.Width > screen.WorkingArea.Right)
            {
                moveToLocation.X = screen.WorkingArea.Right - tipSize.Width;
            }

            // re-adjust the Y position of the tool tip if it bleeds off the screen working area.
            if (moveToLocation.Y + tipSize.Height > screen.WorkingArea.Bottom)
            {
                moveToLocation.Y = screen.WorkingArea.Bottom - tipSize.Height;
            }

            SafeNativeMethods.SetWindowPos(new HandleRef(this, Handle),
            NativeMethods.HWND_TOPMOST,
            moveToLocation.X, moveToLocation.Y, tipSize.Width, tipSize.Height,
            NativeMethods.SWP_NOACTIVATE | NativeMethods.SWP_NOSIZE | NativeMethods.SWP_NOOWNERZORDER);
        }

        /// <summary>
        ///     Handles the WM_MOVE message.
        /// </summary>
        private void WmMove()
        {
            NativeMethods.RECT r = new NativeMethods.RECT();
            UnsafeNativeMethods.GetWindowRect(new HandleRef(this, Handle), ref r);
<<<<<<< HEAD
            NativeMethods.TOOLINFO_TOOLTIP ti = new NativeMethods.TOOLINFO_TOOLTIP();
            ti.cbSize = Marshal.SizeOf<NativeMethods.TOOLINFO_TOOLTIP>();
=======
            NativeMethods.TOOLINFO_TOOLTIP ti = new NativeMethods.TOOLINFO_TOOLTIP
            {
                cbSize = Marshal.SizeOf<NativeMethods.TOOLINFO_TOOLTIP>()
            };
>>>>>>> 05087938
            int ret = (int)UnsafeNativeMethods.SendMessage(new HandleRef(this, Handle), NativeMethods.TTM_GETCURRENTTOOL, 0, ti);
            if (ret != 0)
            {
                IWin32Window win = (IWin32Window)owners[ti.hwnd];
                if (win == null)
                {
                    win = (IWin32Window)Control.FromHandle(ti.hwnd);
                }

                if (win == null)
                {
                    return;
                }

                TipInfo tt = (TipInfo)tools[win];
                if (win == null || tt == null)
                {
                    return;
                }

                // Treeview handles its own ToolTips.
                if (win is TreeView treeView)
                {
                    if (treeView.ShowNodeToolTips)
                    {
                        return;
                    }
                }

                // Reposition the tooltip when its about to be shown.. since the tooltip can go out of screen workingarea bounds
                // Reposition would check the bounds for us.
                if (tt.Position != Point.Empty)
                {
                    Reposition(tt.Position, r.Size);
                }
            }
        }


        /// <summary>
        ///     Handles the WM_MOUSEACTIVATE message.
<<<<<<< HEAD
        /// </devdoc>
        /// <internalonly/>
        private void WmMouseActivate(ref Message msg) {
            
            NativeMethods.TOOLINFO_TOOLTIP ti = new NativeMethods.TOOLINFO_TOOLTIP();
            ti.cbSize = Marshal.SizeOf<NativeMethods.TOOLINFO_TOOLTIP>();
=======
        /// </summary>
        private void WmMouseActivate(ref Message msg)
        {

            NativeMethods.TOOLINFO_TOOLTIP ti = new NativeMethods.TOOLINFO_TOOLTIP
            {
                cbSize = Marshal.SizeOf<NativeMethods.TOOLINFO_TOOLTIP>()
            };
>>>>>>> 05087938
            int ret = (int)UnsafeNativeMethods.SendMessage(new HandleRef(this, Handle), NativeMethods.TTM_GETCURRENTTOOL, 0, ti);

            if (ret != 0)
            {

                IWin32Window win = (IWin32Window)owners[ti.hwnd];
                if (win == null)
                {
                    win = (IWin32Window)Control.FromHandle(ti.hwnd);
                }

                if (win == null)
                {
                    return;
                }

                NativeMethods.RECT r = new NativeMethods.RECT();
                UnsafeNativeMethods.GetWindowRect(new HandleRef(win, Control.GetSafeHandle(win)), ref r);
                Point cursorLocation = Cursor.Position;

                // Do not activate the mouse if its within the bounds of the
                // the associated tool
                if (cursorLocation.X >= r.left && cursorLocation.X <= r.right &&
                    cursorLocation.Y >= r.top && cursorLocation.Y <= r.bottom)
                {
                    msg.Result = (IntPtr)NativeMethods.MA_NOACTIVATE;
                }
            }
        }



        /// <summary>
        ///     Handles the WM_WINDOWFROMPOINT message.
        /// </summary>
        private void WmWindowFromPoint(ref Message msg)
        {
            NativeMethods.POINT sc = (NativeMethods.POINT)msg.GetLParam(typeof(NativeMethods.POINT));
            Point screenCoords = new Point(sc.x, sc.y);
            bool result = false;
            msg.Result = GetWindowFromPoint(screenCoords, ref result);
        }



        /// <summary>
        ///     Handles the TTN_SHOW message.
        /// </summary>
        private void WmShow()
        {


            //Get the Bounds....
            NativeMethods.RECT r = new NativeMethods.RECT();
            UnsafeNativeMethods.GetWindowRect(new HandleRef(this, Handle), ref r);

<<<<<<< HEAD
            NativeMethods.TOOLINFO_TOOLTIP ti = new NativeMethods.TOOLINFO_TOOLTIP();
            ti.cbSize = Marshal.SizeOf<NativeMethods.TOOLINFO_TOOLTIP>();
=======
            NativeMethods.TOOLINFO_TOOLTIP ti = new NativeMethods.TOOLINFO_TOOLTIP
            {
                cbSize = Marshal.SizeOf<NativeMethods.TOOLINFO_TOOLTIP>()
            };
>>>>>>> 05087938
            int ret = (int)UnsafeNativeMethods.SendMessage(new HandleRef(this, Handle), NativeMethods.TTM_GETCURRENTTOOL, 0, ti);

            if (ret != 0)
            {
                IWin32Window win = (IWin32Window)owners[ti.hwnd];
                if (win == null)
                {
                    win = (IWin32Window)Control.FromHandle(ti.hwnd);
                }

                if (win == null)
                {
                    return;
                }

                Control toolControl = win as Control;

                Size currentTooltipSize = r.Size;
                PopupEventArgs e = new PopupEventArgs(win, toolControl, IsBalloon, currentTooltipSize);
                OnPopup(e);

                if (toolControl is DataGridView dataGridView && dataGridView.CancelToolTipPopup(this))
                {
                    // The dataGridView cancelled the tooltip.
                    e.Cancel = true;
                }

                // We need to re-get the rectangle of the tooltip here because
                // any of the tooltip attributes/properties could have been updated
                // during the popup event; in which case the size of the tooltip is
                // affected. e.ToolTipSize is respected over r.Size
                UnsafeNativeMethods.GetWindowRect(new HandleRef(this, Handle), ref r);
                currentTooltipSize = (e.ToolTipSize == currentTooltipSize) ? r.Size : e.ToolTipSize;


                if (IsBalloon)
                {
                    // Get the text display rectangle
                    UnsafeNativeMethods.SendMessage(new HandleRef(this, Handle), NativeMethods.TTM_ADJUSTRECT, 1, ref r);
                    if (r.Size.Height > currentTooltipSize.Height)
                    {
                        currentTooltipSize.Height = r.Size.Height;
                    }
                }

                // Set the max possible size of the tooltip to the size we received.
                // This prevents the operating system from drawing incorrect rectangles
                // when determing the correct display rectangle
                // Set the MaxWidth only if user has changed the width.
                if (currentTooltipSize != r.Size)
                {
                    Screen screen = Screen.FromPoint(Cursor.Position);
                    int maxwidth = (IsBalloon) ?
                    Math.Min(currentTooltipSize.Width - 2 * XBALLOONOFFSET, screen.WorkingArea.Width) :
                    Math.Min(currentTooltipSize.Width, screen.WorkingArea.Width);
                    UnsafeNativeMethods.SendMessage(new HandleRef(this, Handle), NativeMethods.TTM_SETMAXTIPWIDTH, 0, maxwidth);
                }

                if (e.Cancel)
                {
                    cancelled = true;
                    SafeNativeMethods.SetWindowPos(new HandleRef(this, Handle),
                    NativeMethods.HWND_TOPMOST,
                    0, 0, 0, 0,
                    NativeMethods.SWP_NOACTIVATE | NativeMethods.SWP_NOOWNERZORDER);

                }
                else
                {
                    cancelled = false;
                    // Only width/height changes are respected, so set top,left to what we got earlier
                    SafeNativeMethods.SetWindowPos(new HandleRef(this, Handle),
                    NativeMethods.HWND_TOPMOST,
                    r.left, r.top, currentTooltipSize.Width, currentTooltipSize.Height,
                    NativeMethods.SWP_NOACTIVATE | NativeMethods.SWP_NOOWNERZORDER);
                }
            }
        }

        /// <summary>
        ///     Handles the WM_WINDOWPOSCHANGED message.
        ///     We need to Hide the window since the native tooltip actually calls SetWindowPos in its TTN_SHOW even if we cancel showing the
        ///     tooltip : Hence we need to listen to the WindowPosChanged message can hide the window ourselves.
        /// </summary>
        private bool WmWindowPosChanged()
        {
            if (cancelled)
            {
                SafeNativeMethods.ShowWindow(new HandleRef(this, Handle), NativeMethods.SW_HIDE);
                return true;
            }
            return false;
        }



        /// <summary>
        ///     Handles the WM_WINDOWPOSCHANGING message.
        /// </summary>
        private unsafe void WmWindowPosChanging(ref Message m)
        {
            if (cancelled || isDisposing)
            {
                return;
            }

            NativeMethods.WINDOWPOS* wp = (NativeMethods.WINDOWPOS*)m.LParam;

            Cursor currentCursor = Cursor.CurrentInternal;
            Point cursorPos = Cursor.Position;


<<<<<<< HEAD
            NativeMethods.TOOLINFO_TOOLTIP ti = new NativeMethods.TOOLINFO_TOOLTIP();
            ti.cbSize = Marshal.SizeOf<NativeMethods.TOOLINFO_TOOLTIP>();
=======

            NativeMethods.TOOLINFO_TOOLTIP ti = new NativeMethods.TOOLINFO_TOOLTIP
            {
                cbSize = Marshal.SizeOf<NativeMethods.TOOLINFO_TOOLTIP>()
            };
>>>>>>> 05087938
            int ret = (int)UnsafeNativeMethods.SendMessage(new HandleRef(this, Handle), NativeMethods.TTM_GETCURRENTTOOL, 0, ti);
            if (ret != 0)
            {

                IWin32Window win = (IWin32Window)owners[ti.hwnd];
                if (win == null)
                {
                    win = (IWin32Window)Control.FromHandle(ti.hwnd);
                }

                if (win == null || !IsWindowActive(win))
                {
                    return;
                }

                TipInfo tt = null;
                if (win != null)
                {
                    tt = (TipInfo)tools[win];
                    if (tt == null)
                    {
                        return;
                    }

                    // Treeview handles its own ToolTips.
                    if (win is TreeView treeView)
                    {
                        if (treeView.ShowNodeToolTips)
                        {
                            return;
                        }
                    }
                }

                if (IsBalloon)
                {
                    wp->cx += 2 * XBALLOONOFFSET;
                    return;
                }

                if ((tt.TipType & TipInfo.Type.Auto) != 0 && window != null)
                {
                    window.DefWndProc(ref m);
                    return;
                }

                if (((tt.TipType & TipInfo.Type.SemiAbsolute) != 0) && tt.Position == Point.Empty)
                {

                    Screen screen = Screen.FromPoint(cursorPos);
                    if (currentCursor != null)
                    {
                        wp->x = cursorPos.X;
                        wp->y = cursorPos.Y;
                        if (wp->y + wp->cy + currentCursor.Size.Height - currentCursor.HotSpot.Y > screen.WorkingArea.Bottom)
                        {
                            wp->y = cursorPos.Y - wp->cy;
                        }
                        else
                        {
                            wp->y = cursorPos.Y + currentCursor.Size.Height - currentCursor.HotSpot.Y;
                        }
                    }
                    if (wp->x + wp->cx > screen.WorkingArea.Right)
                    {
                        wp->x = screen.WorkingArea.Right - wp->cx;
                    }

                }
                else if ((tt.TipType & TipInfo.Type.SemiAbsolute) != 0 && tt.Position != Point.Empty)
                {

                    Screen screen = Screen.FromPoint(tt.Position);
                    wp->x = tt.Position.X;
                    if (wp->x + wp->cx > screen.WorkingArea.Right)
                    {
                        wp->x = screen.WorkingArea.Right - wp->cx;
                    }
                    wp->y = tt.Position.Y;

                    if (wp->y + wp->cy > screen.WorkingArea.Bottom)
                    {
                        wp->y = screen.WorkingArea.Bottom - wp->cy;
                    }
                }
            }

            m.Result = IntPtr.Zero;
        }

        /// <summary>
        ///     Called just before the tooltip is hidden
        /// </summary>
        private void WmPop()
        {

<<<<<<< HEAD
            NativeMethods.TOOLINFO_TOOLTIP ti = new NativeMethods.TOOLINFO_TOOLTIP();
            ti.cbSize = Marshal.SizeOf<NativeMethods.TOOLINFO_TOOLTIP>();
=======
            NativeMethods.TOOLINFO_TOOLTIP ti = new NativeMethods.TOOLINFO_TOOLTIP
            {
                cbSize = Marshal.SizeOf<NativeMethods.TOOLINFO_TOOLTIP>()
            };
>>>>>>> 05087938
            int ret = (int)UnsafeNativeMethods.SendMessage(new HandleRef(this, Handle), NativeMethods.TTM_GETCURRENTTOOL, 0, ti);
            if (ret != 0)
            {

                IWin32Window win = (IWin32Window)owners[ti.hwnd];
                if (win == null)
                {
                    win = (IWin32Window)Control.FromHandle(ti.hwnd);
                }

                if (win == null)
                {
                    return;
                }

                Control control = win as Control;
                TipInfo tt = (TipInfo)tools[win];
                if (tt == null)
                {
                    return;
                }

                // Must reset the maxwidth to the screen size.
                if ((tt.TipType & TipInfo.Type.Auto) != 0 || (tt.TipType & TipInfo.Type.SemiAbsolute) != 0)
                {
                    Screen screen = Screen.FromPoint(Cursor.Position);
                    UnsafeNativeMethods.SendMessage(new HandleRef(this, Handle), NativeMethods.TTM_SETMAXTIPWIDTH, 0, screen.WorkingArea.Width);
                }

                // For non-auto tips (those showned through
                // the show(...) methods, we need to dissassociate
                // them from the tip control.
                if ((tt.TipType & TipInfo.Type.Auto) == 0)
                {

                    tools.Remove(control);
                    owners.Remove(win.Handle);

                    control.HandleCreated -= new EventHandler(HandleCreated);
                    control.HandleDestroyed -= new EventHandler(HandleDestroyed);
                    created.Remove(control);

                    if (originalPopupDelay != 0)
                    {
                        AutoPopDelay = originalPopupDelay;
                        originalPopupDelay = 0;
                    }
                }
                else
                {
                    // Clear all other flags except for the 
                    // Auto flag to ensure automatic tips can still show
                    tt.TipType = TipInfo.Type.Auto;
                    tt.Position = Point.Empty;
                    tools[control] = tt;
                }
            }
        }

        /// <summary>
        ///     WNDPROC
        /// </summary>
        private void WndProc(ref Message msg)
        {


            switch (msg.Msg)
            {

<<<<<<< HEAD
            case Interop.WindowMessages.WM_REFLECT + Interop.WindowMessages.WM_NOTIFY:
                 NativeMethods.NMHDR nmhdr = (NativeMethods.NMHDR) msg.GetLParam(typeof(NativeMethods.NMHDR));
                 if (nmhdr.code == NativeMethods.TTN_SHOW && !trackPosition) {
                     WmShow();
                 }
                 else if (nmhdr.code == NativeMethods.TTN_POP) {                    
                    WmPop();
                    if (window != null) {
                        window.DefWndProc(ref msg);
                    }
                 } 
                 break;                
            
            case Interop.WindowMessages.WM_WINDOWPOSCHANGING:
                 WmWindowPosChanging(ref msg);
                 break;
			
            case Interop.WindowMessages.WM_WINDOWPOSCHANGED:
                 if (!WmWindowPosChanged() && window != null)
                 {
                    window.DefWndProc(ref msg);
                 }
                 break;
					 
            case Interop.WindowMessages.WM_MOUSEACTIVATE:
                 WmMouseActivate(ref msg);
                 break;

            case Interop.WindowMessages.WM_MOVE:
                 WmMove();
                 break;
            
            case NativeMethods.TTM_WINDOWFROMPOINT:
                WmWindowFromPoint(ref msg);
                break;
   
            case Interop.WindowMessages.WM_PRINTCLIENT:
                goto case Interop.WindowMessages.WM_PAINT;
                
            case Interop.WindowMessages.WM_PAINT:
                if (ownerDraw && !isBalloon && !trackPosition)
                {
                    NativeMethods.PAINTSTRUCT ps = new NativeMethods.PAINTSTRUCT();
                    IntPtr dc = UnsafeNativeMethods.BeginPaint(new HandleRef(this,Handle),ref ps);
                    Graphics g = Graphics.FromHdcInternal(dc);
                    try {
                        Rectangle bounds = new Rectangle(ps.rcPaint_left,ps.rcPaint_top,
                        ps.rcPaint_right - ps.rcPaint_left,
                        ps.rcPaint_bottom - ps.rcPaint_top);
                        if (bounds == Rectangle.Empty ) {
                            return;
                        }
                        NativeMethods.TOOLINFO_TOOLTIP ti = new NativeMethods.TOOLINFO_TOOLTIP();
                        ti.cbSize = Marshal.SizeOf<NativeMethods.TOOLINFO_TOOLTIP>();
                        int ret = unchecked( (int) (long)UnsafeNativeMethods.SendMessage(new HandleRef(this, Handle), NativeMethods.TTM_GETCURRENTTOOL, 0, ti));
                        if (ret != 0) {
                            IWin32Window win = (IWin32Window)owners[ti.hwnd];
                            Control ac = Control.FromHandleInternal(ti.hwnd);
                            if (win == null) {
                                win = (IWin32Window)ac;
                            }
                            Font font;
                            try {
                                font = Font.FromHfont(UnsafeNativeMethods.SendMessage(new HandleRef(this, Handle), Interop.WindowMessages.WM_GETFONT, 0, 0));
                            }
                            catch (ArgumentException) {
                                // If the current default tooltip font is a non-TrueType font, then
                                // Font.FromHfont throws this exception, so fall back to the default control font.
                                font = Control.DefaultFont;
=======
                case Interop.WindowMessages.WM_REFLECT + Interop.WindowMessages.WM_NOTIFY:
                    NativeMethods.NMHDR nmhdr = (NativeMethods.NMHDR)msg.GetLParam(typeof(NativeMethods.NMHDR));
                    if (nmhdr.code == NativeMethods.TTN_SHOW && !trackPosition)
                    {
                        WmShow();
                    }
                    else if (nmhdr.code == NativeMethods.TTN_POP)
                    {
                        WmPop();
                        if (window != null)
                        {
                            window.DefWndProc(ref msg);
                        }
                    }
                    break;

                case Interop.WindowMessages.WM_WINDOWPOSCHANGING:
                    WmWindowPosChanging(ref msg);
                    break;

                case Interop.WindowMessages.WM_WINDOWPOSCHANGED:
                    if (!WmWindowPosChanged() && window != null)
                    {
                        window.DefWndProc(ref msg);
                    }
                    break;

                case Interop.WindowMessages.WM_MOUSEACTIVATE:
                    WmMouseActivate(ref msg);
                    break;

                case Interop.WindowMessages.WM_MOVE:
                    WmMove();
                    break;

                case NativeMethods.TTM_WINDOWFROMPOINT:
                    WmWindowFromPoint(ref msg);
                    break;

                case Interop.WindowMessages.WM_PRINTCLIENT:
                    goto case Interop.WindowMessages.WM_PAINT;

                case Interop.WindowMessages.WM_PAINT:
                    if (ownerDraw && !isBalloon && !trackPosition)
                    {
                        NativeMethods.PAINTSTRUCT ps = new NativeMethods.PAINTSTRUCT();
                        IntPtr dc = UnsafeNativeMethods.BeginPaint(new HandleRef(this, Handle), ref ps);
                        Graphics g = Graphics.FromHdcInternal(dc);
                        try
                        {
                            Rectangle bounds = new Rectangle(ps.rcPaint_left, ps.rcPaint_top,
                            ps.rcPaint_right - ps.rcPaint_left,
                            ps.rcPaint_bottom - ps.rcPaint_top);
                            if (bounds == Rectangle.Empty)
                            {
                                return;
>>>>>>> 05087938
                            }
                            NativeMethods.TOOLINFO_TOOLTIP ti = new NativeMethods.TOOLINFO_TOOLTIP
                            {
                                cbSize = Marshal.SizeOf<NativeMethods.TOOLINFO_TOOLTIP>()
                            };
                            int ret = unchecked((int)(long)UnsafeNativeMethods.SendMessage(new HandleRef(this, Handle), NativeMethods.TTM_GETCURRENTTOOL, 0, ti));
                            if (ret != 0)
                            {
                                IWin32Window win = (IWin32Window)owners[ti.hwnd];
                                Control ac = Control.FromHandle(ti.hwnd);
                                if (win == null)
                                {
                                    win = (IWin32Window)ac;
                                }
                                Font font;
                                try
                                {
                                    font = Font.FromHfont(UnsafeNativeMethods.SendMessage(new HandleRef(this, Handle), Interop.WindowMessages.WM_GETFONT, 0, 0));
                                }
                                catch (ArgumentException)
                                {
                                    // If the current default tooltip font is a non-TrueType font, then
                                    // Font.FromHfont throws this exception, so fall back to the default control font.
                                    font = Control.DefaultFont;
                                }

                                OnDraw(new DrawToolTipEventArgs(g, win, ac, bounds, GetToolTip(ac),
                                                                BackColor, ForeColor, font));

                                break;
                            }
                        }
                        finally
                        {
                            g.Dispose();
                            UnsafeNativeMethods.EndPaint(new HandleRef(this, Handle), ref ps);
                        }
                    }

                    //If not OwnerDraw, fall through
                    goto default;
                default:
                    if (window != null)
                    {
                        window.DefWndProc(ref msg);
                    }
                    break;
            }
        }

        /// <summary>
        /// </summary>
        private class ToolTipNativeWindow : NativeWindow
        {
            readonly ToolTip control;

            internal ToolTipNativeWindow(ToolTip control)
            {
                this.control = control;
            }


            protected override void WndProc(ref Message m)
            {
                if (control != null)
                {
                    control.WndProc(ref m);
                }
            }
        }

        private class ToolTipTimer : Timer
        {
            readonly IWin32Window host;

            public ToolTipTimer(IWin32Window owner) : base()
            {
                host = owner;
            }

            public IWin32Window Host
            {
                get
                {
                    return host;
                }
            }
        }


        private class TipInfo
        {

            [Flags]
            public enum Type
            {
                None = 0x0000,
                Auto = 0x0001,
                Absolute = 0x0002,
                SemiAbsolute = 0x0004
            }

            public Type TipType = Type.Auto;
            private string caption;
            private readonly string designerText;
            public Point Position = Point.Empty;

            public TipInfo(string caption, Type type)
            {
                this.caption = caption;
                TipType = type;
                if (type == Type.Auto)
                {
                    designerText = caption;
                }
            }

            public string Caption
            {
                get
                {
                    return ((TipType & (Type.Absolute | Type.SemiAbsolute)) != 0) ? caption : designerText;
                }
                set
                {
                    caption = value;
                }
            }
        }

    }
}<|MERGE_RESOLUTION|>--- conflicted
+++ resolved
@@ -169,15 +169,10 @@
                 return delayTimes[NativeMethods.TTDT_AUTOMATIC];
             }
 
-<<<<<<< HEAD
-            set {
-                if (value < 0) {
-=======
             set
             {
                 if (value < 0)
                 {
->>>>>>> 05087938
                     throw new ArgumentOutOfRangeException(nameof(value), value, string.Format(SR.InvalidLowBoundArgumentEx, nameof(AutomaticDelay), value, 0));
                 }
                 SetDelayTime(NativeMethods.TTDT_AUTOMATIC, value);
@@ -206,15 +201,10 @@
                 return delayTimes[NativeMethods.TTDT_AUTOPOP];
             }
 
-<<<<<<< HEAD
-            set {
-                if (value < 0) {
-=======
             set
             {
                 if (value < 0)
                 {
->>>>>>> 05087938
                     throw new ArgumentOutOfRangeException(nameof(value), value, string.Format(SR.InvalidLowBoundArgumentEx, nameof(AutoPopDelay), value, 0));
                 }
                 SetDelayTime(NativeMethods.TTDT_AUTOPOP, value);
@@ -403,15 +393,10 @@
                 return delayTimes[NativeMethods.TTDT_INITIAL];
             }
 
-<<<<<<< HEAD
-            set {
-                if (value < 0) {
-=======
             set
             {
                 if (value < 0)
                 {
->>>>>>> 05087938
                     throw new ArgumentOutOfRangeException(nameof(value), value, string.Format(SR.InvalidLowBoundArgumentEx, nameof(InitialDelay), value, 0));
                 }
                 SetDelayTime(NativeMethods.TTDT_INITIAL, value);
@@ -456,15 +441,10 @@
             {
                 return delayTimes[NativeMethods.TTDT_RESHOW];
             }
-<<<<<<< HEAD
-            set {
-                if (value < 0) {
-=======
             set
             {
                 if (value < 0)
                 {
->>>>>>> 05087938
                     throw new ArgumentOutOfRangeException(nameof(value), value, string.Format(SR.InvalidLowBoundArgumentEx, nameof(ReshowDelay), value, 0));
                 }
                 SetDelayTime(NativeMethods.TTDT_RESHOW, value);
@@ -1228,12 +1208,6 @@
             return GetMinToolInfoForHandle(tool.Handle);
         }
 
-<<<<<<< HEAD
-        private NativeMethods.TOOLINFO_TOOLTIP GetMinToolInfoForHandle(IntPtr handle) {
-            NativeMethods.TOOLINFO_TOOLTIP ti = new NativeMethods.TOOLINFO_TOOLTIP();
-            ti.cbSize = Marshal.SizeOf<NativeMethods.TOOLINFO_TOOLTIP>();
-            ti.hwnd = handle;
-=======
         private NativeMethods.TOOLINFO_TOOLTIP GetMinToolInfoForHandle(IntPtr handle)
         {
             NativeMethods.TOOLINFO_TOOLTIP ti = new NativeMethods.TOOLINFO_TOOLTIP
@@ -1241,7 +1215,6 @@
                 cbSize = Marshal.SizeOf<NativeMethods.TOOLINFO_TOOLTIP>(),
                 hwnd = handle
             };
->>>>>>> 05087938
             ti.uFlags |= NativeMethods.TTF_IDISHWND;
             ti.uId = handle;
             return ti;
@@ -1299,12 +1272,6 @@
             return ti;
         }
 
-<<<<<<< HEAD
-        private NativeMethods.TOOLINFO_TOOLTIP GetWinTOOLINFO(IntPtr hWnd) {
-            NativeMethods.TOOLINFO_TOOLTIP ti = new NativeMethods.TOOLINFO_TOOLTIP();
-            ti.cbSize = Marshal.SizeOf<NativeMethods.TOOLINFO_TOOLTIP>();
-            ti.hwnd = hWnd;
-=======
         private NativeMethods.TOOLINFO_TOOLTIP GetWinTOOLINFO(IntPtr hWnd)
         {
             NativeMethods.TOOLINFO_TOOLTIP ti = new NativeMethods.TOOLINFO_TOOLTIP
@@ -1312,7 +1279,6 @@
                 cbSize = Marshal.SizeOf<NativeMethods.TOOLINFO_TOOLTIP>(),
                 hwnd = hWnd
             };
->>>>>>> 05087938
             ti.uFlags |= NativeMethods.TTF_IDISHWND | NativeMethods.TTF_TRANSPARENT | NativeMethods.TTF_SUBCLASS;
 
             // RightToLeft reading order
@@ -1783,17 +1749,11 @@
         ///       Associates <see cref='System.Windows.Forms.ToolTip'/> with the specified control 
         ///       and displays it for the specified duration.
         ///    </para>
-<<<<<<< HEAD
-        /// </devdoc>
-        public void Show(string text, IWin32Window window, int duration) {
-            if (duration < 0) {
-=======
         /// </summary>
         public void Show(string text, IWin32Window window, int duration)
         {
             if (duration < 0)
             {
->>>>>>> 05087938
                 throw new ArgumentOutOfRangeException(nameof(duration), duration, string.Format(SR.InvalidLowBoundArgumentEx, nameof(duration), duration, 0));
             }
 
@@ -1839,12 +1799,8 @@
             {
                 throw new ArgumentNullException(nameof(window));
             }
-<<<<<<< HEAD
-            if (duration < 0) {
-=======
             if (duration < 0)
             {
->>>>>>> 05087938
                 throw new ArgumentOutOfRangeException(nameof(duration), duration, string.Format(SR.InvalidLowBoundArgumentEx, nameof(duration), duration, 0));
             }
 
@@ -1897,12 +1853,8 @@
             {
                 throw new ArgumentNullException(nameof(window));
             }
-<<<<<<< HEAD
-            if (duration < 0) {
-=======
             if (duration < 0)
             {
->>>>>>> 05087938
                 throw new ArgumentOutOfRangeException(nameof(duration), duration, string.Format(SR.InvalidLowBoundArgumentEx, nameof(duration), duration, 0));
             }
 
@@ -1924,12 +1876,8 @@
             {
                 throw new ArgumentNullException(nameof(tool));
             }
-<<<<<<< HEAD
-            if (duration < 0) {
-=======
             if (duration < 0)
             {
->>>>>>> 05087938
                 throw new ArgumentOutOfRangeException(nameof(duration), string.Format(SR.InvalidLowBoundArgumentEx, nameof(duration), (duration).ToString(CultureInfo.CurrentCulture), 0));
             }
 
@@ -2221,12 +2169,8 @@
             {
                 bool allocatedString = false;
                 NativeMethods.TOOLINFO_TOOLTIP ti = new NativeMethods.TOOLINFO_TOOLTIP();
-<<<<<<< HEAD
-                try {
-=======
                 try
                 {
->>>>>>> 05087938
                     ti.cbSize = Marshal.SizeOf<NativeMethods.TOOLINFO_TOOLTIP>();
                     ti.hwnd = tool.Handle;
                     ti.uId = tool.Handle;
@@ -2419,15 +2363,10 @@
         {
             NativeMethods.RECT r = new NativeMethods.RECT();
             UnsafeNativeMethods.GetWindowRect(new HandleRef(this, Handle), ref r);
-<<<<<<< HEAD
-            NativeMethods.TOOLINFO_TOOLTIP ti = new NativeMethods.TOOLINFO_TOOLTIP();
-            ti.cbSize = Marshal.SizeOf<NativeMethods.TOOLINFO_TOOLTIP>();
-=======
             NativeMethods.TOOLINFO_TOOLTIP ti = new NativeMethods.TOOLINFO_TOOLTIP
             {
                 cbSize = Marshal.SizeOf<NativeMethods.TOOLINFO_TOOLTIP>()
             };
->>>>>>> 05087938
             int ret = (int)UnsafeNativeMethods.SendMessage(new HandleRef(this, Handle), NativeMethods.TTM_GETCURRENTTOOL, 0, ti);
             if (ret != 0)
             {
@@ -2469,14 +2408,6 @@
 
         /// <summary>
         ///     Handles the WM_MOUSEACTIVATE message.
-<<<<<<< HEAD
-        /// </devdoc>
-        /// <internalonly/>
-        private void WmMouseActivate(ref Message msg) {
-            
-            NativeMethods.TOOLINFO_TOOLTIP ti = new NativeMethods.TOOLINFO_TOOLTIP();
-            ti.cbSize = Marshal.SizeOf<NativeMethods.TOOLINFO_TOOLTIP>();
-=======
         /// </summary>
         private void WmMouseActivate(ref Message msg)
         {
@@ -2485,7 +2416,6 @@
             {
                 cbSize = Marshal.SizeOf<NativeMethods.TOOLINFO_TOOLTIP>()
             };
->>>>>>> 05087938
             int ret = (int)UnsafeNativeMethods.SendMessage(new HandleRef(this, Handle), NativeMethods.TTM_GETCURRENTTOOL, 0, ti);
 
             if (ret != 0)
@@ -2542,15 +2472,10 @@
             NativeMethods.RECT r = new NativeMethods.RECT();
             UnsafeNativeMethods.GetWindowRect(new HandleRef(this, Handle), ref r);
 
-<<<<<<< HEAD
-            NativeMethods.TOOLINFO_TOOLTIP ti = new NativeMethods.TOOLINFO_TOOLTIP();
-            ti.cbSize = Marshal.SizeOf<NativeMethods.TOOLINFO_TOOLTIP>();
-=======
             NativeMethods.TOOLINFO_TOOLTIP ti = new NativeMethods.TOOLINFO_TOOLTIP
             {
                 cbSize = Marshal.SizeOf<NativeMethods.TOOLINFO_TOOLTIP>()
             };
->>>>>>> 05087938
             int ret = (int)UnsafeNativeMethods.SendMessage(new HandleRef(this, Handle), NativeMethods.TTM_GETCURRENTTOOL, 0, ti);
 
             if (ret != 0)
@@ -2663,16 +2588,11 @@
             Point cursorPos = Cursor.Position;
 
 
-<<<<<<< HEAD
-            NativeMethods.TOOLINFO_TOOLTIP ti = new NativeMethods.TOOLINFO_TOOLTIP();
-            ti.cbSize = Marshal.SizeOf<NativeMethods.TOOLINFO_TOOLTIP>();
-=======
 
             NativeMethods.TOOLINFO_TOOLTIP ti = new NativeMethods.TOOLINFO_TOOLTIP
             {
                 cbSize = Marshal.SizeOf<NativeMethods.TOOLINFO_TOOLTIP>()
             };
->>>>>>> 05087938
             int ret = (int)UnsafeNativeMethods.SendMessage(new HandleRef(this, Handle), NativeMethods.TTM_GETCURRENTTOOL, 0, ti);
             if (ret != 0)
             {
@@ -2769,15 +2689,10 @@
         private void WmPop()
         {
 
-<<<<<<< HEAD
-            NativeMethods.TOOLINFO_TOOLTIP ti = new NativeMethods.TOOLINFO_TOOLTIP();
-            ti.cbSize = Marshal.SizeOf<NativeMethods.TOOLINFO_TOOLTIP>();
-=======
             NativeMethods.TOOLINFO_TOOLTIP ti = new NativeMethods.TOOLINFO_TOOLTIP
             {
                 cbSize = Marshal.SizeOf<NativeMethods.TOOLINFO_TOOLTIP>()
             };
->>>>>>> 05087938
             int ret = (int)UnsafeNativeMethods.SendMessage(new HandleRef(this, Handle), NativeMethods.TTM_GETCURRENTTOOL, 0, ti);
             if (ret != 0)
             {
@@ -2847,77 +2762,6 @@
             switch (msg.Msg)
             {
 
-<<<<<<< HEAD
-            case Interop.WindowMessages.WM_REFLECT + Interop.WindowMessages.WM_NOTIFY:
-                 NativeMethods.NMHDR nmhdr = (NativeMethods.NMHDR) msg.GetLParam(typeof(NativeMethods.NMHDR));
-                 if (nmhdr.code == NativeMethods.TTN_SHOW && !trackPosition) {
-                     WmShow();
-                 }
-                 else if (nmhdr.code == NativeMethods.TTN_POP) {                    
-                    WmPop();
-                    if (window != null) {
-                        window.DefWndProc(ref msg);
-                    }
-                 } 
-                 break;                
-            
-            case Interop.WindowMessages.WM_WINDOWPOSCHANGING:
-                 WmWindowPosChanging(ref msg);
-                 break;
-			
-            case Interop.WindowMessages.WM_WINDOWPOSCHANGED:
-                 if (!WmWindowPosChanged() && window != null)
-                 {
-                    window.DefWndProc(ref msg);
-                 }
-                 break;
-					 
-            case Interop.WindowMessages.WM_MOUSEACTIVATE:
-                 WmMouseActivate(ref msg);
-                 break;
-
-            case Interop.WindowMessages.WM_MOVE:
-                 WmMove();
-                 break;
-            
-            case NativeMethods.TTM_WINDOWFROMPOINT:
-                WmWindowFromPoint(ref msg);
-                break;
-   
-            case Interop.WindowMessages.WM_PRINTCLIENT:
-                goto case Interop.WindowMessages.WM_PAINT;
-                
-            case Interop.WindowMessages.WM_PAINT:
-                if (ownerDraw && !isBalloon && !trackPosition)
-                {
-                    NativeMethods.PAINTSTRUCT ps = new NativeMethods.PAINTSTRUCT();
-                    IntPtr dc = UnsafeNativeMethods.BeginPaint(new HandleRef(this,Handle),ref ps);
-                    Graphics g = Graphics.FromHdcInternal(dc);
-                    try {
-                        Rectangle bounds = new Rectangle(ps.rcPaint_left,ps.rcPaint_top,
-                        ps.rcPaint_right - ps.rcPaint_left,
-                        ps.rcPaint_bottom - ps.rcPaint_top);
-                        if (bounds == Rectangle.Empty ) {
-                            return;
-                        }
-                        NativeMethods.TOOLINFO_TOOLTIP ti = new NativeMethods.TOOLINFO_TOOLTIP();
-                        ti.cbSize = Marshal.SizeOf<NativeMethods.TOOLINFO_TOOLTIP>();
-                        int ret = unchecked( (int) (long)UnsafeNativeMethods.SendMessage(new HandleRef(this, Handle), NativeMethods.TTM_GETCURRENTTOOL, 0, ti));
-                        if (ret != 0) {
-                            IWin32Window win = (IWin32Window)owners[ti.hwnd];
-                            Control ac = Control.FromHandleInternal(ti.hwnd);
-                            if (win == null) {
-                                win = (IWin32Window)ac;
-                            }
-                            Font font;
-                            try {
-                                font = Font.FromHfont(UnsafeNativeMethods.SendMessage(new HandleRef(this, Handle), Interop.WindowMessages.WM_GETFONT, 0, 0));
-                            }
-                            catch (ArgumentException) {
-                                // If the current default tooltip font is a non-TrueType font, then
-                                // Font.FromHfont throws this exception, so fall back to the default control font.
-                                font = Control.DefaultFont;
-=======
                 case Interop.WindowMessages.WM_REFLECT + Interop.WindowMessages.WM_NOTIFY:
                     NativeMethods.NMHDR nmhdr = (NativeMethods.NMHDR)msg.GetLParam(typeof(NativeMethods.NMHDR));
                     if (nmhdr.code == NativeMethods.TTN_SHOW && !trackPosition)
@@ -2974,7 +2818,6 @@
                             if (bounds == Rectangle.Empty)
                             {
                                 return;
->>>>>>> 05087938
                             }
                             NativeMethods.TOOLINFO_TOOLTIP ti = new NativeMethods.TOOLINFO_TOOLTIP
                             {
