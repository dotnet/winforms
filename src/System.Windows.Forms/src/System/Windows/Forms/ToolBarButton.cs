--- conflicted
+++ resolved
@@ -204,13 +204,9 @@
                 if (ImageIndexer.Index != value)
                 {
                     if (value < -1)
-<<<<<<< HEAD
-                        throw new ArgumentOutOfRangeException(nameof(ImageIndex), string.Format(SR.InvalidLowBoundArgumentEx, nameof(ImageIndex), value, -1));
-=======
                     {
                         throw new ArgumentOutOfRangeException(nameof(ImageIndex), string.Format(SR.InvalidLowBoundArgumentEx, nameof(ImageIndex), value, -1));
                     }
->>>>>>> 05087938
 
                     ImageIndexer.Index = value;
                     UpdateButton(false);
@@ -632,13 +628,6 @@
 
             // Assume that this button is the same width as the parent's ButtonSize's Width
             int buttonWidth = Parent.ButtonSize.Width;
-<<<<<<< HEAD
-            
-            NativeMethods.TBBUTTONINFO button = new NativeMethods.TBBUTTONINFO();
-            button.cbSize = Marshal.SizeOf<NativeMethods.TBBUTTONINFO>();
-            button.dwMask = NativeMethods.TBIF_SIZE;
-            
-=======
 
             NativeMethods.TBBUTTONINFO button = new NativeMethods.TBBUTTONINFO
             {
@@ -646,7 +635,6 @@
                 dwMask = NativeMethods.TBIF_SIZE
             };
 
->>>>>>> 05087938
             int buttonID = (int)UnsafeNativeMethods.SendMessage(new HandleRef(Parent, Parent.Handle), NativeMethods.TB_GETBUTTONINFO, commandId, ref button);
             if (buttonID != -1)
             {
@@ -733,20 +721,6 @@
 
         /// <summary>
         ///     Returns a TBBUTTONINFO object that represents this ToolBarButton.
-<<<<<<< HEAD
-        /// </devdoc>
-        internal NativeMethods.TBBUTTONINFO GetTBBUTTONINFO(bool updateText, int newCommandId) {
-
-            NativeMethods.TBBUTTONINFO button = new NativeMethods.TBBUTTONINFO();
-            button.cbSize = Marshal.SizeOf<NativeMethods.TBBUTTONINFO>();
-            button.dwMask = NativeMethods.TBIF_IMAGE
-                            | NativeMethods.TBIF_STATE | NativeMethods.TBIF_STYLE;
-
-            // Comctl on Win98 interprets null strings as empty strings, which forces
-            // the button to leave space for text.  The only workaround is to avoid having comctl 
-            // update the text.
-            if (updateText) {
-=======
         /// </summary>
         internal NativeMethods.TBBUTTONINFO GetTBBUTTONINFO(bool updateText, int newCommandId)
         {
@@ -763,7 +737,6 @@
             // The only workaround is to avoid having comctl update the text.
             if (updateText)
             {
->>>>>>> 05087938
                 button.dwMask |= NativeMethods.TBIF_TEXT;
             }
 
