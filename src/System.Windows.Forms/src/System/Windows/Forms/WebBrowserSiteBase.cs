﻿// Licensed to the .NET Foundation under one or more agreements.
// The .NET Foundation licenses this file to you under the MIT license.
// See the LICENSE file in the project root for more information.

using System.ComponentModel;
<<<<<<< HEAD
using System.Diagnostics;
using System;
using System.Reflection;
using System.Globalization;
using Microsoft.Win32;
using System.Collections;
using System.Collections.Specialized;
using System.IO;
using System.Drawing;    
using System.Windows.Forms.Design;
using System.Windows.Forms.ComponentModel;
using System.Windows.Forms.ComponentModel.Com2Interop;
=======
>>>>>>> 05087938
using System.ComponentModel.Design;
using System.Diagnostics;
using System.Runtime.InteropServices;

namespace System.Windows.Forms
{
    /// <summary>
    /// This class implements the necessary interfaces required for an ActiveX site.
    ///
    /// This class is public, but has an internal constructor so that external
    /// users can only reference the Type (cannot instantiate it directly).
    /// Other classes have to inherit this class and expose it to the outside world.
    ///
    /// This class does not have any public property/method/event by itself.
    /// All implementations of the site interface methods are private, which
    /// means that inheritors who want to override even a single method of one
    /// of these interfaces will have to implement the whole interface.
    /// </summary>
    public class WebBrowserSiteBase
        : UnsafeNativeMethods.IOleControlSite, UnsafeNativeMethods.IOleClientSite, UnsafeNativeMethods.IOleInPlaceSite, UnsafeNativeMethods.ISimpleFrameSite, UnsafeNativeMethods.IPropertyNotifySink, IDisposable
    {
        private readonly WebBrowserBase host;
        private AxHost.ConnectionPointCookie connectionPoint;

        //
        // The constructor takes an WebBrowserBase as a parameter, so unfortunately,
        // this cannot be used as a standalone site. It has to be used in conjunction
        // with WebBrowserBase. Perhaps we can change it in future.
        //
        internal WebBrowserSiteBase(WebBrowserBase h)
        {
            host = h ?? throw new ArgumentNullException(nameof(h));
        }

        /// <summary>
        ///     <para>
        /// Dispose(release the cookie)
        ///     </para>
        /// </summary>
        public void Dispose()
        {
            Dispose(true);
        }

        /// <summary>
        ///     <para>
        /// Release the cookie if we're disposing
        ///     </para>
        /// </summary>
        protected virtual void Dispose(bool disposing)
        {
            if (disposing)
            {
                StopEvents();
            }
        }
        /// <summary>
        ///     <para>
        /// Retrieves the WebBrowserBase object set in the constructor.
        ///     </para>
        /// </summary>
        internal WebBrowserBase Host
        {
            get
            {
                return host;
            }
        }

        //
        // Interface implementations:
        //

        //
        // IOleControlSite methods:
        //
        int UnsafeNativeMethods.IOleControlSite.OnControlInfoChanged()
        {
            return NativeMethods.S_OK;
        }

        int UnsafeNativeMethods.IOleControlSite.LockInPlaceActive(int fLock)
        {
            return NativeMethods.E_NOTIMPL;
        }

        int UnsafeNativeMethods.IOleControlSite.GetExtendedControl(out object ppDisp)
        {
            ppDisp = null;
            return NativeMethods.E_NOTIMPL;
        }

        int UnsafeNativeMethods.IOleControlSite.TransformCoords(NativeMethods._POINTL pPtlHimetric, NativeMethods.tagPOINTF pPtfContainer, int dwFlags)
        {
            if ((dwFlags & NativeMethods.ActiveX.XFORMCOORDS_HIMETRICTOCONTAINER) != 0)
            {
                if ((dwFlags & NativeMethods.ActiveX.XFORMCOORDS_SIZE) != 0)
                {
                    pPtfContainer.x = (float)WebBrowserHelper.HM2Pix(pPtlHimetric.x, WebBrowserHelper.LogPixelsX);
                    pPtfContainer.y = (float)WebBrowserHelper.HM2Pix(pPtlHimetric.y, WebBrowserHelper.LogPixelsY);
                }
                else if ((dwFlags & NativeMethods.ActiveX.XFORMCOORDS_POSITION) != 0)
                {
                    pPtfContainer.x = (float)WebBrowserHelper.HM2Pix(pPtlHimetric.x, WebBrowserHelper.LogPixelsX);
                    pPtfContainer.y = (float)WebBrowserHelper.HM2Pix(pPtlHimetric.y, WebBrowserHelper.LogPixelsY);
                }
                else
                {
                    return NativeMethods.E_INVALIDARG;
                }
            }
            else if ((dwFlags & NativeMethods.ActiveX.XFORMCOORDS_CONTAINERTOHIMETRIC) != 0)
            {
                if ((dwFlags & NativeMethods.ActiveX.XFORMCOORDS_SIZE) != 0)
                {
                    pPtlHimetric.x = WebBrowserHelper.Pix2HM((int)pPtfContainer.x, WebBrowserHelper.LogPixelsX);
                    pPtlHimetric.y = WebBrowserHelper.Pix2HM((int)pPtfContainer.y, WebBrowserHelper.LogPixelsY);
                }
                else if ((dwFlags & NativeMethods.ActiveX.XFORMCOORDS_POSITION) != 0)
                {
                    pPtlHimetric.x = WebBrowserHelper.Pix2HM((int)pPtfContainer.x, WebBrowserHelper.LogPixelsX);
                    pPtlHimetric.y = WebBrowserHelper.Pix2HM((int)pPtfContainer.y, WebBrowserHelper.LogPixelsY);
                }
                else
                {
                    return NativeMethods.E_INVALIDARG;
                }
            }
            else
            {
                return NativeMethods.E_INVALIDARG;
            }

            return NativeMethods.S_OK;
        }

        int UnsafeNativeMethods.IOleControlSite.TranslateAccelerator(ref NativeMethods.MSG pMsg, int grfModifiers)
        {
            Debug.Assert(!Host.GetAXHostState(WebBrowserHelper.siteProcessedInputKey), "Re-entering UnsafeNativeMethods.IOleControlSite.TranslateAccelerator!!!");
            Host.SetAXHostState(WebBrowserHelper.siteProcessedInputKey, true);

            Message msg = new Message
            {
                Msg = pMsg.message,
                WParam = pMsg.wParam,
                LParam = pMsg.lParam,
                HWnd = pMsg.hwnd
            };

            try
            {
                bool f = ((Control)Host).PreProcessControlMessage(ref msg) == PreProcessControlState.MessageProcessed;
                return f ? NativeMethods.S_OK : NativeMethods.S_FALSE;
            }
            finally
            {
                Host.SetAXHostState(WebBrowserHelper.siteProcessedInputKey, false);
            }
        }

        int UnsafeNativeMethods.IOleControlSite.OnFocus(int fGotFocus)
        {
            return NativeMethods.S_OK;
        }

        int UnsafeNativeMethods.IOleControlSite.ShowPropertyFrame()
        {
            return NativeMethods.E_NOTIMPL;
        }

        //
        // IOleClientSite methods:
        //
        int UnsafeNativeMethods.IOleClientSite.SaveObject()
        {
            return NativeMethods.E_NOTIMPL;
        }

        int UnsafeNativeMethods.IOleClientSite.GetMoniker(int dwAssign, int dwWhichMoniker, out object moniker)
        {
            moniker = null;
            return NativeMethods.E_NOTIMPL;
        }

        int UnsafeNativeMethods.IOleClientSite.GetContainer(out UnsafeNativeMethods.IOleContainer container)
        {
            container = Host.GetParentContainer();
            return NativeMethods.S_OK;
        }


        int UnsafeNativeMethods.IOleClientSite.ShowObject()
        {
            if (Host.ActiveXState >= WebBrowserHelper.AXState.InPlaceActive)
            {
                if (NativeMethods.Succeeded(Host.AXInPlaceObject.GetWindow(out IntPtr hwnd)))
                {
                    if (Host.GetHandleNoCreate() != hwnd)
                    {
                        if (hwnd != IntPtr.Zero)
                        {
                            Host.AttachWindow(hwnd);
                            OnActiveXRectChange(new NativeMethods.COMRECT(Host.Bounds));
                        }
                    }
                }
                else if (Host.AXInPlaceObject is UnsafeNativeMethods.IOleInPlaceObjectWindowless)
                {
                    throw new InvalidOperationException(SR.AXWindowlessControl);
                }
            }
            return NativeMethods.S_OK;
        }

        int UnsafeNativeMethods.IOleClientSite.OnShowWindow(int fShow)
        {
            return NativeMethods.S_OK;
        }

        int UnsafeNativeMethods.IOleClientSite.RequestNewObjectLayout()
        {
            return NativeMethods.E_NOTIMPL;
        }

        //
        // IOleInPlaceSite methods:
        //
        IntPtr UnsafeNativeMethods.IOleInPlaceSite.GetWindow()
        {
            try
            {
                return UnsafeNativeMethods.GetParent(new HandleRef(Host, Host.Handle));
            }
            catch (Exception t)
            {
                Debug.Fail(t.ToString());
                throw;
            }
        }

        int UnsafeNativeMethods.IOleInPlaceSite.ContextSensitiveHelp(int fEnterMode)
        {
            return NativeMethods.E_NOTIMPL;
        }

        int UnsafeNativeMethods.IOleInPlaceSite.CanInPlaceActivate()
        {
            return NativeMethods.S_OK;
        }

        int UnsafeNativeMethods.IOleInPlaceSite.OnInPlaceActivate()
        {
            Host.ActiveXState = WebBrowserHelper.AXState.InPlaceActive;
            OnActiveXRectChange(new NativeMethods.COMRECT(Host.Bounds));
            return NativeMethods.S_OK;
        }

        int UnsafeNativeMethods.IOleInPlaceSite.OnUIActivate()
        {
            Host.ActiveXState = WebBrowserHelper.AXState.UIActive;
            Host.GetParentContainer().OnUIActivate(Host);
            return NativeMethods.S_OK;
        }

        int UnsafeNativeMethods.IOleInPlaceSite.GetWindowContext(out UnsafeNativeMethods.IOleInPlaceFrame ppFrame, out UnsafeNativeMethods.IOleInPlaceUIWindow ppDoc,
                                             NativeMethods.COMRECT lprcPosRect, NativeMethods.COMRECT lprcClipRect, NativeMethods.tagOIFI lpFrameInfo)
        {
            ppDoc = null;
            ppFrame = Host.GetParentContainer();

            lprcPosRect.left = Host.Bounds.X;
            lprcPosRect.top = Host.Bounds.Y;
            lprcPosRect.right = Host.Bounds.Width + Host.Bounds.X;
            lprcPosRect.bottom = Host.Bounds.Height + Host.Bounds.Y;

            lprcClipRect = WebBrowserHelper.GetClipRect();
<<<<<<< HEAD
            if (lpFrameInfo != null) {
=======
            if (lpFrameInfo != null)
            {
>>>>>>> 05087938
                lpFrameInfo.cb = Marshal.SizeOf<NativeMethods.tagOIFI>();
                lpFrameInfo.fMDIApp = false;
                lpFrameInfo.hAccel = IntPtr.Zero;
                lpFrameInfo.cAccelEntries = 0;
                lpFrameInfo.hwndFrame = (Host.ParentInternal == null) ? IntPtr.Zero : Host.ParentInternal.Handle;
            }
            return NativeMethods.S_OK;
        }

        int UnsafeNativeMethods.IOleInPlaceSite.Scroll(NativeMethods.tagSIZE scrollExtant)
        {
            return NativeMethods.S_FALSE;
        }

        int UnsafeNativeMethods.IOleInPlaceSite.OnUIDeactivate(int fUndoable)
        {
            Host.GetParentContainer().OnUIDeactivate(Host);
            if (Host.ActiveXState > WebBrowserHelper.AXState.InPlaceActive)
            {
                Host.ActiveXState = WebBrowserHelper.AXState.InPlaceActive;
            }
            return NativeMethods.S_OK;
        }

        int UnsafeNativeMethods.IOleInPlaceSite.OnInPlaceDeactivate()
        {
            if (Host.ActiveXState == WebBrowserHelper.AXState.UIActive)
            {
                ((UnsafeNativeMethods.IOleInPlaceSite)this).OnUIDeactivate(0);
            }

            Host.GetParentContainer().OnInPlaceDeactivate(Host);
            Host.ActiveXState = WebBrowserHelper.AXState.Running;
            return NativeMethods.S_OK;
        }

        int UnsafeNativeMethods.IOleInPlaceSite.DiscardUndoState()
        {
            return NativeMethods.S_OK;
        }

        int UnsafeNativeMethods.IOleInPlaceSite.DeactivateAndUndo()
        {
            return Host.AXInPlaceObject.UIDeactivate();
        }

        int UnsafeNativeMethods.IOleInPlaceSite.OnPosRectChange(NativeMethods.COMRECT lprcPosRect)
        {
            return OnActiveXRectChange(lprcPosRect);
        }

        //
        // ISimpleFrameSite methods:
        //
        int UnsafeNativeMethods.ISimpleFrameSite.PreMessageFilter(IntPtr hwnd, int msg, IntPtr wp, IntPtr lp, ref IntPtr plResult, ref int pdwCookie)
        {
            return NativeMethods.S_OK;
        }

        int UnsafeNativeMethods.ISimpleFrameSite.PostMessageFilter(IntPtr hwnd, int msg, IntPtr wp, IntPtr lp, ref IntPtr plResult, int dwCookie)
        {
            return NativeMethods.S_FALSE;
        }

        //
        // IPropertyNotifySink methods:
        //
        void UnsafeNativeMethods.IPropertyNotifySink.OnChanged(int dispid)
        {
            // Some controls fire OnChanged() notifications when getting values of some properties.
            // To prevent this kind of recursion, we check to see if we are already inside a OnChanged() call.
            //
            if (Host.NoComponentChangeEvents != 0)
            {
                return;
            }

            Host.NoComponentChangeEvents++;
            try
            {
                OnPropertyChanged(dispid);
            }
            catch (Exception t)
            {
                Debug.Fail(t.ToString());
                throw;
            }
            finally
            {
                Host.NoComponentChangeEvents--;
            }
        }

        int UnsafeNativeMethods.IPropertyNotifySink.OnRequestEdit(int dispid)
        {
            return NativeMethods.S_OK;
        }


        //
        // Virtual overrides:
        //
        internal virtual void OnPropertyChanged(int dispid)
        {
            try
            {
                ISite site = Host.Site;
                if (site != null)
                {
                    IComponentChangeService changeService = (IComponentChangeService)site.GetService(typeof(IComponentChangeService));

                    if (changeService != null)
                    {
                        try
                        {
                            changeService.OnComponentChanging(Host, null);
                        }
                        catch (CheckoutException coEx)
                        {
                            if (coEx == CheckoutException.Canceled)
                            {
                                return;
                            }
                            throw coEx;
                        }

                        // Now notify the change service that the change was successful.
                        //
                        changeService.OnComponentChanged(Host, null, null, null);
                    }
                }
            }
            catch (Exception t)
            {
                Debug.Fail(t.ToString());
                throw;
            }
        }


        //
        // Internal helper methods:
        //
        internal WebBrowserBase GetAXHost()
        {
            return Host;
        }

        internal void StartEvents()
        {
            if (connectionPoint != null)
            {
                return;
            }

            object nativeObject = Host.activeXInstance;
            if (nativeObject != null)
            {
                try
                {
                    connectionPoint = new AxHost.ConnectionPointCookie(nativeObject, this, typeof(UnsafeNativeMethods.IPropertyNotifySink));
                }
                catch (Exception ex)
                {
                    if (ClientUtils.IsCriticalException(ex))
                    {
                        throw;
                    }
                }
            }
        }

        internal void StopEvents()
        {
            if (connectionPoint != null)
            {
                connectionPoint.Disconnect();
                connectionPoint = null;
            }
        }

        private int OnActiveXRectChange(NativeMethods.COMRECT lprcPosRect)
        {
            Host.AXInPlaceObject.SetObjectRects(
                NativeMethods.COMRECT.FromXYWH(0, 0, lprcPosRect.right - lprcPosRect.left, lprcPosRect.bottom - lprcPosRect.top),
                WebBrowserHelper.GetClipRect());
            Host.MakeDirty();
            return NativeMethods.S_OK;
        }
    }
}
<|MERGE_RESOLUTION|>--- conflicted
+++ resolved
@@ -3,21 +3,6 @@
 // See the LICENSE file in the project root for more information.
 
 using System.ComponentModel;
-<<<<<<< HEAD
-using System.Diagnostics;
-using System;
-using System.Reflection;
-using System.Globalization;
-using Microsoft.Win32;
-using System.Collections;
-using System.Collections.Specialized;
-using System.IO;
-using System.Drawing;    
-using System.Windows.Forms.Design;
-using System.Windows.Forms.ComponentModel;
-using System.Windows.Forms.ComponentModel.Com2Interop;
-=======
->>>>>>> 05087938
 using System.ComponentModel.Design;
 using System.Diagnostics;
 using System.Runtime.InteropServices;
@@ -294,12 +279,8 @@
             lprcPosRect.bottom = Host.Bounds.Height + Host.Bounds.Y;
 
             lprcClipRect = WebBrowserHelper.GetClipRect();
-<<<<<<< HEAD
-            if (lpFrameInfo != null) {
-=======
             if (lpFrameInfo != null)
             {
->>>>>>> 05087938
                 lpFrameInfo.cb = Marshal.SizeOf<NativeMethods.tagOIFI>();
                 lpFrameInfo.fMDIApp = false;
                 lpFrameInfo.hAccel = IntPtr.Zero;
