﻿// Licensed to the .NET Foundation under one or more agreements.
// The .NET Foundation licenses this file to you under the MIT license.
// See the LICENSE file in the project root for more information.

namespace System.Windows.Forms
{
<<<<<<< HEAD
    /// <devdoc>
    /// Called when the background of the ToolStrip is being rendered
    /// </devdoc>
=======
    /// <summary>
    /// Called when the background of the ToolStrip is being rendered
    /// </summary>
>>>>>>> 05087938
    public delegate void ToolStripRenderEventHandler(object sender, ToolStripRenderEventArgs e);
}<|MERGE_RESOLUTION|>--- conflicted
+++ resolved
@@ -4,14 +4,8 @@
 
 namespace System.Windows.Forms
 {
-<<<<<<< HEAD
-    /// <devdoc>
-    /// Called when the background of the ToolStrip is being rendered
-    /// </devdoc>
-=======
     /// <summary>
     /// Called when the background of the ToolStrip is being rendered
     /// </summary>
->>>>>>> 05087938
     public delegate void ToolStripRenderEventHandler(object sender, ToolStripRenderEventArgs e);
 }