﻿// Licensed to the .NET Foundation under one or more agreements.
// The .NET Foundation licenses this file to you under the MIT license.
// See the LICENSE file in the project root for more information.

using System.ComponentModel;
using System.Drawing;
using System.Runtime.InteropServices;

namespace System.Windows.Forms
{
    /// <summary>
    /// Represents a standard Windows vertical scroll bar.
    /// </summary>
    [ComVisible(true)]
    [ClassInterface(ClassInterfaceType.AutoDispatch)]
    [SRDescription(nameof(SR.DescriptionVScrollBar))]
    public class VScrollBar : ScrollBar
    {
        private const int DefaultHeight = 80;

        protected override CreateParams CreateParams
        {
            get
            {
                CreateParams cp = base.CreateParams;
                cp.Style |= NativeMethods.SBS_VERT;
                return cp;
            }
        }

        protected override Size DefaultSize
        {
            get
            {
                if (DpiHelper.IsScalingRequirementMet)
                {
                    return new Size(SystemInformation.GetVerticalScrollBarWidthForDpi(deviceDpi), LogicalToDeviceUnits(DefaultHeight));
                }
                else
                {
                    return new Size(SystemInformation.VerticalScrollBarWidth, DefaultHeight);
                }
            }
        }

        [Browsable(false)]
        [EditorBrowsable(EditorBrowsableState.Never)]
        public override RightToLeft RightToLeft
        {
            get => RightToLeft.No;
            set
            {
            }
        }
        [Browsable(false)]
        [EditorBrowsable(EditorBrowsableState.Never)]
        public new event EventHandler RightToLeftChanged
        {
<<<<<<< HEAD
            add
            {
                base.RightToLeftChanged += value;
            }
            remove
            {
                base.RightToLeftChanged -= value;
            }
=======
            add => base.RightToLeftChanged += value;
            remove => base.RightToLeftChanged -= value;
>>>>>>> 05087938
        }
    }
}<|MERGE_RESOLUTION|>--- conflicted
+++ resolved
@@ -56,19 +56,8 @@
         [EditorBrowsable(EditorBrowsableState.Never)]
         public new event EventHandler RightToLeftChanged
         {
-<<<<<<< HEAD
-            add
-            {
-                base.RightToLeftChanged += value;
-            }
-            remove
-            {
-                base.RightToLeftChanged -= value;
-            }
-=======
             add => base.RightToLeftChanged += value;
             remove => base.RightToLeftChanged -= value;
->>>>>>> 05087938
         }
     }
 }