﻿// Licensed to the .NET Foundation under one or more agreements.
// The .NET Foundation licenses this file to you under the MIT license.
// See the LICENSE file in the project root for more information.


namespace System.Windows.Forms
{

    using Microsoft.Win32;
    using System;
    using System.ComponentModel;
    using System.ComponentModel.Design;
    using System.ComponentModel.Design.Serialization;
    using System.Diagnostics;
    using System.Drawing;
    using System.Runtime.InteropServices;
    using System.Windows.Forms.Design;
    using System.Windows.Forms.Layout;

    /// <summary>
    ///     Represents an empty control that can be used in the Forms Designer to create other  controls.   By extending form, UserControl inherits all of
    ///     the standard positioning and mnemonic handling code that is necessary
    ///     in a user control.
    /// </summary>
    [
    ComVisible(true),
    ClassInterface(ClassInterfaceType.AutoDispatch),
    Designer("System.Windows.Forms.Design.UserControlDocumentDesigner, " + AssemblyRef.SystemDesign, typeof(IRootDesigner)),
    Designer("System.Windows.Forms.Design.ControlDesigner, " + AssemblyRef.SystemDesign),
    DesignerCategory("UserControl"),
    DefaultEvent(nameof(Load))
    ]
    public class UserControl : ContainerControl
    {
        private static readonly object EVENT_LOAD = new object();
        private BorderStyle borderStyle = System.Windows.Forms.BorderStyle.None;

        /// <summary>
        ///    Creates a new UserControl object. A vast majority of people
        ///    will not want to instantiate this class directly, but will be a
        ///    sub-class of it.
        /// </summary>
        public UserControl()
        {
            SetScrollState(ScrollStateAutoScrolling, false);
            SetState(STATE_VISIBLE, true);
            SetState(STATE_TOPLEVEL, false);
            SetStyle(ControlStyles.SupportsTransparentBackColor, true);
        }

        /// <summary>
        ///    <para> Override to re-expose AutoSize.</para>
        /// </summary>
        [Browsable(true), EditorBrowsable(EditorBrowsableState.Always),
        DesignerSerializationVisibility(DesignerSerializationVisibility.Visible)]
        public override bool AutoSize
        {
            get
            {
                return base.AutoSize;
            }
            set
            {
                base.AutoSize = value;
            }
        }

        /// <summary>
        ///    <para> Re-expose AutoSizeChanged.</para>
        /// </summary>
        [Browsable(true), EditorBrowsable(EditorBrowsableState.Always)]
        public new event EventHandler AutoSizeChanged
        {
            add => base.AutoSizeChanged += value;
            remove => base.AutoSizeChanged -= value;
        }

        /// <summary>
        ///     Allows the control to optionally shrink when AutoSize is true.
        /// </summary>
        [
        SRDescription(nameof(SR.ControlAutoSizeModeDescr)),
        SRCategory(nameof(SR.CatLayout)),
        Browsable(true),
        DefaultValue(AutoSizeMode.GrowOnly),
        Localizable(true)
        ]
        public AutoSizeMode AutoSizeMode
        {
            get
            {
                return GetAutoSizeMode();
            }
            set
            {
                if (!ClientUtils.IsEnumValid(value, (int)value, (int)AutoSizeMode.GrowAndShrink, (int)AutoSizeMode.GrowOnly))
                {
                    throw new InvalidEnumArgumentException(nameof(value), (int)value, typeof(AutoSizeMode));
                }

                if (GetAutoSizeMode() != value)
                {
                    SetAutoSizeMode(value);
                    Control toLayout = DesignMode || ParentInternal == null ? this : ParentInternal;

                    if (toLayout != null)
                    {
                        // DefaultLayout does not keep anchor information until it needs to.  When
                        // AutoSize became a common property, we could no longer blindly call into
                        // DefaultLayout, so now we do a special InitLayout just for DefaultLayout.
                        if (toLayout.LayoutEngine == DefaultLayout.Instance)
                        {
                            toLayout.LayoutEngine.InitLayout(this, BoundsSpecified.Size);
                        }
                        LayoutTransaction.DoLayout(toLayout, this, PropertyNames.AutoSize);
                    }
                }
            }
        }

        /// <summary>
        ///     Indicates whether controls in this container will be automatically validated when the focus changes.
        /// </summary>
        [
        Browsable(true),
        EditorBrowsable(EditorBrowsableState.Always),
        ]
        public override AutoValidate AutoValidate
        {
            get
            {
                return base.AutoValidate;
            }
            set
            {
                base.AutoValidate = value;
            }
        }

        [
        Browsable(true),
        EditorBrowsable(EditorBrowsableState.Always),
        ]
        public new event EventHandler AutoValidateChanged
        {
            add => base.AutoValidateChanged += value;
            remove => base.AutoValidateChanged -= value;
        }

        /// <summary>
        ///    <para> 
        ///       Indicates the borderstyle for the UserControl.
        ///    </para>
        /// </summary>
        [
        SRCategory(nameof(SR.CatAppearance)),
        DefaultValue(BorderStyle.None),
        SRDescription(nameof(SR.UserControlBorderStyleDescr)),
        Browsable(true), EditorBrowsable(EditorBrowsableState.Always)
        ]
        public BorderStyle BorderStyle
        {
            get
            {
                return borderStyle;
            }

            set
            {
                if (borderStyle != value)
                {
                    //valid values are 0x0 to 0x2
                    if (!ClientUtils.IsEnumValid(value, (int)value, (int)BorderStyle.None, (int)BorderStyle.Fixed3D))
                    {
                        throw new InvalidEnumArgumentException(nameof(value), (int)value, typeof(BorderStyle));
                    }

                    borderStyle = value;
                    UpdateStyles();
                }
            }
        }

        /// <summary>
        ///    Returns the parameters needed to create the handle.  Inheriting classes
        ///    can override this to provide extra functionality.  They should not,
        ///    however, forget to call base.getCreateParams() first to get the struct
        ///    filled up with the basic info.This is required as we now need to pass the 
        ///    styles for appropriate BorderStyle that is set by the user.
        /// </summary>
        protected override CreateParams CreateParams
        {
            get
            {
                CreateParams cp = base.CreateParams;
                cp.ExStyle |= NativeMethods.WS_EX_CONTROLPARENT;

                cp.ExStyle &= (~NativeMethods.WS_EX_CLIENTEDGE);
                cp.Style &= (~NativeMethods.WS_BORDER);

                switch (borderStyle)
                {
                    case BorderStyle.Fixed3D:
                        cp.ExStyle |= NativeMethods.WS_EX_CLIENTEDGE;
                        break;
                    case BorderStyle.FixedSingle:
                        cp.Style |= NativeMethods.WS_BORDER;
                        break;
                }
                return cp;
            }
        }

        /// <summary>
        ///     The default size for this user control.
        /// </summary>
        protected override Size DefaultSize
        {
            get
            {
                return new Size(150, 150);
            }
        }

        /// <summary>
        ///    <para>Occurs before the control becomes visible.</para>
        /// </summary>
        [SRCategory(nameof(SR.CatBehavior)), SRDescription(nameof(SR.UserControlOnLoadDescr))]
        public event EventHandler Load
        {
            add => Events.AddHandler(EVENT_LOAD, value);
            remove => Events.RemoveHandler(EVENT_LOAD, value);
        }

        [
        Browsable(false), EditorBrowsable(EditorBrowsableState.Never),
        Bindable(false),
        DesignerSerializationVisibility(DesignerSerializationVisibility.Hidden)
        ]
        public override string Text
        {
            get
            {
                return base.Text;
            }
            set
            {
                base.Text = value;
            }
        }

        [Browsable(false), EditorBrowsable(EditorBrowsableState.Never)]
        new public event EventHandler TextChanged
        {
            add => base.TextChanged += value;
            remove => base.TextChanged -= value;
        }

        /// <summary>
        ///     Validates all selectable child controls in the container, including descendants. This is
        ///     equivalent to calling ValidateChildren(ValidationConstraints.Selectable). See <see cref='ValidationConstraints.Selectable'/>
        ///     for details of exactly which child controls will be validated.
        /// </summary>
        [Browsable(true), EditorBrowsable(EditorBrowsableState.Always)]
        public override bool ValidateChildren()
        {
            return base.ValidateChildren();
        }

        /// <summary>
        ///     Validates all the child controls in the container. Exactly which controls are
        ///     validated and which controls are skipped is determined by <paramref name="flags"/>.
        /// </summary>
        [Browsable(true), EditorBrowsable(EditorBrowsableState.Always)]
        public override bool ValidateChildren(ValidationConstraints validationConstraints)
        {
            return base.ValidateChildren(validationConstraints);
        }

        private bool FocusInside()
        {
            if (!IsHandleCreated)
            {
                return false;
            }

            IntPtr hwndFocus = UnsafeNativeMethods.GetFocus();
            if (hwndFocus == IntPtr.Zero)
            {
                return false;
            }

            IntPtr hwnd = Handle;
            if (hwnd == hwndFocus || SafeNativeMethods.IsChild(new HandleRef(this, hwnd), new HandleRef(null, hwndFocus)))
            {
                return true;
            }

            return false;
        }

        /// <summary>
        ///    <para> Raises the CreateControl event.</para>
        /// </summary>
        [EditorBrowsable(EditorBrowsableState.Advanced)]
        protected override void OnCreateControl()
        {
            base.OnCreateControl();

            OnLoad(EventArgs.Empty);
        }

        /// <summary>
        ///    <para>The Load event is fired before the control becomes visible for the first time.</para>
        /// </summary>
        [EditorBrowsable(EditorBrowsableState.Advanced)]
        protected virtual void OnLoad(EventArgs e)
        {
            // There is no good way to explain this event except to say
            // that it's just another name for OnControlCreated.
            ((EventHandler)Events[EVENT_LOAD])?.Invoke(this, e);
        }

        /// <summary>
        ///     OnResize override to invalidate entire control in Stetch mode
        /// </summary>
        protected override void OnResize(EventArgs e)
        {
            base.OnResize(e);
            if (BackgroundImage != null)
            {
                Invalidate();
            }
        }

        [EditorBrowsable(EditorBrowsableState.Advanced)]
        protected override void OnMouseDown(MouseEventArgs e)
        {
            if (!FocusInside())
            {
                Focus();
            }

            base.OnMouseDown(e);
        }

        private void WmSetFocus(ref Message m)
        {
            if (!HostedInWin32DialogManager)
            {
                if (ActiveControl == null)
                {
                    SelectNextControl(null, true, true, true, false);
                }
            }
            if (!ValidationCancelled)
            {
                base.WndProc(ref m);
            }

        }

        [EditorBrowsable(EditorBrowsableState.Advanced)]
<<<<<<< HEAD
        protected override void WndProc(ref Message m) {
            switch (m.Msg) {
=======
        protected override void WndProc(ref Message m)
        {
            switch (m.Msg)
            {
>>>>>>> 05087938
                case Interop.WindowMessages.WM_SETFOCUS:
                    WmSetFocus(ref m);
                    break;
                default:
                    base.WndProc(ref m);
                    break;
            }
        }
    }
}<|MERGE_RESOLUTION|>--- conflicted
+++ resolved
@@ -361,15 +361,10 @@
         }
 
         [EditorBrowsable(EditorBrowsableState.Advanced)]
-<<<<<<< HEAD
-        protected override void WndProc(ref Message m) {
-            switch (m.Msg) {
-=======
         protected override void WndProc(ref Message m)
         {
             switch (m.Msg)
             {
->>>>>>> 05087938
                 case Interop.WindowMessages.WM_SETFOCUS:
                     WmSetFocus(ref m);
                     break;
