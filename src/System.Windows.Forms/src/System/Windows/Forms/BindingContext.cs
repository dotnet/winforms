﻿// Licensed to the .NET Foundation under one or more agreements.
// The .NET Foundation licenses this file to you under the MIT license.
// See the LICENSE file in the project root for more information.

using System.Collections;
using System.ComponentModel;
using System.Diagnostics.CodeAnalysis;
using System.Globalization;

namespace System.Windows.Forms
{
<<<<<<< HEAD
    /// <devdoc>
    /// Manages the collection of System.Windows.Forms.BindingManagerBase
    /// objects for a Win Form.
    /// </devdoc>
    [DefaultEvent(nameof(CollectionChanged))]
    public class BindingContext : ICollection
    {
        private Hashtable _listManagers;

        /// <devdoc>
        /// Initializes a new instance of the System.Windows.Forms.BindingContext class.
        /// </devdoc>
=======
    /// <summary>
    /// Manages the collection of System.Windows.Forms.BindingManagerBase
    /// objects for a Win Form.
    /// </summary>
    [DefaultEvent(nameof(CollectionChanged))]
    public class BindingContext : ICollection
    {
        private readonly Hashtable _listManagers;

        /// <summary>
        /// Initializes a new instance of the System.Windows.Forms.BindingContext class.
        /// </summary>
>>>>>>> 05087938
        public BindingContext()
        {
            _listManagers = new Hashtable();
        }

<<<<<<< HEAD
        /// <devdoc>
        /// Gets the total number of System.Windows.Forms.BindingManagerBases objects.
        /// </devdoc>
=======
        /// <summary>
        /// Gets the total number of System.Windows.Forms.BindingManagerBases objects.
        /// </summary>
>>>>>>> 05087938
        int ICollection.Count
        {
            get
            {
                ScrubWeakRefs();
                return _listManagers.Count;
            }
        }

<<<<<<< HEAD
        /// <devdoc>
        /// Copies the elements of the collection into a specified array, starting
        /// at the collection index.
        /// </devdoc>
=======
        /// <summary>
        /// Copies the elements of the collection into a specified array, starting
        /// at the collection index.
        /// </summary>
>>>>>>> 05087938
        void ICollection.CopyTo(Array ar, int index)
        {
            ScrubWeakRefs();
            _listManagers.CopyTo(ar, index);
        }

<<<<<<< HEAD
        /// <devdoc>
        /// Gets an enumerator for the collection.
        /// </devdoc>
=======
        /// <summary>
        /// Gets an enumerator for the collection.
        /// </summary>
>>>>>>> 05087938
        IEnumerator IEnumerable.GetEnumerator()
        {
            ScrubWeakRefs();
            return _listManagers.GetEnumerator();
        }

<<<<<<< HEAD
        /// <devdoc>
        /// Gets a value indicating whether the collection is read-only.
        /// </devdoc>
        public bool IsReadOnly => false;

        /// <devdoc>
        /// Gets a value indicating whether the collection is synchronized.
        /// </devdoc>
        bool ICollection.IsSynchronized => false;

        /// <devdoc>
        /// Gets an object to use for synchronization (thread safety).
        /// </devdoc>
        object ICollection.SyncRoot => null;

        /// <devdoc>
        /// Gets the System.Windows.Forms.BindingManagerBase associated with the specified
        /// data source.
        /// </devdoc>
        public BindingManagerBase this[object dataSource] => this[dataSource, string.Empty];

        /// <devdoc>
        /// Gets the System.Windows.Forms.BindingManagerBase associated with the specified
        /// data source and data member.
        /// </devdoc>
=======
        /// <summary>
        /// Gets a value indicating whether the collection is read-only.
        /// </summary>
        public bool IsReadOnly => false;

        /// <summary>
        /// Gets a value indicating whether the collection is synchronized.
        /// </summary>
        bool ICollection.IsSynchronized => false;

        /// <summary>
        /// Gets an object to use for synchronization (thread safety).
        /// </summary>
        object ICollection.SyncRoot => null;

        /// <summary>
        /// Gets the System.Windows.Forms.BindingManagerBase associated with the specified
        /// data source.
        /// </summary>
        public BindingManagerBase this[object dataSource] => this[dataSource, string.Empty];

        /// <summary>
        /// Gets the System.Windows.Forms.BindingManagerBase associated with the specified
        /// data source and data member.
        /// </summary>
>>>>>>> 05087938
        public BindingManagerBase this[object dataSource, string dataMember]
        {
            get => EnsureListManager(dataSource, dataMember);
        }

<<<<<<< HEAD
        /// <devdoc>
=======
        /// <summary>
>>>>>>> 05087938
        /// Adds the listManager to the collection. An ArgumentNullException is thrown if this
        /// listManager is null. An exception is thrown if a listManager to the same target
        /// and Property as an existing listManager or if the listManager's column isn't a
        /// valid column given this DataSource.Table's schema.
        /// Fires the CollectionChangedEvent.
<<<<<<< HEAD
        /// </devdoc>
=======
        /// </summary>
>>>>>>> 05087938
        /// <remarks>
        /// This method is obsolete and unused.
        /// </remarks>
        internal protected void Add(object dataSource, BindingManagerBase listManager)
        {
            AddCore(dataSource, listManager);
            OnCollectionChanged(new CollectionChangeEventArgs(CollectionChangeAction.Add, dataSource));
        }

        /// <remarks>
        /// This method is obsolete and unused.
        /// </remarks>
        protected virtual void AddCore(object dataSource, BindingManagerBase listManager)
        {
            if (dataSource == null)
            {
                throw new ArgumentNullException(nameof(dataSource));
            }
            if (listManager == null)
            {
                throw new ArgumentNullException(nameof(listManager));
            }

            _listManagers[GetKey(dataSource, string.Empty)] = new WeakReference(listManager, false);
        }

<<<<<<< HEAD
        /// <devdoc>
        /// Occurs when the collection has changed.
        /// </devdoc>
=======
        /// <summary>
        /// Occurs when the collection has changed.
        /// </summary>
>>>>>>> 05087938
        /// <remarks>
        /// This method is obsolete and unused.
        /// </remarks>
        [SRDescription(nameof(SR.collectionChangedEventDescr)), EditorBrowsable(EditorBrowsableState.Never), Browsable(false)]
        public event CollectionChangeEventHandler CollectionChanged
        {
            [SuppressMessage("Microsoft.Performance", "CA1801:AvoidUnusedParameters")]
            add
            {
                throw new NotImplementedException();
            }
            [SuppressMessage("Microsoft.Performance", "CA1801:AvoidUnusedParameters")]
            remove
            {
            }
        }

<<<<<<< HEAD
        /// <devdoc>
        /// Clears the collection of any bindings.
        /// Fires the CollectionChangedEvent.
        /// </devdoc>
=======
        /// <summary>
        /// Clears the collection of any bindings.
        /// Fires the CollectionChangedEvent.
        /// </summary>
>>>>>>> 05087938
        /// <remarks>
        /// This method is obsolete and unused.
        /// </remarks>
        internal protected void Clear()
        {
            ClearCore();
            OnCollectionChanged(new CollectionChangeEventArgs(CollectionChangeAction.Refresh, null));
        }

<<<<<<< HEAD
        /// <devdoc>
        /// Clears the collection.
        /// </devdoc>
=======
        /// <summary>
        /// Clears the collection.
        /// </summary>
>>>>>>> 05087938
        /// <remarks>
        /// This method is obsolete and unused.
        /// </remarks>
        protected virtual void ClearCore() => _listManagers.Clear();

<<<<<<< HEAD
        /// <devdoc>
        /// Gets a value indicating whether the System.Windows.Forms.BindingContext contains
        /// the specified data source.
        /// </devdoc>
        public bool Contains(object dataSource) => Contains(dataSource, string.Empty);

        /// <devdoc>
        /// Gets a value indicating whether the System.Windows.Forms.BindingContext
        /// contains the specified data source and data member.
        /// </devdoc>
=======
        /// <summary>
        /// Gets a value indicating whether the System.Windows.Forms.BindingContext contains
        /// the specified data source.
        /// </summary>
        public bool Contains(object dataSource) => Contains(dataSource, string.Empty);

        /// <summary>
        /// Gets a value indicating whether the System.Windows.Forms.BindingContext
        /// contains the specified data source and data member.
        /// </summary>
>>>>>>> 05087938
        public bool Contains(object dataSource, string dataMember)
        {
            return _listManagers.ContainsKey(GetKey(dataSource, dataMember));
        }

        internal HashKey GetKey(object dataSource, string dataMember)
        {
            return new HashKey(dataSource, dataMember);
        }

        internal class HashKey
        {
<<<<<<< HEAD
            private WeakReference _wRef;
            private int _dataSourceHashCode;
            private string _dataMember;
=======
            private readonly WeakReference _wRef;
            private readonly int _dataSourceHashCode;
            private readonly string _dataMember;
>>>>>>> 05087938

            internal HashKey(object dataSource, string dataMember)
            {
                if (dataSource == null)
                {
                    throw new ArgumentNullException(nameof(dataSource));
                }
                if (dataMember == null)
                {
                    dataMember = string.Empty;
                }

                // The dataMember should be case insensitive, so convert the
                // dataMember to lower case
                _wRef = new WeakReference(dataSource, false);
                _dataSourceHashCode = dataSource.GetHashCode();
                _dataMember = dataMember.ToLower(CultureInfo.InvariantCulture);
            }

            public override int GetHashCode() => _dataSourceHashCode * _dataMember.GetHashCode();

            public override bool Equals(object target)
            {
                if (!(target is HashKey keyTarget))
                {
                    return false;
                }
<<<<<<< HEAD
                
=======

>>>>>>> 05087938
                return _wRef.Target == keyTarget._wRef.Target && _dataMember == keyTarget._dataMember;
            }
        }

<<<<<<< HEAD
        /// <devdoc>
        /// This method is called whenever the collection changes. Overriders of this method
        /// should call the base implementation of this method.
        /// </devdoc>
=======
        /// <summary>
        /// This method is called whenever the collection changes. Overriders of this method
        /// should call the base implementation of this method.
        /// </summary>
>>>>>>> 05087938
        protected virtual void OnCollectionChanged(CollectionChangeEventArgs ccevent)
        {
        }

<<<<<<< HEAD
        /// <devdoc>
=======
        /// <summary>
>>>>>>> 05087938
        /// Removes the given listManager from the collection.
        /// An ArgumentNullException is thrown if this listManager is null. An ArgumentException
        /// is thrown if this listManager doesn't belong to this collection.
        /// The CollectionChanged event is fired if it succeeds.
<<<<<<< HEAD
        /// </devdoc>
=======
        /// </summary>
>>>>>>> 05087938
        /// <remarks>
        /// This method is obsolete and unused.
        /// </remarks>
        internal protected void Remove(object dataSource)
        {
            RemoveCore(dataSource);
            OnCollectionChanged(new CollectionChangeEventArgs(CollectionChangeAction.Remove, dataSource));
        }

        /// <remarks>
        /// This method is obsolete and unused.
        /// </remarks>
        protected virtual void RemoveCore(object dataSource)
        {
            _listManagers.Remove(GetKey(dataSource, string.Empty));
        }

<<<<<<< HEAD
        /// <devdoc>
=======
        /// <summary>
>>>>>>> 05087938
        /// Create a suitable binding manager for the specified dataSource/dataMember combination.
        /// - If one has already been created and cached by this BindingContext, return that
        ///   instead.
        /// - If the data source is an ICurrencyManagerProvider, just delegate to the data
        ///   source.
<<<<<<< HEAD
        /// </devdoc>
=======
        /// </summary>
>>>>>>> 05087938
        internal BindingManagerBase EnsureListManager(object dataSource, string dataMember)
        {
            BindingManagerBase bindingManagerBase = null;

            if (dataMember == null)
            {
                dataMember = string.Empty;
            }

            // Check whether data source wants to provide its own binding managers
            // (but fall through to old logic if it fails to provide us with one)
            if (dataSource is ICurrencyManagerProvider currencyManagerProvider)
            {
                bindingManagerBase = currencyManagerProvider.GetRelatedCurrencyManager(dataMember);
                if (bindingManagerBase != null)
                {
                    return bindingManagerBase;
                }
            }

            // Check for previously created binding manager
            HashKey key = GetKey(dataSource, dataMember);
            WeakReference wRef = _listManagers[key] as WeakReference;
            if (wRef != null)
            {
                bindingManagerBase = (BindingManagerBase)wRef.Target;
            }
            if (bindingManagerBase != null)
            {
                return bindingManagerBase;
            }

            if (dataMember.Length == 0)
            {
                // No data member specified, so create binding manager directly on the data source
                if (dataSource is IList || dataSource is IListSource)
                {
                    // IListSource so we can bind the dataGrid to a table and a dataSet
                    bindingManagerBase = new CurrencyManager(dataSource);
                }
                else
                {
                    // Otherwise assume simple property binding
                    bindingManagerBase = new PropertyManager(dataSource);
                }
            }
            else
            {
                // Data member specified, so get data source's binding manager, and hook a 'related' binding manager to it
<<<<<<< HEAD
                int lastDot = dataMember.LastIndexOf(".");
=======
                int lastDot = dataMember.LastIndexOf('.');
>>>>>>> 05087938
                string dataPath = (lastDot == -1) ? string.Empty : dataMember.Substring(0, lastDot);
                string dataField = dataMember.Substring(lastDot + 1);

                BindingManagerBase formerManager = EnsureListManager(dataSource, dataPath);

                PropertyDescriptor prop = formerManager.GetItemProperties().Find(dataField, true);
                if (prop == null)
                {
                    throw new ArgumentException(string.Format(SR.RelatedListManagerChild, dataField));
                }

                if (typeof(IList).IsAssignableFrom(prop.PropertyType))
                {
                    bindingManagerBase = new RelatedCurrencyManager(formerManager, dataField);
                }
                else
                {
                    bindingManagerBase = new RelatedPropertyManager(formerManager, dataField);
                }
            }

            // if wRef == null, then it is the first time we want this bindingManagerBase: so add it
            // if wRef != null, then the bindingManagerBase was GC'ed at some point: keep the old wRef and change its target
            if (wRef == null)
            {
                _listManagers.Add(key, new WeakReference(bindingManagerBase, false));
            }
            else
            {
                wRef.Target = bindingManagerBase;
            }

            ScrubWeakRefs();
            // Return the final binding manager
            return bindingManagerBase;
        }

        private static void CheckPropertyBindingCycles(BindingContext newBindingContext, Binding propBinding)
        {
            if (newBindingContext == null || propBinding == null)
            {
                return;
            }

            if (newBindingContext.Contains(propBinding.BindableComponent, string.Empty))
            {
                // this way we do not add a bindingManagerBase to the
                // bindingContext if there isn't one already
                BindingManagerBase bindingManagerBase = newBindingContext.EnsureListManager(propBinding.BindableComponent, string.Empty);
                for (int i = 0; i < bindingManagerBase.Bindings.Count; i++)
                {
                    Binding binding = bindingManagerBase.Bindings[i];
                    if (binding.DataSource == propBinding.BindableComponent)
                    {
<<<<<<< HEAD
                        if (propBinding.BindToObject.BindingMemberInfo.BindingMember.Equals(binding.PropertyName))
=======
                        if (propBinding.BindingMemberInfo.BindingMember.Equals(binding.PropertyName))
>>>>>>> 05087938
                        {
                            throw new ArgumentException(string.Format(SR.DataBindingCycle, binding.PropertyName), nameof(propBinding));
                        }
                    }
<<<<<<< HEAD
                    else if (propBinding.BindToObject.BindingManagerBase is PropertyManager)
=======
                    else if (propBinding.BindingManagerBase is PropertyManager)
>>>>>>> 05087938
                    {
                        CheckPropertyBindingCycles(newBindingContext, binding);
                    }
                }
            }
        }

        private void ScrubWeakRefs()
        {
            ArrayList cleanupList = null;
            foreach (DictionaryEntry de in _listManagers)
            {
                WeakReference wRef = (WeakReference)de.Value;
                if (wRef.Target == null)
                {
                    if (cleanupList == null)
                    {
                        cleanupList = new ArrayList();
                    }
                    cleanupList.Add(de.Key);
                }
            }

            if (cleanupList != null)
            {
                foreach (object o in cleanupList)
                {
                    _listManagers.Remove(o);
                }
            }
        }

<<<<<<< HEAD
        /// <devdoc>
        /// Associates a Binding with a different BindingContext. Intended for use by components
        /// that support IBindableComponent, to update their Bindings when the value of
        /// IBindableComponent.BindingContext is changed.
        /// </devdoc>
=======
        /// <summary>
        /// Associates a Binding with a different BindingContext. Intended for use by components
        /// that support IBindableComponent, to update their Bindings when the value of
        /// IBindableComponent.BindingContext is changed.
        /// </summary>
>>>>>>> 05087938
        public static void UpdateBinding(BindingContext newBindingContext, Binding binding)
        {
            if (binding == null)
            {
                throw new ArgumentNullException(nameof(binding));
            }

            BindingManagerBase oldManager = binding.BindingManagerBase;
            if (oldManager != null)
            {
                oldManager.Bindings.Remove(binding);
            }

            if (newBindingContext != null)
            {
                // we need to first check for cycles before adding this binding to the collection
                // of bindings.
<<<<<<< HEAD
                if (binding.BindToObject.BindingManagerBase is PropertyManager)
=======
                if (binding.BindingManagerBase is PropertyManager)
>>>>>>> 05087938
                {
                    CheckPropertyBindingCycles(newBindingContext, binding);
                }

                BindingManagerBase newManager = newBindingContext.EnsureListManager(binding.DataSource, binding.BindingMemberInfo.BindingPath);
                newManager.Bindings.Add(binding);
            }
        }
    }
}<|MERGE_RESOLUTION|>--- conflicted
+++ resolved
@@ -9,20 +9,6 @@
 
 namespace System.Windows.Forms
 {
-<<<<<<< HEAD
-    /// <devdoc>
-    /// Manages the collection of System.Windows.Forms.BindingManagerBase
-    /// objects for a Win Form.
-    /// </devdoc>
-    [DefaultEvent(nameof(CollectionChanged))]
-    public class BindingContext : ICollection
-    {
-        private Hashtable _listManagers;
-
-        /// <devdoc>
-        /// Initializes a new instance of the System.Windows.Forms.BindingContext class.
-        /// </devdoc>
-=======
     /// <summary>
     /// Manages the collection of System.Windows.Forms.BindingManagerBase
     /// objects for a Win Form.
@@ -35,21 +21,14 @@
         /// <summary>
         /// Initializes a new instance of the System.Windows.Forms.BindingContext class.
         /// </summary>
->>>>>>> 05087938
         public BindingContext()
         {
             _listManagers = new Hashtable();
         }
 
-<<<<<<< HEAD
-        /// <devdoc>
+        /// <summary>
         /// Gets the total number of System.Windows.Forms.BindingManagerBases objects.
-        /// </devdoc>
-=======
-        /// <summary>
-        /// Gets the total number of System.Windows.Forms.BindingManagerBases objects.
-        /// </summary>
->>>>>>> 05087938
+        /// </summary>
         int ICollection.Count
         {
             get
@@ -59,111 +38,62 @@
             }
         }
 
-<<<<<<< HEAD
-        /// <devdoc>
+        /// <summary>
         /// Copies the elements of the collection into a specified array, starting
         /// at the collection index.
-        /// </devdoc>
-=======
-        /// <summary>
-        /// Copies the elements of the collection into a specified array, starting
-        /// at the collection index.
-        /// </summary>
->>>>>>> 05087938
+        /// </summary>
         void ICollection.CopyTo(Array ar, int index)
         {
             ScrubWeakRefs();
             _listManagers.CopyTo(ar, index);
         }
 
-<<<<<<< HEAD
-        /// <devdoc>
+        /// <summary>
         /// Gets an enumerator for the collection.
-        /// </devdoc>
-=======
-        /// <summary>
-        /// Gets an enumerator for the collection.
-        /// </summary>
->>>>>>> 05087938
+        /// </summary>
         IEnumerator IEnumerable.GetEnumerator()
         {
             ScrubWeakRefs();
             return _listManagers.GetEnumerator();
         }
 
-<<<<<<< HEAD
-        /// <devdoc>
+        /// <summary>
         /// Gets a value indicating whether the collection is read-only.
-        /// </devdoc>
+        /// </summary>
         public bool IsReadOnly => false;
 
-        /// <devdoc>
+        /// <summary>
         /// Gets a value indicating whether the collection is synchronized.
-        /// </devdoc>
+        /// </summary>
         bool ICollection.IsSynchronized => false;
 
-        /// <devdoc>
+        /// <summary>
         /// Gets an object to use for synchronization (thread safety).
-        /// </devdoc>
+        /// </summary>
         object ICollection.SyncRoot => null;
 
-        /// <devdoc>
+        /// <summary>
         /// Gets the System.Windows.Forms.BindingManagerBase associated with the specified
         /// data source.
-        /// </devdoc>
+        /// </summary>
         public BindingManagerBase this[object dataSource] => this[dataSource, string.Empty];
 
-        /// <devdoc>
+        /// <summary>
         /// Gets the System.Windows.Forms.BindingManagerBase associated with the specified
         /// data source and data member.
-        /// </devdoc>
-=======
-        /// <summary>
-        /// Gets a value indicating whether the collection is read-only.
-        /// </summary>
-        public bool IsReadOnly => false;
-
-        /// <summary>
-        /// Gets a value indicating whether the collection is synchronized.
-        /// </summary>
-        bool ICollection.IsSynchronized => false;
-
-        /// <summary>
-        /// Gets an object to use for synchronization (thread safety).
-        /// </summary>
-        object ICollection.SyncRoot => null;
-
-        /// <summary>
-        /// Gets the System.Windows.Forms.BindingManagerBase associated with the specified
-        /// data source.
-        /// </summary>
-        public BindingManagerBase this[object dataSource] => this[dataSource, string.Empty];
-
-        /// <summary>
-        /// Gets the System.Windows.Forms.BindingManagerBase associated with the specified
-        /// data source and data member.
-        /// </summary>
->>>>>>> 05087938
+        /// </summary>
         public BindingManagerBase this[object dataSource, string dataMember]
         {
             get => EnsureListManager(dataSource, dataMember);
         }
 
-<<<<<<< HEAD
-        /// <devdoc>
-=======
-        /// <summary>
->>>>>>> 05087938
+        /// <summary>
         /// Adds the listManager to the collection. An ArgumentNullException is thrown if this
         /// listManager is null. An exception is thrown if a listManager to the same target
         /// and Property as an existing listManager or if the listManager's column isn't a
         /// valid column given this DataSource.Table's schema.
         /// Fires the CollectionChangedEvent.
-<<<<<<< HEAD
-        /// </devdoc>
-=======
-        /// </summary>
->>>>>>> 05087938
+        /// </summary>
         /// <remarks>
         /// This method is obsolete and unused.
         /// </remarks>
@@ -190,15 +120,9 @@
             _listManagers[GetKey(dataSource, string.Empty)] = new WeakReference(listManager, false);
         }
 
-<<<<<<< HEAD
-        /// <devdoc>
+        /// <summary>
         /// Occurs when the collection has changed.
-        /// </devdoc>
-=======
-        /// <summary>
-        /// Occurs when the collection has changed.
-        /// </summary>
->>>>>>> 05087938
+        /// </summary>
         /// <remarks>
         /// This method is obsolete and unused.
         /// </remarks>
@@ -216,17 +140,10 @@
             }
         }
 
-<<<<<<< HEAD
-        /// <devdoc>
+        /// <summary>
         /// Clears the collection of any bindings.
         /// Fires the CollectionChangedEvent.
-        /// </devdoc>
-=======
-        /// <summary>
-        /// Clears the collection of any bindings.
-        /// Fires the CollectionChangedEvent.
-        /// </summary>
->>>>>>> 05087938
+        /// </summary>
         /// <remarks>
         /// This method is obsolete and unused.
         /// </remarks>
@@ -236,43 +153,24 @@
             OnCollectionChanged(new CollectionChangeEventArgs(CollectionChangeAction.Refresh, null));
         }
 
-<<<<<<< HEAD
-        /// <devdoc>
+        /// <summary>
         /// Clears the collection.
-        /// </devdoc>
-=======
-        /// <summary>
-        /// Clears the collection.
-        /// </summary>
->>>>>>> 05087938
+        /// </summary>
         /// <remarks>
         /// This method is obsolete and unused.
         /// </remarks>
         protected virtual void ClearCore() => _listManagers.Clear();
 
-<<<<<<< HEAD
-        /// <devdoc>
+        /// <summary>
         /// Gets a value indicating whether the System.Windows.Forms.BindingContext contains
         /// the specified data source.
-        /// </devdoc>
+        /// </summary>
         public bool Contains(object dataSource) => Contains(dataSource, string.Empty);
 
-        /// <devdoc>
+        /// <summary>
         /// Gets a value indicating whether the System.Windows.Forms.BindingContext
         /// contains the specified data source and data member.
-        /// </devdoc>
-=======
-        /// <summary>
-        /// Gets a value indicating whether the System.Windows.Forms.BindingContext contains
-        /// the specified data source.
-        /// </summary>
-        public bool Contains(object dataSource) => Contains(dataSource, string.Empty);
-
-        /// <summary>
-        /// Gets a value indicating whether the System.Windows.Forms.BindingContext
-        /// contains the specified data source and data member.
-        /// </summary>
->>>>>>> 05087938
+        /// </summary>
         public bool Contains(object dataSource, string dataMember)
         {
             return _listManagers.ContainsKey(GetKey(dataSource, dataMember));
@@ -285,15 +183,9 @@
 
         internal class HashKey
         {
-<<<<<<< HEAD
-            private WeakReference _wRef;
-            private int _dataSourceHashCode;
-            private string _dataMember;
-=======
             private readonly WeakReference _wRef;
             private readonly int _dataSourceHashCode;
             private readonly string _dataMember;
->>>>>>> 05087938
 
             internal HashKey(object dataSource, string dataMember)
             {
@@ -321,44 +213,25 @@
                 {
                     return false;
                 }
-<<<<<<< HEAD
-                
-=======
-
->>>>>>> 05087938
+
                 return _wRef.Target == keyTarget._wRef.Target && _dataMember == keyTarget._dataMember;
             }
         }
 
-<<<<<<< HEAD
-        /// <devdoc>
+        /// <summary>
         /// This method is called whenever the collection changes. Overriders of this method
         /// should call the base implementation of this method.
-        /// </devdoc>
-=======
-        /// <summary>
-        /// This method is called whenever the collection changes. Overriders of this method
-        /// should call the base implementation of this method.
-        /// </summary>
->>>>>>> 05087938
+        /// </summary>
         protected virtual void OnCollectionChanged(CollectionChangeEventArgs ccevent)
         {
         }
 
-<<<<<<< HEAD
-        /// <devdoc>
-=======
-        /// <summary>
->>>>>>> 05087938
+        /// <summary>
         /// Removes the given listManager from the collection.
         /// An ArgumentNullException is thrown if this listManager is null. An ArgumentException
         /// is thrown if this listManager doesn't belong to this collection.
         /// The CollectionChanged event is fired if it succeeds.
-<<<<<<< HEAD
-        /// </devdoc>
-=======
-        /// </summary>
->>>>>>> 05087938
+        /// </summary>
         /// <remarks>
         /// This method is obsolete and unused.
         /// </remarks>
@@ -376,21 +249,13 @@
             _listManagers.Remove(GetKey(dataSource, string.Empty));
         }
 
-<<<<<<< HEAD
-        /// <devdoc>
-=======
-        /// <summary>
->>>>>>> 05087938
+        /// <summary>
         /// Create a suitable binding manager for the specified dataSource/dataMember combination.
         /// - If one has already been created and cached by this BindingContext, return that
         ///   instead.
         /// - If the data source is an ICurrencyManagerProvider, just delegate to the data
         ///   source.
-<<<<<<< HEAD
-        /// </devdoc>
-=======
-        /// </summary>
->>>>>>> 05087938
+        /// </summary>
         internal BindingManagerBase EnsureListManager(object dataSource, string dataMember)
         {
             BindingManagerBase bindingManagerBase = null;
@@ -440,11 +305,7 @@
             else
             {
                 // Data member specified, so get data source's binding manager, and hook a 'related' binding manager to it
-<<<<<<< HEAD
-                int lastDot = dataMember.LastIndexOf(".");
-=======
                 int lastDot = dataMember.LastIndexOf('.');
->>>>>>> 05087938
                 string dataPath = (lastDot == -1) ? string.Empty : dataMember.Substring(0, lastDot);
                 string dataField = dataMember.Substring(lastDot + 1);
 
@@ -499,20 +360,12 @@
                     Binding binding = bindingManagerBase.Bindings[i];
                     if (binding.DataSource == propBinding.BindableComponent)
                     {
-<<<<<<< HEAD
-                        if (propBinding.BindToObject.BindingMemberInfo.BindingMember.Equals(binding.PropertyName))
-=======
                         if (propBinding.BindingMemberInfo.BindingMember.Equals(binding.PropertyName))
->>>>>>> 05087938
                         {
                             throw new ArgumentException(string.Format(SR.DataBindingCycle, binding.PropertyName), nameof(propBinding));
                         }
                     }
-<<<<<<< HEAD
-                    else if (propBinding.BindToObject.BindingManagerBase is PropertyManager)
-=======
                     else if (propBinding.BindingManagerBase is PropertyManager)
->>>>>>> 05087938
                     {
                         CheckPropertyBindingCycles(newBindingContext, binding);
                     }
@@ -545,19 +398,11 @@
             }
         }
 
-<<<<<<< HEAD
-        /// <devdoc>
+        /// <summary>
         /// Associates a Binding with a different BindingContext. Intended for use by components
         /// that support IBindableComponent, to update their Bindings when the value of
         /// IBindableComponent.BindingContext is changed.
-        /// </devdoc>
-=======
-        /// <summary>
-        /// Associates a Binding with a different BindingContext. Intended for use by components
-        /// that support IBindableComponent, to update their Bindings when the value of
-        /// IBindableComponent.BindingContext is changed.
-        /// </summary>
->>>>>>> 05087938
+        /// </summary>
         public static void UpdateBinding(BindingContext newBindingContext, Binding binding)
         {
             if (binding == null)
@@ -575,11 +420,7 @@
             {
                 // we need to first check for cycles before adding this binding to the collection
                 // of bindings.
-<<<<<<< HEAD
-                if (binding.BindToObject.BindingManagerBase is PropertyManager)
-=======
                 if (binding.BindingManagerBase is PropertyManager)
->>>>>>> 05087938
                 {
                     CheckPropertyBindingCycles(newBindingContext, binding);
                 }
