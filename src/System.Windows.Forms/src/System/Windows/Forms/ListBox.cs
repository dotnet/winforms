﻿// Licensed to the .NET Foundation under one or more agreements.
// The .NET Foundation licenses this file to you under the MIT license.
// See the LICENSE file in the project root for more information.


namespace System.Windows.Forms
{
    using System.Runtime.Serialization.Formatters;
    using System.Runtime.InteropServices;

    using System.Diagnostics;
    using System.Diagnostics.CodeAnalysis;

    using System;
    using System.Globalization;
    using System.Windows.Forms.Layout;

    using System.Drawing.Design;
    using System.ComponentModel;
    using System.Windows.Forms.ComponentModel;
    using System.Windows.Forms.VisualStyles;

    using System.Collections;
    using System.Drawing;
    using Microsoft.Win32;
    using System.Text;

    /// <summary>
    ///
    ///     This is a control that presents a list of items to the user.  They may be
    ///     navigated using the keyboard, or the scrollbar on the right side of the
    ///     control.  One or more items may be selected as well.
    /// <para>
    ///
    ///     The preferred way to add items is to set them all via an array at once,
    ///     which is definitely the most efficient way.  The following is an example
    ///     of this:
    /// </para>
    /// <code>
    ///     ListBox lb = new ListBox();
    ///     //     set up properties on the listbox here.
    ///     lb.Items.All = new String [] {
    ///     "A",
    ///     "B",
    ///     "C",
    ///     "D"};
    /// </code>
    /// </summary>
    [
    ComVisible(true),
    ClassInterface(ClassInterfaceType.AutoDispatch),
    Designer("System.Windows.Forms.Design.ListBoxDesigner, " + AssemblyRef.SystemDesign),
    DefaultEvent(nameof(SelectedIndexChanged)),
    DefaultProperty(nameof(Items)),
    DefaultBindingProperty(nameof(SelectedValue)),
    SRDescription(nameof(SR.DescriptionListBox))
    ]
    public class ListBox : ListControl
    {
        /// <summary>
        ///     while doing a search, if no matches are found, this is returned
        /// </summary>
        public const int NoMatches = NativeMethods.LB_ERR;
        /// <summary>
        /// The default item height for an owner-draw ListBox. The ListBox's non-ownderdraw
        // item height is 13 for the default font on Windows.
        /// </summary>
        public const int DefaultItemHeight = 13;

        private static readonly object EVENT_SELECTEDINDEXCHANGED = new object();
        private static readonly object EVENT_DRAWITEM = new object();
        private static readonly object EVENT_MEASUREITEM = new object();

        SelectedObjectCollection selectedItems;
        SelectedIndexCollection selectedIndices;
        ObjectCollection itemsCollection;

        int itemHeight = DefaultItemHeight;
        int columnWidth;
        int requestedHeight;
        int topIndex;
        int horizontalExtent = 0;
        int maxWidth = -1;
        int updateCount = 0;

        bool sorted = false;
        bool scrollAlwaysVisible = false;
        bool integralHeight = true;
        bool integralHeightAdjust = false;
        bool multiColumn = false;
        bool horizontalScrollbar = false;
        bool useTabStops = true;
        bool useCustomTabOffsets = false;
        bool fontIsChanged = false;
        bool doubleClickFired = false;
        bool selectedValueChangedFired = false;

        DrawMode drawMode = System.Windows.Forms.DrawMode.Normal;
        BorderStyle borderStyle = System.Windows.Forms.BorderStyle.Fixed3D;
        SelectionMode selectionMode = System.Windows.Forms.SelectionMode.One;

        SelectionMode cachedSelectionMode = System.Windows.Forms.SelectionMode.One;
        //We need to know that we are in middle of handleRecreate through Setter of SelectionMode. 
        //In this case we set a bool denoting that we are changing SelectionMode and 
        //in this case we should always use the cachedValue instead of the currently set value. 
        //We need to change this in the count as well as SelectedIndex code where we access the SelectionMode.
        private bool selectionModeChanging = false;

        /// <summary>
        ///     This value stores the array of custom tabstops in the listbox. the array should be populated by
        ///     integers in a ascending order.
        /// </summary>
        private IntegerCollection customTabOffsets;

        /// <summary>
        /// Default start position of items in the checked list box
        /// </summary>
        private const int defaultListItemStartPos = 1;

        /// <summary>
        /// Borders are 1 pixel height.
        /// </summary>
        private const int defaultListItemBorderHeight = 1;

        /// <summary>
        /// Borders are 1 pixel width and a pixel buffer 
        /// </summary>
        private const int defaultListItemPaddingBuffer = 3;


        internal int scaledListItemStartPosition = defaultListItemStartPos;
        internal int scaledListItemBordersHeight = 2 * defaultListItemBorderHeight;
        internal int scaledListItemPaddingBuffer = defaultListItemPaddingBuffer;


        /// <summary>
        ///     Creates a basic win32 list box with default values for everything.
        /// </summary>
        public ListBox() : base()
        {
            SetStyle(ControlStyles.UserPaint |
                     ControlStyles.StandardClick |
                     ControlStyles.UseTextForAccessibility, false);

            // this class overrides GetPreferredSizeCore, let Control automatically cache the result
            SetState2(STATE2_USEPREFERREDSIZECACHE, true);

            SetBounds(0, 0, 120, 96);

            requestedHeight = Height;

            PrepareForDrawing();
        }

        protected override void RescaleConstantsForDpi(int deviceDpiOld, int deviceDpiNew)
        {
            base.RescaleConstantsForDpi(deviceDpiOld, deviceDpiNew);
            PrepareForDrawing();
        }

        private void PrepareForDrawing()
        {
            // Scale paddings
            if (DpiHelper.IsScalingRequirementMet)
            {
                scaledListItemStartPosition = LogicalToDeviceUnits(defaultListItemStartPos);

                // height inlude 2 borders ( top and bottom). we are using multiplication by 2 instead of scaling doubled value to get an even number 
                // that might helps us in positioning control in the center for list items.
                scaledListItemBordersHeight = 2 * LogicalToDeviceUnits(defaultListItemBorderHeight);
                scaledListItemPaddingBuffer = LogicalToDeviceUnits(defaultListItemPaddingBuffer);
            }
        }

        public override Color BackColor
        {
            get
            {
                if (ShouldSerializeBackColor())
                {
                    return base.BackColor;
                }
                else
                {
                    return SystemColors.Window;
                }
            }
            set
            {
                base.BackColor = value;
            }
        }

        [Browsable(false), EditorBrowsable(EditorBrowsableState.Never)]
        public override Image BackgroundImage
        {
            get
            {
                return base.BackgroundImage;
            }
            set
            {
                base.BackgroundImage = value;
            }
        }

        [Browsable(false), EditorBrowsable(EditorBrowsableState.Never)]
        new public event EventHandler BackgroundImageChanged
        {
            add => base.BackgroundImageChanged += value;
            remove => base.BackgroundImageChanged -= value;
        }

        [Browsable(false), EditorBrowsable(EditorBrowsableState.Never)]
        public override ImageLayout BackgroundImageLayout
        {
            get
            {
                return base.BackgroundImageLayout;
            }
            set
            {
                base.BackgroundImageLayout = value;
            }
        }

        [Browsable(false), EditorBrowsable(EditorBrowsableState.Never)]
        new public event EventHandler BackgroundImageLayoutChanged
        {
            add => base.BackgroundImageLayoutChanged += value;
            remove => base.BackgroundImageLayoutChanged -= value;
        }

        /// <summary>
        ///     Retrieves the current border style.  Values for this are taken from
        ///     The System.Windows.Forms.BorderStyle enumeration.
        /// </summary>
        [
        SRCategory(nameof(SR.CatAppearance)),
        DefaultValue(BorderStyle.Fixed3D),
        DispId(NativeMethods.ActiveX.DISPID_BORDERSTYLE),
        SRDescription(nameof(SR.ListBoxBorderDescr))
        ]
        public BorderStyle BorderStyle
        {
            get
            {
                return borderStyle;
            }

            set
            {
                //valid values are 0x0 to 0x2
                if (!ClientUtils.IsEnumValid(value, (int)value, (int)BorderStyle.None, (int)BorderStyle.Fixed3D))
                {
                    throw new InvalidEnumArgumentException(nameof(value), (int)value, typeof(BorderStyle));
                }

                if (value != borderStyle)
                {
                    borderStyle = value;
                    RecreateHandle();
                    // Avoid the listbox and textbox behavior in Collection editors
                    //
                    integralHeightAdjust = true;
                    try
                    {
                        Height = requestedHeight;
                    }
                    finally
                    {
                        integralHeightAdjust = false;
                    }
                }
            }
        }

        /// <summary>
        /// </summary>
        [
        SRCategory(nameof(SR.CatBehavior)),
        Localizable(true),
        DefaultValue(0),
        SRDescription(nameof(SR.ListBoxColumnWidthDescr))
        ]
        public int ColumnWidth
        {
            get
            {
                return columnWidth;
            }

<<<<<<< HEAD
            set {
=======
            set
            {
>>>>>>> 05087938
                if (value < 0)
                {
                    throw new ArgumentOutOfRangeException(nameof(value), value, string.Format(SR.InvalidLowBoundArgumentEx, nameof(value), value, 0));
                }

<<<<<<< HEAD
                if (columnWidth != value) {
=======
                if (columnWidth != value)
                {
>>>>>>> 05087938
                    columnWidth = value;
                    // if it's zero, we need to reset, and only way to do
                    // that is to recreate the handle.
                    if (columnWidth == 0)
                    {
                        RecreateHandle();
                    }
                    else if (IsHandleCreated)
                    {
                        SendMessage(NativeMethods.LB_SETCOLUMNWIDTH, columnWidth, 0);
                    }
                }
            }
        }

        /// <summary>
        ///     Retrieves the parameters needed to create the handle.  Inheriting classes
        ///     can override this to provide extra functionality.  They should not,
        ///     however, forget to call base.getCreateParams() first to get the struct
        ///     filled up with the basic info.
        /// </summary>
        protected override CreateParams CreateParams
        {
            get
            {
                CreateParams cp = base.CreateParams;
                cp.ClassName = "LISTBOX";

                cp.Style |= NativeMethods.WS_VSCROLL | NativeMethods.LBS_NOTIFY | NativeMethods.LBS_HASSTRINGS;
                if (scrollAlwaysVisible)
                {
                    cp.Style |= NativeMethods.LBS_DISABLENOSCROLL;
                }

                if (!integralHeight)
                {
                    cp.Style |= NativeMethods.LBS_NOINTEGRALHEIGHT;
                }

                if (useTabStops)
                {
                    cp.Style |= NativeMethods.LBS_USETABSTOPS;
                }

                switch (borderStyle)
                {
                    case BorderStyle.Fixed3D:
                        cp.ExStyle |= NativeMethods.WS_EX_CLIENTEDGE;
                        break;
                    case BorderStyle.FixedSingle:
                        cp.Style |= NativeMethods.WS_BORDER;
                        break;
                }

                if (multiColumn)
                {
                    cp.Style |= NativeMethods.LBS_MULTICOLUMN | NativeMethods.WS_HSCROLL;
                }
                else if (horizontalScrollbar)
                {
                    cp.Style |= NativeMethods.WS_HSCROLL;
                }

                switch (selectionMode)
                {
                    case SelectionMode.None:
                        cp.Style |= NativeMethods.LBS_NOSEL;
                        break;
                    case SelectionMode.MultiSimple:
                        cp.Style |= NativeMethods.LBS_MULTIPLESEL;
                        break;
                    case SelectionMode.MultiExtended:
                        cp.Style |= NativeMethods.LBS_EXTENDEDSEL;
                        break;
                    case SelectionMode.One:
                        break;
                }

                switch (drawMode)
                {
                    case DrawMode.Normal:
                        break;
                    case DrawMode.OwnerDrawFixed:
                        cp.Style |= NativeMethods.LBS_OWNERDRAWFIXED;
                        break;
                    case DrawMode.OwnerDrawVariable:
                        cp.Style |= NativeMethods.LBS_OWNERDRAWVARIABLE;
                        break;
                }

                return cp;
            }
        }


        /// <summary>
        ///     Enables a list box to recognize and expand tab characters when drawing
        ///     its strings using the CustomTabOffsets integer array.
        /// </summary>
        [
        SRCategory(nameof(SR.CatBehavior)),
        DefaultValue(false),
        Browsable(false)
        ]
        public bool UseCustomTabOffsets
        {
            get
            {
                return useCustomTabOffsets;
            }
            set
            {
                if (useCustomTabOffsets != value)
                {
                    useCustomTabOffsets = value;
                    RecreateHandle();
                }
            }
        }

        protected override Size DefaultSize
        {
            get
            {
                return new Size(120, 96);
            }
        }

        /// <summary>
        ///     Retrieves the style of the listbox.  This will indicate if the system
        ///     draws it, or if the user paints each item manually.  It also indicates
        ///     whether or not items have to be of the same height.
        /// </summary>
        [
        SRCategory(nameof(SR.CatBehavior)),
        DefaultValue(DrawMode.Normal),
        SRDescription(nameof(SR.ListBoxDrawModeDescr)),
        RefreshProperties(RefreshProperties.Repaint)
        ]
        public virtual DrawMode DrawMode
        {
            get
            {
                return drawMode;
            }

            set
            {
                //valid values are 0x0 to 0x2
                if (!ClientUtils.IsEnumValid(value, (int)value, (int)DrawMode.Normal, (int)DrawMode.OwnerDrawVariable))
                {
                    throw new InvalidEnumArgumentException(nameof(value), (int)value, typeof(DrawMode));
                }
                if (drawMode != value)
                {
                    if (MultiColumn && value == DrawMode.OwnerDrawVariable)
                    {
                        throw new ArgumentException(SR.ListBoxVarHeightMultiCol, "value");
                    }
                    drawMode = value;
                    RecreateHandle();
                    if (drawMode == DrawMode.OwnerDrawVariable)
                    {
                        // Force a layout after RecreateHandle() completes because now
                        // the LB is definitely fully populated and can report a preferred size accurately.
                        LayoutTransaction.DoLayoutIf(AutoSize, ParentInternal, this, PropertyNames.DrawMode);
                    }
                }
            }
        }

        // Used internally to find the currently focused item
        //
        internal int FocusedIndex
        {
            get
            {
                if (IsHandleCreated)
                {
                    return unchecked((int)(long)SendMessage(NativeMethods.LB_GETCARETINDEX, 0, 0));
                }

                return -1;
            }
        }

        // The scroll bars don't display properly when the IntegralHeight == false
        // and the control is resized before the font size is change and the new font size causes
        // the height of all the items to exceed the new height of the control. This is a bug in
        // the control, but can be easily worked around by removing and re-adding all the items.

        public override Font Font
        {
            get
            {
                return base.Font;
            }
            set
            {
                base.Font = value;

                if (false == integralHeight)
                {
                    // Refresh the list to force the scroll bars to display
                    // when the integral height is false.
                    RefreshItems();
                }
            }
        }

        public override Color ForeColor
        {
            get
            {
                if (ShouldSerializeForeColor())
                {
                    return base.ForeColor;
                }
                else
                {
                    return SystemColors.WindowText;
                }
            }
            set
            {
                base.ForeColor = value;
            }
        }

        /// <summary>
        ///     Indicates the width, in pixels, by which a list box can be scrolled horizontally (the scrollable width).
        ///     This property will only have an effect if HorizontalScrollbars is true.
        /// </summary>
        [
        SRCategory(nameof(SR.CatBehavior)),
        DefaultValue(0),
        Localizable(true),
        SRDescription(nameof(SR.ListBoxHorizontalExtentDescr))
        ]
        public int HorizontalExtent
        {
            get
            {
                return horizontalExtent;
            }

            set
            {
                if (value != horizontalExtent)
                {
                    horizontalExtent = value;
                    UpdateHorizontalExtent();
                }
            }
        }

        /// <summary>
        ///     Indicates whether or not the ListBox should display a horizontal scrollbar
        ///     when the items extend beyond the right edge of the ListBox.
        ///     If true, the scrollbar will automatically set its extent depending on the length
        ///     of items in the ListBox. The exception is if the ListBox is owner-draw, in
        ///     which case HorizontalExtent will need to be explicitly set.
        /// </summary>
        [
        SRCategory(nameof(SR.CatBehavior)),
        DefaultValue(false),
        Localizable(true),
        SRDescription(nameof(SR.ListBoxHorizontalScrollbarDescr))
        ]
        public bool HorizontalScrollbar
        {
            get
            {
                return horizontalScrollbar;
            }

            set
            {
                if (value != horizontalScrollbar)
                {
                    horizontalScrollbar = value;

                    // There seems to be a bug in the native ListBox in that the addition
                    // of the horizontal scroll bar does not get reflected in the control
                    // rightaway. So, we refresh the items here.

                    RefreshItems();

                    // Only need to recreate the handle if not MultiColumn
                    // (HorizontalScrollbar has no effect on a MultiColumn listbox)
                    //
                    if (!MultiColumn)
                    {
                        RecreateHandle();
                    }
                }
            }
        }

        /// <summary>
        ///     Indicates if the listbox should avoid showing partial Items.  If so,
        ///     then only full items will be displayed, and the listbox will be resized
        ///     to prevent partial items from being shown.  Otherwise, they will be
        ///     shown
        /// </summary>
        [
        SRCategory(nameof(SR.CatBehavior)),
        DefaultValue(true),
        Localizable(true),
        SRDescription(nameof(SR.ListBoxIntegralHeightDescr)),
        RefreshProperties(RefreshProperties.Repaint)
        ]
        public bool IntegralHeight
        {
            get
            {
                return integralHeight;
            }

            set
            {
                if (integralHeight != value)
                {
                    integralHeight = value;
                    RecreateHandle();
                    // Avoid the listbox and textbox behaviour in Collection editors
                    //

                    integralHeightAdjust = true;
                    try
                    {
                        Height = requestedHeight;
                    }
                    finally
                    {
                        integralHeightAdjust = false;
                    }
                }
            }
        }

        /// <summary>
        ///    <para>
        ///       Returns
        ///       the height of an item in an owner-draw list box.</para>
        /// </summary>
        [
        SRCategory(nameof(SR.CatBehavior)),
        DefaultValue(DefaultItemHeight),
        Localizable(true),
        SRDescription(nameof(SR.ListBoxItemHeightDescr)),
        RefreshProperties(RefreshProperties.Repaint)
        ]
        public virtual int ItemHeight
        {
            get
            {
                if (drawMode == DrawMode.OwnerDrawFixed ||
                    drawMode == DrawMode.OwnerDrawVariable)
                {
                    return itemHeight;
                }

                return GetItemHeight(0);
            }

<<<<<<< HEAD
            set {
                if (value < 1 || value > 255) {
=======
            set
            {
                if (value < 1 || value > 255)
                {
>>>>>>> 05087938
                    throw new ArgumentOutOfRangeException(nameof(value), value, string.Format(SR.InvalidExBoundArgument, nameof(ItemHeight), value, 0, 256));
                }
                if (itemHeight != value)
                {
                    itemHeight = value;
                    if (drawMode == DrawMode.OwnerDrawFixed && IsHandleCreated)
                    {
                        BeginUpdate();
                        SendMessage(NativeMethods.LB_SETITEMHEIGHT, 0, value);

                        // Changing the item height might require a resize for IntegralHeight list boxes
                        //
                        if (IntegralHeight)
                        {
                            Size oldSize = Size;
                            Size = new Size(oldSize.Width + 1, oldSize.Height);
                            Size = oldSize;
                        }

                        EndUpdate();
                    }
                }
            }
        }

        /// <summary>
        ///     Collection of items in this listbox.
        /// </summary>
        [
        SRCategory(nameof(SR.CatData)),
        DesignerSerializationVisibility(DesignerSerializationVisibility.Content),
        Localizable(true),
        SRDescription(nameof(SR.ListBoxItemsDescr)),
        Editor("System.Windows.Forms.Design.ListControlStringCollectionEditor, " + AssemblyRef.SystemDesign, typeof(UITypeEditor)),
        MergableProperty(false)
        ]
        public ObjectCollection Items
        {
            get
            {
                if (itemsCollection == null)
                {
                    itemsCollection = CreateItemCollection();
                }
                return itemsCollection;
            }
        }

        // Computes the maximum width of all items in the ListBox
        //
        internal virtual int MaxItemWidth
        {
            get
            {

                if (horizontalExtent > 0)
                {
                    return horizontalExtent;
                }

                if (DrawMode != DrawMode.Normal)
                {
                    return -1;
                }

                // Return cached maxWidth if available
                //
                if (maxWidth > -1)
                {
                    return maxWidth;
                }

                // Compute maximum width
                //
                maxWidth = ComputeMaxItemWidth(maxWidth);

                return maxWidth;
            }
        }

        /// <summary>
        ///    <para>
        ///       Indicates if the listbox is multi-column
        ///       or not.</para>
        /// </summary>
        [
        SRCategory(nameof(SR.CatBehavior)),
        DefaultValue(false),
        SRDescription(nameof(SR.ListBoxMultiColumnDescr))
        ]
        public bool MultiColumn
        {
            get
            {
                return multiColumn;
            }
            set
            {
                if (multiColumn != value)
                {
                    if (value && drawMode == DrawMode.OwnerDrawVariable)
                    {
                        throw new ArgumentException(SR.ListBoxVarHeightMultiCol, "value");
                    }
                    multiColumn = value;
                    RecreateHandle();
                }
            }
        }

        /// <summary>
        ///     The total height of the items in the list box.
        /// </summary>
        [
        Browsable(false), EditorBrowsable(EditorBrowsableState.Advanced),
        DesignerSerializationVisibility(DesignerSerializationVisibility.Hidden),
        SRDescription(nameof(SR.ListBoxPreferredHeightDescr))
        ]
        public int PreferredHeight
        {
            get
            {
                int height = 0;

                if (drawMode == DrawMode.OwnerDrawVariable)
                {
                    // don't try to get item heights from the LB when items haven't been
                    // added to the LB yet. Just return current height.
                    if (RecreatingHandle || GetState(STATE_CREATINGHANDLE))
                    {
                        height = Height;
                    }
                    else
                    {
                        if (itemsCollection != null)
                        {
                            int cnt = itemsCollection.Count;
                            for (int i = 0; i < cnt; i++)
                            {
                                height += GetItemHeight(i);
                            }
                        }
                    }
                }
                else
                {
                    //When the list is empty, we don't want to multiply by 0 here.
                    int cnt = (itemsCollection == null || itemsCollection.Count == 0) ? 1 : itemsCollection.Count;
                    height = GetItemHeight(0) * cnt;
                }

                if (borderStyle != BorderStyle.None)
                {
                    height += SystemInformation.BorderSize.Height * 4 + 3;
                }

                return height;
            }
        }

        internal override Size GetPreferredSizeCore(Size proposedConstraints)
        {
            int height = PreferredHeight;
            int width;

            // Convert with a dummy height to add space required for borders
            // PreferredSize should return either the new
            // size of the control, or the default size if the handle has not been
            // created
            if (IsHandleCreated)
            {
                width = SizeFromClientSize(new Size(MaxItemWidth, height)).Width;
                width += SystemInformation.VerticalScrollBarWidth + 4;
            }
            else
            {
                return DefaultSize;
            }
            return new Size(width, height) + Padding.Size;
        }

        /// <summary>
        ///    <para>
        ///       Gets or sets whether the scrollbar is shown at all times.</para>
        /// </summary>
        [
        SRCategory(nameof(SR.CatBehavior)),
        DefaultValue(false),
        Localizable(true),
        SRDescription(nameof(SR.ListBoxScrollIsVisibleDescr))
        ]
        public bool ScrollAlwaysVisible
        {
            get
            {
                return scrollAlwaysVisible;
            }
            set
            {
                if (scrollAlwaysVisible != value)
                {
                    scrollAlwaysVisible = value;
                    RecreateHandle();
                }
            }
        }

        /// <summary>
        ///    Indicates whether list currently allows selection of list items.
        ///    For ListBox, this returns true unless SelectionMode is SelectionMode.None.
        /// </summary>
        protected override bool AllowSelection
        {
            get
            {
                return selectionMode != SelectionMode.None;
            }
        }

        /// <summary>
        ///     The index of the currently selected item in the list, if there
        ///     is one.  If the value is -1, there is currently no selection.  If the
        ///     value is 0 or greater, than the value is the index of the currently
        ///     selected item.  If the MultiSelect property on the ListBox is true,
        ///     then a non-zero value for this property is the index of the first
        ///     selection
        /// </summary>
        [
        Browsable(false),
        Bindable(true),
        DesignerSerializationVisibility(DesignerSerializationVisibility.Hidden),
        SRDescription(nameof(SR.ListBoxSelectedIndexDescr))
        ]
        public override int SelectedIndex
        {
            get
            {

                SelectionMode current = (selectionModeChanging) ? cachedSelectionMode : selectionMode;

                if (current == SelectionMode.None)
                {
                    return -1;
                }

                if (current == SelectionMode.One && IsHandleCreated)
                {
                    return unchecked((int)(long)SendMessage(NativeMethods.LB_GETCURSEL, 0, 0));
                }

                if (itemsCollection != null && SelectedItems.Count > 0)
                {
                    return Items.IndexOfIdentifier(SelectedItems.GetObjectAt(0));
                }

                return -1;
            }
            set
            {

                int itemCount = (itemsCollection == null) ? 0 : itemsCollection.Count;

<<<<<<< HEAD
                if (value < -1 || value >= itemCount) {
                    throw new ArgumentOutOfRangeException(nameof(value), value, string.Format(SR.InvalidArgument, nameof(SelectedIndex), value));
                }

                if (selectionMode == SelectionMode.None) {
=======
                if (value < -1 || value >= itemCount)
                {
                    throw new ArgumentOutOfRangeException(nameof(value), value, string.Format(SR.InvalidArgument, nameof(SelectedIndex), value));
                }

                if (selectionMode == SelectionMode.None)
                {
>>>>>>> 05087938
                    throw new ArgumentException(SR.ListBoxInvalidSelectionMode, nameof(value));
                }

                if (selectionMode == SelectionMode.One && value != -1)
                {

                    // Single select an individual value.
                    int currentIndex = SelectedIndex;

                    if (currentIndex != value)
                    {
                        if (currentIndex != -1)
                        {
                            SelectedItems.SetSelected(currentIndex, false);
                        }
                        SelectedItems.SetSelected(value, true);

                        if (IsHandleCreated)
                        {
                            NativeSetSelected(value, true);
                        }

                        OnSelectedIndexChanged(EventArgs.Empty);
                    }
                }
                else if (value == -1)
                {
                    if (SelectedIndex != -1)
                    {
                        ClearSelected();
                        // ClearSelected raises OnSelectedIndexChanged for us
                    }
                }
                else
                {
                    if (!SelectedItems.GetSelected(value))
                    {

                        // Select this item while keeping any previously selected items selected.
                        //
                        SelectedItems.SetSelected(value, true);
                        if (IsHandleCreated)
                        {
                            NativeSetSelected(value, true);
                        }
                        OnSelectedIndexChanged(EventArgs.Empty);
                    }
                }
            }
        }

        /// <summary>
        ///     A collection of the indices of the selected items in the
        ///     list box. If there are no selected items in the list box, the result is
        ///     an empty collection.
        /// </summary>
        [
        Browsable(false),
        DesignerSerializationVisibility(DesignerSerializationVisibility.Hidden),
        SRDescription(nameof(SR.ListBoxSelectedIndicesDescr))
        ]
        public SelectedIndexCollection SelectedIndices
        {
            get
            {
                if (selectedIndices == null)
                {
                    selectedIndices = new SelectedIndexCollection(this);
                }
                return selectedIndices;
            }
        }

        /// <summary>
        ///     The value of the currently selected item in the list, if there
        ///     is one.  If the value is null, there is currently no selection.  If the
        ///     value is non-null, then the value is that of the currently selected
        ///     item. If the MultiSelect property on the ListBox is true, then a
        ///     non-null return value for this method is the value of the first item
        ///     selected
        /// </summary>
        [
        Browsable(false),
        Bindable(true),
        DesignerSerializationVisibility(DesignerSerializationVisibility.Hidden),
        SRDescription(nameof(SR.ListBoxSelectedItemDescr))
        ]
        public object SelectedItem
        {
            get
            {
                if (SelectedItems.Count > 0)
                {
                    return SelectedItems[0];
                }

                return null;
            }
            set
            {
                if (itemsCollection != null)
                {
                    if (value != null)
                    {
                        int index = itemsCollection.IndexOf(value);
                        if (index != -1)
                        {
                            SelectedIndex = index;
                        }
                    }
                    else
                    {
                        SelectedIndex = -1;
                    }
                }
            }
        }

        /// <summary>
        ///     The collection of selected items.
        /// </summary>
        [
        Browsable(false),
        DesignerSerializationVisibility(DesignerSerializationVisibility.Hidden),
        SRDescription(nameof(SR.ListBoxSelectedItemsDescr))
        ]
        public SelectedObjectCollection SelectedItems
        {
            get
            {
                if (selectedItems == null)
                {
                    selectedItems = new SelectedObjectCollection(this);
                }
                return selectedItems;
            }
        }

        /// <summary>
        ///     Controls how many items at a time can be selected in the listbox. Valid
        ///     values are from the System.Windows.Forms.SelectionMode enumeration.
        /// </summary>
        [
        SRCategory(nameof(SR.CatBehavior)),
        DefaultValue(SelectionMode.One),
        SRDescription(nameof(SR.ListBoxSelectionModeDescr))
        ]
        public virtual SelectionMode SelectionMode
        {
            get
            {
                return selectionMode;
            }
            set
            {
                if (!ClientUtils.IsEnumValid(value, (int)value, (int)SelectionMode.None, (int)SelectionMode.MultiExtended))
                {
                    throw new InvalidEnumArgumentException(nameof(value), (int)value, typeof(SelectionMode));
                }

                if (selectionMode != value)
                {
                    SelectedItems.EnsureUpToDate();
                    selectionMode = value;
                    try
                    {
                        selectionModeChanging = true;
                        RecreateHandle();
                    }
                    finally
                    {
                        selectionModeChanging = false;
                        cachedSelectionMode = selectionMode;
                        // update the selectedItems list and SelectedItems index collection
                        if (IsHandleCreated)
                        {
                            NativeUpdateSelection();
                        }
                    }
                }
            }
        }

        /// <summary>
        ///     Indicates if the ListBox is sorted or not.  'true' means that strings in
        ///     the list will be sorted alphabetically
        /// </summary>
        [
        SRCategory(nameof(SR.CatBehavior)),
        DefaultValue(false),
        SRDescription(nameof(SR.ListBoxSortedDescr))
        ]
        public bool Sorted
        {
            get
            {
                return sorted;
            }
            set
            {
                if (sorted != value)
                {
                    sorted = value;

                    if (sorted && itemsCollection != null && itemsCollection.Count >= 1)
                    {
                        Sort();
                    }
                }
            }
        }

        [
        Browsable(false), EditorBrowsable(EditorBrowsableState.Advanced),
        DesignerSerializationVisibility(DesignerSerializationVisibility.Hidden),
        Bindable(false)
        ]
        public override string Text
        {
            get
            {
                if (SelectionMode != SelectionMode.None && SelectedItem != null)
                {
                    if (FormattingEnabled)
                    {
                        return GetItemText(SelectedItem);
                    }
                    else
                    {
                        return FilterItemOnProperty(SelectedItem).ToString();
                    }
                }
                else
                {
                    return base.Text;
                }
            }
            set
            {
                base.Text = value;

                // Scan through the list items looking for the supplied text string.  If we find it,
                // select it.
                //
                if (SelectionMode != SelectionMode.None && value != null && (SelectedItem == null || !value.Equals(GetItemText(SelectedItem))))
                {

                    int cnt = Items.Count;
                    for (int index = 0; index < cnt; ++index)
                    {
                        if (string.Compare(value, GetItemText(Items[index]), true, CultureInfo.CurrentCulture) == 0)
                        {
                            SelectedIndex = index;
                            return;
                        }
                    }
                }
            }
        }

        [Browsable(false), EditorBrowsable(EditorBrowsableState.Advanced)]
        new public event EventHandler TextChanged
        {
            add => base.TextChanged += value;
            remove => base.TextChanged -= value;
        }

        /// <summary>
        ///     The index of the first visible item in a list box. Initially
        ///     the item with index 0 is at the top of the list box, but if the list
        ///     box contents have been scrolled another item may be at the top.
        /// </summary>
        [
        Browsable(false),
        DesignerSerializationVisibility(DesignerSerializationVisibility.Hidden),
        SRDescription(nameof(SR.ListBoxTopIndexDescr))
        ]
        public int TopIndex
        {
            get
            {
                if (IsHandleCreated)
                {
                    return unchecked((int)(long)SendMessage(NativeMethods.LB_GETTOPINDEX, 0, 0));
                }
                else
                {
                    return topIndex;
                }
            }
            set
            {
                if (IsHandleCreated)
                {
                    SendMessage(NativeMethods.LB_SETTOPINDEX, value, 0);
                }
                else
                {
                    topIndex = value;
                }
            }
        }

        /// <summary>
        ///     Enables a list box to recognize and expand tab characters when drawing
        ///     its strings.
        /// </summary>
        [
        SRCategory(nameof(SR.CatBehavior)),
        DefaultValue(true),
        SRDescription(nameof(SR.ListBoxUseTabStopsDescr))
        ]
        public bool UseTabStops
        {
            get
            {
                return useTabStops;
            }
            set
            {
                if (useTabStops != value)
                {
                    useTabStops = value;
                    RecreateHandle();
                }
            }
        }
        /// <summary>
        ///     Allows to set the width of the tabs between the items in the list box.
        ///     The integer array should have the tab spaces in the ascending order.
        /// </summary>
        [
        SRCategory(nameof(SR.CatBehavior)),
        SRDescription(nameof(SR.ListBoxCustomTabOffsetsDescr)),
        DesignerSerializationVisibility(DesignerSerializationVisibility.Content),
        Browsable(false)
        ]
        public IntegerCollection CustomTabOffsets
        {
            get
            {
                if (customTabOffsets == null)
                {
                    customTabOffsets = new IntegerCollection(this);
                }
                return customTabOffsets;
            }
        }

        /// <summary>
        ///     Performs the work of adding the specified items to the Listbox
        /// </summary>
        [Obsolete("This method has been deprecated.  There is no replacement.  http://go.microsoft.com/fwlink/?linkid=14202")]
        protected virtual void AddItemsCore(object[] value)
        {
            int count = value == null ? 0 : value.Length;
            if (count == 0)
            {
                return;
            }

            Items.AddRangeInternal(value);
        }

        [Browsable(true), EditorBrowsable(EditorBrowsableState.Always)]
        public new event EventHandler Click
        {
            add => base.Click += value;
            remove => base.Click -= value;
        }

        [Browsable(true), EditorBrowsable(EditorBrowsableState.Always)]
        public new event MouseEventHandler MouseClick
        {
            add => base.MouseClick += value;
            remove => base.MouseClick -= value;
        }

        [
        Browsable(false),
        EditorBrowsable(EditorBrowsableState.Never),
        DesignerSerializationVisibility(DesignerSerializationVisibility.Hidden)
        ]
        public new Padding Padding
        {
            get { return base.Padding; }
            set { base.Padding = value; }
        }

        [
        Browsable(false),
        EditorBrowsable(EditorBrowsableState.Never)
        ]
        public new event EventHandler PaddingChanged
        {
            add => base.PaddingChanged += value;
            remove => base.PaddingChanged -= value;
        }

        /// <summary>
        ///     ListBox / CheckedListBox Onpaint.
        /// </summary>
        [Browsable(false), EditorBrowsable(EditorBrowsableState.Never)]
        public new event PaintEventHandler Paint
        {
            add => base.Paint += value;
            remove => base.Paint -= value;
        }

        [SRCategory(nameof(SR.CatBehavior)), SRDescription(nameof(SR.drawItemEventDescr))]
        public event DrawItemEventHandler DrawItem
        {
            add => Events.AddHandler(EVENT_DRAWITEM, value);
            remove => Events.RemoveHandler(EVENT_DRAWITEM, value);
        }


        [SRCategory(nameof(SR.CatBehavior)), SRDescription(nameof(SR.measureItemEventDescr))]
        public event MeasureItemEventHandler MeasureItem
        {
            add => Events.AddHandler(EVENT_MEASUREITEM, value);
            remove => Events.RemoveHandler(EVENT_MEASUREITEM, value);
        }


        [SRCategory(nameof(SR.CatBehavior)), SRDescription(nameof(SR.selectedIndexChangedEventDescr))]
        public event EventHandler SelectedIndexChanged
        {
            add => Events.AddHandler(EVENT_SELECTEDINDEXCHANGED, value);
            remove => Events.RemoveHandler(EVENT_SELECTEDINDEXCHANGED, value);
        }

        /// <summary>
        ///     While the preferred way to insert items is to set Items.All,
        ///     and set all the items at once, there are times when you may wish to
        ///     insert each item one at a time.  To help with the performance of this,
        ///     it is desirable to prevent the ListBox from painting during these
        ///     operations.  This method, along with EndUpdate, is the preferred
        ///     way of doing this.  Don't forget to call EndUpdate when you're done,
        ///     or else the ListBox won't paint properly afterwards.
        /// </summary>
        public void BeginUpdate()
        {
            BeginUpdateInternal();
            updateCount++;
        }

        private void CheckIndex(int index)
        {
            if (index < 0 || index >= Items.Count)
            {
                throw new ArgumentOutOfRangeException(nameof(index), string.Format(SR.IndexOutOfRange, index.ToString(CultureInfo.CurrentCulture)));
            }
        }

        private void CheckNoDataSource()
        {
            if (DataSource != null)
            {
                throw new ArgumentException(SR.DataSourceLocksItems);
            }
        }

        protected virtual ObjectCollection CreateItemCollection()
        {
            return new ObjectCollection(this);
        }

        internal virtual int ComputeMaxItemWidth(int oldMax)
        {
            // pass LayoutUtils the collection of strings
            string[] strings = new string[Items.Count];

            for (int i = 0; i < Items.Count; i++)
            {
                strings[i] = GetItemText(Items[i]);
            }

            Size textSize = LayoutUtils.OldGetLargestStringSizeInCollection(Font, strings);
            return Math.Max(oldMax, textSize.Width);
        }

        /// <summary>
        ///     Unselects all currently selected items.
        /// </summary>
        public void ClearSelected()
        {

            bool hadSelection = false;

            int itemCount = (itemsCollection == null) ? 0 : itemsCollection.Count;
            for (int x = 0; x < itemCount; x++)
            {
                if (SelectedItems.GetSelected(x))
                {
                    hadSelection = true;
                    SelectedItems.SetSelected(x, false);
                    if (IsHandleCreated)
                    {
                        NativeSetSelected(x, false);
                    }
                }
            }

            if (hadSelection)
            {
                OnSelectedIndexChanged(EventArgs.Empty);
            }
        }

        /// <summary>
        ///     While the preferred way to insert items is to set Items.All,
        ///     and set all the items at once, there are times when you may wish to
        ///     insert each item one at a time.  To help with the performance of this,
        ///     it is desirable to prevent the ListBox from painting during these
        ///     operations.  This method, along with BeginUpdate, is the preferred
        ///     way of doing this.  BeginUpdate should be called first, and this method
        ///     should be called when you want the control to start painting again.
        /// </summary>
        public void EndUpdate()
        {
            EndUpdateInternal();
            --updateCount;
        }

<<<<<<< HEAD
        /// <devdoc>
        /// Finds the first item in the list box that starts with the given string.
        /// The search is not case sensitive.
        /// </devdoc>
        public int FindString(string s) => FindString(s, startIndex: -1);

        /// <devdoc>
        /// Finds the first item after the given index which starts with the given string.
        /// The search is not case sensitive.
        /// </devdoc>
        public int FindString(string s, int startIndex)
        {
            return FindStringInternal(s, itemsCollection, startIndex, exact: false, ignoreCase: true);
        }

        /// <devdoc>
        /// Finds the first item in the list box that matches the given string.
        /// The strings must match exactly, except for differences in casing.
        /// </devdoc>
        public int FindStringExact(string s) => FindStringExact(s, startIndex: -1);

        /// <devdoc>
        /// Finds the first item after the given index that matches the given string.
        /// The strings must match excatly, except for differences in casing.
        /// </devdoc>
=======
        /// <summary>
        /// Finds the first item in the list box that starts with the given string.
        /// The search is not case sensitive.
        /// </summary>
        public int FindString(string s) => FindString(s, startIndex: -1);

        /// <summary>
        /// Finds the first item after the given index which starts with the given string.
        /// The search is not case sensitive.
        /// </summary>
        public int FindString(string s, int startIndex)
        {
            return FindStringInternal(s, itemsCollection, startIndex, exact: false, ignoreCase: true);
        }

        /// <summary>
        /// Finds the first item in the list box that matches the given string.
        /// The strings must match exactly, except for differences in casing.
        /// </summary>
        public int FindStringExact(string s) => FindStringExact(s, startIndex: -1);

        /// <summary>
        /// Finds the first item after the given index that matches the given string.
        /// The strings must match excatly, except for differences in casing.
        /// </summary>
>>>>>>> 05087938
        public int FindStringExact(string s, int startIndex)
        {
            return FindStringInternal(s, itemsCollection, startIndex, exact: true, ignoreCase: true);
        }

        /// <summary>
        ///     Returns the height of the given item in a list box. The index parameter
        ///     is ignored if drawMode is not OwnerDrawVariable.
        /// </summary>
        public int GetItemHeight(int index)
        {
            int itemCount = (itemsCollection == null) ? 0 : itemsCollection.Count;

            // Note: index == 0 is OK even if the ListBox currently has
            // no items.
            //
            if (index < 0 || (index > 0 && index >= itemCount))
<<<<<<< HEAD
                throw new ArgumentOutOfRangeException(nameof(index), index, string.Format(SR.InvalidArgument, nameof(index), index));
=======
            {
                throw new ArgumentOutOfRangeException(nameof(index), index, string.Format(SR.InvalidArgument, nameof(index), index));
            }
>>>>>>> 05087938

            if (drawMode != DrawMode.OwnerDrawVariable)
            {
                index = 0;
            }

            if (IsHandleCreated)
            {
                int h = unchecked((int)(long)SendMessage(NativeMethods.LB_GETITEMHEIGHT, index, 0));
                if (h == -1)
                {
                    throw new Win32Exception();
                }

                return h;
            }

            return itemHeight;
        }

        /// <summary>
        ///     Retrieves a Rectangle object which describes the bounding rectangle
        ///     around an item in the list.  If the item in question is not visible,
        ///     the rectangle will be outside the visible portion of the control.
        /// </summary>
        public Rectangle GetItemRectangle(int index)
        {
            CheckIndex(index);
            NativeMethods.RECT rect = new NativeMethods.RECT();
            SendMessage(NativeMethods.LB_GETITEMRECT, index, ref rect);
            return Rectangle.FromLTRB(rect.left, rect.top, rect.right, rect.bottom);
        }

        /// <summary>
        ///     List box overrides GetScaledBounds to ensure we always scale the requested
        ///     height, not the current height.
        /// </summary>
        [EditorBrowsable(EditorBrowsableState.Advanced)]
        protected override Rectangle GetScaledBounds(Rectangle bounds, SizeF factor, BoundsSpecified specified)
        {
            // update bounds' height to use the requested height, not the current height.  These
            // can be different if integral height is turned on.
            bounds.Height = requestedHeight;
            return base.GetScaledBounds(bounds, factor, specified);
        }

        /// <summary>
        ///     Tells you whether or not the item at the supplied index is selected
        ///     or not.
        /// </summary>
        public bool GetSelected(int index)
        {
            CheckIndex(index);
            return GetSelectedInternal(index);
        }

        private bool GetSelectedInternal(int index)
        {
            if (IsHandleCreated)
            {
                int sel = unchecked((int)(long)SendMessage(NativeMethods.LB_GETSEL, index, 0));
                if (sel == -1)
                {
                    throw new Win32Exception();
                }
                return sel > 0;
            }
            else
            {
                if (itemsCollection != null && SelectedItems.GetSelected(index))
                {
                    return true;
                }
                return false;
            }
        }

        /// <summary>
        ///     Retrieves the index of the item at the given coordinates.
        /// </summary>
        public int IndexFromPoint(Point p)
        {
            return IndexFromPoint(p.X, p.Y);
        }

        /// <summary>
        ///     Retrieves the index of the item at the given coordinates.
        /// </summary>
        public int IndexFromPoint(int x, int y)
        {
            //NT4 SP6A : SendMessage Fails. So First check whether the point is in Client Co-ordinates and then
            //call Sendmessage.
            //
            NativeMethods.RECT r = new NativeMethods.RECT();
            UnsafeNativeMethods.GetClientRect(new HandleRef(this, Handle), ref r);
            if (r.left <= x && x < r.right && r.top <= y && y < r.bottom)
            {
                int index = unchecked((int)(long)SendMessage(NativeMethods.LB_ITEMFROMPOINT, 0, unchecked((int)(long)NativeMethods.Util.MAKELPARAM(x, y))));
                if (NativeMethods.Util.HIWORD(index) == 0)
                {
                    // Inside ListBox client area
                    return NativeMethods.Util.LOWORD(index);
                }
            }

            return NoMatches;
        }

        /// <summary>
        ///     Adds the given item to the native combo box.  This asserts if the handle hasn't been
        ///     created.
        /// </summary>
        private int NativeAdd(object item)
        {
            Debug.Assert(IsHandleCreated, "Shouldn't be calling Native methods before the handle is created.");
            int insertIndex = unchecked((int)(long)SendMessage(NativeMethods.LB_ADDSTRING, 0, GetItemText(item)));

            if (insertIndex == NativeMethods.LB_ERRSPACE)
            {
                throw new OutOfMemoryException();
            }

            if (insertIndex == NativeMethods.LB_ERR)
            {
                // On older platforms the ListBox control returns LB_ERR if there are a
                // large number (>32000) of items. It doesn't appear to set error codes
                // appropriately, so we'll have to assume that LB_ERR corresponds to item
                // overflow.
                throw new OutOfMemoryException(SR.ListBoxItemOverflow);
            }

            return insertIndex;
        }

        /// <summary>
        ///     Clears the contents of the combo box.
        /// </summary>
        private void NativeClear()
        {
            Debug.Assert(IsHandleCreated, "Shouldn't be calling Native methods before the handle is created.");
            SendMessage(NativeMethods.LB_RESETCONTENT, 0, 0);
        }

        /// <summary>
        ///     Get the text stored by the native control for the specified list item.
        /// </summary>
        internal string NativeGetItemText(int index)
        {
            int len = unchecked((int)(long)SendMessage(NativeMethods.LB_GETTEXTLEN, index, 0));
            StringBuilder sb = new StringBuilder(len + 1);
            UnsafeNativeMethods.SendMessage(new HandleRef(this, Handle), NativeMethods.LB_GETTEXT, index, sb);
            return sb.ToString();
        }

        /// <summary>
        ///     Inserts the given item to the native combo box at the index.  This asserts if the handle hasn't been
        ///     created or if the resulting insert index doesn't match the passed in index.
        /// </summary>
        private int NativeInsert(int index, object item)
        {
            Debug.Assert(IsHandleCreated, "Shouldn't be calling Native methods before the handle is created.");
            int insertIndex = unchecked((int)(long)SendMessage(NativeMethods.LB_INSERTSTRING, index, GetItemText(item)));

            if (insertIndex == NativeMethods.LB_ERRSPACE)
            {
                throw new OutOfMemoryException();
            }

            if (insertIndex == NativeMethods.LB_ERR)
            {
                // On older platforms the ListBox control returns LB_ERR if there are a
                // large number (>32000) of items. It doesn't appear to set error codes
                // appropriately, so we'll have to assume that LB_ERR corresponds to item
                // overflow.
                throw new OutOfMemoryException(SR.ListBoxItemOverflow);
            }

            Debug.Assert(insertIndex == index, "NativeListBox inserted at " + insertIndex + " not the requested index of " + index);
            return insertIndex;
        }

        /// <summary>
        ///     Removes the native item from the given index.
        /// </summary>
        private void NativeRemoveAt(int index)
        {
            Debug.Assert(IsHandleCreated, "Shouldn't be calling Native methods before the handle is created.");

            bool selected = (unchecked((int)(long)SendMessage(NativeMethods.LB_GETSEL, (IntPtr)index, IntPtr.Zero)) > 0);
            SendMessage(NativeMethods.LB_DELETESTRING, index, 0);

            //If the item currently selected is removed then we should fire a Selectionchanged event...
            //as the next time selected index returns -1...

            if (selected)
            {
                OnSelectedIndexChanged(EventArgs.Empty);
            }
        }

        /// <summary>
        ///     Sets the selection of the given index to the native window.  This does not change
        ///     the collection; you must update the collection yourself.
        /// </summary>
        private void NativeSetSelected(int index, bool value)
        {
            Debug.Assert(IsHandleCreated, "Should only call Native methods after the handle has been created");
            Debug.Assert(selectionMode != SelectionMode.None, "Guard against setting selection for None selection mode outside this code.");

            if (selectionMode == SelectionMode.One)
            {
                SendMessage(NativeMethods.LB_SETCURSEL, (value ? index : -1), 0);
            }
            else
            {
                SendMessage(NativeMethods.LB_SETSEL, value ? -1 : 0, index);
            }
        }

        /// <summary>
        ///     This is called by the SelectedObjectCollection in response to the first
        ///     query on that collection after we have called Dirty().  Dirty() is called
        ///     when we receive a LBN_SELCHANGE message.
        /// </summary>
        private void NativeUpdateSelection()
        {
            Debug.Assert(IsHandleCreated, "Should only call native methods if handle is created");

            // Clear the selection state.
            //
            int cnt = Items.Count;
            for (int i = 0; i < cnt; i++)
            {
                SelectedItems.SetSelected(i, false);
            }

            int[] result = null;

            switch (selectionMode)
            {

                case SelectionMode.One:
                    int index = unchecked((int)(long)SendMessage(NativeMethods.LB_GETCURSEL, 0, 0));
                    if (index >= 0)
                    {
                        result = new int[] { index };
                    }

                    break;

                case SelectionMode.MultiSimple:
                case SelectionMode.MultiExtended:
                    int count = unchecked((int)(long)SendMessage(NativeMethods.LB_GETSELCOUNT, 0, 0));
                    if (count > 0)
                    {
                        result = new int[count];
                        UnsafeNativeMethods.SendMessage(new HandleRef(this, Handle), NativeMethods.LB_GETSELITEMS, count, result);
                    }
                    break;
            }

            // Now set the selected state on the appropriate items.
            //
            if (result != null)
            {
                foreach (int i in result)
                {
                    SelectedItems.SetSelected(i, true);
                }
            }
        }

        protected override void OnChangeUICues(UICuesEventArgs e)
        {

            // ListBox seems to get a bit confused when the UI cues change for the first
            // time - it draws the focus rect when it shouldn't and vice-versa. So when
            // the UI cues change, we just do an extra invalidate to get it into the
            // right state.
            //
            Invalidate();

            base.OnChangeUICues(e);
        }

        /// <summary>
        ///     Actually goes and fires the drawItem event.  Inheriting controls
        ///     should use this to know when the event is fired [this is preferable to
        ///     adding an event handler yourself for this event].  They should,
        ///     however, remember to call base.onDrawItem(e); to ensure the event is
        ///     still fired to external listeners
        /// </summary>
        protected virtual void OnDrawItem(DrawItemEventArgs e)
        {
            ((DrawItemEventHandler)Events[EVENT_DRAWITEM])?.Invoke(this, e);
        }

        /// <summary>
        ///     We need to know when the window handle has been created so we can
        ///     set up a few things, like column width, etc!  Inheriting classes should
        ///     not forget to call base.OnHandleCreated().
        /// </summary>
        protected override void OnHandleCreated(EventArgs e)
        {
            base.OnHandleCreated(e);


            //for getting the current Locale to set the Scrollbars...
            //
            SendMessage(NativeMethods.LB_SETLOCALE, CultureInfo.CurrentCulture.LCID, 0);

            if (columnWidth != 0)
            {
                SendMessage(NativeMethods.LB_SETCOLUMNWIDTH, columnWidth, 0);
            }
            if (drawMode == DrawMode.OwnerDrawFixed)
            {
                SendMessage(NativeMethods.LB_SETITEMHEIGHT, 0, ItemHeight);
            }

            if (topIndex != 0)
            {
                SendMessage(NativeMethods.LB_SETTOPINDEX, topIndex, 0);
            }

            if (UseCustomTabOffsets && CustomTabOffsets != null)
            {
                int wpar = CustomTabOffsets.Count;
                int[] offsets = new int[wpar];
                CustomTabOffsets.CopyTo(offsets, 0);
                UnsafeNativeMethods.SendMessage(new HandleRef(this, Handle), NativeMethods.LB_SETTABSTOPS, wpar, offsets);
            }

            if (itemsCollection != null)
            {

                int count = itemsCollection.Count;

                for (int i = 0; i < count; i++)
                {
                    NativeAdd(itemsCollection[i]);

                    if (selectionMode != SelectionMode.None)
                    {
                        if (selectedItems != null)
                        {
                            selectedItems.PushSelectionIntoNativeListBox(i);
                        }
                    }
                }
            }
            if (selectedItems != null)
            {
                if (selectedItems.Count > 0 && selectionMode == SelectionMode.One)
                {
                    SelectedItems.Dirty();
                    SelectedItems.EnsureUpToDate();
                }
            }
            UpdateHorizontalExtent();
        }

        /// <summary>
        ///     Overridden to make sure that we set up and clear out items
        ///     correctly.  Inheriting controls should not forget to call
        ///     base.OnHandleDestroyed()
        /// </summary>
        protected override void OnHandleDestroyed(EventArgs e)
        {
            SelectedItems.EnsureUpToDate();
            if (Disposing)
            {
                itemsCollection = null;
            }
            base.OnHandleDestroyed(e);
        }

        protected virtual void OnMeasureItem(MeasureItemEventArgs e)
        {
            ((MeasureItemEventHandler)Events[EVENT_MEASUREITEM])?.Invoke(this, e);
        }

        protected override void OnFontChanged(EventArgs e)
        {
            base.OnFontChanged(e);

            // Changing the font causes us to resize, always rounding down.
            // Make sure we do this after base.OnPropertyChanged, which sends the WM_SETFONT message

            // Avoid the listbox and textbox behaviour in Collection editors
            //
            UpdateFontCache();
        }


        /// <summary>
        ///    <para>We override this so we can re-create the handle if the parent has changed.</para>
        /// </summary>
        protected override void OnParentChanged(EventArgs e)
        {
            base.OnParentChanged(e);
            //No need to RecreateHandle if we are removing the Listbox from controls collection...
            //so check the parent before recreating the handle...
            if (ParentInternal != null)
            {
                RecreateHandle();
            }
        }

        protected override void OnResize(EventArgs e)
        {

            base.OnResize(e);

            // There are some repainting issues for RightToLeft - so invalidate when we resize.
            //
            if (RightToLeft == RightToLeft.Yes || HorizontalScrollbar)
            {
                Invalidate();
            }

        }

        /// <summary>
        ///     Actually goes and fires the selectedIndexChanged event.  Inheriting controls
        ///     should use this to know when the event is fired [this is preferable to
        ///     adding an event handler on yourself for this event].  They should,
        ///     however, remember to call base.OnSelectedIndexChanged(e); to ensure the event is
        ///     still fired to external listeners
        /// </summary>
        protected override void OnSelectedIndexChanged(EventArgs e)
        {
            base.OnSelectedIndexChanged(e);

            // set the position in the dataSource, if there is any
            // we will only set the position in the currencyManager if it is different
            // from the SelectedIndex. Setting CurrencyManager::Position (even w/o changing it)
            // calls CurrencyManager::EndCurrentEdit, and that will pull the dataFrom the controls
            // into the backEnd. We do not need to do that.
            //
            if (DataManager != null && DataManager.Position != SelectedIndex)
            {
                //read this as "if everett or   (whidbey and selindex is valid)"
                if (!FormattingEnabled || SelectedIndex != -1)
                {
                    // Don't change dataManager position if we simply unselected everything.
                    // (Doing so would cause the first LB item to be selected...)
                    DataManager.Position = SelectedIndex;
                }
            }

            // Call the handler after updating the DataManager's position so that
            // the DataManager's selected index will be correct in an event handler.
            ((EventHandler)Events[EVENT_SELECTEDINDEXCHANGED])?.Invoke(this, e);
        }

        protected override void OnSelectedValueChanged(EventArgs e)
        {
            base.OnSelectedValueChanged(e);
            selectedValueChangedFired = true;
        }

        protected override void OnDataSourceChanged(EventArgs e)
        {
            if (DataSource == null)
            {
                BeginUpdate();
                SelectedIndex = -1;
                Items.ClearInternal();
                EndUpdate();
            }
            base.OnDataSourceChanged(e);
            RefreshItems();
        }

        protected override void OnDisplayMemberChanged(EventArgs e)
        {
            base.OnDisplayMemberChanged(e);

            // we want to use the new DisplayMember even if there is no data source
            RefreshItems();

            if (SelectionMode != SelectionMode.None && DataManager != null)
            {
                SelectedIndex = DataManager.Position;
            }
        }

        /// <summary>
        ///     Forces the ListBox to invalidate and immediately
        ///     repaint itself and any children if OwnerDrawVariable.
        /// </summary>
        public override void Refresh()
        {
            if (drawMode == DrawMode.OwnerDrawVariable)
            {
                //Fire MeasureItem for Each Item in the Listbox...
                int cnt = Items.Count;
                Graphics graphics = CreateGraphicsInternal();

                try
                {
                    for (int i = 0; i < cnt; i++)
                    {
                        MeasureItemEventArgs mie = new MeasureItemEventArgs(graphics, i, ItemHeight);
                        OnMeasureItem(mie);
                    }
                }
                finally
                {
                    graphics.Dispose();
                }

            }
            base.Refresh();
        }
        /// <summary>
        /// Reparses the objects, getting new text strings for them.
        /// </summary>
        protected override void RefreshItems()
        {

            // Store the currently selected object collection.
            //
            ObjectCollection savedItems = itemsCollection;

            // Clear the items.
            //
            itemsCollection = null;
            selectedIndices = null;

            if (IsHandleCreated)
            {
                NativeClear();
            }

            object[] newItems = null;

            // if we have a dataSource and a DisplayMember, then use it
            // to populate the Items collection
            //
            if (DataManager != null && DataManager.Count != -1)
            {
                newItems = new object[DataManager.Count];
                for (int i = 0; i < newItems.Length; i++)
                {
                    newItems[i] = DataManager[i];
                }
            }
            else if (savedItems != null)
            {
                newItems = new object[savedItems.Count];
                savedItems.CopyTo(newItems, 0);
            }

            // Store the current list of items
            //
            if (newItems != null)
            {
                Items.AddRangeInternal(newItems);
            }

            // Restore the selected indices if SelectionMode allows it.
            //
            if (SelectionMode != SelectionMode.None)
            {
                if (DataManager != null)
                {
                    // put the selectedIndex in sync w/ the position in the dataManager
                    SelectedIndex = DataManager.Position;
                }
                else
                {
                    if (savedItems != null)
                    {
                        int cnt = savedItems.Count;
                        for (int index = 0; index < cnt; index++)
                        {
                            if (savedItems.InnerArray.GetState(index, SelectedObjectCollection.SelectedObjectMask))
                            {
                                SelectedItem = savedItems[index];
                            }
                        }
                    }
                }
            }

        }

        /// <summary>
        /// Reparses the object at the given index, getting new text string for it.
        /// </summary>
        protected override void RefreshItem(int index)
        {
            Items.SetItemInternal(index, Items[index]);
        }

        public override void ResetBackColor()
        {
            base.ResetBackColor();
        }

        public override void ResetForeColor()
        {
            base.ResetForeColor();
        }


        private void ResetItemHeight()
        {
            itemHeight = DefaultItemHeight;
        }

        [SuppressMessage("Microsoft.Portability", "CA1902:AvoidTestingForFloatingPointEquality")]
        protected override void ScaleControl(SizeF factor, BoundsSpecified specified)
        {

            if (factor.Width != 1F && factor.Height != 1F)
            {
                UpdateFontCache();
            }
            base.ScaleControl(factor, specified);
        }


        /// <summary>
        ///     Overrides Control.SetBoundsCore to remember the requestedHeight.
        /// </summary>
        protected override void SetBoundsCore(int x, int y, int width, int height, BoundsSpecified specified)
        {

            // Avoid the listbox and textbox behaviour in Collection editors
            //


            if (!integralHeightAdjust && height != Height)
            {
                requestedHeight = height;
            }

            base.SetBoundsCore(x, y, width, height, specified);
        }

        /// <summary>
        ///     Performs the work of setting the specified items into the ListBox.
        /// </summary>
        protected override void SetItemsCore(IList value)
        {
            BeginUpdate();
            Items.ClearInternal();
            Items.AddRangeInternal(value);

            SelectedItems.Dirty();

            // if the list changed, we want to keep the same selected index
            // CurrencyManager will provide the PositionChanged event
            // it will be provided before changing the list though...
            if (DataManager != null)
            {
                if (DataSource is ICurrencyManagerProvider)
                {
                    // Everett ListControl's had a 





                    selectedValueChangedFired = false;
                }

                if (IsHandleCreated)
                {
                    SendMessage(NativeMethods.LB_SETCURSEL, DataManager.Position, 0);
                }

                // if the list changed and we still did not fire the
                // onselectedChanged event, then fire it now;
                if (!selectedValueChangedFired)
                {
                    OnSelectedValueChanged(EventArgs.Empty);
                    selectedValueChangedFired = false;
                }
            }
            EndUpdate();
        }

        protected override void SetItemCore(int index, object value)
        {
            Items.SetItemInternal(index, value);
        }

        /// <summary>
        ///     Allows the user to set an item as being selected or not.  This should
        ///     only be used with ListBoxes that allow some sort of multi-selection.
        /// </summary>
        public void SetSelected(int index, bool value)
        {
            int itemCount = (itemsCollection == null) ? 0 : itemsCollection.Count;
            if (index < 0 || index >= itemCount)
<<<<<<< HEAD
                throw new ArgumentOutOfRangeException(nameof(index), index, string.Format(SR.InvalidArgument, nameof(index), index));
=======
            {
                throw new ArgumentOutOfRangeException(nameof(index), index, string.Format(SR.InvalidArgument, nameof(index), index));
            }
>>>>>>> 05087938

            if (selectionMode == SelectionMode.None)
            {
                throw new InvalidOperationException(SR.ListBoxInvalidSelectionMode);
            }

            SelectedItems.SetSelected(index, value);
            if (IsHandleCreated)
            {
                NativeSetSelected(index, value);
            }
            SelectedItems.Dirty();
            OnSelectedIndexChanged(EventArgs.Empty);
        }

        /// <summary>
        ///     Sorts the items in the listbox.
        /// </summary>
        protected virtual void Sort()
        {
            // This will force the collection to add each item back to itself
            // if sorted is now true, then the add method will insert the item
            // into the correct position
            //
            CheckNoDataSource();

            SelectedObjectCollection currentSelections = SelectedItems;
            currentSelections.EnsureUpToDate();

            if (sorted && itemsCollection != null)
            {
                itemsCollection.InnerArray.Sort();

                // Now that we've sorted, update our handle
                // if it has been created.
                if (IsHandleCreated)
                {
                    NativeClear();
                    int count = itemsCollection.Count;
                    for (int i = 0; i < count; i++)
                    {
                        NativeAdd(itemsCollection[i]);
                        if (currentSelections.GetSelected(i))
                        {
                            NativeSetSelected(i, true);
                        }
                    }
                }
            }
        }

        /// <summary>
        ///     Returns a string representation for this control.
        /// </summary>
        public override string ToString()
        {

            string s = base.ToString();
            if (itemsCollection != null)
            {
                s += ", Items.Count: " + Items.Count.ToString(CultureInfo.CurrentCulture);
                if (Items.Count > 0)
                {
                    string z = GetItemText(Items[0]);
                    string txt = (z.Length > 40) ? z.Substring(0, 40) : z;
                    s += ", Items[0]: " + txt;
                }
            }
            return s;
        }
        private void UpdateFontCache()
        {
            fontIsChanged = true;
            integralHeightAdjust = true;
            try
            {
                Height = requestedHeight;
            }
            finally
            {
                integralHeightAdjust = false;
            }
            maxWidth = -1;
            UpdateHorizontalExtent();
            // clear the preferred size cache.
            CommonProperties.xClearPreferredSizeCache(this);

        }

        private void UpdateHorizontalExtent()
        {
            if (!multiColumn && horizontalScrollbar && IsHandleCreated)
            {
                int width = horizontalExtent;
                if (width == 0)
                {
                    width = MaxItemWidth;
                }
                SendMessage(NativeMethods.LB_SETHORIZONTALEXTENT, width, 0);
            }
        }

        // Updates the cached max item width
        //
        private void UpdateMaxItemWidth(object item, bool removing)
        {

            // We shouldn't be caching maxWidth if we don't have horizontal scrollbars,
            // or horizontal extent has been set
            //
            if (!horizontalScrollbar || horizontalExtent > 0)
            {
                maxWidth = -1;
                return;
            }

            // Only update if we are currently caching maxWidth
            //
            if (maxWidth > -1)
            {

                // Compute item width
                //
                int width;
                using (Graphics graphics = CreateGraphicsInternal())
                {
                    width = (int)(Math.Ceiling(graphics.MeasureString(GetItemText(item), Font).Width));
                }

                if (removing)
                {
                    // We're removing this item, so if it's the longest
                    // in the list, reset the cache
                    //
                    if (width >= maxWidth)
                    {
                        maxWidth = -1;
                    }
                }
                else
                {
                    // We're adding or inserting this item - update the cache
                    //
                    if (width > maxWidth)
                    {
                        maxWidth = width;
                    }
                }
            }
        }

        // Updates the Custom TabOffsets
        //

        private void UpdateCustomTabOffsets()
        {
            if (IsHandleCreated && UseCustomTabOffsets && CustomTabOffsets != null)
            {
                int wpar = CustomTabOffsets.Count;
                int[] offsets = new int[wpar];
                CustomTabOffsets.CopyTo(offsets, 0);
                UnsafeNativeMethods.SendMessage(new HandleRef(this, Handle), NativeMethods.LB_SETTABSTOPS, wpar, offsets);
                Invalidate();
            }
        }

        private void WmPrint(ref Message m)
        {
            base.WndProc(ref m);
            if ((NativeMethods.PRF_NONCLIENT & (int)m.LParam) != 0 && Application.RenderWithVisualStyles && BorderStyle == BorderStyle.Fixed3D)
            {
                using (Graphics g = Graphics.FromHdc(m.WParam))
                {
                    Rectangle rect = new Rectangle(0, 0, Size.Width - 1, Size.Height - 1);
                    using (Pen pen = new Pen(VisualStyleInformation.TextControlBorder))
                    {
                        g.DrawRectangle(pen, rect);
                    }
                    rect.Inflate(-1, -1);
                    g.DrawRectangle(SystemPens.Window, rect);
                }
            }
        }

        /// <summary>
        /// </summary>
        protected virtual void WmReflectCommand(ref Message m)
        {
            switch (NativeMethods.Util.HIWORD(m.WParam))
            {
                case NativeMethods.LBN_SELCHANGE:
                    if (selectedItems != null)
                    {
                        selectedItems.Dirty();
                    }
                    OnSelectedIndexChanged(EventArgs.Empty);
                    break;
                case NativeMethods.LBN_DBLCLK:
                    // Handle this inside WM_LBUTTONDBLCLK
                    // OnDoubleClick(EventArgs.Empty);
                    break;
            }
        }

        /// <summary>
        /// </summary>
        private void WmReflectDrawItem(ref Message m)
        {
            NativeMethods.DRAWITEMSTRUCT dis = (NativeMethods.DRAWITEMSTRUCT)m.GetLParam(typeof(NativeMethods.DRAWITEMSTRUCT));
            IntPtr dc = dis.hDC;
            IntPtr oldPal = SetUpPalette(dc, false /*force*/, false /*realize*/);
            try
            {
                Graphics g = Graphics.FromHdcInternal(dc);

                try
                {
                    Rectangle bounds = Rectangle.FromLTRB(dis.rcItem.left, dis.rcItem.top, dis.rcItem.right, dis.rcItem.bottom);

                    if (HorizontalScrollbar)
                    {
                        if (MultiColumn)
                        {
                            bounds.Width = Math.Max(ColumnWidth, bounds.Width);
                        }
                        else
                        {
                            bounds.Width = Math.Max(MaxItemWidth, bounds.Width);
                        }
                    }


                    OnDrawItem(new DrawItemEventArgs(g, Font, bounds, dis.itemID, (DrawItemState)dis.itemState, ForeColor, BackColor));
                }
                finally
                {
                    g.Dispose();
                }
            }
            finally
            {
                if (oldPal != IntPtr.Zero)
                {
                    SafeNativeMethods.SelectPalette(new HandleRef(null, dc), new HandleRef(null, oldPal), 0);
                }
            }
            m.Result = (IntPtr)1;
        }

        /// <summary>
        /// </summary>
        // This method is only called if in owner draw mode
        private void WmReflectMeasureItem(ref Message m)
        {

            NativeMethods.MEASUREITEMSTRUCT mis = (NativeMethods.MEASUREITEMSTRUCT)m.GetLParam(typeof(NativeMethods.MEASUREITEMSTRUCT));

            if (drawMode == DrawMode.OwnerDrawVariable && mis.itemID >= 0)
            {
                Graphics graphics = CreateGraphicsInternal();
                MeasureItemEventArgs mie = new MeasureItemEventArgs(graphics, mis.itemID, ItemHeight);
                try
                {
                    OnMeasureItem(mie);
                    mis.itemHeight = mie.ItemHeight;
                }
                finally
                {
                    graphics.Dispose();
                }
            }
            else
            {
                mis.itemHeight = ItemHeight;
            }
            Marshal.StructureToPtr(mis, m.LParam, false);
            m.Result = (IntPtr)1;
        }

        /// <summary>
        ///     The list's window procedure.  Inheriting classes can override this
        ///     to add extra functionality, but should not forget to call
        ///     base.wndProc(m); to ensure the list continues to function properly.
<<<<<<< HEAD
        /// </devdoc>
        protected override void WndProc(ref Message m) {
            switch (m.Msg) {
=======
        /// </summary>
        protected override void WndProc(ref Message m)
        {
            switch (m.Msg)
            {
>>>>>>> 05087938
                case Interop.WindowMessages.WM_REFLECT + Interop.WindowMessages.WM_COMMAND:
                    WmReflectCommand(ref m);
                    break;
                case Interop.WindowMessages.WM_REFLECT + Interop.WindowMessages.WM_DRAWITEM:
                    WmReflectDrawItem(ref m);
                    break;
                case Interop.WindowMessages.WM_REFLECT + Interop.WindowMessages.WM_MEASUREITEM:
                    WmReflectMeasureItem(ref m);
                    break;
                case Interop.WindowMessages.WM_PRINT:
                    WmPrint(ref m);
                    break;
                case Interop.WindowMessages.WM_LBUTTONDOWN:
<<<<<<< HEAD
                    if (selectedItems != null) {
=======
                    if (selectedItems != null)
                    {
>>>>>>> 05087938
                        selectedItems.Dirty();
                    }
                    base.WndProc(ref m);
                    break;
                case Interop.WindowMessages.WM_LBUTTONUP:
                    // Get the mouse location
                    //
                    int x = NativeMethods.Util.SignedLOWORD(m.LParam);
                    int y = NativeMethods.Util.SignedHIWORD(m.LParam);
                    Point pt = new Point(x, y);
                    pt = PointToScreen(pt);
                    bool captured = Capture;
                    if (captured && UnsafeNativeMethods.WindowFromPoint(pt.X, pt.Y) == Handle)
                    {


                        if (!doubleClickFired && !ValidationCancelled)
                        {
                            OnClick(new MouseEventArgs(MouseButtons.Left, 1, NativeMethods.Util.SignedLOWORD(m.LParam), NativeMethods.Util.SignedHIWORD(m.LParam), 0));
                            OnMouseClick(new MouseEventArgs(MouseButtons.Left, 1, NativeMethods.Util.SignedLOWORD(m.LParam), NativeMethods.Util.SignedHIWORD(m.LParam), 0));

                        }
                        else
                        {
                            doubleClickFired = false;
                            // WM_COMMAND is only fired if the user double clicks an item,
                            // so we can't use that as a double-click substitute
                            if (!ValidationCancelled)
                            {
                                OnDoubleClick(new MouseEventArgs(MouseButtons.Left, 2, NativeMethods.Util.SignedLOWORD(m.LParam), NativeMethods.Util.SignedHIWORD(m.LParam), 0));
                                OnMouseDoubleClick(new MouseEventArgs(MouseButtons.Left, 2, NativeMethods.Util.SignedLOWORD(m.LParam), NativeMethods.Util.SignedHIWORD(m.LParam), 0));

                            }
                        }
                    }

                    //
                    // If this control has been disposed in the user's event handler, then we need to ignore the WM_LBUTTONUP
                    // message to avoid exceptions thrown as a result of handle re-creation.
                    // We handle this situation here and not at the top of the window procedure since this is the only place
                    // where we can get disposed as an effect of external code (form.Close() for instance) and then pass the
                    // message to the base class.
                    //
                    if (GetState(STATE_DISPOSED))
                    {
                        base.DefWndProc(ref m);
                    }
                    else
                    {
                        base.WndProc(ref m);
                    }

                    doubleClickFired = false;
                    break;

                case Interop.WindowMessages.WM_RBUTTONUP:
                    // Get the mouse location
                    //
                    int rx = NativeMethods.Util.SignedLOWORD(m.LParam);
                    int ry = NativeMethods.Util.SignedHIWORD(m.LParam);
                    Point rpt = new Point(rx, ry);
                    rpt = PointToScreen(rpt);
                    bool rCaptured = Capture;
                    if (rCaptured && UnsafeNativeMethods.WindowFromPoint(rpt.X, rpt.Y) == Handle)
                    {
                        if (selectedItems != null)
                        {
                            selectedItems.Dirty();
                        }
                    }
                    base.WndProc(ref m);
                    break;

                case Interop.WindowMessages.WM_LBUTTONDBLCLK:
                    //the Listbox gets  WM_LBUTTONDOWN - WM_LBUTTONUP -WM_LBUTTONDBLCLK - WM_LBUTTONUP...
                    //sequence for doubleclick...
                    //the first WM_LBUTTONUP, resets the flag for Doubleclick
                    //So its necessary for us to set it again...
                    doubleClickFired = true;
                    base.WndProc(ref m);
                    break;

                case Interop.WindowMessages.WM_WINDOWPOSCHANGED:
                    base.WndProc(ref m);
                    if (integralHeight && fontIsChanged)
                    {
                        Height = Math.Max(Height, ItemHeight);
                        fontIsChanged = false;
                    }
                    break;

                default:
                    base.WndProc(ref m);
                    break;
            }
        }

        /// <summary>
        ///     This is similar to ArrayList except that it also
        ///     mantains a bit-flag based state element for each item
        ///     in the array.
        ///
        ///     The methods to enumerate, count and get data support
        ///     virtualized indexes.  Indexes are virtualized according
        ///     to the state mask passed in.  This allows ItemArray
        ///     to be the backing store for one read-write "master"
        ///     collection and serveral read-only collections based
        ///     on masks.  ItemArray supports up to 31 masks.
        /// </summary>
        internal class ItemArray : IComparer
        {

            private static int lastMask = 1;

            private readonly ListControl listControl;
            private Entry[] entries;
            private int count;
            private int version;

            public ItemArray(ListControl listControl)
            {
                this.listControl = listControl;
            }

            /// <summary>
            ///     The version of this array.  This number changes with each
            ///     change to the item list.
            /// </summary>
            public int Version
            {
                get
                {
                    return version;
                }
            }

            /// <summary>
            ///     Adds the given item to the array.  The state is initially
            ///     zero.
            /// </summary>
            public object Add(object item)
            {
                EnsureSpace(1);
                version++;
                entries[count] = new Entry(item);
                return entries[count++];
            }

            /// <summary>
            ///     Adds the given collection of items to the array.
            /// </summary>
            [System.Diagnostics.CodeAnalysis.SuppressMessage("Microsoft.Performance", "CA1811:AvoidUncalledPrivateCode")]
            public void AddRange(ICollection items)
            {
                if (items == null)
                {
                    throw new ArgumentNullException(nameof(items));
                }
                EnsureSpace(items.Count);
                foreach (object i in items)
                {
                    entries[count++] = new Entry(i);
                }
                version++;
            }

            /// <summary>
            ///     Clears this array.
            /// </summary>
            public void Clear()
            {
                if (count > 0)
                {
                    Array.Clear(entries, 0, count);
                }

                count = 0;
                version++;
            }

            /// <summary>
            ///     Allocates a new bitmask for use.
            /// </summary>
            public static int CreateMask()
            {
                int mask = lastMask;
                lastMask <<= 1;
                Debug.Assert(lastMask > mask, "We have overflowed our state mask.");
                return mask;
            }

            /// <summary>
            ///     Ensures that our internal array has space for
            ///     the requested # of elements.
            /// </summary>
            private void EnsureSpace(int elements)
            {
                if (entries == null)
                {
                    entries = new Entry[Math.Max(elements, 4)];
                }
                else if (count + elements >= entries.Length)
                {
                    int newLength = Math.Max(entries.Length * 2, entries.Length + elements);
                    Entry[] newEntries = new Entry[newLength];
                    entries.CopyTo(newEntries, 0);
                    entries = newEntries;
                }
            }

            /// <summary>
            ///     Turns a virtual index into an actual index.
            /// </summary>
            public int GetActualIndex(int virtualIndex, int stateMask)
            {
                if (stateMask == 0)
                {
                    return virtualIndex;
                }

                // More complex; we must compute this index.
                int calcIndex = -1;
                for (int i = 0; i < count; i++)
                {
                    if ((entries[i].state & stateMask) != 0)
                    {
                        calcIndex++;
                        if (calcIndex == virtualIndex)
                        {
                            return i;
                        }
                    }
                }

                return -1;
            }

            /// <summary>
            ///     Gets the count of items matching the given mask.
            /// </summary>
            public int GetCount(int stateMask)
            {
                // If mask is zero, then just give the main count
                if (stateMask == 0)
                {
                    return count;
                }

                // more complex:  must provide a count of items
                // based on a mask.

                int filteredCount = 0;

                for (int i = 0; i < count; i++)
                {
                    if ((entries[i].state & stateMask) != 0)
                    {
                        filteredCount++;
                    }
                }

                return filteredCount;
            }

            /// <summary>
            ///     Retrieves an enumerator that will enumerate based on
            ///     the given mask.
            /// </summary>
            public IEnumerator GetEnumerator(int stateMask)
            {
                return GetEnumerator(stateMask, false);
            }

            /// <summary>
            ///     Retrieves an enumerator that will enumerate based on
            ///     the given mask.
            /// </summary>
            public IEnumerator GetEnumerator(int stateMask, bool anyBit)
            {
                return new EntryEnumerator(this, stateMask, anyBit);
            }

            /// <summary>
            ///     Gets the item at the given index.  The index is
            ///     virtualized against the given mask value.
            /// </summary>
            public object GetItem(int virtualIndex, int stateMask)
            {
                int actualIndex = GetActualIndex(virtualIndex, stateMask);

                if (actualIndex == -1)
                {
                    throw new IndexOutOfRangeException();
                }

                return entries[actualIndex].item;
            }
            /// <summary>
            ///     Gets the item at the given index.  The index is
            ///     virtualized against the given mask value.
            /// </summary>
            internal object GetEntryObject(int virtualIndex, int stateMask)
            {
                int actualIndex = GetActualIndex(virtualIndex, stateMask);

                if (actualIndex == -1)
                {
                    throw new IndexOutOfRangeException();
                }

                return entries[actualIndex];
            }
            /// <summary>
            ///     Returns true if the requested state mask is set.
            ///     The index is the actual index to the array.
            /// </summary>
            public bool GetState(int index, int stateMask)
            {
                return ((entries[index].state & stateMask) == stateMask);
            }

            /// <summary>
            ///     Returns the virtual index of the item based on the
            ///     state mask.
            /// </summary>
            public int IndexOf(object item, int stateMask)
            {

                int virtualIndex = -1;

                for (int i = 0; i < count; i++)
                {
                    if (stateMask == 0 || (entries[i].state & stateMask) != 0)
                    {
                        virtualIndex++;
                        if (entries[i].item.Equals(item))
                        {
                            return virtualIndex;
                        }
                    }
                }

                return -1;
            }

            /// <summary>
            ///     Returns the virtual index of the item based on the
            ///     state mask. Uses reference equality to identify the
            ///     given object in the list.
            /// </summary>
            public int IndexOfIdentifier(object identifier, int stateMask)
            {
                int virtualIndex = -1;

                for (int i = 0; i < count; i++)
                {
                    if (stateMask == 0 || (entries[i].state & stateMask) != 0)
                    {
                        virtualIndex++;
                        if (entries[i] == identifier)
                        {
                            return virtualIndex;
                        }
                    }
                }

                return -1;
            }

            /// <summary>
            ///     Inserts item at the given index.  The index
            ///     is not virtualized.
            /// </summary>
            public void Insert(int index, object item)
            {
                EnsureSpace(1);

                if (index < count)
                {
                    System.Array.Copy(entries, index, entries, index + 1, count - index);
                }

                entries[index] = new Entry(item);
                count++;
                version++;
            }

            /// <summary>
            ///     Removes the given item from the array.  If
            ///     the item is not in the array, this does nothing.
            /// </summary>
            public void Remove(object item)
            {
                int index = IndexOf(item, 0);

                if (index != -1)
                {
                    RemoveAt(index);
                }
            }

            /// <summary>
            ///     Removes the item at the given index.
            /// </summary>
            public void RemoveAt(int index)
            {
                count--;
                for (int i = index; i < count; i++)
                {
                    entries[i] = entries[i + 1];
                }
                entries[count] = null;
                version++;
            }

            /// <summary>
            ///     Sets the item at the given index to a new value.
            /// </summary>
            public void SetItem(int index, object item)
            {
                entries[index].item = item;
            }

            /// <summary>
            ///     Sets the state data for the given index.
            /// </summary>
            public void SetState(int index, int stateMask, bool value)
            {
                if (value)
                {
                    entries[index].state |= stateMask;
                }
                else
                {
                    entries[index].state &= ~stateMask;
                }
                version++;
            }

            /// <summary>
            ///     Find element in sorted array. If element is not found returns a binary complement of index for inserting
            /// </summary>
            public int BinarySearch(object element)
            {
                return Array.BinarySearch(entries, 0, count, element, this);
            }


            /// <summary>
            ///     Sorts our array.
            /// </summary>
            public void Sort()
            {
                Array.Sort(entries, 0, count, this);
            }

            [System.Diagnostics.CodeAnalysis.SuppressMessage("Microsoft.Performance", "CA1811:AvoidUncalledPrivateCode")]
            public void Sort(Array externalArray)
            {
                Array.Sort(externalArray, this);
            }

            int IComparer.Compare(object item1, object item2)
            {
                if (item1 == null)
                {
                    if (item2 == null)
                    {
                        return 0; //both null, then they are equal
                    }

                    return -1; //item1 is null, but item2 is valid (greater)
                }
                if (item2 == null)
                {
                    return 1; //item2 is null, so item 1 is greater
                }

                if (item1 is Entry)
                {
                    item1 = ((Entry)item1).item;
                }

                if (item2 is Entry)
                {
                    item2 = ((Entry)item2).item;
                }

                string itemName1 = listControl.GetItemText(item1);
                string itemName2 = listControl.GetItemText(item2);

                CompareInfo compInfo = (Application.CurrentCulture).CompareInfo;
                return compInfo.Compare(itemName1, itemName2, CompareOptions.StringSort);
            }

            /// <summary>
            ///     This is a single entry in our item array.
            /// </summary>
            private class Entry
            {
                public object item;
                public int state;

                public Entry(object item)
                {
                    this.item = item;
                    state = 0;
                }
            }

            /// <summary>
            ///     EntryEnumerator is an enumerator that will enumerate over
            ///     a given state mask.
            /// </summary>
            private class EntryEnumerator : IEnumerator
            {
                private readonly ItemArray items;
                private readonly bool anyBit;
                private readonly int state;
                private int current;
                private readonly int version;

                /// <summary>
                ///     Creates a new enumerator that will enumerate over the given state.
                /// </summary>
                public EntryEnumerator(ItemArray items, int state, bool anyBit)
                {
                    this.items = items;
                    this.state = state;
                    this.anyBit = anyBit;
                    version = items.version;
                    current = -1;
                }

                /// <summary>
                ///     Moves to the next element, or returns false if at the end.
                /// </summary>
                bool IEnumerator.MoveNext()
                {
                    if (version != items.version)
                    {
                        throw new InvalidOperationException(SR.ListEnumVersionMismatch);
                    }

                    while (true)
                    {
                        if (current < items.count - 1)
                        {
                            current++;
                            if (anyBit)
                            {
                                if ((items.entries[current].state & state) != 0)
                                {
                                    return true;
                                }
                            }
                            else
                            {
                                if ((items.entries[current].state & state) == state)
                                {
                                    return true;
                                }
                            }
                        }
                        else
                        {
                            current = items.count;
                            return false;
                        }
                    }
                }

                /// <summary>
                ///     Resets the enumeration back to the beginning.
                /// </summary>
                void IEnumerator.Reset()
                {
                    if (version != items.version)
                    {
                        throw new InvalidOperationException(SR.ListEnumVersionMismatch);
                    }

                    current = -1;
                }

                /// <summary>
                ///     Retrieves the current value in the enumerator.
                /// </summary>
                object IEnumerator.Current
                {
                    get
                    {
                        if (current == -1 || current == items.count)
                        {
                            throw new InvalidOperationException(SR.ListEnumCurrentOutOfRange);
                        }

                        return items.entries[current].item;
                    }
                }
            }
        }

        // Items
        /// <summary>
        ///     <para>
        ///       A collection that stores objects.
        ///    </para>
        /// </summary>
        [ListBindable(false)]
        public class ObjectCollection : IList
        {

            private readonly ListBox owner;
            private ItemArray items;

            public ObjectCollection(ListBox owner)
            {
                this.owner = owner;
            }

            /// <summary>
            ///     <para>
            ///       Initializes a new instance of ListBox.ObjectCollection based on another ListBox.ObjectCollection.
            ///    </para>
            /// </summary>
            public ObjectCollection(ListBox owner, ObjectCollection value)
            {
                this.owner = owner;
                AddRange(value);
            }

            /// <summary>
            ///     <para>
            ///       Initializes a new instance of ListBox.ObjectCollection containing any array of objects.
            ///    </para>
            /// </summary>
            public ObjectCollection(ListBox owner, object[] value)
            {
                this.owner = owner;
                AddRange(value);
            }

            /// <summary>
            ///     Retrieves the number of items.
            /// </summary>
            public int Count
            {
                get
                {
                    return InnerArray.GetCount(0);
                }
            }

            /// <summary>
            ///     Internal access to the actual data store.
            /// </summary>
            internal ItemArray InnerArray
            {
                get
                {
                    if (items == null)
                    {
                        items = new ItemArray(owner);
                    }
                    return items;
                }
            }

            object ICollection.SyncRoot
            {
                get
                {
                    return this;
                }
            }

            bool ICollection.IsSynchronized
            {
                get
                {
                    return false;
                }
            }

            bool IList.IsFixedSize
            {
                get
                {
                    return false;
                }
            }

            public bool IsReadOnly
            {
                get
                {
                    return false;
                }
            }

            /// <summary>
            ///     Adds an item to the List box. For an unsorted List box, the item is
            ///     added to the end of the existing list of items. For a sorted List box,
            ///     the item is inserted into the list according to its sorted position.
            ///     The item's toString() method is called to obtain the string that is
            ///     displayed in the combo box.
            ///     A SystemException occurs if there is insufficient space available to
            ///     store the new item.
            /// </summary>

            public int Add(object item)
            {
                owner.CheckNoDataSource();
                int index = AddInternal(item);
                owner.UpdateHorizontalExtent();
                return index;
            }


            private int AddInternal(object item)
            {
                if (item == null)
                {
                    throw new ArgumentNullException(nameof(item));
                }
                int index = -1;
                if (!owner.sorted)
                {
                    InnerArray.Add(item);
                }
                else
                {
                    if (Count > 0)
                    {
                        index = InnerArray.BinarySearch(item);
                        if (index < 0)
                        {
                            index = ~index; // getting the index of the first element that is larger than the search value
                                            //this index will be used for insert
                        }
                    }
                    else
                    {
                        index = 0;
                    }

                    Debug.Assert(index >= 0 && index <= Count, "Wrong index for insert");
                    InnerArray.Insert(index, item);
                }
                bool successful = false;

                try
                {
                    if (owner.sorted)
                    {
                        if (owner.IsHandleCreated)
                        {
                            owner.NativeInsert(index, item);
                            owner.UpdateMaxItemWidth(item, false);
                            if (owner.selectedItems != null)
                            {
                                // Sorting may throw the LB contents and the selectedItem array out of synch.
                                owner.selectedItems.Dirty();
                            }
                        }
                    }
                    else
                    {
                        index = Count - 1;
                        if (owner.IsHandleCreated)
                        {
                            owner.NativeAdd(item);
                            owner.UpdateMaxItemWidth(item, false);
                        }
                    }
                    successful = true;
                }
                finally
                {
                    if (!successful)
                    {
                        InnerArray.Remove(item);
                    }
                }

                return index;
            }


            int IList.Add(object item)
            {
                return Add(item);
            }

            public void AddRange(ObjectCollection value)
            {
                owner.CheckNoDataSource();
                AddRangeInternal((ICollection)value);
            }

            public void AddRange(object[] items)
            {
                owner.CheckNoDataSource();
                AddRangeInternal((ICollection)items);
            }

            internal void AddRangeInternal(ICollection items)
            {

                if (items == null)
                {
                    throw new ArgumentNullException(nameof(items));
                }
                owner.BeginUpdate();
                try
                {
                    foreach (object item in items)
                    {
                        // adding items one-by-one for performance 
                        // not using sort because after the array is sorted index of each newly added item will need to be found
                        // AddInternal is based on BinarySearch and finds index without any additional cost
                        AddInternal(item);
                    }
                }
                finally
                {
                    owner.UpdateHorizontalExtent();
                    owner.EndUpdate();
                }
            }

            /// <summary>
            ///     Retrieves the item with the specified index.
            /// </summary>
            [Browsable(false), DesignerSerializationVisibility(DesignerSerializationVisibility.Hidden)]
<<<<<<< HEAD
            public virtual object this[int index] {
                get {
                    if (index < 0 || index >= InnerArray.GetCount(0)) {
=======
            public virtual object this[int index]
            {
                get
                {
                    if (index < 0 || index >= InnerArray.GetCount(0))
                    {
>>>>>>> 05087938
                        throw new ArgumentOutOfRangeException(nameof(index), index, string.Format(SR.InvalidArgument, nameof(index), index));
                    }

                    return InnerArray.GetItem(index, 0);
                }
                set
                {
                    owner.CheckNoDataSource();
                    SetItemInternal(index, value);
                }
            }

            /// <summary>
            ///     Removes all items from the ListBox.
            /// </summary>
            public virtual void Clear()
            {
                owner.CheckNoDataSource();
                ClearInternal();
            }

            /// <summary>
            ///     Removes all items from the ListBox.  Bypasses the data source check.
            /// </summary>
            internal void ClearInternal()
            {

                //update the width.. to reset Scrollbars..
                // Clear the selection state.
                //
                int cnt = owner.Items.Count;
                for (int i = 0; i < cnt; i++)
                {
                    owner.UpdateMaxItemWidth(InnerArray.GetItem(i, 0), true);
                }


                if (owner.IsHandleCreated)
                {
                    owner.NativeClear();
                }
                InnerArray.Clear();
                owner.maxWidth = -1;
                owner.UpdateHorizontalExtent();
            }

            public bool Contains(object value)
            {
                return IndexOf(value) != -1;
            }

            /// <summary>
            ///     Copies the ListBox Items collection to a destination array.
            /// </summary>
            public void CopyTo(object[] destination, int arrayIndex)
            {
                int count = InnerArray.GetCount(0);
                for (int i = 0; i < count; i++)
                {
                    destination[i + arrayIndex] = InnerArray.GetItem(i, 0);
                }
            }

            void ICollection.CopyTo(Array destination, int index)
            {
                int count = InnerArray.GetCount(0);
                for (int i = 0; i < count; i++)
                {
                    destination.SetValue(InnerArray.GetItem(i, 0), i + index);
                }
            }

            /// <summary>
            ///     Returns an enumerator for the ListBox Items collection.
            /// </summary>
            public IEnumerator GetEnumerator()
            {
                return InnerArray.GetEnumerator(0);
            }

            public int IndexOf(object value)
            {
                if (value == null)
                {
                    throw new ArgumentNullException(nameof(value));
                }

                return InnerArray.IndexOf(value, 0);
            }

            internal int IndexOfIdentifier(object value)
            {
                if (value == null)
                {
                    throw new ArgumentNullException(nameof(value));
                }

                return InnerArray.IndexOfIdentifier(value, 0);
            }

            /// <summary>
            ///     Adds an item to the combo box. For an unsorted combo box, the item is
            ///     added to the end of the existing list of items. For a sorted combo box,
            ///     the item is inserted into the list according to its sorted position.
            ///     The item's toString() method is called to obtain the string that is
            ///     displayed in the combo box.
            ///     A SystemException occurs if there is insufficient space available to
            ///     store the new item.
            /// </summary>
            public void Insert(int index, object item)
            {
                owner.CheckNoDataSource();

<<<<<<< HEAD
                if (index < 0 || index > InnerArray.GetCount(0)) {
=======
                if (index < 0 || index > InnerArray.GetCount(0))
                {
>>>>>>> 05087938
                    throw new ArgumentOutOfRangeException(nameof(index), index, string.Format(SR.InvalidArgument, nameof(index), index));
                }

                if (item == null)
                {
                    throw new ArgumentNullException(nameof(item));
                }

                // If the combo box is sorted, then nust treat this like an add
                // because we are going to twiddle the index anyway.
                //
                if (owner.sorted)
                {
                    Add(item);
                }
                else
                {
                    InnerArray.Insert(index, item);
                    if (owner.IsHandleCreated)
                    {

                        bool successful = false;

                        try
                        {
                            owner.NativeInsert(index, item);
                            owner.UpdateMaxItemWidth(item, false);
                            successful = true;
                        }
                        finally
                        {
                            if (!successful)
                            {
                                InnerArray.RemoveAt(index);
                            }
                        }
                    }
                }
                owner.UpdateHorizontalExtent();
            }

            /// <summary>
            ///     Removes the given item from the ListBox, provided that it is
            ///     actually in the list.
            /// </summary>
            public void Remove(object value)
            {

                int index = InnerArray.IndexOf(value, 0);

                if (index != -1)
                {
                    RemoveAt(index);
                }
            }

            /// <summary>
            ///     Removes an item from the ListBox at the given index.
            /// </summary>
            public void RemoveAt(int index)
            {
                owner.CheckNoDataSource();

<<<<<<< HEAD
                if (index < 0 || index >= InnerArray.GetCount(0)) {
=======
                if (index < 0 || index >= InnerArray.GetCount(0))
                {
>>>>>>> 05087938
                    throw new ArgumentOutOfRangeException(nameof(index), index, string.Format(SR.InvalidArgument, nameof(index), index));
                }

                owner.UpdateMaxItemWidth(InnerArray.GetItem(index, 0), true);

                // Update InnerArray before calling NativeRemoveAt to ensure that when
                // SelectedIndexChanged is raised (by NativeRemoveAt), InnerArray's state matches wrapped LB state.
                InnerArray.RemoveAt(index);

                if (owner.IsHandleCreated)
                {
                    owner.NativeRemoveAt(index);
                }

                owner.UpdateHorizontalExtent();
            }

            internal void SetItemInternal(int index, object value)
            {
                if (value == null)
                {
                    throw new ArgumentNullException(nameof(value));
                }

<<<<<<< HEAD
                if (index < 0 || index >= InnerArray.GetCount(0)) {
=======
                if (index < 0 || index >= InnerArray.GetCount(0))
                {
>>>>>>> 05087938
                    throw new ArgumentOutOfRangeException(nameof(index), index, string.Format(SR.InvalidArgument, nameof(index), index));
                }

                owner.UpdateMaxItemWidth(InnerArray.GetItem(index, 0), true);
                InnerArray.SetItem(index, value);

                // If the native control has been created, and the display text of the new list item object
                // is different to the current text in the native list item, recreate the native list item...
                if (owner.IsHandleCreated)
                {
                    bool selected = (owner.SelectedIndex == index);
                    if (string.Compare(owner.GetItemText(value), owner.NativeGetItemText(index), true, CultureInfo.CurrentCulture) != 0)
                    {
                        owner.NativeRemoveAt(index);
                        owner.SelectedItems.SetSelected(index, false);
                        owner.NativeInsert(index, value);
                        owner.UpdateMaxItemWidth(value, false);
                        if (selected)
                        {
                            owner.SelectedIndex = index;
                        }
                    }
                    else
                    {
                        // FOR COMPATIBILITY REASONS
                        if (selected)
                        {
                            owner.OnSelectedIndexChanged(EventArgs.Empty); //will fire selectedvaluechanged
                        }
                    }
                }
                owner.UpdateHorizontalExtent();
            }
        } // end ObjectCollection

        //******************************************************************************************
        // IntegerCollection
        public class IntegerCollection : IList
        {
            private readonly ListBox owner;
            private int[] innerArray;
            private int count = 0;

            public IntegerCollection(ListBox owner)
            {
                this.owner = owner;
            }

            /// <summary>
            ///    <para>Number of current selected items.</para>
            /// </summary>
            [Browsable(false)]
            public int Count
            {
                get
                {
                    return count;
                }
            }

            object ICollection.SyncRoot
            {
                get
                {
                    return this;
                }
            }

            bool ICollection.IsSynchronized
            {
                get
                {
                    return true;
                }
            }

            bool IList.IsFixedSize
            {
                get
                {
                    return false;
                }
            }

            bool IList.IsReadOnly
            {
                get
                {
                    return false;
                }
            }

            public bool Contains(int item)
            {
                return IndexOf(item) != -1;
            }

            bool IList.Contains(object item)
            {
                if (item is int)
                {
                    return Contains((int)item);
                }
                else
                {
                    return false;
                }
            }

            public void Clear()
            {
                count = 0;
                innerArray = null;
            }

            public int IndexOf(int item)
            {
                int index = -1;

                if (innerArray != null)
                {
                    index = Array.IndexOf(innerArray, item);

                    // We initialize innerArray with more elements than needed in the method EnsureSpace, 
                    // and we don't actually remove element from innerArray in the method RemoveAt,
                    // so there maybe some elements which are not actually in innerArray will be found
                    // and we need to filter them out
                    if (index >= count)
                    {
                        index = -1;
                    }
                }

                return index;
            }

            int IList.IndexOf(object item)
            {
                if (item is int)
                {
                    return IndexOf((int)item);
                }
                else
                {
                    return -1;
                }
            }


            /// <summary>
            ///     Add a unique integer to the collection in sorted order.
            ///     A SystemException occurs if there is insufficient space available to
            ///     store the new item.
            /// </summary>
            private int AddInternal(int item)
            {

                EnsureSpace(1);

                int index = IndexOf(item);
                if (index == -1)
                {
                    innerArray[count++] = item;
                    Array.Sort(innerArray, 0, count);
                    index = IndexOf(item);
                }
                return index;
            }

            /// <summary>
            ///     Adds a unique integer to the collection in sorted order.
            ///     A SystemException occurs if there is insufficient space available to
            ///     store the new item.
            /// </summary>
            public int Add(int item)
            {
                int index = AddInternal(item);
                owner.UpdateCustomTabOffsets();

                return index;
            }

            [SuppressMessage("Microsoft.Usage", "CA2208:InstantiateArgumentExceptionsCorrectly")]
            [
                SuppressMessage("Microsoft.Globalization", "CA1303:DoNotPassLiteralsAsLocalizedParameters") // "item" is the name of the param passed in.
                                                                                                            // So we don't have to localize it.
            ]
            int IList.Add(object item)
            {
                if (!(item is int))
                {
                    throw new ArgumentException(nameof(item));
                }
                return Add((int)item);
            }

            public void AddRange(int[] items)
            {
                AddRangeInternal((ICollection)items);
            }

            public void AddRange(IntegerCollection value)
            {
                AddRangeInternal((ICollection)value);
            }

            /// <summary>
            ///     Add range that bypasses the data source check.
            /// </summary>
            [SuppressMessage("Microsoft.Usage", "CA2208:InstantiateArgumentExceptionsCorrectly")]
            [
                SuppressMessage("Microsoft.Globalization", "CA1303:DoNotPassLiteralsAsLocalizedParameters") // "item" is the name of the param passed in.
                                                                                                            // So we don't have to localize it.
            ]
            private void AddRangeInternal(ICollection items)
            {
                if (items == null)
                {
                    throw new ArgumentNullException(nameof(items));
                }
                owner.BeginUpdate();
                try
                {
                    EnsureSpace(items.Count);
                    foreach (object item in items)
                    {
                        if (!(item is int))
                        {
                            throw new ArgumentException(nameof(item));
                        }
                        else
                        {
                            AddInternal((int)item);
                        }
                    }
                    owner.UpdateCustomTabOffsets();
                }
                finally
                {
                    owner.EndUpdate();
                }
            }


            /// <summary>
            ///     Ensures that our internal array has space for
            ///     the requested # of elements.
            /// </summary>
            private void EnsureSpace(int elements)
            {
                if (innerArray == null)
                {
                    innerArray = new int[Math.Max(elements, 4)];
                }
                else if (count + elements >= innerArray.Length)
                {
                    int newLength = Math.Max(innerArray.Length * 2, innerArray.Length + elements);
                    int[] newEntries = new int[newLength];
                    innerArray.CopyTo(newEntries, 0);
                    innerArray = newEntries;
                }
            }

            void IList.Clear()
            {
                Clear();
            }

            void IList.Insert(int index, object value)
            {
                throw new NotSupportedException(SR.ListBoxCantInsertIntoIntegerCollection);
            }

            [SuppressMessage("Microsoft.Usage", "CA2208:InstantiateArgumentExceptionsCorrectly")]
            [
                SuppressMessage("Microsoft.Globalization", "CA1303:DoNotPassLiteralsAsLocalizedParameters") // "value" is the name of the param passed in.
                                                                                                            // So we don't have to localize it.
            ]
            void IList.Remove(object value)
            {
                if (!(value is int))
                {
                    throw new ArgumentException(nameof(value));
                }
                Remove((int)value);
            }

            void IList.RemoveAt(int index)
            {
                RemoveAt(index);
            }

            /// <summary>
            ///     Removes the given item from the array.  If
            ///     the item is not in the array, this does nothing.
            /// </summary>
            public void Remove(int item)
            {

                int index = IndexOf(item);

                if (index != -1)
                {
                    RemoveAt(index);
                }
            }

            /// <summary>
            ///     Removes the item at the given index.
<<<<<<< HEAD
            /// </devdoc>
            public void RemoveAt(int index) {
                if (index < 0 || index >= count) {
=======
            /// </summary>
            public void RemoveAt(int index)
            {
                if (index < 0 || index >= count)
                {
>>>>>>> 05087938
                    throw new ArgumentOutOfRangeException(nameof(index), index, string.Format(SR.InvalidArgument, nameof(index), index));
                }

                count--;
                for (int i = index; i < count; i++)
                {
                    innerArray[i] = innerArray[i + 1];
                }
            }

            /// <summary>
            ///     Retrieves the specified selected item.
            /// </summary>
            [
                SuppressMessage("Microsoft.Globalization", "CA1303:DoNotPassLiteralsAsLocalizedParameters") // "index" is the name of the param passed in.
                                                                                                            // So we don't have to localize it.
            ]
            public int this[int index]
            {
                get
                {
                    return innerArray[index];
                }
                [
                    SuppressMessage("Microsoft.Usage", "CA2208:InstantiateArgumentExceptionsCorrectly")     // This exception already shipped.
                                                                                                            // We can't change its text.
                ]
                set
                {

<<<<<<< HEAD
                    if (index < 0 || index >= count) {
=======
                    if (index < 0 || index >= count)
                    {
>>>>>>> 05087938
                        throw new ArgumentOutOfRangeException(nameof(index), index, string.Format(SR.InvalidArgument, nameof(index), index));
                    }
                    innerArray[index] = (int)value;
                    owner.UpdateCustomTabOffsets();


                }
            }

            [SuppressMessage("Microsoft.Usage", "CA2208:InstantiateArgumentExceptionsCorrectly")]
            object IList.this[int index]
            {
                get
                {
                    return this[index];
                }
                [
                    SuppressMessage("Microsoft.Globalization", "CA1303:DoNotPassLiteralsAsLocalizedParameters"),    // "value" is the name of the param.
                                                                                                                    // So we don't have to localize it.
                    SuppressMessage("Microsoft.Usage", "CA2208:InstantiateArgumentExceptionsCorrectly")             // This exception already shipped.
                                                                                                                    // We can't change its text.
                ]
                set
                {
                    if (!(value is int))
                    {
                        throw new ArgumentException(nameof(value));
                    }
                    else
                    {
                        this[index] = (int)value;
                    }

                }
            }

            public void CopyTo(Array destination, int index)
            {
                int cnt = Count;
                for (int i = 0; i < cnt; i++)
                {
                    destination.SetValue(this[i], i + index);
                }
            }

            IEnumerator IEnumerable.GetEnumerator()
            {
                return new CustomTabOffsetsEnumerator(this);
            }

            /// <summary>
            ///     EntryEnumerator is an enumerator that will enumerate over
            ///     a given state mask.
            /// </summary>
            private class CustomTabOffsetsEnumerator : IEnumerator
            {
                private readonly IntegerCollection items;
                private int current;

                /// <summary>
                ///     Creates a new enumerator that will enumerate over the given state.
                /// </summary>
                public CustomTabOffsetsEnumerator(IntegerCollection items)
                {
                    this.items = items;
                    current = -1;
                }

                /// <summary>
                ///     Moves to the next element, or returns false if at the end.
                /// </summary>
                bool IEnumerator.MoveNext()
                {

                    if (current < items.Count - 1)
                    {
                        current++;
                        return true;
                    }
                    else
                    {
                        current = items.Count;
                        return false;
                    }
                }

                /// <summary>
                ///     Resets the enumeration back to the beginning.
                /// </summary>
                void IEnumerator.Reset()
                {
                    current = -1;
                }

                /// <summary>
                ///     Retrieves the current value in the enumerator.
                /// </summary>
                object IEnumerator.Current
                {
                    get
                    {
                        if (current == -1 || current == items.Count)
                        {
                            throw new InvalidOperationException(SR.ListEnumCurrentOutOfRange);
                        }

                        return items[current];
                    }
                }
            }
        }

        //******************************************************************************************

        // SelectedIndices
        public class SelectedIndexCollection : IList
        {
            private readonly ListBox owner;

            /* C#r: protected */
            public SelectedIndexCollection(ListBox owner)
            {
                this.owner = owner;
            }

            /// <summary>
            ///    <para>Number of current selected items.</para>
            /// </summary>
            [Browsable(false)]
            public int Count
            {
                get
                {
                    return owner.SelectedItems.Count;
                }
            }

            object ICollection.SyncRoot
            {
                get
                {
                    return this;
                }
            }

            bool ICollection.IsSynchronized
            {
                get
                {
                    return true;
                }
            }

            bool IList.IsFixedSize
            {
                get
                {
                    return true;
                }
            }

            public bool IsReadOnly
            {
                get
                {
                    return true;
                }
            }

            public bool Contains(int selectedIndex)
            {
                return IndexOf(selectedIndex) != -1;
            }

            bool IList.Contains(object selectedIndex)
            {
                if (selectedIndex is int)
                {
                    return Contains((int)selectedIndex);
                }
                else
                {
                    return false;
                }
            }

            public int IndexOf(int selectedIndex)
            {

                // Just what does this do?  The selectedIndex parameter above is the index into the
                // main object collection.  We look at the state of that item, and if the state indicates
                // that it is selected, we get back the virtualized index into this collection.  Indexes on
                // this collection match those on the SelectedObjectCollection.
                if (selectedIndex >= 0 &&
                    selectedIndex < InnerArray.GetCount(0) &&
                    InnerArray.GetState(selectedIndex, SelectedObjectCollection.SelectedObjectMask))
                {

                    return InnerArray.IndexOf(InnerArray.GetItem(selectedIndex, 0), SelectedObjectCollection.SelectedObjectMask);
                }

                return -1;
            }

            int IList.IndexOf(object selectedIndex)
            {
                if (selectedIndex is int)
                {
                    return IndexOf((int)selectedIndex);
                }
                else
                {
                    return -1;
                }
            }

            int IList.Add(object value)
            {
                throw new NotSupportedException(SR.ListBoxSelectedIndexCollectionIsReadOnly);
            }

            void IList.Clear()
            {
                throw new NotSupportedException(SR.ListBoxSelectedIndexCollectionIsReadOnly);
            }

            void IList.Insert(int index, object value)
            {
                throw new NotSupportedException(SR.ListBoxSelectedIndexCollectionIsReadOnly);
            }

            void IList.Remove(object value)
            {
                throw new NotSupportedException(SR.ListBoxSelectedIndexCollectionIsReadOnly);
            }

            void IList.RemoveAt(int index)
            {
                throw new NotSupportedException(SR.ListBoxSelectedIndexCollectionIsReadOnly);
            }

            /// <summary>
            ///     Retrieves the specified selected item.
            /// </summary>
            public int this[int index]
            {
                get
                {
                    object identifier = InnerArray.GetEntryObject(index, SelectedObjectCollection.SelectedObjectMask);
                    return InnerArray.IndexOfIdentifier(identifier, 0);
                }
            }

            object IList.this[int index]
            {
                get
                {
                    return this[index];
                }
                set
                {
                    throw new NotSupportedException(SR.ListBoxSelectedIndexCollectionIsReadOnly);
                }
            }

            /// <summary>
            ///     This is the item array that stores our data.  We share this backing store
            ///     with the main object collection.
            /// </summary>
            private ItemArray InnerArray
            {
                get
                {
                    owner.SelectedItems.EnsureUpToDate();
                    return ((ObjectCollection)owner.Items).InnerArray;
                }
            }

            public void CopyTo(Array destination, int index)
            {
                int cnt = Count;
                for (int i = 0; i < cnt; i++)
                {
                    destination.SetValue(this[i], i + index);
                }
            }

            public void Clear()
            {
                if (owner != null)
                {
                    owner.ClearSelected();
                }
            }

            public void Add(int index)
            {
                if (owner != null)
                {
                    ObjectCollection items = owner.Items;
                    if (items != null)
                    {
                        if (index != -1 && !Contains(index))
                        {
                            owner.SetSelected(index, true);
                        }
                    }
                }
            }

            public void Remove(int index)
            {
                if (owner != null)
                {
                    ObjectCollection items = owner.Items;
                    if (items != null)
                    {
                        if (index != -1 && Contains(index))
                        {
                            owner.SetSelected(index, false);
                        }
                    }
                }
            }

            public IEnumerator GetEnumerator()
            {
                return new SelectedIndexEnumerator(this);
            }

            /// <summary>
            ///     EntryEnumerator is an enumerator that will enumerate over
            ///     a given state mask.
            /// </summary>
            private class SelectedIndexEnumerator : IEnumerator
            {
                private readonly SelectedIndexCollection items;
                private int current;

                /// <summary>
                ///     Creates a new enumerator that will enumerate over the given state.
                /// </summary>
                public SelectedIndexEnumerator(SelectedIndexCollection items)
                {
                    this.items = items;
                    current = -1;
                }

                /// <summary>
                ///     Moves to the next element, or returns false if at the end.
                /// </summary>
                bool IEnumerator.MoveNext()
                {

                    if (current < items.Count - 1)
                    {
                        current++;
                        return true;
                    }
                    else
                    {
                        current = items.Count;
                        return false;
                    }
                }

                /// <summary>
                ///     Resets the enumeration back to the beginning.
                /// </summary>
                void IEnumerator.Reset()
                {
                    current = -1;
                }

                /// <summary>
                ///     Retrieves the current value in the enumerator.
                /// </summary>
                object IEnumerator.Current
                {
                    get
                    {
                        if (current == -1 || current == items.Count)
                        {
                            throw new InvalidOperationException(SR.ListEnumCurrentOutOfRange);
                        }

                        return items[current];
                    }
                }
            }
        }

        // Should be "ObjectCollection", except we already have one of those.
        public class SelectedObjectCollection : IList
        {

            // This is the bitmask used within ItemArray to identify selected objects.
            internal static int SelectedObjectMask = ItemArray.CreateMask();

            private readonly ListBox owner;
            private bool stateDirty;
            private int lastVersion;
            private int count;

            /* C#r: protected */
            public SelectedObjectCollection(ListBox owner)
            {
                this.owner = owner;
                stateDirty = true;
                lastVersion = -1;
            }

            /// <summary>
            ///     Number of current selected items.
            /// </summary>
            public int Count
            {
                get
                {
                    if (owner.IsHandleCreated)
                    {
                        SelectionMode current = (owner.selectionModeChanging) ? owner.cachedSelectionMode : owner.selectionMode;
                        switch (current)
                        {

                            case SelectionMode.None:
                                return 0;

                            case SelectionMode.One:
                                int index = owner.SelectedIndex;
                                if (index >= 0)
                                {
                                    return 1;
                                }
                                return 0;

                            case SelectionMode.MultiSimple:
                            case SelectionMode.MultiExtended:
                                return unchecked((int)(long)owner.SendMessage(NativeMethods.LB_GETSELCOUNT, 0, 0));
                        }

                        return 0;
                    }

                    // If the handle hasn't been created, we must do this the hard way.
                    // Getting the count when using a mask is expensive, so cache it.
                    //
                    if (lastVersion != InnerArray.Version)
                    {
                        lastVersion = InnerArray.Version;
                        count = InnerArray.GetCount(SelectedObjectMask);
                    }

                    return count;
                }
            }

            object ICollection.SyncRoot
            {
                get
                {
                    return this;
                }
            }

            bool ICollection.IsSynchronized
            {
                get
                {
                    return false;
                }
            }

            bool IList.IsFixedSize
            {
                get
                {
                    return true;
                }
            }

            /// <summary>
            ///     Called by the list box to dirty the selected item state.
            /// </summary>
            internal void Dirty()
            {
                stateDirty = true;
            }

            /// <summary>
            ///     This is the item array that stores our data.  We share this backing store
            ///     with the main object collection.
            /// </summary>
            private ItemArray InnerArray
            {
                get
                {
                    EnsureUpToDate();
                    return ((ObjectCollection)owner.Items).InnerArray;
                }
            }


            /// <summary>
            ///     This is the function that Ensures that the selections are uptodate with
            ///     current listbox handle selections.
            /// </summary>
            internal void EnsureUpToDate()
            {
                if (stateDirty)
                {
                    stateDirty = false;
                    if (owner.IsHandleCreated)
                    {
                        owner.NativeUpdateSelection();
                    }
                }
            }


            public bool IsReadOnly
            {
                get
                {
                    return true;
                }
            }

            public bool Contains(object selectedObject)
            {
                return IndexOf(selectedObject) != -1;
            }

            public int IndexOf(object selectedObject)
            {
                return InnerArray.IndexOf(selectedObject, SelectedObjectMask);
            }

            int IList.Add(object value)
            {
                throw new NotSupportedException(SR.ListBoxSelectedObjectCollectionIsReadOnly);
            }

            void IList.Clear()
            {
                throw new NotSupportedException(SR.ListBoxSelectedObjectCollectionIsReadOnly);
            }

            void IList.Insert(int index, object value)
            {
                throw new NotSupportedException(SR.ListBoxSelectedObjectCollectionIsReadOnly);
            }

            void IList.Remove(object value)
            {
                throw new NotSupportedException(SR.ListBoxSelectedObjectCollectionIsReadOnly);
            }

            void IList.RemoveAt(int index)
            {
                throw new NotSupportedException(SR.ListBoxSelectedObjectCollectionIsReadOnly);
            }

            // A new internal method used in SelectedIndex getter...
            // For a Multi select ListBox there can be two items with the same name ...
            // and hence a object comparison is required...
            // This method returns the "object" at the passed index rather than the "item" ...
            // this "object" is then compared in the IndexOf( ) method of the itemsCollection.
            //
            internal object GetObjectAt(int index)
            {
                return InnerArray.GetEntryObject(index, SelectedObjectCollection.SelectedObjectMask);
            }

            /// <summary>
            ///     Retrieves the specified selected item.
            /// </summary>
            [Browsable(false), DesignerSerializationVisibility(DesignerSerializationVisibility.Hidden)]
            public object this[int index]
            {
                get
                {
                    return InnerArray.GetItem(index, SelectedObjectMask);
                }
                set
                {
                    throw new NotSupportedException(SR.ListBoxSelectedObjectCollectionIsReadOnly);
                }
            }

            public void CopyTo(Array destination, int index)
            {
                int cnt = InnerArray.GetCount(SelectedObjectMask);
                for (int i = 0; i < cnt; i++)
                {
                    destination.SetValue(InnerArray.GetItem(i, SelectedObjectMask), i + index);
                }
            }

            public IEnumerator GetEnumerator()
            {
                return InnerArray.GetEnumerator(SelectedObjectMask);
            }

            /// <summary>
            ///     This method returns if the actual item index is selected.  The index is the index to the MAIN
            ///     collection, not this one.
            /// </summary>
            internal bool GetSelected(int index)
            {
                return InnerArray.GetState(index, SelectedObjectMask);
            }

            // when SelectedObjectsCollection::ItemArray is accessed we push the selection from Native ListBox into our .Net ListBox - see EnsureUpToDate()
            // when we create the handle we need to be able to do the opposite : push the selection from .Net ListBox into Native ListBox
            internal void PushSelectionIntoNativeListBox(int index)
            {
                // we can't use ItemArray accessor because this will wipe out our Selection collection
                bool selected = ((ObjectCollection)owner.Items).InnerArray.GetState(index, SelectedObjectMask);
                // push selection only if the item is actually selected
                // this also takes care of the case where owner.SelectionMode == SelectionMode.One
                if (selected)
                {
                    owner.NativeSetSelected(index, true /*we signal selection to the native listBox only if the item is actually selected*/);
                }
            }

            /// <summary>
            ///     Same thing for GetSelected.
            /// </summary>
            internal void SetSelected(int index, bool value)
            {
                InnerArray.SetState(index, SelectedObjectMask, value);
            }

            public void Clear()
            {
                if (owner != null)
                {
                    owner.ClearSelected();
                }
            }

            public void Add(object value)
            {
                if (owner != null)
                {
                    ObjectCollection items = owner.Items;
                    if (items != null && value != null)
                    {
                        int index = items.IndexOf(value);
                        if (index != -1 && !GetSelected(index))
                        {
                            owner.SelectedIndex = index;
                        }
                    }
                }
            }

            public void Remove(object value)
            {
                if (owner != null)
                {
                    ObjectCollection items = owner.Items;
                    if (items != null & value != null)
                    {
                        int index = items.IndexOf(value);
                        if (index != -1 && GetSelected(index))
                        {
                            owner.SetSelected(index, false);
                        }
                    }
                }
            }
        }
    }
}
<|MERGE_RESOLUTION|>--- conflicted
+++ resolved
@@ -290,23 +290,15 @@
                 return columnWidth;
             }
 
-<<<<<<< HEAD
-            set {
-=======
             set
             {
->>>>>>> 05087938
                 if (value < 0)
                 {
                     throw new ArgumentOutOfRangeException(nameof(value), value, string.Format(SR.InvalidLowBoundArgumentEx, nameof(value), value, 0));
                 }
 
-<<<<<<< HEAD
-                if (columnWidth != value) {
-=======
                 if (columnWidth != value)
                 {
->>>>>>> 05087938
                     columnWidth = value;
                     // if it's zero, we need to reset, and only way to do
                     // that is to recreate the handle.
@@ -673,15 +665,10 @@
                 return GetItemHeight(0);
             }
 
-<<<<<<< HEAD
-            set {
-                if (value < 1 || value > 255) {
-=======
             set
             {
                 if (value < 1 || value > 255)
                 {
->>>>>>> 05087938
                     throw new ArgumentOutOfRangeException(nameof(value), value, string.Format(SR.InvalidExBoundArgument, nameof(ItemHeight), value, 0, 256));
                 }
                 if (itemHeight != value)
@@ -944,21 +931,13 @@
 
                 int itemCount = (itemsCollection == null) ? 0 : itemsCollection.Count;
 
-<<<<<<< HEAD
-                if (value < -1 || value >= itemCount) {
+                if (value < -1 || value >= itemCount)
+                {
                     throw new ArgumentOutOfRangeException(nameof(value), value, string.Format(SR.InvalidArgument, nameof(SelectedIndex), value));
                 }
 
-                if (selectionMode == SelectionMode.None) {
-=======
-                if (value < -1 || value >= itemCount)
-                {
-                    throw new ArgumentOutOfRangeException(nameof(value), value, string.Format(SR.InvalidArgument, nameof(SelectedIndex), value));
-                }
-
                 if (selectionMode == SelectionMode.None)
                 {
->>>>>>> 05087938
                     throw new ArgumentException(SR.ListBoxInvalidSelectionMode, nameof(value));
                 }
 
@@ -1484,59 +1463,31 @@
             --updateCount;
         }
 
-<<<<<<< HEAD
-        /// <devdoc>
+        /// <summary>
         /// Finds the first item in the list box that starts with the given string.
         /// The search is not case sensitive.
-        /// </devdoc>
+        /// </summary>
         public int FindString(string s) => FindString(s, startIndex: -1);
 
-        /// <devdoc>
+        /// <summary>
         /// Finds the first item after the given index which starts with the given string.
         /// The search is not case sensitive.
-        /// </devdoc>
+        /// </summary>
         public int FindString(string s, int startIndex)
         {
             return FindStringInternal(s, itemsCollection, startIndex, exact: false, ignoreCase: true);
         }
 
-        /// <devdoc>
+        /// <summary>
         /// Finds the first item in the list box that matches the given string.
         /// The strings must match exactly, except for differences in casing.
-        /// </devdoc>
+        /// </summary>
         public int FindStringExact(string s) => FindStringExact(s, startIndex: -1);
 
-        /// <devdoc>
+        /// <summary>
         /// Finds the first item after the given index that matches the given string.
         /// The strings must match excatly, except for differences in casing.
-        /// </devdoc>
-=======
-        /// <summary>
-        /// Finds the first item in the list box that starts with the given string.
-        /// The search is not case sensitive.
-        /// </summary>
-        public int FindString(string s) => FindString(s, startIndex: -1);
-
-        /// <summary>
-        /// Finds the first item after the given index which starts with the given string.
-        /// The search is not case sensitive.
-        /// </summary>
-        public int FindString(string s, int startIndex)
-        {
-            return FindStringInternal(s, itemsCollection, startIndex, exact: false, ignoreCase: true);
-        }
-
-        /// <summary>
-        /// Finds the first item in the list box that matches the given string.
-        /// The strings must match exactly, except for differences in casing.
-        /// </summary>
-        public int FindStringExact(string s) => FindStringExact(s, startIndex: -1);
-
-        /// <summary>
-        /// Finds the first item after the given index that matches the given string.
-        /// The strings must match excatly, except for differences in casing.
-        /// </summary>
->>>>>>> 05087938
+        /// </summary>
         public int FindStringExact(string s, int startIndex)
         {
             return FindStringInternal(s, itemsCollection, startIndex, exact: true, ignoreCase: true);
@@ -1554,13 +1505,9 @@
             // no items.
             //
             if (index < 0 || (index > 0 && index >= itemCount))
-<<<<<<< HEAD
+            {
                 throw new ArgumentOutOfRangeException(nameof(index), index, string.Format(SR.InvalidArgument, nameof(index), index));
-=======
-            {
-                throw new ArgumentOutOfRangeException(nameof(index), index, string.Format(SR.InvalidArgument, nameof(index), index));
-            }
->>>>>>> 05087938
+            }
 
             if (drawMode != DrawMode.OwnerDrawVariable)
             {
@@ -2260,13 +2207,9 @@
         {
             int itemCount = (itemsCollection == null) ? 0 : itemsCollection.Count;
             if (index < 0 || index >= itemCount)
-<<<<<<< HEAD
+            {
                 throw new ArgumentOutOfRangeException(nameof(index), index, string.Format(SR.InvalidArgument, nameof(index), index));
-=======
-            {
-                throw new ArgumentOutOfRangeException(nameof(index), index, string.Format(SR.InvalidArgument, nameof(index), index));
-            }
->>>>>>> 05087938
+            }
 
             if (selectionMode == SelectionMode.None)
             {
@@ -2550,17 +2493,11 @@
         ///     The list's window procedure.  Inheriting classes can override this
         ///     to add extra functionality, but should not forget to call
         ///     base.wndProc(m); to ensure the list continues to function properly.
-<<<<<<< HEAD
-        /// </devdoc>
-        protected override void WndProc(ref Message m) {
-            switch (m.Msg) {
-=======
         /// </summary>
         protected override void WndProc(ref Message m)
         {
             switch (m.Msg)
             {
->>>>>>> 05087938
                 case Interop.WindowMessages.WM_REFLECT + Interop.WindowMessages.WM_COMMAND:
                     WmReflectCommand(ref m);
                     break;
@@ -2574,12 +2511,8 @@
                     WmPrint(ref m);
                     break;
                 case Interop.WindowMessages.WM_LBUTTONDOWN:
-<<<<<<< HEAD
-                    if (selectedItems != null) {
-=======
                     if (selectedItems != null)
                     {
->>>>>>> 05087938
                         selectedItems.Dirty();
                     }
                     base.WndProc(ref m);
@@ -3416,18 +3349,12 @@
             ///     Retrieves the item with the specified index.
             /// </summary>
             [Browsable(false), DesignerSerializationVisibility(DesignerSerializationVisibility.Hidden)]
-<<<<<<< HEAD
-            public virtual object this[int index] {
-                get {
-                    if (index < 0 || index >= InnerArray.GetCount(0)) {
-=======
             public virtual object this[int index]
             {
                 get
                 {
                     if (index < 0 || index >= InnerArray.GetCount(0))
                     {
->>>>>>> 05087938
                         throw new ArgumentOutOfRangeException(nameof(index), index, string.Format(SR.InvalidArgument, nameof(index), index));
                     }
 
@@ -3541,12 +3468,8 @@
             {
                 owner.CheckNoDataSource();
 
-<<<<<<< HEAD
-                if (index < 0 || index > InnerArray.GetCount(0)) {
-=======
                 if (index < 0 || index > InnerArray.GetCount(0))
                 {
->>>>>>> 05087938
                     throw new ArgumentOutOfRangeException(nameof(index), index, string.Format(SR.InvalidArgument, nameof(index), index));
                 }
 
@@ -3610,12 +3533,8 @@
             {
                 owner.CheckNoDataSource();
 
-<<<<<<< HEAD
-                if (index < 0 || index >= InnerArray.GetCount(0)) {
-=======
                 if (index < 0 || index >= InnerArray.GetCount(0))
                 {
->>>>>>> 05087938
                     throw new ArgumentOutOfRangeException(nameof(index), index, string.Format(SR.InvalidArgument, nameof(index), index));
                 }
 
@@ -3640,12 +3559,8 @@
                     throw new ArgumentNullException(nameof(value));
                 }
 
-<<<<<<< HEAD
-                if (index < 0 || index >= InnerArray.GetCount(0)) {
-=======
                 if (index < 0 || index >= InnerArray.GetCount(0))
                 {
->>>>>>> 05087938
                     throw new ArgumentOutOfRangeException(nameof(index), index, string.Format(SR.InvalidArgument, nameof(index), index));
                 }
 
@@ -3955,17 +3870,11 @@
 
             /// <summary>
             ///     Removes the item at the given index.
-<<<<<<< HEAD
-            /// </devdoc>
-            public void RemoveAt(int index) {
-                if (index < 0 || index >= count) {
-=======
             /// </summary>
             public void RemoveAt(int index)
             {
                 if (index < 0 || index >= count)
                 {
->>>>>>> 05087938
                     throw new ArgumentOutOfRangeException(nameof(index), index, string.Format(SR.InvalidArgument, nameof(index), index));
                 }
 
@@ -3996,12 +3905,8 @@
                 set
                 {
 
-<<<<<<< HEAD
-                    if (index < 0 || index >= count) {
-=======
                     if (index < 0 || index >= count)
                     {
->>>>>>> 05087938
                         throw new ArgumentOutOfRangeException(nameof(index), index, string.Format(SR.InvalidArgument, nameof(index), index));
                     }
                     innerArray[index] = (int)value;
