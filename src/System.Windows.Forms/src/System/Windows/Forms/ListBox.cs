﻿// Licensed to the .NET Foundation under one or more agreements.
// The .NET Foundation licenses this file to you under the MIT license.
// See the LICENSE file in the project root for more information.


namespace System.Windows.Forms {
    using System.Runtime.Serialization.Formatters;
    using System.Runtime.InteropServices;

    using System.Diagnostics;
    using System.Diagnostics.CodeAnalysis;

    using System;
    using System.Globalization;
    using System.Windows.Forms.Layout;

    using System.Drawing.Design;
    using System.ComponentModel;
    using System.Windows.Forms.ComponentModel;
    using System.Windows.Forms.VisualStyles;

    using System.Collections;
    using System.Drawing;
    using Microsoft.Win32;
    using System.Text;
    using System.Runtime.Serialization;

    /// <devdoc>
    ///
    ///     This is a control that presents a list of items to the user.  They may be
    ///     navigated using the keyboard, or the scrollbar on the right side of the
    ///     control.  One or more items may be selected as well.
    /// <para>
    ///
    ///     The preferred way to add items is to set them all via an array at once,
    ///     which is definitely the most efficient way.  The following is an example
    ///     of this:
    /// </para>
    /// <code>
    ///     ListBox lb = new ListBox();
    ///     //     set up properties on the listbox here.
    ///     lb.Items.All = new String [] {
    ///     "A",
    ///     "B",
    ///     "C",
    ///     "D"};
    /// </code>
    /// </devdoc>
    [
    ComVisible(true),
    ClassInterface(ClassInterfaceType.AutoDispatch),
    Designer("System.Windows.Forms.Design.ListBoxDesigner, " + AssemblyRef.SystemDesign),
    DefaultEvent(nameof(SelectedIndexChanged)),
    DefaultProperty(nameof(Items)),
    DefaultBindingProperty(nameof(SelectedValue)),
    SRDescription(nameof(SR.DescriptionListBox))
    ]
    public class ListBox : ListControl {
        /// <devdoc>
        ///     while doing a search, if no matches are found, this is returned
        /// </devdoc>
        public const int NoMatches = NativeMethods.LB_ERR;
        /// <devdoc>
        /// The default item height for an owner-draw ListBox. The ListBox's non-ownderdraw
        // item height is 13 for the default font on Windows.
        /// </devdoc>
        public const int DefaultItemHeight = 13;

        private static readonly object EVENT_SELECTEDINDEXCHANGED = new object();
        private static readonly object EVENT_DRAWITEM             = new object();
        private static readonly object EVENT_MEASUREITEM          = new object();

        SelectedObjectCollection selectedItems;
        SelectedIndexCollection selectedIndices;
        ObjectCollection itemsCollection;

        int itemHeight = DefaultItemHeight;
        int columnWidth;
        int requestedHeight;
        int topIndex;
        int horizontalExtent = 0;
        int maxWidth = -1;
        int updateCount = 0;

        bool sorted = false;
        bool scrollAlwaysVisible = false;
        bool integralHeight = true;
        bool integralHeightAdjust = false;
        bool multiColumn = false;
        bool horizontalScrollbar = false;
        bool useTabStops = true;
        bool useCustomTabOffsets = false;
        bool fontIsChanged = false;
        bool doubleClickFired = false;
        bool selectedValueChangedFired = false;

        DrawMode drawMode = System.Windows.Forms.DrawMode.Normal;
        BorderStyle borderStyle = System.Windows.Forms.BorderStyle.Fixed3D;
        SelectionMode selectionMode = System.Windows.Forms.SelectionMode.One;
               
        SelectionMode cachedSelectionMode = System.Windows.Forms.SelectionMode.One;
        //We need to know that we are in middle of handleRecreate through Setter of SelectionMode. 
        //In this case we set a bool denoting that we are changing SelectionMode and 
        //in this case we should always use the cachedValue instead of the currently set value. 
        //We need to change this in the count as well as SelectedIndex code where we access the SelectionMode.
        private bool selectionModeChanging = false;

        /// <devdoc>
        ///     This value stores the array of custom tabstops in the listbox. the array should be populated by
        ///     integers in a ascending order.
        /// </devdoc>
        private IntegerCollection customTabOffsets;

        /// <summary>
        /// Default start position of items in the checked list box
        /// </summary>
        private const int defaultListItemStartPos = 1;

        /// <summary>
        /// Borders are 1 pixel height.
        /// </summary>
        private const int defaultListItemBorderHeight = 1;

        /// <summary>
        /// Borders are 1 pixel width and a pixel buffer 
        /// </summary>
        private const int defaultListItemPaddingBuffer = 3;


        internal int scaledListItemStartPosition = defaultListItemStartPos;
        internal int scaledListItemBordersHeight = 2 * defaultListItemBorderHeight;
        internal int scaledListItemPaddingBuffer = defaultListItemPaddingBuffer;


        /// <devdoc>
        ///     Creates a basic win32 list box with default values for everything.
        /// </devdoc>
        public ListBox() : base() {
            SetStyle(ControlStyles.UserPaint | 
                     ControlStyles.StandardClick | 
                     ControlStyles.UseTextForAccessibility, false);

            // this class overrides GetPreferredSizeCore, let Control automatically cache the result
            SetState2(STATE2_USEPREFERREDSIZECACHE, true);  

            SetBounds(0, 0, 120, 96);

            requestedHeight = Height;

            PrepareForDrawing();
        }

        protected override void RescaleConstantsForDpi(int deviceDpiOld, int deviceDpiNew) {
            base.RescaleConstantsForDpi(deviceDpiOld, deviceDpiNew);
            PrepareForDrawing();
        }

        private void PrepareForDrawing() {
            // Scale paddings
            if (DpiHelper.IsScalingRequirementMet) {
                scaledListItemStartPosition = LogicalToDeviceUnits(defaultListItemStartPos);

                // height inlude 2 borders ( top and bottom). we are using multiplication by 2 instead of scaling doubled value to get an even number 
                // that might helps us in positioning control in the center for list items.
                scaledListItemBordersHeight = 2 * LogicalToDeviceUnits(defaultListItemBorderHeight);
                scaledListItemPaddingBuffer = LogicalToDeviceUnits(defaultListItemPaddingBuffer);
            }
        }

        public override Color BackColor {
            get {
                if (ShouldSerializeBackColor()) {
                    return base.BackColor;
                }
                else {
                    return SystemColors.Window;
                }
            }
            set {
                base.BackColor = value;
            }
        }

        [Browsable(false), EditorBrowsable(EditorBrowsableState.Never)]
        public override Image BackgroundImage {
            get {
                return base.BackgroundImage;
            }
            set {
                base.BackgroundImage = value;
            }
        }

        [Browsable(false), EditorBrowsable(EditorBrowsableState.Never)]
        new public event EventHandler BackgroundImageChanged {
            add => base.BackgroundImageChanged += value;
            remove => base.BackgroundImageChanged -= value;
        }

        [Browsable(false), EditorBrowsable(EditorBrowsableState.Never)]
        public override ImageLayout BackgroundImageLayout {
            get {
                return base.BackgroundImageLayout;
            }
            set {
                base.BackgroundImageLayout = value;
            }
        }

        [Browsable(false), EditorBrowsable(EditorBrowsableState.Never)]
        new public event EventHandler BackgroundImageLayoutChanged {
            add => base.BackgroundImageLayoutChanged += value;
            remove => base.BackgroundImageLayoutChanged -= value;
        }

        /// <devdoc>
        ///     Retrieves the current border style.  Values for this are taken from
        ///     The System.Windows.Forms.BorderStyle enumeration.
        /// </devdoc>
        [
        SRCategory(nameof(SR.CatAppearance)),
        DefaultValue(BorderStyle.Fixed3D),
        DispId(NativeMethods.ActiveX.DISPID_BORDERSTYLE),
        SRDescription(nameof(SR.ListBoxBorderDescr))
        ]
        public BorderStyle BorderStyle {
            get {
                return borderStyle;
            }

            set {
                //valid values are 0x0 to 0x2
                if (!ClientUtils.IsEnumValid(value, (int)value, (int)BorderStyle.None, (int)BorderStyle.Fixed3D)){
                    throw new InvalidEnumArgumentException(nameof(value), (int)value, typeof(BorderStyle));
                }

                if (value != borderStyle) {
                    borderStyle = value;
                    RecreateHandle();
                    // Avoid the listbox and textbox behavior in Collection editors
                    //
                    integralHeightAdjust = true;
                    try {
                        Height = requestedHeight;
                    }
                    finally {
                        integralHeightAdjust = false;
                    }
                }
            }
        }

        /// <devdoc>
        /// </devdoc>
        [
        SRCategory(nameof(SR.CatBehavior)),
        Localizable(true),
        DefaultValue(0),
        SRDescription(nameof(SR.ListBoxColumnWidthDescr))
        ]
        public int ColumnWidth {
            get {
                return columnWidth;
            }

            set {
                if (value < 0)
                {
                    throw new ArgumentOutOfRangeException(nameof(value), value, string.Format(SR.InvalidLowBoundArgumentEx, nameof(value), value, 0));
                }

                if (columnWidth != value) {
                    columnWidth = value;
                    // if it's zero, we need to reset, and only way to do
                    // that is to recreate the handle.
                    if (columnWidth == 0) {
                        RecreateHandle();
                    }
                    else if (IsHandleCreated) {
                        SendMessage(NativeMethods.LB_SETCOLUMNWIDTH, columnWidth, 0);
                    }
                }
            }
        }

        /// <devdoc>
        ///     Retrieves the parameters needed to create the handle.  Inheriting classes
        ///     can override this to provide extra functionality.  They should not,
        ///     however, forget to call base.getCreateParams() first to get the struct
        ///     filled up with the basic info.
        /// </devdoc>
        protected override CreateParams CreateParams {
            get {
                CreateParams cp = base.CreateParams;
                cp.ClassName = "LISTBOX";

                cp.Style |= NativeMethods.WS_VSCROLL | NativeMethods.LBS_NOTIFY | NativeMethods.LBS_HASSTRINGS;
                if (scrollAlwaysVisible) cp.Style |= NativeMethods.LBS_DISABLENOSCROLL;
                if (!integralHeight) cp.Style |= NativeMethods.LBS_NOINTEGRALHEIGHT;
                if (useTabStops) cp.Style |= NativeMethods.LBS_USETABSTOPS;

                switch (borderStyle) {
                    case BorderStyle.Fixed3D:
                        cp.ExStyle |= NativeMethods.WS_EX_CLIENTEDGE;
                        break;
                    case BorderStyle.FixedSingle:
                        cp.Style |= NativeMethods.WS_BORDER;
                        break;
                }

                if (multiColumn) {
                    cp.Style |= NativeMethods.LBS_MULTICOLUMN | NativeMethods.WS_HSCROLL;
                }
                else if (horizontalScrollbar) {
                    cp.Style |= NativeMethods.WS_HSCROLL;
                }

                switch (selectionMode) {
                    case SelectionMode.None:
                        cp.Style |= NativeMethods.LBS_NOSEL;
                        break;
                    case SelectionMode.MultiSimple:
                        cp.Style |= NativeMethods.LBS_MULTIPLESEL;
                        break;
                    case SelectionMode.MultiExtended:
                        cp.Style |= NativeMethods.LBS_EXTENDEDSEL;
                        break;
                    case SelectionMode.One:
                        break;
                }

                switch (drawMode) {
                    case DrawMode.Normal:
                        break;
                    case DrawMode.OwnerDrawFixed:
                        cp.Style |= NativeMethods.LBS_OWNERDRAWFIXED;
                        break;
                    case DrawMode.OwnerDrawVariable:
                        cp.Style |= NativeMethods.LBS_OWNERDRAWVARIABLE;
                        break;
                }

                return cp;
            }
        }


        /// <devdoc>
        ///     Enables a list box to recognize and expand tab characters when drawing
        ///     its strings using the CustomTabOffsets integer array.
        /// </devdoc>
        [
        SRCategory(nameof(SR.CatBehavior)),
        DefaultValue(false),
        Browsable(false)
        ]
        public bool UseCustomTabOffsets {
            get {
                return useCustomTabOffsets;
            }
            set {
                if (useCustomTabOffsets != value) {
                    useCustomTabOffsets = value;
                    RecreateHandle();
                }
            }
        }

        protected override Size DefaultSize {
            get {
                return new Size(120, 96);
            }
        }

        /// <devdoc>
        ///     Retrieves the style of the listbox.  This will indicate if the system
        ///     draws it, or if the user paints each item manually.  It also indicates
        ///     whether or not items have to be of the same height.
        /// </devdoc>
        [
        SRCategory(nameof(SR.CatBehavior)),
        DefaultValue(DrawMode.Normal),
        SRDescription(nameof(SR.ListBoxDrawModeDescr)),
        RefreshProperties(RefreshProperties.Repaint)
        ]
        public virtual DrawMode DrawMode {
            get {
                return drawMode;
            }

            set {
                //valid values are 0x0 to 0x2
                if (!ClientUtils.IsEnumValid(value, (int)value, (int)DrawMode.Normal, (int)DrawMode.OwnerDrawVariable))
                {
                    throw new InvalidEnumArgumentException(nameof(value), (int)value, typeof(DrawMode));
                }
                if (drawMode != value) {
                    if (MultiColumn && value == DrawMode.OwnerDrawVariable) {
                        throw new ArgumentException(SR.ListBoxVarHeightMultiCol, "value");
                    }
                    drawMode = value;
                    RecreateHandle();
                    if (drawMode == DrawMode.OwnerDrawVariable) {
                        // Force a layout after RecreateHandle() completes because now
                        // the LB is definitely fully populated and can report a preferred size accurately.
                        LayoutTransaction.DoLayoutIf(AutoSize, this.ParentInternal, this, PropertyNames.DrawMode);
                    }
                }
            }
        }

        // Used internally to find the currently focused item
        //
        internal int FocusedIndex {
            get {
                if (IsHandleCreated) {
                    return unchecked( (int) (long)SendMessage(NativeMethods.LB_GETCARETINDEX, 0, 0));
                }

                return -1;
            }
        }

        // The scroll bars don't display properly when the IntegralHeight == false
        // and the control is resized before the font size is change and the new font size causes
        // the height of all the items to exceed the new height of the control. This is a bug in
        // the control, but can be easily worked around by removing and re-adding all the items.

        public override Font Font {
            get {
                return base.Font;
            }
            set {
                base.Font = value;

                if (false == integralHeight) {
                    // Refresh the list to force the scroll bars to display
                    // when the integral height is false.
                    RefreshItems();
                }
            }
        }

        public override Color ForeColor {
            get {
                if (ShouldSerializeForeColor()) {
                    return base.ForeColor;
                }
                else {
                    return SystemColors.WindowText;
                }
            }
            set {
                base.ForeColor = value;
            }
        }

        /// <devdoc>
        ///     Indicates the width, in pixels, by which a list box can be scrolled horizontally (the scrollable width).
        ///     This property will only have an effect if HorizontalScrollbars is true.
        /// </devdoc>
        [
        SRCategory(nameof(SR.CatBehavior)),
        DefaultValue(0),
        Localizable(true),
        SRDescription(nameof(SR.ListBoxHorizontalExtentDescr))
        ]
        public int HorizontalExtent {
            get {
                return horizontalExtent;
            }

            set {
                if (value != horizontalExtent) {
                    horizontalExtent = value;
                    UpdateHorizontalExtent();
                }
            }
        }

        /// <devdoc>
        ///     Indicates whether or not the ListBox should display a horizontal scrollbar
        ///     when the items extend beyond the right edge of the ListBox.
        ///     If true, the scrollbar will automatically set its extent depending on the length
        ///     of items in the ListBox. The exception is if the ListBox is owner-draw, in
        ///     which case HorizontalExtent will need to be explicitly set.
        /// </devdoc>
        [
        SRCategory(nameof(SR.CatBehavior)),
        DefaultValue(false),
        Localizable(true),
        SRDescription(nameof(SR.ListBoxHorizontalScrollbarDescr))
        ]
        public bool HorizontalScrollbar {
            get {
                return horizontalScrollbar;
            }

            set {
                if (value != horizontalScrollbar) {
                    horizontalScrollbar = value;

                    // There seems to be a bug in the native ListBox in that the addition
                    // of the horizontal scroll bar does not get reflected in the control
                    // rightaway. So, we refresh the items here.

                    RefreshItems();

                    // Only need to recreate the handle if not MultiColumn
                    // (HorizontalScrollbar has no effect on a MultiColumn listbox)
                    //
                    if (!MultiColumn) {
                        RecreateHandle();
                    }
                }
            }
        }

        /// <devdoc>
        ///     Indicates if the listbox should avoid showing partial Items.  If so,
        ///     then only full items will be displayed, and the listbox will be resized
        ///     to prevent partial items from being shown.  Otherwise, they will be
        ///     shown
        /// </devdoc>
        [
        SRCategory(nameof(SR.CatBehavior)),
        DefaultValue(true),
        Localizable(true),
        SRDescription(nameof(SR.ListBoxIntegralHeightDescr)),
        RefreshProperties(RefreshProperties.Repaint)
        ]
        public bool IntegralHeight {
            get {
                return integralHeight;
            }

            set {
                if (integralHeight != value) {
                    integralHeight = value;
                    RecreateHandle();
                    // Avoid the listbox and textbox behaviour in Collection editors
                    //

                    integralHeightAdjust = true;
                    try {
                        Height = requestedHeight;
                    }
                    finally {
                        integralHeightAdjust = false;
                    }
                }
            }
        }

        /// <devdoc>
        ///    <para>
        ///       Returns
        ///       the height of an item in an owner-draw list box.</para>
        /// </devdoc>
        [
        SRCategory(nameof(SR.CatBehavior)),
        DefaultValue(DefaultItemHeight),
        Localizable(true),
        SRDescription(nameof(SR.ListBoxItemHeightDescr)),
        RefreshProperties(RefreshProperties.Repaint)
        ]
        public virtual int ItemHeight {
            get {
                if (drawMode == DrawMode.OwnerDrawFixed ||
                    drawMode == DrawMode.OwnerDrawVariable) {
                    return itemHeight;
                }

                return GetItemHeight(0);
            }

            set {
                if (value < 1 || value > 255) {
                    throw new ArgumentOutOfRangeException(nameof(value), value, string.Format(SR.InvalidExBoundArgument, nameof(ItemHeight), value, 0, 256));
                }
                if (itemHeight != value) {
                    itemHeight = value;
                    if (drawMode == DrawMode.OwnerDrawFixed && IsHandleCreated) {
                        BeginUpdate();
                        SendMessage(NativeMethods.LB_SETITEMHEIGHT, 0, value);

                        // Changing the item height might require a resize for IntegralHeight list boxes
                        //
                        if (IntegralHeight) {
                            Size oldSize = Size;
                            Size = new Size(oldSize.Width + 1, oldSize.Height);
                            Size = oldSize;
                        }

                        EndUpdate();
                    }
                }
            }
        }

        /// <devdoc>
        ///     Collection of items in this listbox.
        /// </devdoc>
        [
        SRCategory(nameof(SR.CatData)),
        DesignerSerializationVisibility(DesignerSerializationVisibility.Content),
        Localizable(true),
        SRDescription(nameof(SR.ListBoxItemsDescr)),
        Editor("System.Windows.Forms.Design.ListControlStringCollectionEditor, " + AssemblyRef.SystemDesign, typeof(UITypeEditor)),
        MergableProperty(false)
        ]
        public ObjectCollection Items {
            get {
                if (itemsCollection == null) {
                    itemsCollection = CreateItemCollection();
                }
                return itemsCollection;
            }
        }

        // Computes the maximum width of all items in the ListBox
        //
        internal virtual int MaxItemWidth {
            get {

                if (horizontalExtent > 0) {
                    return horizontalExtent;
                }

                if (DrawMode != DrawMode.Normal) {
                    return -1;
                }

                // Return cached maxWidth if available
                //
                if (maxWidth > -1) {
                    return maxWidth;
                }

                // Compute maximum width
                //
                maxWidth = ComputeMaxItemWidth(maxWidth);

                return maxWidth;
            }
        }

        /// <devdoc>
        ///    <para>
        ///       Indicates if the listbox is multi-column
        ///       or not.</para>
        /// </devdoc>
        [
        SRCategory(nameof(SR.CatBehavior)),
        DefaultValue(false),
        SRDescription(nameof(SR.ListBoxMultiColumnDescr))
        ]
        public bool MultiColumn {
            get {
                return multiColumn;
            }
            set {
                if (multiColumn != value) {
                    if (value && drawMode == DrawMode.OwnerDrawVariable) {
                        throw new ArgumentException(SR.ListBoxVarHeightMultiCol, "value");
                    }
                    multiColumn = value;
                    RecreateHandle();
                }
            }
        }

        /// <devdoc>
        ///     The total height of the items in the list box.
        /// </devdoc>
        [
        Browsable(false), EditorBrowsable(EditorBrowsableState.Advanced),
        DesignerSerializationVisibility(DesignerSerializationVisibility.Hidden),
        SRDescription(nameof(SR.ListBoxPreferredHeightDescr))
        ]
        public int PreferredHeight {
            get {
                int height = 0;

                if (drawMode == DrawMode.OwnerDrawVariable) {
                    // don't try to get item heights from the LB when items haven't been
                    // added to the LB yet. Just return current height.
                    if (RecreatingHandle || GetState(STATE_CREATINGHANDLE)) {
                        height = this.Height;
                    }
                    else {
                        if (itemsCollection != null) {
                            int cnt = itemsCollection.Count;
                            for (int i = 0; i < cnt; i++) {
                                height += GetItemHeight(i);
                            }
                        }
                    }
                }
                else {
                    //When the list is empty, we don't want to multiply by 0 here.
                    int cnt = (itemsCollection == null || itemsCollection.Count == 0) ? 1 : itemsCollection.Count;
                    height = GetItemHeight(0) * cnt;
                }

                if (borderStyle != BorderStyle.None) {
                    height += SystemInformation.BorderSize.Height * 4 + 3;
                }

                return height;
            }
        }

        internal override Size GetPreferredSizeCore(Size proposedConstraints)
        {
            int height = PreferredHeight;
            int width;

            // Convert with a dummy height to add space required for borders
            // PreferredSize should return either the new
            // size of the control, or the default size if the handle has not been
            // created
            if (IsHandleCreated)
            {
                width = SizeFromClientSize(new Size(MaxItemWidth, height)).Width;
                width += SystemInformation.VerticalScrollBarWidth + 4;
            }
            else
            {
                return DefaultSize;
            }
            return new Size(width, height) + Padding.Size;
        }

        /// <devdoc>
        ///    <para>
        ///       Gets or sets whether the scrollbar is shown at all times.</para>
        /// </devdoc>
        [
        SRCategory(nameof(SR.CatBehavior)),
        DefaultValue(false),
        Localizable(true),
        SRDescription(nameof(SR.ListBoxScrollIsVisibleDescr))
        ]
        public bool ScrollAlwaysVisible {
            get {
                return scrollAlwaysVisible;
            }
            set {
                if (scrollAlwaysVisible != value) {
                    scrollAlwaysVisible = value;
                    RecreateHandle();
                }
            }
        }

        /// <devdoc>
        ///    Indicates whether list currently allows selection of list items.
        ///    For ListBox, this returns true unless SelectionMode is SelectionMode.None.
        /// </devdoc>
        protected override bool AllowSelection {
            get {
                return selectionMode != SelectionMode.None;
            }
        }

        /// <devdoc>
        ///     The index of the currently selected item in the list, if there
        ///     is one.  If the value is -1, there is currently no selection.  If the
        ///     value is 0 or greater, than the value is the index of the currently
        ///     selected item.  If the MultiSelect property on the ListBox is true,
        ///     then a non-zero value for this property is the index of the first
        ///     selection
        /// </devdoc>
        [
        Browsable(false),
        Bindable(true),
        DesignerSerializationVisibility(DesignerSerializationVisibility.Hidden),
        SRDescription(nameof(SR.ListBoxSelectedIndexDescr))
        ]
        public override int SelectedIndex {
            get {

                SelectionMode current = (selectionModeChanging) ? cachedSelectionMode : selectionMode;
                
                if (current == SelectionMode.None) {
                    return -1;
                }

                if (current == SelectionMode.One && IsHandleCreated) {
                    return unchecked( (int) (long)SendMessage(NativeMethods.LB_GETCURSEL, 0, 0));
                }

                if (itemsCollection != null && SelectedItems.Count > 0) {
                    return Items.IndexOfIdentifier(SelectedItems.GetObjectAt(0));
                }

                return -1;
            }
            set {

                int itemCount = (itemsCollection == null) ? 0 : itemsCollection.Count;

                if (value < -1 || value >= itemCount) {
                    throw new ArgumentOutOfRangeException(nameof(value), value, string.Format(SR.InvalidArgument, nameof(SelectedIndex), value));
                }

                if (selectionMode == SelectionMode.None) {
                    throw new ArgumentException(SR.ListBoxInvalidSelectionMode, nameof(value));
                }

                if (selectionMode == SelectionMode.One && value != -1) {

                    // Single select an individual value.
                    int currentIndex = SelectedIndex;

                    if (currentIndex != value) {
                        if (currentIndex != -1) {
                            SelectedItems.SetSelected(currentIndex, false);
                        }
                        SelectedItems.SetSelected(value, true);

                        if (IsHandleCreated) {
                            NativeSetSelected(value, true);
                        }

                        OnSelectedIndexChanged(EventArgs.Empty);
                    }
                }
                else if (value == -1) {
                    if (SelectedIndex != -1) {
                        ClearSelected();
                        // ClearSelected raises OnSelectedIndexChanged for us
                    }
                }
                else {
                    if (!SelectedItems.GetSelected(value)) {

                        // Select this item while keeping any previously selected items selected.
                        //
                        SelectedItems.SetSelected(value, true);
                        if (IsHandleCreated) {
                            NativeSetSelected(value, true);
                        }
                        OnSelectedIndexChanged(EventArgs.Empty);
                    }
                }
            }
        }

        /// <devdoc>
        ///     A collection of the indices of the selected items in the
        ///     list box. If there are no selected items in the list box, the result is
        ///     an empty collection.
        /// </devdoc>
        [
        Browsable(false),
        DesignerSerializationVisibility(DesignerSerializationVisibility.Hidden),
        SRDescription(nameof(SR.ListBoxSelectedIndicesDescr))
        ]
        public SelectedIndexCollection SelectedIndices {
            get {
                if (selectedIndices == null) {
                    selectedIndices = new SelectedIndexCollection(this);
                }
                return selectedIndices;
            }
        }

        /// <devdoc>
        ///     The value of the currently selected item in the list, if there
        ///     is one.  If the value is null, there is currently no selection.  If the
        ///     value is non-null, then the value is that of the currently selected
        ///     item. If the MultiSelect property on the ListBox is true, then a
        ///     non-null return value for this method is the value of the first item
        ///     selected
        /// </devdoc>
        [
        Browsable(false),
        Bindable(true),
        DesignerSerializationVisibility(DesignerSerializationVisibility.Hidden),
        SRDescription(nameof(SR.ListBoxSelectedItemDescr))
        ]
        public object SelectedItem {
            get {
                if (SelectedItems.Count > 0) {
                    return SelectedItems[0];
                }

                return null;
            }
            set {
                if (itemsCollection != null) {
                    if (value != null) {
                        int index = itemsCollection.IndexOf(value);
                        if (index != -1) {
                            SelectedIndex = index;
                        }
                    }
                    else {
                        SelectedIndex = -1;
                    }
                }
            }
        }

        /// <devdoc>
        ///     The collection of selected items.
        /// </devdoc>
        [
        Browsable(false),
        DesignerSerializationVisibility(DesignerSerializationVisibility.Hidden),
        SRDescription(nameof(SR.ListBoxSelectedItemsDescr))
        ]
        public SelectedObjectCollection SelectedItems {
            get {
                if (selectedItems == null) {
                    selectedItems = new SelectedObjectCollection(this);
                }
                return selectedItems;
            }
        }

        /// <devdoc>
        ///     Controls how many items at a time can be selected in the listbox. Valid
        ///     values are from the System.Windows.Forms.SelectionMode enumeration.
        /// </devdoc>
        [
        SRCategory(nameof(SR.CatBehavior)),
        DefaultValue(SelectionMode.One),
        SRDescription(nameof(SR.ListBoxSelectionModeDescr))
        ]
        public virtual SelectionMode SelectionMode {
            get {
                return selectionMode;
            }
            set {
                if (!ClientUtils.IsEnumValid(value, (int)value, (int)SelectionMode.None, (int)SelectionMode.MultiExtended))
                {
                    throw new InvalidEnumArgumentException(nameof(value), (int)value, typeof(SelectionMode));
                }

                if (selectionMode != value) {
                    SelectedItems.EnsureUpToDate();
                    selectionMode = value;
                    try
                    {
                        selectionModeChanging = true;
                        RecreateHandle();
                    }
                    finally
                    {
                        selectionModeChanging = false;
                        cachedSelectionMode = selectionMode;
                        // update the selectedItems list and SelectedItems index collection
                        if (IsHandleCreated)
                        {
                            NativeUpdateSelection();
                        }
                    }
                }
            }
        }

        /// <devdoc>
        ///     Indicates if the ListBox is sorted or not.  'true' means that strings in
        ///     the list will be sorted alphabetically
        /// </devdoc>
        [
        SRCategory(nameof(SR.CatBehavior)),
        DefaultValue(false),
        SRDescription(nameof(SR.ListBoxSortedDescr))
        ]
        public bool Sorted {
            get {
                return sorted;
            }
            set {
                if (sorted != value) {
                    sorted = value;

                    if (sorted && itemsCollection != null && itemsCollection.Count >= 1) {
                        Sort();
                    }
                }
            }
        }

        [
        Browsable(false), EditorBrowsable(EditorBrowsableState.Advanced),
        DesignerSerializationVisibility(DesignerSerializationVisibility.Hidden),
        Bindable(false)
        ]
        public override string Text {
            get {
                if (SelectionMode != SelectionMode.None && SelectedItem != null) {
                    if (FormattingEnabled) {
                        return GetItemText(SelectedItem);
                    } else {
                        return FilterItemOnProperty(SelectedItem).ToString();
                    }
                }
                else {
                    return base.Text;
                }
            }
            set {
                base.Text = value;

                // Scan through the list items looking for the supplied text string.  If we find it,
                // select it.
                //
                if (SelectionMode != SelectionMode.None && value != null && (SelectedItem == null || !value.Equals(GetItemText(SelectedItem)))) {

                    int cnt = Items.Count;
                    for (int index=0; index < cnt; ++index) {
                        if (string.Compare(value, GetItemText(Items[index]), true, CultureInfo.CurrentCulture) == 0) {
                            SelectedIndex = index;
                            return;
                        }
                    }
                }
            }
        }

        [Browsable(false), EditorBrowsable(EditorBrowsableState.Advanced)]
        new public event EventHandler TextChanged {
            add => base.TextChanged += value;
            remove => base.TextChanged -= value;
        }

        /// <devdoc>
        ///     The index of the first visible item in a list box. Initially
        ///     the item with index 0 is at the top of the list box, but if the list
        ///     box contents have been scrolled another item may be at the top.
        /// </devdoc>
        [
        Browsable(false),
        DesignerSerializationVisibility(DesignerSerializationVisibility.Hidden),
        SRDescription(nameof(SR.ListBoxTopIndexDescr))
        ]
        public int TopIndex {
            get {
                if (IsHandleCreated) {
                    return unchecked( (int) (long)SendMessage(NativeMethods.LB_GETTOPINDEX, 0, 0));
                }
                else {
                    return topIndex;
                }
            }
            set {
                if (IsHandleCreated) {
                    SendMessage(NativeMethods.LB_SETTOPINDEX, value, 0);
                }
                else {
                    topIndex = value;
                }
            }
        }

        /// <devdoc>
        ///     Enables a list box to recognize and expand tab characters when drawing
        ///     its strings.
        /// </devdoc>
        [
        SRCategory(nameof(SR.CatBehavior)),
        DefaultValue(true),
        SRDescription(nameof(SR.ListBoxUseTabStopsDescr))
        ]
        public bool UseTabStops {
            get {
                return useTabStops;
            }
            set {
                if (useTabStops != value) {
                    useTabStops = value;
                    RecreateHandle();
                }
            }
        }
        /// <devdoc>
        ///     Allows to set the width of the tabs between the items in the list box.
        ///     The integer array should have the tab spaces in the ascending order.
        /// </devdoc>
        [
        SRCategory(nameof(SR.CatBehavior)),
        SRDescription(nameof(SR.ListBoxCustomTabOffsetsDescr)),
        DesignerSerializationVisibility(DesignerSerializationVisibility.Content),
        Browsable(false)
        ]
        public IntegerCollection CustomTabOffsets {
            get {
                if (customTabOffsets == null) {
                    customTabOffsets = new IntegerCollection(this);
                }
                return customTabOffsets;
            }
        }

        /// <devdoc>
        ///     Performs the work of adding the specified items to the Listbox
        /// </devdoc>
        [Obsolete("This method has been deprecated.  There is no replacement.  http://go.microsoft.com/fwlink/?linkid=14202")]
        protected virtual void AddItemsCore(object[] value) {
            int count = value == null? 0: value.Length;
            if (count == 0) {
                return;
            }

            Items.AddRangeInternal(value);
        }

        [Browsable(true), EditorBrowsable(EditorBrowsableState.Always)]
        public new event EventHandler Click {
            add => base.Click += value;
            remove => base.Click -= value;
        }

        [Browsable(true), EditorBrowsable(EditorBrowsableState.Always)]
        public new event MouseEventHandler MouseClick {
            add => base.MouseClick += value;
            remove => base.MouseClick -= value;
        }

        [
        Browsable(false),
        EditorBrowsable(EditorBrowsableState.Never),
        DesignerSerializationVisibility(DesignerSerializationVisibility.Hidden)
        ]
        public new Padding Padding {
            get { return base.Padding; }
            set { base.Padding = value;}
        }

        [
        Browsable(false),
        EditorBrowsable(EditorBrowsableState.Never)
        ]
        public new event EventHandler PaddingChanged {
            add => base.PaddingChanged += value; 
            remove => base.PaddingChanged -= value; }

        /// <devdoc>
        ///     ListBox / CheckedListBox Onpaint.
        /// </devdoc>
        [Browsable(false), EditorBrowsable(EditorBrowsableState.Never)]
        public new event PaintEventHandler Paint {
            add => base.Paint += value;
            remove => base.Paint -= value;
        }

        [SRCategory(nameof(SR.CatBehavior)), SRDescription(nameof(SR.drawItemEventDescr))]
        public event DrawItemEventHandler DrawItem {
            add => Events.AddHandler(EVENT_DRAWITEM, value);
            remove => Events.RemoveHandler(EVENT_DRAWITEM, value);
        }


        [SRCategory(nameof(SR.CatBehavior)), SRDescription(nameof(SR.measureItemEventDescr))]
        public event MeasureItemEventHandler MeasureItem {
            add => Events.AddHandler(EVENT_MEASUREITEM, value);
            remove => Events.RemoveHandler(EVENT_MEASUREITEM, value);
        }


        [SRCategory(nameof(SR.CatBehavior)), SRDescription(nameof(SR.selectedIndexChangedEventDescr))]
        public event EventHandler SelectedIndexChanged {
            add => Events.AddHandler(EVENT_SELECTEDINDEXCHANGED, value);
            remove => Events.RemoveHandler(EVENT_SELECTEDINDEXCHANGED, value);
        }

        /// <devdoc>
        ///     While the preferred way to insert items is to set Items.All,
        ///     and set all the items at once, there are times when you may wish to
        ///     insert each item one at a time.  To help with the performance of this,
        ///     it is desirable to prevent the ListBox from painting during these
        ///     operations.  This method, along with EndUpdate, is the preferred
        ///     way of doing this.  Don't forget to call EndUpdate when you're done,
        ///     or else the ListBox won't paint properly afterwards.
        /// </devdoc>
        public void BeginUpdate() {
            BeginUpdateInternal();
            updateCount++;
        }

        private void CheckIndex(int index) {
            if (index < 0 || index >= Items.Count)
                throw new ArgumentOutOfRangeException(nameof(index), string.Format(SR.IndexOutOfRange, index.ToString(CultureInfo.CurrentCulture)));
        }

        private void CheckNoDataSource() {
            if (DataSource != null)
                throw new ArgumentException(SR.DataSourceLocksItems);
        }

        protected virtual ObjectCollection CreateItemCollection() {
            return new ObjectCollection(this);
        }

        internal virtual int ComputeMaxItemWidth(int oldMax) {
            // pass LayoutUtils the collection of strings
            string[] strings = new string[this.Items.Count];

            for (int i = 0; i < Items.Count; i ++) {
                strings[i] = GetItemText(Items[i]);
            }

            Size textSize = LayoutUtils.OldGetLargestStringSizeInCollection(Font, strings);
            return Math.Max(oldMax, textSize.Width);
        }

        /// <devdoc>
        ///     Unselects all currently selected items.
        /// </devdoc>
        public void ClearSelected() {

            bool hadSelection = false;

            int itemCount = (itemsCollection == null) ? 0 : itemsCollection.Count;
            for (int x = 0; x < itemCount;x++) {
                if (SelectedItems.GetSelected(x)) {
                    hadSelection = true;
                    SelectedItems.SetSelected(x, false);
                    if (IsHandleCreated) {
                        NativeSetSelected(x, false);
                    }
                }
            }

            if (hadSelection) {
                OnSelectedIndexChanged(EventArgs.Empty);
            }
        }

        /// <devdoc>
        ///     While the preferred way to insert items is to set Items.All,
        ///     and set all the items at once, there are times when you may wish to
        ///     insert each item one at a time.  To help with the performance of this,
        ///     it is desirable to prevent the ListBox from painting during these
        ///     operations.  This method, along with BeginUpdate, is the preferred
        ///     way of doing this.  BeginUpdate should be called first, and this method
        ///     should be called when you want the control to start painting again.
        /// </devdoc>
        public void EndUpdate() {
            EndUpdateInternal();
            --updateCount;
        }

        /// <devdoc>
        /// Finds the first item in the list box that starts with the given string.
        /// The search is not case sensitive.
        /// </devdoc>
        public int FindString(string s) => FindString(s, startIndex: -1);

        /// <devdoc>
        /// Finds the first item after the given index which starts with the given string.
        /// The search is not case sensitive.
        /// </devdoc>
        public int FindString(string s, int startIndex)
        {
            return FindStringInternal(s, itemsCollection, startIndex, exact: false, ignoreCase: true);
        }

        /// <devdoc>
        /// Finds the first item in the list box that matches the given string.
        /// The strings must match exactly, except for differences in casing.
        /// </devdoc>
        public int FindStringExact(string s) => FindStringExact(s, startIndex: -1);

        /// <devdoc>
        /// Finds the first item after the given index that matches the given string.
        /// The strings must match excatly, except for differences in casing.
        /// </devdoc>
        public int FindStringExact(string s, int startIndex)
        {
            return FindStringInternal(s, itemsCollection, startIndex, exact: true, ignoreCase: true);
        }

        /// <devdoc>
        ///     Returns the height of the given item in a list box. The index parameter
        ///     is ignored if drawMode is not OwnerDrawVariable.
        /// </devdoc>
        public int GetItemHeight(int index) {
            int itemCount = (itemsCollection == null) ? 0 : itemsCollection.Count;

            // Note: index == 0 is OK even if the ListBox currently has
            // no items.
            //
            if (index < 0 || (index > 0 && index >= itemCount))
                throw new ArgumentOutOfRangeException(nameof(index), index, string.Format(SR.InvalidArgument, nameof(index), index));

            if (drawMode != DrawMode.OwnerDrawVariable) index = 0;

            if (IsHandleCreated) {
                int h = unchecked( (int) (long)SendMessage(NativeMethods.LB_GETITEMHEIGHT, index, 0));
                if (h == -1)
                    throw new Win32Exception();
                return h;
            }

            return itemHeight;
        }

        /// <devdoc>
        ///     Retrieves a Rectangle object which describes the bounding rectangle
        ///     around an item in the list.  If the item in question is not visible,
        ///     the rectangle will be outside the visible portion of the control.
        /// </devdoc>
        public Rectangle GetItemRectangle(int index) {
            CheckIndex(index);
            NativeMethods.RECT rect = new NativeMethods.RECT();
            SendMessage(NativeMethods.LB_GETITEMRECT, index, ref rect);
            return Rectangle.FromLTRB(rect.left, rect.top, rect.right, rect.bottom);
        }

        /// <devdoc>
        ///     List box overrides GetScaledBounds to ensure we always scale the requested
        ///     height, not the current height.
        /// </devdoc>
        [EditorBrowsable(EditorBrowsableState.Advanced)]
        protected override Rectangle GetScaledBounds(Rectangle bounds, SizeF factor, BoundsSpecified specified) {
            // update bounds' height to use the requested height, not the current height.  These
            // can be different if integral height is turned on.
            bounds.Height = requestedHeight;
            return base.GetScaledBounds(bounds, factor, specified);
        }

        /// <devdoc>
        ///     Tells you whether or not the item at the supplied index is selected
        ///     or not.
        /// </devdoc>
        public bool GetSelected(int index) {
            CheckIndex(index);
            return GetSelectedInternal(index);
        }

        private bool GetSelectedInternal(int index) {
            if (IsHandleCreated) {
                int sel = unchecked( (int) (long)SendMessage(NativeMethods.LB_GETSEL, index, 0));
                if (sel == -1) {
                    throw new Win32Exception();
                }
                return sel > 0;
            }
            else {
                if (itemsCollection != null && SelectedItems.GetSelected(index)) {
                    return true;
                }
                return false;
            }
        }

        /// <devdoc>
        ///     Retrieves the index of the item at the given coordinates.
        /// </devdoc>
        public int IndexFromPoint(Point p) {
            return IndexFromPoint(p.X, p.Y);
        }

        /// <devdoc>
        ///     Retrieves the index of the item at the given coordinates.
        /// </devdoc>
        public int IndexFromPoint(int x, int y) {
            //NT4 SP6A : SendMessage Fails. So First check whether the point is in Client Co-ordinates and then
            //call Sendmessage.
            //
            NativeMethods.RECT r = new NativeMethods.RECT();
            UnsafeNativeMethods.GetClientRect(new HandleRef(this, Handle), ref r);
            if (r.left <= x && x < r.right && r.top <= y && y < r.bottom) {
                int index = unchecked( (int) (long)SendMessage(NativeMethods.LB_ITEMFROMPOINT, 0, unchecked( (int) (long)NativeMethods.Util.MAKELPARAM(x, y))));
                if (NativeMethods.Util.HIWORD(index) == 0) {
                    // Inside ListBox client area
                    return NativeMethods.Util.LOWORD(index);
                }
            }

            return NoMatches;
        }

        /// <devdoc>
        ///     Adds the given item to the native combo box.  This asserts if the handle hasn't been
        ///     created.
        /// </devdoc>
        private int NativeAdd(object item) {
            Debug.Assert(IsHandleCreated, "Shouldn't be calling Native methods before the handle is created.");
            int insertIndex = unchecked( (int) (long)SendMessage(NativeMethods.LB_ADDSTRING, 0, GetItemText(item)));

            if (insertIndex == NativeMethods.LB_ERRSPACE) {
                throw new OutOfMemoryException();
            }

            if (insertIndex == NativeMethods.LB_ERR) {
                // On older platforms the ListBox control returns LB_ERR if there are a
                // large number (>32000) of items. It doesn't appear to set error codes
                // appropriately, so we'll have to assume that LB_ERR corresponds to item
                // overflow.
                throw new OutOfMemoryException(SR.ListBoxItemOverflow);
            }

            return insertIndex;
        }

        /// <devdoc>
        ///     Clears the contents of the combo box.
        /// </devdoc>
        private void NativeClear() {
            Debug.Assert(IsHandleCreated, "Shouldn't be calling Native methods before the handle is created.");
            SendMessage(NativeMethods.LB_RESETCONTENT, 0, 0);
        }

        /// <devdoc>
        ///     Get the text stored by the native control for the specified list item.
        /// </devdoc>
        internal string NativeGetItemText(int index) {
            int len = unchecked( (int) (long)SendMessage(NativeMethods.LB_GETTEXTLEN, index, 0));
            StringBuilder sb = new StringBuilder(len + 1);
            UnsafeNativeMethods.SendMessage(new HandleRef(this, Handle), NativeMethods.LB_GETTEXT, index, sb);
            return sb.ToString();
        }

        /// <devdoc>
        ///     Inserts the given item to the native combo box at the index.  This asserts if the handle hasn't been
        ///     created or if the resulting insert index doesn't match the passed in index.
        /// </devdoc>
        private int NativeInsert(int index, object item) {
            Debug.Assert(IsHandleCreated, "Shouldn't be calling Native methods before the handle is created.");
            int insertIndex = unchecked( (int) (long)SendMessage(NativeMethods.LB_INSERTSTRING, index, GetItemText(item)));

            if (insertIndex == NativeMethods.LB_ERRSPACE) {
                throw new OutOfMemoryException();
            }

            if (insertIndex == NativeMethods.LB_ERR) {
                // On older platforms the ListBox control returns LB_ERR if there are a
                // large number (>32000) of items. It doesn't appear to set error codes
                // appropriately, so we'll have to assume that LB_ERR corresponds to item
                // overflow.
                throw new OutOfMemoryException(SR.ListBoxItemOverflow);
            }

            Debug.Assert(insertIndex == index, "NativeListBox inserted at " + insertIndex + " not the requested index of " + index);
            return insertIndex;
        }

        /// <devdoc>
        ///     Removes the native item from the given index.
        /// </devdoc>
        private void NativeRemoveAt(int index) {
            Debug.Assert(IsHandleCreated, "Shouldn't be calling Native methods before the handle is created.");

            bool selected = (unchecked( (int) (long)SendMessage(NativeMethods.LB_GETSEL, (IntPtr)index, IntPtr.Zero)) > 0);
            SendMessage(NativeMethods.LB_DELETESTRING, index, 0);

            //If the item currently selected is removed then we should fire a Selectionchanged event...
            //as the next time selected index returns -1...

            if (selected) {
                OnSelectedIndexChanged(EventArgs.Empty);
            }
        }

        /// <devdoc>
        ///     Sets the selection of the given index to the native window.  This does not change
        ///     the collection; you must update the collection yourself.
        /// </devdoc>
        private void NativeSetSelected(int index, bool value) {
            Debug.Assert(IsHandleCreated, "Should only call Native methods after the handle has been created");
            Debug.Assert(selectionMode != SelectionMode.None, "Guard against setting selection for None selection mode outside this code.");

            if (selectionMode == SelectionMode.One) {
                SendMessage(NativeMethods.LB_SETCURSEL, (value ? index : -1), 0);
            }
            else {
                SendMessage(NativeMethods.LB_SETSEL, value? -1: 0, index);
            }
        }

        /// <devdoc>
        ///     This is called by the SelectedObjectCollection in response to the first
        ///     query on that collection after we have called Dirty().  Dirty() is called
        ///     when we receive a LBN_SELCHANGE message.
        /// </devdoc>
        private void NativeUpdateSelection() {
            Debug.Assert(IsHandleCreated, "Should only call native methods if handle is created");

            // Clear the selection state.
            //
            int cnt = Items.Count;
            for (int i = 0; i < cnt; i++) {
                SelectedItems.SetSelected(i, false);
            }

            int[] result = null;

            switch (selectionMode) {

                case SelectionMode.One:
                    int index = unchecked( (int) (long)SendMessage(NativeMethods.LB_GETCURSEL, 0, 0));
                    if (index >= 0) result = new int[] {index};
                    break;

                case SelectionMode.MultiSimple:
                case SelectionMode.MultiExtended:
                    int count = unchecked( (int) (long)SendMessage(NativeMethods.LB_GETSELCOUNT, 0, 0));
                    if (count > 0) {
                        result = new int[count];
                        UnsafeNativeMethods.SendMessage(new HandleRef(this, Handle), NativeMethods.LB_GETSELITEMS, count, result);
                    }
                    break;
            }

            // Now set the selected state on the appropriate items.
            //
            if (result != null) {
                foreach(int i in result) {
                    SelectedItems.SetSelected(i, true);
                }
            }
        }

        protected override void OnChangeUICues(UICuesEventArgs e) {

            // ListBox seems to get a bit confused when the UI cues change for the first
            // time - it draws the focus rect when it shouldn't and vice-versa. So when
            // the UI cues change, we just do an extra invalidate to get it into the
            // right state.
            //
            Invalidate();

            base.OnChangeUICues(e);
        }

        /// <devdoc>
        ///     Actually goes and fires the drawItem event.  Inheriting controls
        ///     should use this to know when the event is fired [this is preferable to
        ///     adding an event handler yourself for this event].  They should,
        ///     however, remember to call base.onDrawItem(e); to ensure the event is
        ///     still fired to external listeners
        /// </devdoc>
        protected virtual void OnDrawItem(DrawItemEventArgs e) {
            DrawItemEventHandler handler = (DrawItemEventHandler)Events[EVENT_DRAWITEM];
            if (handler != null) {
                handler(this, e);
            }
        }

        /// <devdoc>
        ///     We need to know when the window handle has been created so we can
        ///     set up a few things, like column width, etc!  Inheriting classes should
        ///     not forget to call base.OnHandleCreated().
        /// </devdoc>
        protected override void OnHandleCreated(EventArgs e) {
            base.OnHandleCreated(e);

            
            //for getting the current Locale to set the Scrollbars...
            //
            SendMessage(NativeMethods.LB_SETLOCALE, CultureInfo.CurrentCulture.LCID, 0);

            if (columnWidth != 0) {
                SendMessage(NativeMethods.LB_SETCOLUMNWIDTH, columnWidth, 0);
            }
            if (drawMode == DrawMode.OwnerDrawFixed) {
                SendMessage(NativeMethods.LB_SETITEMHEIGHT, 0, ItemHeight);
            }

            if (topIndex != 0) {
                SendMessage(NativeMethods.LB_SETTOPINDEX, topIndex, 0);
            }

            if (UseCustomTabOffsets && CustomTabOffsets != null) {
                int wpar = CustomTabOffsets.Count;
                int[] offsets = new int[wpar];
                CustomTabOffsets.CopyTo(offsets, 0);
                UnsafeNativeMethods.SendMessage(new HandleRef(this, Handle), NativeMethods.LB_SETTABSTOPS, wpar, offsets);
            }

            if (itemsCollection != null) {

                int count = itemsCollection.Count;

                for(int i = 0; i < count; i++) {
                    NativeAdd(itemsCollection[i]);

                    if (selectionMode != SelectionMode.None) {
                        if (selectedItems != null) {
                            selectedItems.PushSelectionIntoNativeListBox(i);
                        }
                    }
                }
            }
            if (selectedItems != null) {
                if (selectedItems.Count > 0 && selectionMode == SelectionMode.One) {
                    SelectedItems.Dirty();
                    SelectedItems.EnsureUpToDate();
                }
            }
            UpdateHorizontalExtent();
        }

        /// <devdoc>
        ///     Overridden to make sure that we set up and clear out items
        ///     correctly.  Inheriting controls should not forget to call
        ///     base.OnHandleDestroyed()
        /// </devdoc>
        protected override void OnHandleDestroyed(EventArgs e) {
            SelectedItems.EnsureUpToDate();
            if (Disposing) {
                itemsCollection = null;
            }
            base.OnHandleDestroyed(e);
        }

        protected virtual void OnMeasureItem(MeasureItemEventArgs e) {
            MeasureItemEventHandler handler = (MeasureItemEventHandler)Events[EVENT_MEASUREITEM];
            if (handler != null) {
                handler(this, e);
            }
        }

        protected override void OnFontChanged(EventArgs e) {
            base.OnFontChanged(e);

            // Changing the font causes us to resize, always rounding down.
            // Make sure we do this after base.OnPropertyChanged, which sends the WM_SETFONT message

            // Avoid the listbox and textbox behaviour in Collection editors
            //
            UpdateFontCache();
        }

       
        /// <devdoc>
        ///    <para>We override this so we can re-create the handle if the parent has changed.</para>
        /// </devdoc>
        protected override void OnParentChanged(EventArgs e) {
            base.OnParentChanged(e);
            //No need to RecreateHandle if we are removing the Listbox from controls collection...
            //so check the parent before recreating the handle...
            if (this.ParentInternal != null) {
                RecreateHandle();
            }
        }

        protected override void OnResize(EventArgs e) {

            base.OnResize(e);

            // There are some repainting issues for RightToLeft - so invalidate when we resize.
            //
            if (RightToLeft == RightToLeft.Yes || this.HorizontalScrollbar) {
                Invalidate();
            }

        }

        /// <devdoc>
        ///     Actually goes and fires the selectedIndexChanged event.  Inheriting controls
        ///     should use this to know when the event is fired [this is preferable to
        ///     adding an event handler on yourself for this event].  They should,
        ///     however, remember to call base.OnSelectedIndexChanged(e); to ensure the event is
        ///     still fired to external listeners
        /// </devdoc>
        protected override void OnSelectedIndexChanged(EventArgs e) {
            base.OnSelectedIndexChanged(e);

            // set the position in the dataSource, if there is any
            // we will only set the position in the currencyManager if it is different
            // from the SelectedIndex. Setting CurrencyManager::Position (even w/o changing it)
            // calls CurrencyManager::EndCurrentEdit, and that will pull the dataFrom the controls
            // into the backEnd. We do not need to do that.
            //
            if (this.DataManager != null && DataManager.Position != SelectedIndex) {
                //read this as "if everett or   (whidbey and selindex is valid)"
                if (!FormattingEnabled || this.SelectedIndex != -1)
                {
                    // Don't change dataManager position if we simply unselected everything.
                    // (Doing so would cause the first LB item to be selected...)
                    this.DataManager.Position = this.SelectedIndex;
                }
            }

            // Call the handler after updating the DataManager's position so that
            // the DataManager's selected index will be correct in an event handler.
            EventHandler handler = (EventHandler)Events[EVENT_SELECTEDINDEXCHANGED];
            if (handler != null) {
                handler(this, e);
            }
        }

        protected override void OnSelectedValueChanged(EventArgs e) {
            base.OnSelectedValueChanged(e);
            selectedValueChangedFired = true;
        }

        protected override void OnDataSourceChanged(EventArgs e) {
            if (DataSource == null)
            {
                BeginUpdate();
                SelectedIndex = -1;
                Items.ClearInternal();
                EndUpdate();
            }
            base.OnDataSourceChanged(e);
            RefreshItems();
        }

        protected override void OnDisplayMemberChanged(EventArgs e) {
            base.OnDisplayMemberChanged(e);

            // we want to use the new DisplayMember even if there is no data source
            RefreshItems();

            if (SelectionMode != SelectionMode.None && this.DataManager != null)
                this.SelectedIndex = this.DataManager.Position;
        }

        /// <devdoc>
        ///     Forces the ListBox to invalidate and immediately
        ///     repaint itself and any children if OwnerDrawVariable.
        /// </devdoc>
        public override void Refresh() {
            if (drawMode == DrawMode.OwnerDrawVariable) {
                //Fire MeasureItem for Each Item in the Listbox...
                int cnt = Items.Count;
                Graphics graphics = CreateGraphicsInternal();

                try
                {
                    for (int i = 0; i < cnt; i++) {
                        MeasureItemEventArgs mie = new MeasureItemEventArgs(graphics, i, ItemHeight);
                        OnMeasureItem(mie);
                    }
                }
                finally {
                    graphics.Dispose();
                }

            }
            base.Refresh();
        }
        /// <devdoc>
        /// Reparses the objects, getting new text strings for them.
        /// </devdoc>
        protected override void RefreshItems() {

            // Store the currently selected object collection.
            //
            ObjectCollection savedItems = itemsCollection;

            // Clear the items.
            //
            itemsCollection = null;
            selectedIndices = null;

            if (IsHandleCreated) {
                NativeClear();
            }

            object[] newItems = null;

            // if we have a dataSource and a DisplayMember, then use it
            // to populate the Items collection
            //
            if (this.DataManager != null && this.DataManager.Count != -1) {
                newItems = new object[this.DataManager.Count];
                for(int i = 0; i < newItems.Length; i++) {
                    newItems[i] = this.DataManager[i];
                }
            }
            else if (savedItems != null) {
                newItems = new object[savedItems.Count];
                savedItems.CopyTo(newItems, 0);
            }

            // Store the current list of items
            //
            if (newItems != null) {
                Items.AddRangeInternal(newItems);
            }

            // Restore the selected indices if SelectionMode allows it.
            //
            if (SelectionMode != SelectionMode.None) {
                if (this.DataManager != null) {
                    // put the selectedIndex in sync w/ the position in the dataManager
                    this.SelectedIndex = this.DataManager.Position;
                }
                else {
                    if (savedItems != null) {
                        int cnt = savedItems.Count;
                        for(int index = 0; index < cnt; index++) {
                            if (savedItems.InnerArray.GetState(index, SelectedObjectCollection.SelectedObjectMask)) {
                                SelectedItem = savedItems[index];
                            }
                        }
                    }
                }
            }

        }

        /// <devdoc>
        /// Reparses the object at the given index, getting new text string for it.
        /// </devdoc>
        protected override void RefreshItem(int index) {
            Items.SetItemInternal(index, Items[index]);
        }

        public override void ResetBackColor() {
            base.ResetBackColor();
        }

        public override void ResetForeColor() {
            base.ResetForeColor();
        }


        private void ResetItemHeight() {
            itemHeight = DefaultItemHeight;
        }
      
       [SuppressMessage("Microsoft.Portability", "CA1902:AvoidTestingForFloatingPointEquality")]
       protected override void ScaleControl(SizeF factor, BoundsSpecified specified) {
           
           if (factor.Width != 1F && factor.Height != 1F) {
               UpdateFontCache();
           }
           base.ScaleControl(factor, specified);
       }


        /// <devdoc>
        ///     Overrides Control.SetBoundsCore to remember the requestedHeight.
        /// </devdoc>
        protected override void SetBoundsCore(int x, int y, int width, int height, BoundsSpecified specified) {

            // Avoid the listbox and textbox behaviour in Collection editors
            //


            if (!integralHeightAdjust && height != Height)
                requestedHeight = height;
            base.SetBoundsCore(x, y, width, height, specified);
        }

        /// <devdoc>
        ///     Performs the work of setting the specified items into the ListBox.
        /// </devdoc>
        protected override void SetItemsCore(IList value) {
                BeginUpdate();
                Items.ClearInternal();
                Items.AddRangeInternal(value);

                this.SelectedItems.Dirty();

                // if the list changed, we want to keep the same selected index
                // CurrencyManager will provide the PositionChanged event
                // it will be provided before changing the list though...
                if (this.DataManager != null) {
                    if (this.DataSource is ICurrencyManagerProvider) {
                        // Everett ListControl's had a 





                        this.selectedValueChangedFired = false;
                    }

                    if (IsHandleCreated) {
                        SendMessage(NativeMethods.LB_SETCURSEL, DataManager.Position, 0);
                    }

                    // if the list changed and we still did not fire the
                    // onselectedChanged event, then fire it now;
                    if (!selectedValueChangedFired) {
                        OnSelectedValueChanged(EventArgs.Empty);
                        selectedValueChangedFired = false;
                    }
                }
                EndUpdate();
        }

        protected override void SetItemCore(int index, object value) {
            Items.SetItemInternal(index, value);
        }

        /// <devdoc>
        ///     Allows the user to set an item as being selected or not.  This should
        ///     only be used with ListBoxes that allow some sort of multi-selection.
        /// </devdoc>
        public void SetSelected(int index, bool value) {
            int itemCount = (itemsCollection == null) ? 0: itemsCollection.Count;
            if (index < 0 || index >= itemCount)
                throw new ArgumentOutOfRangeException(nameof(index), index, string.Format(SR.InvalidArgument, nameof(index), index));

            if (selectionMode == SelectionMode.None)
                throw new InvalidOperationException(SR.ListBoxInvalidSelectionMode);

            SelectedItems.SetSelected(index, value);
            if (IsHandleCreated) {
                NativeSetSelected(index, value);
            }
            SelectedItems.Dirty();
            OnSelectedIndexChanged(EventArgs.Empty);
        }

        /// <devdoc>
        ///     Sorts the items in the listbox.
        /// </devdoc>
        protected virtual void Sort() {
            // This will force the collection to add each item back to itself
            // if sorted is now true, then the add method will insert the item
            // into the correct position
            //
            CheckNoDataSource();

            SelectedObjectCollection currentSelections = SelectedItems;
            currentSelections.EnsureUpToDate();

            if (sorted && itemsCollection != null) {
                itemsCollection.InnerArray.Sort();

                // Now that we've sorted, update our handle
                // if it has been created.
                if (IsHandleCreated) {
                    NativeClear();
                    int count = itemsCollection.Count;
                    for(int i = 0; i < count; i++) {
                        NativeAdd(itemsCollection[i]);
                        if (currentSelections.GetSelected(i)) {
                            NativeSetSelected(i, true);
                        }
                    }
                }
            }
        }

        /// <devdoc>
        ///     Returns a string representation for this control.
        /// </devdoc>
        public override string ToString() {

            string s = base.ToString();
            if (itemsCollection != null) {
                s += ", Items.Count: " + Items.Count.ToString(CultureInfo.CurrentCulture);
                if (Items.Count > 0) {
                    string z = GetItemText(Items[0]);
                    string txt = (z.Length > 40) ? z.Substring(0, 40) : z;
                    s += ", Items[0]: " + txt;
                }
            }
            return s;
        }
        private void UpdateFontCache() {
            fontIsChanged = true;
            integralHeightAdjust = true;
            try {
                Height = requestedHeight;
            }
            finally {
                integralHeightAdjust = false;
            }
            maxWidth = -1;
            UpdateHorizontalExtent();
            // clear the preferred size cache.
            CommonProperties.xClearPreferredSizeCache(this);

        }

        private void UpdateHorizontalExtent() {
            if (!multiColumn && horizontalScrollbar && IsHandleCreated) {
                int width = horizontalExtent;
                if (width == 0) {
                    width = MaxItemWidth;
                }
                SendMessage(NativeMethods.LB_SETHORIZONTALEXTENT, width, 0);
            }
        }

        // Updates the cached max item width
        //
        private void UpdateMaxItemWidth(object item, bool removing) {

            // We shouldn't be caching maxWidth if we don't have horizontal scrollbars,
            // or horizontal extent has been set
            //
            if (!horizontalScrollbar || horizontalExtent > 0) {
                maxWidth = -1;
                return;
            }

            // Only update if we are currently caching maxWidth
            //
            if (maxWidth > -1) {

                // Compute item width
                //
                int width;
                using (Graphics graphics = CreateGraphicsInternal()) {
                    width = (int)(Math.Ceiling(graphics.MeasureString(GetItemText(item), this.Font).Width));
                }

                if (removing) {
                    // We're removing this item, so if it's the longest
                    // in the list, reset the cache
                    //
                    if (width >= maxWidth) {
                        maxWidth = -1;
                    }
                }
                else {
                    // We're adding or inserting this item - update the cache
                    //
                    if (width > maxWidth) {
                        maxWidth = width;
                    }
                }
            }
        }

        // Updates the Custom TabOffsets
        //

        private  void UpdateCustomTabOffsets() {
            if (IsHandleCreated && UseCustomTabOffsets && CustomTabOffsets != null) {
                int wpar = CustomTabOffsets.Count;
                int[] offsets = new int[wpar];
                CustomTabOffsets.CopyTo(offsets, 0);
                UnsafeNativeMethods.SendMessage(new HandleRef(this, Handle), NativeMethods.LB_SETTABSTOPS, wpar, offsets);
                Invalidate();
            }
        }

        private void WmPrint(ref Message m) {
            base.WndProc(ref m);
            if ((NativeMethods.PRF_NONCLIENT & (int)m.LParam) != 0 && Application.RenderWithVisualStyles && this.BorderStyle == BorderStyle.Fixed3D) {
                using (Graphics g = Graphics.FromHdc(m.WParam)) {
                    Rectangle rect = new Rectangle(0, 0, this.Size.Width - 1, this.Size.Height - 1);
                    using (Pen pen = new Pen(VisualStyleInformation.TextControlBorder)) {
                        g.DrawRectangle(pen, rect);
                    }
                    rect.Inflate(-1, -1);
                    g.DrawRectangle(SystemPens.Window, rect);
                }
            }
        }

        /// <devdoc>
        /// </devdoc>
        protected virtual void WmReflectCommand(ref Message m) {
            switch (NativeMethods.Util.HIWORD(m.WParam)) {
                case NativeMethods.LBN_SELCHANGE:
                    if (selectedItems != null) {
                        selectedItems.Dirty();
                    }
                    OnSelectedIndexChanged(EventArgs.Empty);
                    break;
                case NativeMethods.LBN_DBLCLK:
                    // Handle this inside WM_LBUTTONDBLCLK
                    // OnDoubleClick(EventArgs.Empty);
                    break;
            }
        }

        /// <devdoc>
        /// </devdoc>
        private void WmReflectDrawItem(ref Message m) {
            NativeMethods.DRAWITEMSTRUCT dis = (NativeMethods.DRAWITEMSTRUCT)m.GetLParam(typeof(NativeMethods.DRAWITEMSTRUCT));
            IntPtr dc = dis.hDC;
            IntPtr oldPal = SetUpPalette(dc, false /*force*/, false /*realize*/);
            try {
                Graphics g = Graphics.FromHdcInternal(dc);

                try {
                    Rectangle bounds = Rectangle.FromLTRB(dis.rcItem.left, dis.rcItem.top, dis.rcItem.right, dis.rcItem.bottom);
                    
                    if (HorizontalScrollbar) {
                        if (MultiColumn) {
                            bounds.Width = Math.Max(ColumnWidth, bounds.Width);
                        }
                        else {
                            bounds.Width = Math.Max(MaxItemWidth, bounds.Width);
                        }
                    }
                    

                    OnDrawItem(new DrawItemEventArgs(g, Font, bounds, dis.itemID, (DrawItemState)dis.itemState, ForeColor, BackColor));
                }
                finally {
                    g.Dispose();
                }
            }
            finally {
                if (oldPal != IntPtr.Zero) {
                    SafeNativeMethods.SelectPalette(new HandleRef(null, dc), new HandleRef(null, oldPal), 0);
                }
            }
            m.Result = (IntPtr)1;
        }

        /// <devdoc>
        /// </devdoc>
        // This method is only called if in owner draw mode
        private void WmReflectMeasureItem(ref Message m) {

            NativeMethods.MEASUREITEMSTRUCT mis = (NativeMethods.MEASUREITEMSTRUCT)m.GetLParam(typeof(NativeMethods.MEASUREITEMSTRUCT));

            if (drawMode == DrawMode.OwnerDrawVariable && mis.itemID >= 0) {
                Graphics graphics = CreateGraphicsInternal();
                MeasureItemEventArgs mie = new MeasureItemEventArgs(graphics, mis.itemID, ItemHeight);
                try {
                    OnMeasureItem(mie);
                    mis.itemHeight = mie.ItemHeight;
                }
                finally {
                    graphics.Dispose();
                }
            }
            else {
                mis.itemHeight = ItemHeight;
            }
            Marshal.StructureToPtr(mis, m.LParam, false);
            m.Result = (IntPtr)1;
        }

        /// <devdoc>
        ///     The list's window procedure.  Inheriting classes can override this
        ///     to add extra functionality, but should not forget to call
        ///     base.wndProc(m); to ensure the list continues to function properly.
        /// </devdoc>
        protected override void WndProc(ref Message m) {
            switch (m.Msg) {
                case Interop.WindowMessages.WM_REFLECT + Interop.WindowMessages.WM_COMMAND:
                    WmReflectCommand(ref m);
                    break;
                case Interop.WindowMessages.WM_REFLECT + Interop.WindowMessages.WM_DRAWITEM:
                    WmReflectDrawItem(ref m);
                    break;
                case Interop.WindowMessages.WM_REFLECT + Interop.WindowMessages.WM_MEASUREITEM:
                    WmReflectMeasureItem(ref m);
                    break;
                case Interop.WindowMessages.WM_PRINT:
                    WmPrint(ref m);
                    break;
                case Interop.WindowMessages.WM_LBUTTONDOWN:
                    if (selectedItems != null) {
                        selectedItems.Dirty();
                    }
                    base.WndProc(ref m);
                    break;
                case Interop.WindowMessages.WM_LBUTTONUP:
                    // Get the mouse location
                    //
                    int x = NativeMethods.Util.SignedLOWORD(m.LParam);
                    int y = NativeMethods.Util.SignedHIWORD(m.LParam);
                    Point pt = new Point(x,y);
                    pt = PointToScreen(pt);
                    bool captured = Capture;
                    if (captured && UnsafeNativeMethods.WindowFromPoint(pt.X, pt.Y) == Handle) {


                        if (!doubleClickFired && !ValidationCancelled) {
                             OnClick(new MouseEventArgs(MouseButtons.Left, 1, NativeMethods.Util.SignedLOWORD(m.LParam), NativeMethods.Util.SignedHIWORD(m.LParam), 0));
                             OnMouseClick(new MouseEventArgs(MouseButtons.Left, 1, NativeMethods.Util.SignedLOWORD(m.LParam), NativeMethods.Util.SignedHIWORD(m.LParam), 0));

                        }
                        else {
                            doubleClickFired = false;
                            // WM_COMMAND is only fired if the user double clicks an item,
                            // so we can't use that as a double-click substitute
                            if (!ValidationCancelled) {
                                OnDoubleClick(new MouseEventArgs(MouseButtons.Left, 2, NativeMethods.Util.SignedLOWORD(m.LParam), NativeMethods.Util.SignedHIWORD(m.LParam), 0));
                                OnMouseDoubleClick(new MouseEventArgs(MouseButtons.Left, 2, NativeMethods.Util.SignedLOWORD(m.LParam), NativeMethods.Util.SignedHIWORD(m.LParam), 0));

                            }
                       }
                    }

                    //
                    // If this control has been disposed in the user's event handler, then we need to ignore the WM_LBUTTONUP
                    // message to avoid exceptions thrown as a result of handle re-creation.
                    // We handle this situation here and not at the top of the window procedure since this is the only place
                    // where we can get disposed as an effect of external code (form.Close() for instance) and then pass the
                    // message to the base class.
                    //
                    if (GetState(STATE_DISPOSED))
                    {
                        base.DefWndProc(ref m);
                    }
                    else
                    {
                        base.WndProc(ref m);
                    }

                    doubleClickFired = false;
                    break;

                case Interop.WindowMessages.WM_RBUTTONUP:
                    // Get the mouse location
                    //
                    int rx = NativeMethods.Util.SignedLOWORD(m.LParam);
                    int ry = NativeMethods.Util.SignedHIWORD(m.LParam);
                    Point rpt = new Point(rx,ry);
                    rpt = PointToScreen(rpt);
                    bool rCaptured = Capture;
                    if (rCaptured && UnsafeNativeMethods.WindowFromPoint(rpt.X, rpt.Y) == Handle) {
                        if (selectedItems != null) {
                            selectedItems.Dirty();
                        }
                    }
                    base.WndProc(ref m);
                    break;

                case Interop.WindowMessages.WM_LBUTTONDBLCLK:
                    //the Listbox gets  WM_LBUTTONDOWN - WM_LBUTTONUP -WM_LBUTTONDBLCLK - WM_LBUTTONUP...
                    //sequence for doubleclick...
                    //the first WM_LBUTTONUP, resets the flag for Doubleclick
                    //So its necessary for us to set it again...
                    doubleClickFired = true;
                    base.WndProc(ref m);
                    break;

                case Interop.WindowMessages.WM_WINDOWPOSCHANGED:
                    base.WndProc(ref m);
                    if (integralHeight && fontIsChanged) {
                        Height = Math.Max(Height,ItemHeight);
                        fontIsChanged = false;
                    }
                    break;

                default:
                    base.WndProc(ref m);
                    break;
            }
        }

        /// <devdoc>
        ///     This is similar to ArrayList except that it also
        ///     mantains a bit-flag based state element for each item
        ///     in the array.
        ///
        ///     The methods to enumerate, count and get data support
        ///     virtualized indexes.  Indexes are virtualized according
        ///     to the state mask passed in.  This allows ItemArray
        ///     to be the backing store for one read-write "master"
        ///     collection and serveral read-only collections based
        ///     on masks.  ItemArray supports up to 31 masks.
        /// </devdoc>
        internal class ItemArray : IComparer {

            private static int lastMask = 1;

            private ListControl listControl;
            private Entry[]     entries;
            private int         count;
            private int         version;

            public ItemArray(ListControl listControl) {
                this.listControl = listControl;
            }

            internal Entry[] Entries { get { return entries; } }

            /// <devdoc>
            ///     The version of this array.  This number changes with each
            ///     change to the item list.
            /// </devdoc>
            public int Version {
                get {
                    return version;
                }
            }

            /// <devdoc>
            ///     Adds the given item to the array.  The state is initially
            ///     zero.
            /// </devdoc>
            public object Add(object item) {
                EnsureSpace(1);
                version++;
                entries[count] = new Entry(item);
                return entries[count++];
            }

            /// <devdoc>
            ///     Adds the given collection of items to the array.
            /// </devdoc>
        [System.Diagnostics.CodeAnalysis.SuppressMessage("Microsoft.Performance", "CA1811:AvoidUncalledPrivateCode")]
            public void AddRange(ICollection items) {
                if (items == null) {
                    throw new ArgumentNullException(nameof(items));
                }
                EnsureSpace(items.Count);
                foreach(object i in items) {
                    entries[count++] = new Entry(i);
                }
                version++;
            }

            /// <devdoc>
            ///     Clears this array.
            /// </devdoc>
            public void Clear() {
                if (count > 0) {
                    Array.Clear(entries, 0, count);
                }

                count = 0;
                version++;
            }

            /// <devdoc>
            ///     Allocates a new bitmask for use.
            /// </devdoc>
            public static int CreateMask() {
                int mask = lastMask;
                lastMask = lastMask << 1;
                Debug.Assert(lastMask > mask, "We have overflowed our state mask.");
                return mask;
            }

            /// <devdoc>
            ///     Ensures that our internal array has space for
            ///     the requested # of elements.
            /// </devdoc>
            private void EnsureSpace(int elements) {
                if (entries == null) {
                    entries = new Entry[Math.Max(elements, 4)];
                }
                else if (count + elements >= entries.Length) {
                    int newLength = Math.Max(entries.Length * 2, entries.Length + elements);
                    Entry[] newEntries = new Entry[newLength];
                    entries.CopyTo(newEntries, 0);
                    entries = newEntries;
                }
            }

            /// <devdoc>
            ///     Turns a virtual index into an actual index.
            /// </devdoc>
            public int GetActualIndex(int virtualIndex, int stateMask) {
                if (stateMask == 0) {
                    return virtualIndex;
                }

                // More complex; we must compute this index.
                int calcIndex = -1;
                for(int i = 0; i < count; i++) {
                    if ((entries[i].state & stateMask) != 0) {
                        calcIndex++;
                        if (calcIndex == virtualIndex) {
                            return i;
                        }
                    }
                }

                return -1;
            }

            /// <devdoc>
            ///     Gets the count of items matching the given mask.
            /// </devdoc>
            public int GetCount(int stateMask) {
                // If mask is zero, then just give the main count
                if (stateMask == 0) {
                    return count;
                }

                // more complex:  must provide a count of items
                // based on a mask.

                int filteredCount = 0;

                for(int i = 0; i < count; i++) {
                    if ((entries[i].state & stateMask) != 0) {
                        filteredCount++;
                    }
                }

                return filteredCount;
            }

            /// <devdoc>
            ///     Retrieves an enumerator that will enumerate based on
            ///     the given mask.
            /// </devdoc>
            public IEnumerator GetEnumerator(int stateMask) {
                return GetEnumerator(stateMask, false);
            }

            /// <devdoc>
            ///     Retrieves an enumerator that will enumerate based on
            ///     the given mask.
            /// </devdoc>
            public IEnumerator GetEnumerator(int stateMask, bool anyBit) {
                return new EntryEnumerator(this, stateMask, anyBit);
            }

            /// <devdoc>
            ///     Gets the item at the given index.  The index is
            ///     virtualized against the given mask value.
            /// </devdoc>
            public object GetItem(int virtualIndex, int stateMask) {
                int actualIndex = GetActualIndex(virtualIndex, stateMask);

                if (actualIndex == -1) {
                    throw new IndexOutOfRangeException();
                }

                return entries[actualIndex].item;
            }
            /// <devdoc>
            ///     Gets the item at the given index.  The index is
            ///     virtualized against the given mask value.
            /// </devdoc>
            internal object GetEntryObject(int virtualIndex, int stateMask) {
                int actualIndex = GetActualIndex(virtualIndex, stateMask);

                if (actualIndex == -1) {
                    throw new IndexOutOfRangeException();
                }

                return entries[actualIndex];
            }
            /// <devdoc>
            ///     Returns true if the requested state mask is set.
            ///     The index is the actual index to the array.
            /// </devdoc>
            public bool GetState(int index, int stateMask) {
                return ((entries[index].state & stateMask) == stateMask);
            }

            /// <devdoc>
            ///     Returns the virtual index of the item based on the
            ///     state mask.
            /// </devdoc>
            public int IndexOf(object item, int stateMask) {

                int virtualIndex = -1;

                for(int i = 0; i < count; i++) {
                    if (stateMask == 0 || (entries[i].state & stateMask) != 0) {
                        virtualIndex++;
                        if (entries[i].item.Equals(item)) {
                            return virtualIndex;
                        }
                    }
                }

                return -1;
            }

            /// <devdoc>
            ///     Returns the virtual index of the item based on the
            ///     state mask. Uses reference equality to identify the
            ///     given object in the list.
            /// </devdoc>
            public int IndexOfIdentifier(object identifier, int stateMask) {
                int virtualIndex = -1;

                for(int i = 0; i < count; i++) {
                    if (stateMask == 0 || (entries[i].state & stateMask) != 0) {
                        virtualIndex++;
                        if (entries[i] == identifier) {
                            return virtualIndex;
                        }
                    }
                }

                return -1;
            }

            /// <devdoc>
            ///     Inserts item at the given index.  The index
            ///     is not virtualized.
            /// </devdoc>
            public void Insert(int index, object item) {
                EnsureSpace(1);

                if (index < count) {
                    System.Array.Copy(entries, index, entries, index + 1, count - index);
                }

                entries[index] = new Entry(item);
                count++;
                version++;
            }

            /// <devdoc>
            ///     Removes the given item from the array.  If
            ///     the item is not in the array, this does nothing.
            /// </devdoc>
            public void Remove(object item) {
                int index = IndexOf(item, 0);

                if (index != -1) {
                    RemoveAt(index);
                }
            }

            /// <devdoc>
            ///     Removes the item at the given index.
            /// </devdoc>
            public void RemoveAt(int index) {
                count--;
                for (int i = index; i < count; i++) {
                    entries[i] = entries[i+1];
                }
                entries[count] = null;
                version++;
            }

            /// <devdoc>
            ///     Sets the item at the given index to a new value.
            /// </devdoc>
            public void SetItem(int index, object item) {
                entries[index].item = item;
            }

            /// <devdoc>
            ///     Sets the state data for the given index.
            /// </devdoc>
            public void SetState(int index, int stateMask, bool value) {
                if (value) {
                    entries[index].state |= stateMask;
                }
                else {
                    entries[index].state &= ~stateMask;
                }
                version++;
            }

            /// <devdoc>
            ///     Find element in sorted array. If element is not found returns a binary complement of index for inserting
            /// </devdoc>
            public int BinarySearch(object element)
            {
                return Array.BinarySearch(entries, 0, count, element, this);
            }


            /// <devdoc>
            ///     Sorts our array.
            /// </devdoc>
            public void Sort() {
                Array.Sort(entries, 0, count, this);
            }

        [System.Diagnostics.CodeAnalysis.SuppressMessage("Microsoft.Performance", "CA1811:AvoidUncalledPrivateCode")]
            public void Sort(Array externalArray) {
                Array.Sort(externalArray, this);
            }

            int IComparer.Compare(object item1, object item2) {
                if (item1 == null) {
                    if (item2 == null)
                        return 0; //both null, then they are equal

                    return -1; //item1 is null, but item2 is valid (greater)
                }
                if (item2 == null)
                    return 1; //item2 is null, so item 1 is greater

                if (item1 is Entry) {
                    item1 = ((Entry)item1).item;
                }

                if (item2 is Entry) {
                    item2 = ((Entry)item2).item;
                }

                string itemName1 = listControl.GetItemText(item1);
                string itemName2 = listControl.GetItemText(item2);

                CompareInfo compInfo = (Application.CurrentCulture).CompareInfo;
                return compInfo.Compare(itemName1, itemName2, CompareOptions.StringSort);
            }

            /// <devdoc>
            ///     This is a single entry in our item array.
            /// </devdoc>
            internal class Entry {
                public object item;
                public int state;

                public Entry(object item) {
                    this.item = item;
                    this.state = 0;
                }
            }

            /// <devdoc>
            ///     EntryEnumerator is an enumerator that will enumerate over
            ///     a given state mask.
            /// </devdoc>
            private class EntryEnumerator : IEnumerator {
                private ItemArray items;
                private bool anyBit;
                private int state;
                private int current;
                private int version;

                /// <devdoc>
                ///     Creates a new enumerator that will enumerate over the given state.
                /// </devdoc>
                public EntryEnumerator(ItemArray items, int state, bool anyBit) {
                    this.items = items;
                    this.state = state;
                    this.anyBit = anyBit;
                    this.version = items.version;
                    this.current = -1;
                }

                /// <devdoc>
                ///     Moves to the next element, or returns false if at the end.
                /// </devdoc>
                bool IEnumerator.MoveNext() {
                    if(version != items.version) throw new InvalidOperationException(SR.ListEnumVersionMismatch);

                    while(true) {
                        if (current < items.count - 1) {
                                            current++;
                            if (anyBit) {
                                if ((items.entries[current].state & state) != 0) {
                                    return true;
                                }
                            }
                            else {
                                if ((items.entries[current].state & state) == state) {
                                    return true;
                                }
                            }
                        }
                        else {
                            current = items.count;
                            return false;
                        }
                    }
                }

                /// <devdoc>
                ///     Resets the enumeration back to the beginning.
                /// </devdoc>
                void IEnumerator.Reset() {
                    if(version != items.version) throw new InvalidOperationException(SR.ListEnumVersionMismatch);
                    current = -1;
                }

                /// <devdoc>
                ///     Retrieves the current value in the enumerator.
                /// </devdoc>
                object IEnumerator.Current {
                    get {
                        if (current == -1 || current == items.count) {
                            throw new InvalidOperationException(SR.ListEnumCurrentOutOfRange);
                        }

                        return items.entries[current].item;
                    }
                }
            }
        }

        // Items
        /// <devdoc>
        ///     <para>
        ///       A collection that stores objects.
        ///    </para>
        /// </devdoc>
        [ListBindable(false)]
        public class ObjectCollection : IList {

            private ListBox owner;
            private ItemArray items;

            public ObjectCollection(ListBox owner) {
                this.owner = owner;
            }

            /// <devdoc>
            ///     <para>
            ///       Initializes a new instance of ListBox.ObjectCollection based on another ListBox.ObjectCollection.
            ///    </para>
            /// </devdoc>
            public ObjectCollection(ListBox owner, ObjectCollection value) {
                this.owner = owner;
                this.AddRange(value);
            }

            /// <devdoc>
            ///     <para>
            ///       Initializes a new instance of ListBox.ObjectCollection containing any array of objects.
            ///    </para>
            /// </devdoc>
            public ObjectCollection(ListBox owner, object[] value) {
                this.owner = owner;
                this.AddRange(value);
            }

<<<<<<< HEAD
            internal ItemArray EntryArray { get { return items; } }

            /// <include file='doc\ListBox.uex' path='docs/doc[@for="ListBox.ObjectCollection.Count"]/*' />
=======
>>>>>>> 90e52656
            /// <devdoc>
            ///     Retrieves the number of items.
            /// </devdoc>
            public int Count {
                get {
                    return InnerArray.GetCount(0);
                }
            }

            /// <devdoc>
            ///     Internal access to the actual data store.
            /// </devdoc>
            internal ItemArray InnerArray {
                get {
                    if (items == null) {
                        items = new ItemArray(owner);
                    }
                    return items;
                }
            }

            object ICollection.SyncRoot {
                get {
                    return this;
                }
            }

            bool ICollection.IsSynchronized {
                get {
                    return false;
                }
            }

            bool IList.IsFixedSize {
                get {
                    return false;
                }
            }

            public bool IsReadOnly {
                get {
                    return false;
                }
            }

            /// <devdoc>
            ///     Adds an item to the List box. For an unsorted List box, the item is
            ///     added to the end of the existing list of items. For a sorted List box,
            ///     the item is inserted into the list according to its sorted position.
            ///     The item's toString() method is called to obtain the string that is
            ///     displayed in the combo box.
            ///     A SystemException occurs if there is insufficient space available to
            ///     store the new item.
            /// </devdoc>

            public int Add(object item)
            {
                owner.CheckNoDataSource();
                int index = AddInternal(item);
                owner.UpdateHorizontalExtent();
                return index;
            }


            private int AddInternal(object item)
            {
                if (item == null)
                {
                    throw new ArgumentNullException(nameof(item));
                }
                int index = -1;
                if (!owner.sorted)
                {
                    InnerArray.Add(item);
                }
                else
                {
                    if (Count > 0)
                    {
                        index = InnerArray.BinarySearch(item);
                        if (index < 0)
                        {
                            index = ~index; // getting the index of the first element that is larger than the search value
                                            //this index will be used for insert
                        }
                    }
                    else
                        index = 0;

                    Debug.Assert(index >= 0 && index <= Count, "Wrong index for insert");
                    InnerArray.Insert(index, item);
                }
                bool successful = false;

                try
                {
                    if (owner.sorted)
                    {
                        if (owner.IsHandleCreated)
                        {
                            owner.NativeInsert(index, item);
                            owner.UpdateMaxItemWidth(item, false);
                            if (owner.selectedItems != null)
                            {
                                // Sorting may throw the LB contents and the selectedItem array out of synch.
                                owner.selectedItems.Dirty();
                            }
                        }
                    }
                    else
                    {
                        index = Count - 1;
                        if (owner.IsHandleCreated)
                        {
                            owner.NativeAdd(item);
                            owner.UpdateMaxItemWidth(item, false);
                        }
                    }
                    successful = true;
                }
                finally
                {
                    if (!successful)
                    {
                        InnerArray.Remove(item);
                    }
                }
              
                return index;
            }

 
            int IList.Add(object item) {
                return Add(item);
            }

            public void AddRange(ObjectCollection value) {
                owner.CheckNoDataSource();
                AddRangeInternal((ICollection)value);
            }

            public void AddRange(object[] items) {
                owner.CheckNoDataSource();
                AddRangeInternal((ICollection)items);
            }
           
            internal void AddRangeInternal(ICollection items) {

                if (items == null)
                {
                    throw new ArgumentNullException(nameof(items));
                }
                owner.BeginUpdate();
                try
                {
                    foreach (object item in items)
                    {
                        // adding items one-by-one for performance 
                        // not using sort because after the array is sorted index of each newly added item will need to be found
                        // AddInternal is based on BinarySearch and finds index without any additional cost
                        AddInternal(item);
                    }
                }
                finally
                {
                    owner.UpdateHorizontalExtent();
                    owner.EndUpdate();
                }
            }

            /// <devdoc>
            ///     Retrieves the item with the specified index.
            /// </devdoc>
            [Browsable(false), DesignerSerializationVisibility(DesignerSerializationVisibility.Hidden)]
            public virtual object this[int index] {
                get {
                    if (index < 0 || index >= InnerArray.GetCount(0)) {
                        throw new ArgumentOutOfRangeException(nameof(index), index, string.Format(SR.InvalidArgument, nameof(index), index));
                    }

                    return InnerArray.GetItem(index, 0);
                }
                set {
                    owner.CheckNoDataSource();
                    SetItemInternal(index, value);
                }
            }

            /// <devdoc>
            ///     Removes all items from the ListBox.
            /// </devdoc>
            public virtual void Clear() {
                owner.CheckNoDataSource();
                ClearInternal();
            }

            /// <devdoc>
            ///     Removes all items from the ListBox.  Bypasses the data source check.
            /// </devdoc>
            internal void ClearInternal() {

                //update the width.. to reset Scrollbars..
                // Clear the selection state.
                //
                int cnt = owner.Items.Count;
                for (int i = 0; i < cnt; i++) {
                    owner.UpdateMaxItemWidth(InnerArray.GetItem(i, 0), true);
                }


                if (owner.IsHandleCreated) {
                    owner.NativeClear();
                }
                InnerArray.Clear();
                owner.maxWidth = -1;
                owner.UpdateHorizontalExtent();
            }

            public bool Contains(object value) {
                return IndexOf(value) != -1;
            }

            /// <devdoc>
            ///     Copies the ListBox Items collection to a destination array.
            /// </devdoc>
            public void CopyTo(object[] destination, int arrayIndex) {
                int count = InnerArray.GetCount(0);
                for(int i = 0; i < count; i++) {
                    destination[i + arrayIndex] = InnerArray.GetItem(i, 0);
                }
            }

            void ICollection.CopyTo(Array destination, int index) {
                int count = InnerArray.GetCount(0);
                for(int i = 0; i < count; i++) {
                    destination.SetValue(InnerArray.GetItem(i, 0), i + index);
                }
            }

            /// <devdoc>
            ///     Returns an enumerator for the ListBox Items collection.
            /// </devdoc>
            public IEnumerator GetEnumerator() {
                return InnerArray.GetEnumerator(0);
            }

            public int IndexOf(object value) {
                if (value == null) {
                    throw new ArgumentNullException(nameof(value));
                }

                return InnerArray.IndexOf(value,0);
            }

            internal int IndexOfIdentifier(object value) {
                if (value == null) {
                    throw new ArgumentNullException(nameof(value));
                }

                return InnerArray.IndexOfIdentifier(value,0);
            }

            /// <devdoc>
            ///     Adds an item to the combo box. For an unsorted combo box, the item is
            ///     added to the end of the existing list of items. For a sorted combo box,
            ///     the item is inserted into the list according to its sorted position.
            ///     The item's toString() method is called to obtain the string that is
            ///     displayed in the combo box.
            ///     A SystemException occurs if there is insufficient space available to
            ///     store the new item.
            /// </devdoc>
            public void Insert(int index, object item) {
                owner.CheckNoDataSource();

                if (index < 0 || index > InnerArray.GetCount(0)) {
                    throw new ArgumentOutOfRangeException(nameof(index), index, string.Format(SR.InvalidArgument, nameof(index), index));
                }

                if (item == null) {
                    throw new ArgumentNullException(nameof(item));
                }

                // If the combo box is sorted, then nust treat this like an add
                // because we are going to twiddle the index anyway.
                //
                if (owner.sorted) {
                    Add(item);
                }
                else {
                    InnerArray.Insert(index, item);
                    if (owner.IsHandleCreated) {

                        bool successful = false;

                        try {
                            owner.NativeInsert(index, item);
                            owner.UpdateMaxItemWidth(item, false);
                            successful = true;
                        }
                        finally {
                            if (!successful) {
                                InnerArray.RemoveAt(index);
                            }
                        }
                    }
                }
                owner.UpdateHorizontalExtent();
            }

            /// <devdoc>
            ///     Removes the given item from the ListBox, provided that it is
            ///     actually in the list.
            /// </devdoc>
            public void Remove(object value) {

                int index = InnerArray.IndexOf(value, 0);

                if (index != -1) {
                    RemoveAt(index);
                }
            }

            /// <devdoc>
            ///     Removes an item from the ListBox at the given index.
            /// </devdoc>
            public void RemoveAt(int index) {
                owner.CheckNoDataSource();

                if (index < 0 || index >= InnerArray.GetCount(0)) {
                    throw new ArgumentOutOfRangeException(nameof(index), index, string.Format(SR.InvalidArgument, nameof(index), index));
                }

                owner.UpdateMaxItemWidth(InnerArray.GetItem(index, 0), true);

                // Update InnerArray before calling NativeRemoveAt to ensure that when
                // SelectedIndexChanged is raised (by NativeRemoveAt), InnerArray's state matches wrapped LB state.
                InnerArray.RemoveAt(index);

                if (owner.IsHandleCreated) {
                    owner.NativeRemoveAt(index);
                }

                owner.UpdateHorizontalExtent();
            }

            internal void SetItemInternal(int index, object value) {
                if (value == null) {
                    throw new ArgumentNullException(nameof(value));
                }

                if (index < 0 || index >= InnerArray.GetCount(0)) {
                    throw new ArgumentOutOfRangeException(nameof(index), index, string.Format(SR.InvalidArgument, nameof(index), index));
                }

                owner.UpdateMaxItemWidth(InnerArray.GetItem(index, 0), true);
                InnerArray.SetItem(index, value);

                // If the native control has been created, and the display text of the new list item object
                // is different to the current text in the native list item, recreate the native list item...
                if (owner.IsHandleCreated) {
                    bool selected = (owner.SelectedIndex == index);
                    if (string.Compare(this.owner.GetItemText(value), this.owner.NativeGetItemText(index), true, CultureInfo.CurrentCulture) != 0) {
                        owner.NativeRemoveAt(index);
                        owner.SelectedItems.SetSelected(index, false);
                        owner.NativeInsert(index, value);
                        owner.UpdateMaxItemWidth(value, false);
                        if (selected) {
                            owner.SelectedIndex = index;
                        }
                    }
                    else {
                        // FOR COMPATIBILITY REASONS
                        if (selected) {
                            owner.OnSelectedIndexChanged(EventArgs.Empty); //will fire selectedvaluechanged
                        }
                    }
                }
                owner.UpdateHorizontalExtent();
            }
        } // end ObjectCollection

        //******************************************************************************************
        // IntegerCollection
        public class IntegerCollection : IList {
            private ListBox owner;
            private int[] innerArray;
            private int count=0;

            public IntegerCollection(ListBox owner) {
                this.owner = owner;
            }

            /// <devdoc>
            ///    <para>Number of current selected items.</para>
            /// </devdoc>
            [Browsable(false)]
            public int Count {
                get {
                    return count;
                }
            }

            object ICollection.SyncRoot {
                get {
                    return this;
                }
            }

            bool ICollection.IsSynchronized {
                get {
                    return true;
                }
            }

            bool IList.IsFixedSize {
                get {
                    return false;
                }
            }

            bool IList.IsReadOnly {
                get {
                    return false;
                }
            }

            public bool Contains(int item) {
                return IndexOf(item) != -1;
            }

            bool IList.Contains(object item) {
                if (item is int) {
                    return Contains((int)item);
                }
                else {
                    return false;
                }
            }

            public void Clear()
            {
                count = 0;
                innerArray = null;
            }

            public int IndexOf(int item) {
                int index = -1;

                if (innerArray != null) {
                    index = Array.IndexOf(innerArray, item);

                    // We initialize innerArray with more elements than needed in the method EnsureSpace, 
                    // and we don't actually remove element from innerArray in the method RemoveAt,
                    // so there maybe some elements which are not actually in innerArray will be found
                    // and we need to filter them out
                    if (index >= count) {
                        index = -1;
                    }
                }

                return index;
            }

            int IList.IndexOf(object item) {
                if (item is int) {
                    return IndexOf((int)item);
                }
                else {
                    return -1;
                }
            }


            /// <devdoc>
            ///     Add a unique integer to the collection in sorted order.
            ///     A SystemException occurs if there is insufficient space available to
            ///     store the new item.
            /// </devdoc>
            private int AddInternal(int item) {

                EnsureSpace(1);

                int index = IndexOf(item);
                if (index == -1) {
                    innerArray[count++] = item;
                    Array.Sort(innerArray,0,count);
                    index = IndexOf(item);
                }
               return index;
            }

            /// <devdoc>
            ///     Adds a unique integer to the collection in sorted order.
            ///     A SystemException occurs if there is insufficient space available to
            ///     store the new item.
            /// </devdoc>
            public int Add(int item) {
                int index = AddInternal(item);
                owner.UpdateCustomTabOffsets();

                return index;
            }

            [SuppressMessage("Microsoft.Usage", "CA2208:InstantiateArgumentExceptionsCorrectly")]
            [
                SuppressMessage("Microsoft.Globalization", "CA1303:DoNotPassLiteralsAsLocalizedParameters") // "item" is the name of the param passed in.
                                                                                                            // So we don't have to localize it.
            ]
            int IList.Add(object item) {
                if (!(item is int)) {
                    throw new ArgumentException(nameof(item));
                }
                return Add((int)item);
            }

            public void AddRange(int[] items) {
                AddRangeInternal((ICollection)items);
            }

            public void AddRange(IntegerCollection value) {
                AddRangeInternal((ICollection)value);
            }

            /// <devdoc>
            ///     Add range that bypasses the data source check.
            /// </devdoc>
            [SuppressMessage("Microsoft.Usage", "CA2208:InstantiateArgumentExceptionsCorrectly")]
            [
                SuppressMessage("Microsoft.Globalization", "CA1303:DoNotPassLiteralsAsLocalizedParameters") // "item" is the name of the param passed in.
                                                                                                            // So we don't have to localize it.
            ]
            private void AddRangeInternal(ICollection items) {
                if (items == null) {
                    throw new ArgumentNullException(nameof(items));
                }
                owner.BeginUpdate();
                try
                {
                    EnsureSpace(items.Count);
                    foreach(object item in items) {
                        if (!(item is int)) {
                            throw new ArgumentException(nameof(item));
                        }
                        else {
                            AddInternal((int)item);
                        }
                    }
                    owner.UpdateCustomTabOffsets();
                }
                finally
                {
                    owner.EndUpdate();
                }
            }


            /// <devdoc>
            ///     Ensures that our internal array has space for
            ///     the requested # of elements.
            /// </devdoc>
            private void EnsureSpace(int elements) {
                if (innerArray == null) {
                    innerArray = new int[Math.Max(elements, 4)];
                }
                else if (count + elements >= innerArray.Length) {
                    int newLength = Math.Max(innerArray.Length * 2, innerArray.Length + elements);
                    int[] newEntries = new int[newLength];
                    innerArray.CopyTo(newEntries, 0);
                    innerArray = newEntries;
                }
            }

            void IList.Clear() {
                Clear();
            }

            void IList.Insert(int index, object value) {
                throw new NotSupportedException(SR.ListBoxCantInsertIntoIntegerCollection);
            }

            [SuppressMessage("Microsoft.Usage", "CA2208:InstantiateArgumentExceptionsCorrectly")]
            [
                SuppressMessage("Microsoft.Globalization", "CA1303:DoNotPassLiteralsAsLocalizedParameters") // "value" is the name of the param passed in.
                                                                                                            // So we don't have to localize it.
            ]
            void IList.Remove(object value) {
                if (!(value is int)) {
                    throw new ArgumentException(nameof(value));
                }
                Remove((int)value);
            }

            void IList.RemoveAt(int index) {
                RemoveAt(index);
            }

            /// <devdoc>
            ///     Removes the given item from the array.  If
            ///     the item is not in the array, this does nothing.
            /// </devdoc>
            public void Remove(int item) {

                int index = IndexOf(item);

                if (index != -1) {
                    RemoveAt(index);
                }
            }

            /// <devdoc>
            ///     Removes the item at the given index.
            /// </devdoc>
            public void RemoveAt(int index) {
                if (index < 0 || index >= count) {
                    throw new ArgumentOutOfRangeException(nameof(index), index, string.Format(SR.InvalidArgument, nameof(index), index));
                }

                count--;
                for (int i = index; i < count; i++) {
                    innerArray[i] = innerArray[i+1];
                }
            }

            /// <devdoc>
            ///     Retrieves the specified selected item.
            /// </devdoc>
            [
                SuppressMessage("Microsoft.Globalization", "CA1303:DoNotPassLiteralsAsLocalizedParameters") // "index" is the name of the param passed in.
                                                                                                            // So we don't have to localize it.
            ]
            public int this[int index] {
                get {
                    return innerArray[index];
                }
                [
                    SuppressMessage("Microsoft.Usage", "CA2208:InstantiateArgumentExceptionsCorrectly")     // This exception already shipped.
                                                                                                            // We can't change its text.
                ]
                set {

                    if (index < 0 || index >= count) {
                        throw new ArgumentOutOfRangeException(nameof(index), index, string.Format(SR.InvalidArgument, nameof(index), index));
                    }
                    innerArray[index] = (int)value;
                    owner.UpdateCustomTabOffsets();


                }
            }

            [SuppressMessage("Microsoft.Usage", "CA2208:InstantiateArgumentExceptionsCorrectly")]
            object IList.this[int index] {
                get {
                    return this[index];
                }
                [
                    SuppressMessage("Microsoft.Globalization", "CA1303:DoNotPassLiteralsAsLocalizedParameters"),    // "value" is the name of the param.
                                                                                                                    // So we don't have to localize it.
                    SuppressMessage("Microsoft.Usage", "CA2208:InstantiateArgumentExceptionsCorrectly")             // This exception already shipped.
                                                                                                                    // We can't change its text.
                ]
                set {
                    if (!(value is int)) {
                        throw new ArgumentException(nameof(value));
                    }
                    else {
                        this[index] = (int)value;
                    }

                }
            }

            public void CopyTo(Array destination, int index) {
                int cnt = Count;
                for (int i = 0; i < cnt; i++) {
                    destination.SetValue(this[i], i + index);
                }
            }

            IEnumerator IEnumerable.GetEnumerator() {
                return new CustomTabOffsetsEnumerator(this);
            }

            /// <devdoc>
            ///     EntryEnumerator is an enumerator that will enumerate over
            ///     a given state mask.
            /// </devdoc>
            private class CustomTabOffsetsEnumerator : IEnumerator {
                private IntegerCollection items;
                private int current;

                /// <devdoc>
                ///     Creates a new enumerator that will enumerate over the given state.
                /// </devdoc>
                public CustomTabOffsetsEnumerator(IntegerCollection items) {
                    this.items = items;
                    this.current = -1;
                }

                /// <devdoc>
                ///     Moves to the next element, or returns false if at the end.
                /// </devdoc>
                bool IEnumerator.MoveNext() {

                    if (current < items.Count - 1) {
                        current++;
                        return true;
                    }
                    else {
                        current = items.Count;
                        return false;
                    }
                }

                /// <devdoc>
                ///     Resets the enumeration back to the beginning.
                /// </devdoc>
                void IEnumerator.Reset() {
                    current = -1;
                }

                /// <devdoc>
                ///     Retrieves the current value in the enumerator.
                /// </devdoc>
                object IEnumerator.Current {
                    get {
                        if (current == -1 || current == items.Count) {
                            throw new InvalidOperationException(SR.ListEnumCurrentOutOfRange);
                        }

                        return items[current];
                    }
                }
            }
        }

        //******************************************************************************************

        // SelectedIndices
        public class SelectedIndexCollection : IList {
            private ListBox owner;

            /* C#r: protected */
            public SelectedIndexCollection(ListBox owner) {
                this.owner = owner;
            }

            /// <devdoc>
            ///    <para>Number of current selected items.</para>
            /// </devdoc>
            [Browsable(false)]
            public int Count {
                get {
                    return owner.SelectedItems.Count;
                }
            }

            object ICollection.SyncRoot {
                get {
                    return this;
                }
            }

            bool ICollection.IsSynchronized {
                get {
                    return true;
                }
            }

            bool IList.IsFixedSize {
                get {
                    return true;
                }
            }

            public bool IsReadOnly {
                get {
                    return true;
                }
            }

            public bool Contains(int selectedIndex) {
                return IndexOf(selectedIndex) != -1;
            }

            bool IList.Contains(object selectedIndex) {
                if (selectedIndex is int) {
                    return Contains((int)selectedIndex);
                }
                else {
                    return false;
                }
            }

            public int IndexOf(int selectedIndex) {

                // Just what does this do?  The selectedIndex parameter above is the index into the
                // main object collection.  We look at the state of that item, and if the state indicates
                // that it is selected, we get back the virtualized index into this collection.  Indexes on
                // this collection match those on the SelectedObjectCollection.
                if (selectedIndex >= 0 &&
                    selectedIndex < InnerArray.GetCount(0) &&
                    InnerArray.GetState(selectedIndex, SelectedObjectCollection.SelectedObjectMask)) {

                    return InnerArray.IndexOf(InnerArray.GetItem(selectedIndex, 0), SelectedObjectCollection.SelectedObjectMask);
                }

                return -1;
            }

            int IList.IndexOf(object selectedIndex) {
                if (selectedIndex is int) {
                    return IndexOf((int)selectedIndex);
                }
                else {
                    return -1;
                }
            }

            int IList.Add(object value) {
                throw new NotSupportedException(SR.ListBoxSelectedIndexCollectionIsReadOnly);
            }

            void IList.Clear() {
                throw new NotSupportedException(SR.ListBoxSelectedIndexCollectionIsReadOnly);
            }

            void IList.Insert(int index, object value) {
                throw new NotSupportedException(SR.ListBoxSelectedIndexCollectionIsReadOnly);
            }

            void IList.Remove(object value) {
                throw new NotSupportedException(SR.ListBoxSelectedIndexCollectionIsReadOnly);
            }

            void IList.RemoveAt(int index) {
                throw new NotSupportedException(SR.ListBoxSelectedIndexCollectionIsReadOnly);
            }

            /// <devdoc>
            ///     Retrieves the specified selected item.
            /// </devdoc>
            public int this[int index] {
                get {
                    object identifier = InnerArray.GetEntryObject(index, SelectedObjectCollection.SelectedObjectMask);
                    return InnerArray.IndexOfIdentifier(identifier, 0);
                }
            }

            object IList.this[int index] {
                get {
                    return this[index];
                }
                set {
                    throw new NotSupportedException(SR.ListBoxSelectedIndexCollectionIsReadOnly);
                }
            }

            /// <devdoc>
            ///     This is the item array that stores our data.  We share this backing store
            ///     with the main object collection.
            /// </devdoc>
            private ItemArray InnerArray {
                get {
                    owner.SelectedItems.EnsureUpToDate();
                    return ((ObjectCollection)owner.Items).InnerArray;
                }
            }

            public void CopyTo(Array destination, int index) {
                int cnt = Count;
                for (int i = 0; i < cnt; i++) {
                    destination.SetValue(this[i], i + index);
                }
            }

            public void Clear() {
                if (owner != null) {
                    owner.ClearSelected();
                }
            }

            public void Add(int index) {
                if (owner != null) {
                    ObjectCollection items = owner.Items;
                    if (items != null) {
                        if (index != -1 && !Contains(index)) {
                            owner.SetSelected(index, true);
                        }
                    }
                }
            }

            public void Remove(int index) {
                if (owner != null) {
                    ObjectCollection items = owner.Items;
                    if (items != null) {
                        if (index != -1 && Contains(index)) {
                            owner.SetSelected(index, false);
                        }
                    }
                }
            }

            public IEnumerator GetEnumerator() {
                return new SelectedIndexEnumerator(this);
            }

            /// <devdoc>
            ///     EntryEnumerator is an enumerator that will enumerate over
            ///     a given state mask.
            /// </devdoc>
            private class SelectedIndexEnumerator : IEnumerator {
                private SelectedIndexCollection items;
                private int current;

                /// <devdoc>
                ///     Creates a new enumerator that will enumerate over the given state.
                /// </devdoc>
                public SelectedIndexEnumerator(SelectedIndexCollection items) {
                    this.items = items;
                    this.current = -1;
                }

                /// <devdoc>
                ///     Moves to the next element, or returns false if at the end.
                /// </devdoc>
                bool IEnumerator.MoveNext() {

                    if (current < items.Count - 1) {
                        current++;
                        return true;
                    }
                    else {
                        current = items.Count;
                        return false;
                    }
                }

                /// <devdoc>
                ///     Resets the enumeration back to the beginning.
                /// </devdoc>
                void IEnumerator.Reset() {
                    current = -1;
                }

                /// <devdoc>
                ///     Retrieves the current value in the enumerator.
                /// </devdoc>
                object IEnumerator.Current {
                    get {
                        if (current == -1 || current == items.Count) {
                            throw new InvalidOperationException(SR.ListEnumCurrentOutOfRange);
                        }

                        return items[current];
                    }
                }
            }
        }

        // Should be "ObjectCollection", except we already have one of those.
        public class SelectedObjectCollection : IList {

            // This is the bitmask used within ItemArray to identify selected objects.
            internal static int SelectedObjectMask = ItemArray.CreateMask();

            private ListBox owner;
            private bool    stateDirty;
            private int     lastVersion;
            private int     count;

            /* C#r: protected */
            public SelectedObjectCollection(ListBox owner) {
                this.owner = owner;
                this.stateDirty = true;
                this.lastVersion = -1;
            }

            /// <devdoc>
            ///     Number of current selected items.
            /// </devdoc>
            public int Count {
                get {
                    if (owner.IsHandleCreated) {
                        SelectionMode current = (owner.selectionModeChanging) ? owner.cachedSelectionMode : owner.selectionMode;
                        switch (current) {

                            case SelectionMode.None:
                                return 0;

                            case SelectionMode.One:
                                int index = owner.SelectedIndex;
                                if (index >= 0) {
                                    return 1;
                                }
                                return 0;

                            case SelectionMode.MultiSimple:
                            case SelectionMode.MultiExtended:
                                return unchecked( (int) (long)owner.SendMessage(NativeMethods.LB_GETSELCOUNT, 0, 0));
                        }

                        return 0;
                    }

                    // If the handle hasn't been created, we must do this the hard way.
                    // Getting the count when using a mask is expensive, so cache it.
                    //
                    if (lastVersion != InnerArray.Version) {
                        lastVersion = InnerArray.Version;
                        count = InnerArray.GetCount(SelectedObjectMask);
                    }

                    return count;
                }
            }

            object ICollection.SyncRoot {
                get {
                    return this;
                }
            }

            bool ICollection.IsSynchronized {
                get {
                    return false;
                }
            }

            bool IList.IsFixedSize {
                get {
                    return true;
                }
            }

            /// <devdoc>
            ///     Called by the list box to dirty the selected item state.
            /// </devdoc>
            internal void Dirty() {
                stateDirty = true;
            }

            /// <devdoc>
            ///     This is the item array that stores our data.  We share this backing store
            ///     with the main object collection.
            /// </devdoc>
            private ItemArray InnerArray {
                get {
                    EnsureUpToDate();
                    return ((ObjectCollection)owner.Items).InnerArray;
                }
            }


            /// <devdoc>
            ///     This is the function that Ensures that the selections are uptodate with
            ///     current listbox handle selections.
            /// </devdoc>
            internal void EnsureUpToDate() {
                if (stateDirty) {
                     stateDirty = false;
                     if (owner.IsHandleCreated) {
                         owner.NativeUpdateSelection();
                     }
                }
            }


            public bool IsReadOnly {
                get {
                    return true;
                }
            }

            public bool Contains(object selectedObject) {
                return IndexOf(selectedObject) != -1;
            }

            public int IndexOf(object selectedObject) {
                return InnerArray.IndexOf(selectedObject, SelectedObjectMask);
            }

            int IList.Add(object value) {
                throw new NotSupportedException(SR.ListBoxSelectedObjectCollectionIsReadOnly);
            }

            void IList.Clear() {
                throw new NotSupportedException(SR.ListBoxSelectedObjectCollectionIsReadOnly);
            }

            void IList.Insert(int index, object value) {
                throw new NotSupportedException(SR.ListBoxSelectedObjectCollectionIsReadOnly);
            }

            void IList.Remove(object value) {
                throw new NotSupportedException(SR.ListBoxSelectedObjectCollectionIsReadOnly);
            }

            void IList.RemoveAt(int index) {
                throw new NotSupportedException(SR.ListBoxSelectedObjectCollectionIsReadOnly);
            }

            // A new internal method used in SelectedIndex getter...
            // For a Multi select ListBox there can be two items with the same name ...
            // and hence a object comparison is required...
            // This method returns the "object" at the passed index rather than the "item" ...
            // this "object" is then compared in the IndexOf( ) method of the itemsCollection.
            //
            internal object GetObjectAt(int index) {
               return InnerArray.GetEntryObject(index, SelectedObjectCollection.SelectedObjectMask);
            }

            /// <devdoc>
            ///     Retrieves the specified selected item.
            /// </devdoc>
            [Browsable(false), DesignerSerializationVisibility(DesignerSerializationVisibility.Hidden)]
            public object this[int index] {
                get {
                    return InnerArray.GetItem(index, SelectedObjectMask);
                }
                set {
                    throw new NotSupportedException(SR.ListBoxSelectedObjectCollectionIsReadOnly);
                }
            }

            public void CopyTo(Array destination, int index) {
                int cnt = InnerArray.GetCount(SelectedObjectMask);
                for (int i = 0; i < cnt; i++) {
                    destination.SetValue(InnerArray.GetItem(i, SelectedObjectMask), i + index);
                }
            }

            public IEnumerator GetEnumerator() {
                return InnerArray.GetEnumerator(SelectedObjectMask);
            }

            /// <devdoc>
            ///     This method returns if the actual item index is selected.  The index is the index to the MAIN
            ///     collection, not this one.
            /// </devdoc>
            internal bool GetSelected(int index) {
                return InnerArray.GetState(index, SelectedObjectMask);
            }

            // when SelectedObjectsCollection::ItemArray is accessed we push the selection from Native ListBox into our .Net ListBox - see EnsureUpToDate()
            // when we create the handle we need to be able to do the opposite : push the selection from .Net ListBox into Native ListBox
            internal void PushSelectionIntoNativeListBox(int index) {
                // we can't use ItemArray accessor because this will wipe out our Selection collection
                bool selected = ((ObjectCollection)owner.Items).InnerArray.GetState(index, SelectedObjectMask);
                // push selection only if the item is actually selected
                // this also takes care of the case where owner.SelectionMode == SelectionMode.One
                if (selected) {
                    this.owner.NativeSetSelected(index, true /*we signal selection to the native listBox only if the item is actually selected*/);
                }
            }

            /// <devdoc>
            ///     Same thing for GetSelected.
            /// </devdoc>
            internal void SetSelected(int index, bool value) {
                InnerArray.SetState(index, SelectedObjectMask, value);
            }

            public void Clear() {
                if (owner != null) {
                    owner.ClearSelected();
                }
            }

            public void Add(object value)  {
                if (owner != null) {
                    ObjectCollection items = owner.Items;
                    if (items != null && value != null) {
                        int index = items.IndexOf(value);
                        if (index != -1 && !GetSelected(index)) {
                            owner.SelectedIndex = index;
                        }
                    }
                }
            }

            public void Remove(object value) {
                if (owner != null) {
                    ObjectCollection items = owner.Items;
                    if (items != null & value != null) {
                        int index = items.IndexOf(value);
                        if (index != -1 && GetSelected(index)) {
                            owner.SetSelected(index, false);
                        }
                    }
                }
            }
        }


        /// <devdoc>
        /// </devdoc>
        protected override AccessibleObject CreateAccessibilityInstance()
        {
            return new ListBoxAccessibleObject(this);
        }

        /// <summary>
        /// ListBox control accessible object with UI Automation provider functionality.
        /// This inherits from the base ListBoxExAccessibleObject and ListBoxAccessibleObject
        /// to have all base functionality.
        /// </summary>
        [ComVisible(true)]
        internal class ListBoxAccessibleObject : ControlAccessibleObject
        {
            private readonly ListBox _owningListBox;
            private readonly ListBoxItemAccessibleObjectCollection _itemAccessibleObjects;

            /// <summary>
            /// Initializes new instance of ListBoxAccessibleObject.
            /// </summary>
            /// <param name="owningListBox">The owning ListBox control.</param>
            public ListBoxAccessibleObject(ListBox owningListBox) : base(owningListBox)
            {
                _owningListBox = owningListBox;
                _itemAccessibleObjects = new ListBoxItemAccessibleObjectCollection(owningListBox);
            }
                                                         
            internal override object GetObjectForChildInternal(int idChild)
            {
                return _itemAccessibleObjects[_owningListBox.Items.EntryArray.Entries[idChild - 1]];
            }

            internal override bool IsIAccessibleExSupported()
            {
                if (_owningListBox != null)
                {
                    return true;
                }

                return base.IsIAccessibleExSupported();
            }
        }

        internal class ListBoxItemAccessibleObjectCollection : Hashtable
        {
            private readonly ListBox _owningListBoxBox;
            private readonly ObjectIDGenerator _idGenerator = new ObjectIDGenerator();

            public ListBoxItemAccessibleObjectCollection(ListBox owningListBoxBox)
            {
                _owningListBoxBox = owningListBoxBox;
            }

            public override object this[object key]
            {
                get
                {
                    int id = GetId(key);
                    if (!ContainsKey(id))
                    {
                        var itemAccessibleObject = new ListBoxItemAccessibleObject(_owningListBoxBox, key);
                        base[id] = itemAccessibleObject;
                    }

                    return base[id];
                }

                set
                {
                    int id = GetId(key);
                    base[id] = value;
                }
            }

            public int GetId(object item)
            {
                return unchecked((int)_idGenerator.GetId(item, out var _));
            }
        }

        /// <summary>
        /// ListBox control accessible object with UI Automation provider functionality.
        /// This inherits from the base ListBoxExAccessibleObject and ListBoxAccessibleObject
        /// to have all base functionality.
        /// </summary>
        [ComVisible(true)]
        internal class ListBoxItemAccessibleObject : AccessibleObject
        {
            private readonly ListBox _owningListBox;
            private readonly object _item;

            public ListBoxItemAccessibleObject(ListBox owningListBox, object item)
            {
                _owningListBox = owningListBox;
                _item = item;
            }

            internal override void ScrollIntoView()
            {
                var itemId = Array.IndexOf(_owningListBox.Items.EntryArray.Entries, _item);
                
                if (_owningListBox.SelectedIndex == -1) //no item selected
                {
                    _owningListBox.SendMessage(NativeMethods.LB_SETCARETINDEX, itemId, 0);

                    return;
                }
                
                int firstVisibleIndex = _owningListBox.SendMessage(NativeMethods.LB_GETTOPINDEX, 0, 0).ToInt32();

                if (itemId < firstVisibleIndex)
                {
                    _owningListBox.SendMessage(NativeMethods.LB_SETTOPINDEX, itemId, 0);

                    return;
                }

                int itemsHeightSum = 0;
                int visibleItemsCount = 0;
                int listBoxHeight = _owningListBox.Bounds.Height;
                int itemsCount = _owningListBox.SendMessage(NativeMethods.LB_GETCOUNT, 0, 0).ToInt32();

                for (int i = firstVisibleIndex; i < itemsCount; i++)
                {
                    int itemHeight = _owningListBox.SendMessage(NativeMethods.LB_GETITEMHEIGHT, i, 0).ToInt32();

                    if ((itemsHeightSum += itemHeight) > listBoxHeight)
                    {
                        int lastVisibleIndex = i - 1; // - 1 because last "i" index is invisible
                        visibleItemsCount = lastVisibleIndex - firstVisibleIndex + 1; // + 1 because array indexes begin since 0

                        if (itemId > lastVisibleIndex)
                        {
                            _owningListBox.SendMessage(NativeMethods.LB_SETTOPINDEX, itemId - visibleItemsCount + 1, 0);
                        }

                        break;
                    }
                }
            }

            internal override bool IsPatternSupported(int patternId)
            {
                if (patternId == NativeMethods.UIA_ScrollItemPatternId)
                {
                    return true;
                }

                return base.IsPatternSupported(patternId);
            }
        }
    }
}
<|MERGE_RESOLUTION|>--- conflicted
+++ resolved
@@ -2699,12 +2699,9 @@
                 this.AddRange(value);
             }
 
-<<<<<<< HEAD
             internal ItemArray EntryArray { get { return items; } }
 
             /// <include file='doc\ListBox.uex' path='docs/doc[@for="ListBox.ObjectCollection.Count"]/*' />
-=======
->>>>>>> 90e52656
             /// <devdoc>
             ///     Retrieves the number of items.
             /// </devdoc>
