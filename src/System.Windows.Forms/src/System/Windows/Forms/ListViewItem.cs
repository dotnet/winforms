﻿// Licensed to the .NET Foundation under one or more agreements.
// The .NET Foundation licenses this file to you under the MIT license.
// See the LICENSE file in the project root for more information.

using System.Collections;
using System.Collections.Specialized;
using System.ComponentModel;
using System.Diagnostics;
using System.Diagnostics.CodeAnalysis;
using System.Drawing;
using System.Drawing.Design;
using System.Globalization;
using System.Runtime.InteropServices;
using System.Runtime.Serialization;

namespace System.Windows.Forms
{
    /// <summary>
    /// Implements an item of a <see cref='System.Windows.Forms.ListView'/>.
    /// </summary>
    [TypeConverterAttribute(typeof(ListViewItemConverter))]
    [ToolboxItem(false)]
    [DesignTimeVisible(false)]
    [DefaultProperty(nameof(Text))]
    [Serializable]
    [SuppressMessage("Microsoft.Usage", "CA2240:ImplementISerializableCorrectly")]
    public class ListViewItem : ICloneable, ISerializable
    {
        private const int MaxSubItems = 4096;

        private static readonly BitVector32.Section s_stateSelectedSection = BitVector32.CreateSection(1);
        private static readonly BitVector32.Section s_stateImageMaskSet = BitVector32.CreateSection(1, s_stateSelectedSection);
        private static readonly BitVector32.Section s_stateWholeRowOneStyleSection = BitVector32.CreateSection(1, s_stateImageMaskSet);
        private static readonly BitVector32.Section s_avedStateImageIndexSection = BitVector32.CreateSection(15, s_stateWholeRowOneStyleSection);
        private static readonly BitVector32.Section s_subItemCountSection = BitVector32.CreateSection(MaxSubItems, s_avedStateImageIndexSection);

        private int indentCount = 0;
        private Point position = new Point(-1, -1);

        internal ListView listView;

        internal ListViewGroup group;
        private string groupName;

        private ListViewSubItemCollection listViewSubItemCollection = null;
        private ListViewSubItem[] subItems;

        // we stash the last index we got as a seed to GetDisplayIndex.
        private int lastIndex = -1;

        // An ID unique relative to a given list view that comctl uses to identify items.
        internal int ID = -1;

        private BitVector32 state = new BitVector32();
        private ListViewItemImageIndexer imageIndexer;
        private string toolTipText = string.Empty;
        private object userData;

        // We need a special way to defer to the ListView's image
        // list for indexing purposes.
        internal class ListViewItemImageIndexer : ImageList.Indexer
        {
            private readonly ListViewItem _owner;


            public ListViewItemImageIndexer(ListViewItem item)
            {
                _owner = item;
            }


            public override ImageList ImageList
            {
                get => _owner?.ImageList;
                set => Debug.Fail("We should never set the image list");
            }
        }

        public ListViewItem()
        {
            StateSelected = false;
            UseItemStyleForSubItems = true;
            SavedStateImageIndex = -1;
        }

        /// <summary>
        /// Creates a ListViewItem object from an Stream.
        /// </summary>
        [SuppressMessage("Microsoft.Usage", "CA2214:DoNotCallOverridableMethodsInConstructors", Justification = "Changing this would be a breaking change")]
        protected ListViewItem(SerializationInfo info, StreamingContext context) : this()
        {
            Deserialize(info, context);
        }

        public ListViewItem(string text) : this(text, -1)
        {
        }

        public ListViewItem(string text, int imageIndex) : this()
        {
            ImageIndexer.Index = imageIndex;
            Text = text;
        }

        public ListViewItem(string[] items) : this(items, -1)
        {
        }

        public ListViewItem(string[] items, int imageIndex) : this()
        {
            ImageIndexer.Index = imageIndex;
            if (items != null && items.Length > 0)
            {
                subItems = new ListViewSubItem[items.Length];
                for (int i = 0; i < items.Length; i++)
                {
                    subItems[i] = new ListViewSubItem(this, items[i]);
                }
                SubItemCount = items.Length;
            }
        }

        public ListViewItem(string[] items, int imageIndex, Color foreColor, Color backColor, Font font) : this(items, imageIndex)
        {
            ForeColor = foreColor;
            BackColor = backColor;
            Font = font;
        }

        public ListViewItem(ListViewSubItem[] subItems, int imageIndex) : this()
        {
            ImageIndexer.Index = imageIndex;
            this.subItems = subItems ?? throw new ArgumentNullException(nameof(subItems));
            SubItemCount = subItems.Length;

            // Update the owner of these subitems
            for (int i = 0; i < subItems.Length; i++)
            {
                if (subItems[i] == null)
                {
                    throw new ArgumentNullException(nameof(subItems));
                }

                subItems[i].owner = this;
            }
        }

        public ListViewItem(ListViewGroup group) : this()
        {
            Group = group;
        }

        public ListViewItem(string text, ListViewGroup group) : this(text)
        {
            Group = group;
        }

        public ListViewItem(string text, int imageIndex, ListViewGroup group) : this(text, imageIndex)
        {
            Group = group;
        }

        public ListViewItem(string[] items, ListViewGroup group) : this(items)
        {
            Group = group;
        }

        public ListViewItem(string[] items, int imageIndex, ListViewGroup group) : this(items, imageIndex)
        {
            Group = group;
        }

        public ListViewItem(string[] items, int imageIndex, Color foreColor, Color backColor, Font font, ListViewGroup group) :
            this(items, imageIndex, foreColor, backColor, font)
        {
            Group = group;
        }

        public ListViewItem(ListViewSubItem[] subItems, int imageIndex, ListViewGroup group) : this(subItems, imageIndex)
        {
            Group = group;
        }

        public ListViewItem(string text, string imageKey) : this()
        {
            ImageIndexer.Key = imageKey;
            Text = text;
        }

        public ListViewItem(string[] items, string imageKey) : this()
        {
            ImageIndexer.Key = imageKey;
            if (items != null && items.Length > 0)
            {
                subItems = new ListViewSubItem[items.Length];
                for (int i = 0; i < items.Length; i++)
                {
                    subItems[i] = new ListViewSubItem(this, items[i]);
                }
                SubItemCount = items.Length;
            }
        }

        public ListViewItem(string[] items, string imageKey, Color foreColor, Color backColor, Font font) : this(items, imageKey)
        {
            ForeColor = foreColor;
            BackColor = backColor;
            Font = font;
        }

        public ListViewItem(ListViewSubItem[] subItems, string imageKey) : this()
        {
            ImageIndexer.Key = imageKey;
            this.subItems = subItems ?? throw new ArgumentNullException(nameof(subItems));
            SubItemCount = subItems.Length;

            // Update the owner of these subitems
            for (int i = 0; i < subItems.Length; i++)
            {
                if (subItems[i] == null)
                {
                    throw new ArgumentNullException(nameof(subItems));
                }

                subItems[i].owner = this;
            }
        }

        public ListViewItem(string text, string imageKey, ListViewGroup group) : this(text, imageKey)
        {
            Group = group;
        }

        public ListViewItem(string[] items, string imageKey, ListViewGroup group) : this(items, imageKey)
        {
            Group = group;
        }

        public ListViewItem(string[] items, string imageKey, Color foreColor, Color backColor, Font font, ListViewGroup group) :
            this(items, imageKey, foreColor, backColor, font)
        {
            Group = group;
        }

        public ListViewItem(ListViewSubItem[] subItems, string imageKey, ListViewGroup group) : this(subItems, imageKey)
        {
            Group = group;
        }

        /// <summary>
        /// The font that this item will be displayed in. If its value is null, it will be displayed
        /// using the global font for the ListView control that hosts it.
        /// </summary>
        [DesignerSerializationVisibility(DesignerSerializationVisibility.Hidden)]
        [SRCategory(nameof(SR.CatAppearance))]
        public Color BackColor
        {
            get
            {
                if (SubItemCount == 0)
                {
                    if (listView != null)
                    {
                        return listView.BackColor;
                    }

                    return SystemColors.Window;
                }
                else
                {
                    return subItems[0].BackColor;
                }
            }
            set => SubItems[0].BackColor = value;
        }

        /// <summary>
        /// Returns the ListViewItem's bounding rectangle, including subitems. The bounding rectangle is empty if
        /// the ListViewItem has not been added to a ListView control.
        /// </summary>
        [Browsable(false)]
        public Rectangle Bounds
        {
            get
            {
                if (listView != null)
                {
                    return listView.GetItemRect(Index);
                }
                else
                {
                    return new Rectangle();
                }
            }
        }

        [DefaultValue(false)]
        [RefreshPropertiesAttribute(RefreshProperties.Repaint)]
        [SRCategory(nameof(SR.CatAppearance))]
        public bool Checked
        {
            get => StateImageIndex > 0;
            set
            {
                if (Checked != value)
                {
                    if (listView != null && listView.IsHandleCreated)
                    {
                        StateImageIndex = value ? 1 : 0;

                        // the setter for StateImageIndex calls ItemChecked handler
                        // thus need to verify validity of the listView again
                        if (listView != null && !listView.UseCompatibleStateImageBehavior)
                        {
                            if (!listView.CheckBoxes)
                            {
                                listView.UpdateSavedCheckedItems(this, value);
                            }
                        }
                    }
                    else
                    {
                        SavedStateImageIndex = value ? 1 : 0;
                    }
                }
            }
        }

        /// <summary>
        /// Returns the focus state of the ListViewItem.
        /// </summary>
        [DesignerSerializationVisibility(DesignerSerializationVisibility.Hidden)]
        [Browsable(false)]
        public bool Focused
        {
            get
            {
                if (listView != null && listView.IsHandleCreated)
                {
                    return listView.GetItemState(Index, NativeMethods.LVIS_FOCUSED) != 0;
                }

                return false;
            }

            set
            {
                if (listView != null && listView.IsHandleCreated)
                {
                    listView.SetItemState(Index, value ? NativeMethods.LVIS_FOCUSED : 0, NativeMethods.LVIS_FOCUSED);
                }
            }
        }

        [Localizable(true)]
        [DesignerSerializationVisibility(DesignerSerializationVisibility.Hidden)]
        [SRCategory(nameof(SR.CatAppearance))]
        public Font Font
        {
            get
            {
                if (SubItemCount == 0)
                {
                    if (listView != null)
                    {
                        return listView.Font;
                    }

                    return Control.DefaultFont;
                }
                else
                {
                    return subItems[0].Font;
                }
            }
            set => SubItems[0].Font = value;
        }

        [DesignerSerializationVisibility(DesignerSerializationVisibility.Hidden)]
        [SRCategory(nameof(SR.CatAppearance))]
        public Color ForeColor
        {
            get
            {
                if (SubItemCount == 0)
                {
                    if (listView != null)
                    {
                        return listView.ForeColor;
                    }

                    return SystemColors.WindowText;
                }
                else
                {
                    return subItems[0].ForeColor;
                }
            }
            set
            {
                SubItems[0].ForeColor = value;
            }
        }

        [DefaultValue(null)]
        [Localizable(true)]
        [SRCategory(nameof(SR.CatBehavior))]
        public ListViewGroup Group
        {
            get => group;
            set
            {
                if (group != value)
                {
                    if (value != null)
                    {
                        value.Items.Add(this);
                    }
                    else
                    {
                        group.Items.Remove(this);
                    }
                }

                Debug.Assert(group == value, "BUG: group member variable wasn't updated!");

                // If the user specifically sets the group then don't use the groupName again.
                groupName = null;
            }
        }

        /// <summary>
        /// Returns the ListViewItem's currently set image index
        /// </summary>
        [DefaultValue(-1)]
        [DesignerSerializationVisibility(DesignerSerializationVisibility.Hidden)]
        [Editor("System.Windows.Forms.Design.ImageIndexEditor, " + AssemblyRef.SystemDesign, typeof(UITypeEditor))]
        [Localizable(true)]
        [RefreshProperties(RefreshProperties.Repaint)]
        [SRCategory(nameof(SR.CatBehavior))]
        [SRDescription(nameof(SR.ListViewItemImageIndexDescr))]
        [TypeConverterAttribute(typeof(NoneExcludedImageIndexConverter))]
        public int ImageIndex
        {
            get
            {
                if (ImageIndexer.Index != -1 && ImageList != null && ImageIndexer.Index >= ImageList.Images.Count)
                {
                    return ImageList.Images.Count - 1;
                }

                return ImageIndexer.Index;
            }
<<<<<<< HEAD
            set {
=======
            set
            {
>>>>>>> 05087938
                if (value < -1)
                {
                    throw new ArgumentOutOfRangeException(nameof(value), value, string.Format(SR.InvalidLowBoundArgumentEx, nameof(ImageIndex), value, -1));
                }

                ImageIndexer.Index = value;

                if (listView != null && listView.IsHandleCreated)
                {
                    listView.SetItemImage(Index, ImageIndexer.ActualIndex);
                }
            }
        }

        internal ListViewItemImageIndexer ImageIndexer => imageIndexer ?? (imageIndexer = new ListViewItemImageIndexer(this));

        /// <summary>
        /// Returns the ListViewItem's currently set image index
        /// </summary>
        [DefaultValue("")]
        [TypeConverterAttribute(typeof(ImageKeyConverter))]
        [Editor("System.Windows.Forms.Design.ImageIndexEditor, " + AssemblyRef.SystemDesign, typeof(UITypeEditor))]
        [DesignerSerializationVisibility(DesignerSerializationVisibility.Hidden)]
        [RefreshProperties(RefreshProperties.Repaint)]
        [SRCategory(nameof(SR.CatBehavior))]
        [Localizable(true)]
        public string ImageKey
        {
            get => ImageIndexer.Key;
            set
            {
                ImageIndexer.Key = value;

                if (listView != null && listView.IsHandleCreated)
                {
                    listView.SetItemImage(Index, ImageIndexer.ActualIndex);
                }
            }
        }

        [Browsable(false)]
        public ImageList ImageList
        {
            get
            {
                if (listView != null)
                {
                    switch (listView.View)
                    {
                        case View.LargeIcon:
                        case View.Tile:
                            return listView.LargeImageList;
                        case View.SmallIcon:
                        case View.Details:
                        case View.List:
                            return listView.SmallImageList;
                    }
                }

                return null;
            }
        }

        [DefaultValue(0)]
        [SRDescription(nameof(SR.ListViewItemIndentCountDescr))]
        [SRCategory(nameof(SR.CatDisplay))]
        public int IndentCount
        {
            get => indentCount;
            set
            {
                if (value < 0)
                {
                    throw new ArgumentOutOfRangeException(nameof(IndentCount), SR.ListViewIndentCountCantBeNegative);
                }

                if (value != indentCount)
                {
                    indentCount = value;
                    if (listView != null && listView.IsHandleCreated)
                    {
                        listView.SetItemIndentCount(Index, indentCount);
                    }
                }
            }
        }

        /// <summary>
        /// Returns ListViewItem's current index in the listview, or -1 if it has not been added to a ListView control.
        /// </summary>
        [Browsable(false)]
        public int Index
        {
            get
            {
                if (listView != null)
                {
                    // if the list is virtual, the ComCtrl control does not keep any information
                    // about any list view items, so we use our cache instead.
                    if (!listView.VirtualMode)
                    {
                        lastIndex = listView.GetDisplayIndex(this, lastIndex);
                    }
                    return lastIndex;
                }
                else
                {
                    return -1;
                }
            }
        }

        /// <summary>
        /// Returns the ListView control that holds this ListViewItem. May be null if no
        /// control has been assigned yet.
        /// </summary>
        [Browsable(false)]
        public ListView ListView => listView;

        /// <summary>
        /// Name associated with this ListViewItem
        /// </summary>
        [Localizable(true)]
        [Browsable(false)]
        [DesignerSerializationVisibility(DesignerSerializationVisibility.Hidden)]
        public string Name
        {
            get
            {
                if (SubItemCount == 0)
                {
                    return string.Empty;
                }
                else
                {
                    return subItems[0].Name;
                }
            }
            set => SubItems[0].Name = value;
        }

        [SRCategory(nameof(SR.CatDisplay))]
        [DesignerSerializationVisibility(DesignerSerializationVisibility.Hidden)]
        [Browsable(false)]
        public Point Position
        {
            get
            {
                if (listView != null && listView.IsHandleCreated)
                {
                    position = listView.GetItemPosition(Index);
                }

                return position;
            }
            set
            {
                if (!value.Equals(position))
                {
                    position = value;
                    if (listView != null && listView.IsHandleCreated)
                    {
                        if (!listView.VirtualMode)
                        {
                            listView.SetItemPosition(Index, position.X, position.Y);
                        }
                    }
                }
            }
        }

        internal int RawStateImageIndex => (SavedStateImageIndex + 1) << 12;

        /// <summary>
        /// Accessor for our state bit vector.
        /// </summary>
        private int SavedStateImageIndex
        {
            get
            {
                // State goes from zero to 15, but we need a negative
                // number, so we store + 1.
                return state[s_avedStateImageIndexSection] - 1;
            }
            set
            {
                // flag whether we've set a value.
                state[s_stateImageMaskSet] = (value == -1 ? 0 : 1);

                // push in the actual value
                state[s_avedStateImageIndexSection] = value + 1;
            }
        }

        /// <summary>
        /// Treats the ListViewItem as a row of strings, and returns an array of those strings
        /// </summary>
        [Browsable(false)]
        [DesignerSerializationVisibility(DesignerSerializationVisibility.Hidden)]
        public bool Selected
        {
            get
            {
                if (listView != null && listView.IsHandleCreated)
                {
                    return listView.GetItemState(Index, NativeMethods.LVIS_SELECTED) != 0;
                }

                return StateSelected;
            }
            set
            {
                if (listView != null && listView.IsHandleCreated)
                {
                    listView.SetItemState(Index, value ? NativeMethods.LVIS_SELECTED : 0, NativeMethods.LVIS_SELECTED);

                    // update comctl32's selection information.
                    listView.SetSelectionMark(Index);
                }
                else
                {
                    StateSelected = value;
                    if (listView != null && listView.IsHandleCreated)
                    {
                        // Set the selected state on the list view item only if the list view's Handle is already created.
                        listView.CacheSelectedStateForItem(this, value);
                    }
                }
            }
        }

        [Localizable(true)]
        [TypeConverterAttribute(typeof(NoneExcludedImageIndexConverter))]
        [DefaultValue(-1)]
        [SRDescription(nameof(SR.ListViewItemStateImageIndexDescr))]
        [SRCategory(nameof(SR.CatBehavior))]
        [RefreshProperties(RefreshProperties.Repaint)]
        [Editor("System.Windows.Forms.Design.ImageIndexEditor, " + AssemblyRef.SystemDesign, typeof(UITypeEditor))]
        [RelatedImageList("ListView.StateImageList")]
        public int StateImageIndex
        {
            get
            {
                if (listView != null && listView.IsHandleCreated)
                {
                    int state = listView.GetItemState(Index, NativeMethods.LVIS_STATEIMAGEMASK);
                    return ((state >> 12) - 1);   // index is 1-based
                }

                return SavedStateImageIndex;
            }
            set
            {
                if (value < -1 || value > 14)
<<<<<<< HEAD
                    throw new ArgumentOutOfRangeException(nameof(value), value, string.Format(SR.InvalidArgument, nameof(StateImageIndex), value));
=======
                {
                    throw new ArgumentOutOfRangeException(nameof(value), value, string.Format(SR.InvalidArgument, nameof(StateImageIndex), value));
                }
>>>>>>> 05087938

                if (listView != null && listView.IsHandleCreated)
                {
                    this.state[s_stateImageMaskSet] = (value == -1 ? 0 : 1);
                    int state = ((value + 1) << 12);  // index is 1-based
                    listView.SetItemState(Index, state, NativeMethods.LVIS_STATEIMAGEMASK);
                }
                SavedStateImageIndex = value;
            }
        }

        internal bool StateImageSet => (state[s_stateImageMaskSet] != 0);

        /// <summary>
        /// Accessor for our state bit vector.
        /// </summary>
        internal bool StateSelected
        {
            get => state[s_stateSelectedSection] == 1;
            set => state[s_stateSelectedSection] = value ? 1 : 0;
        }

        /// <summary>
        /// Accessor for our state bit vector.
        /// </summary>
        private int SubItemCount
        {
            get => state[s_subItemCountSection];
            set => state[s_subItemCountSection] = value;
        }

        [SRCategory(nameof(SR.CatData))]
        [DesignerSerializationVisibility(DesignerSerializationVisibility.Hidden)]
        [SRDescription(nameof(SR.ListViewItemSubItemsDescr))]
        [Editor("System.Windows.Forms.Design.ListViewSubItemCollectionEditor, " + AssemblyRef.SystemDesign, typeof(UITypeEditor))]
        public ListViewSubItemCollection SubItems
        {
            get
            {
                if (SubItemCount == 0)
                {
                    subItems = new ListViewSubItem[1];
                    subItems[0] = new ListViewSubItem(this, string.Empty);
                    SubItemCount = 1;
                }

                return listViewSubItemCollection ?? (listViewSubItemCollection = new ListViewSubItemCollection(this));
            }
        }

        [SRCategory(nameof(SR.CatData))]
        [Localizable(false)]
        [Bindable(true)]
        [SRDescription(nameof(SR.ControlTagDescr))]
        [DefaultValue(null)]
        [TypeConverter(typeof(StringConverter))]
        public object Tag
        {
            get => userData;
            set => userData = value;
        }

        /// <summary>
        /// Text associated with this ListViewItem
        /// </summary>
        [Localizable(true)]
        [DesignerSerializationVisibility(DesignerSerializationVisibility.Hidden)]
        [SRCategory(nameof(SR.CatAppearance))]
        public string Text
        {
            get
            {
                if (SubItemCount == 0)
                {
                    return string.Empty;
                }
                else
                {
                    return subItems[0].Text;
                }
            }
            set => SubItems[0].Text = value;
        }

        /// <summary>
        /// Tool tip text associated with this ListViewItem
        /// </summary>
        [SRCategory(nameof(SR.CatAppearance))]
        [DefaultValue("")]
        public string ToolTipText
        {
            get => toolTipText;
            set
            {
                if (value == null)
                {
                    value = string.Empty;
                }

                if (!WindowsFormsUtils.SafeCompareStrings(toolTipText, value, ignoreCase: false))
                {
                    toolTipText = value;

                    // tell the list view about this change
                    if (listView != null && listView.IsHandleCreated)
                    {
                        listView.ListViewItemToolTipChanged(this);
                    }
                }
            }
        }

        /// <summary>
        /// Whether or not the font and coloring for the ListViewItem will be used for all of its subitems.
        /// If true, the ListViewItem style will be used when drawing the subitems.
        /// If false, the ListViewItem and its subitems will be drawn in their own individual styles
        /// if any have been set.
        /// </summary>
        [DefaultValue(true)]
        [SRCategory(nameof(SR.CatAppearance))]
        public bool UseItemStyleForSubItems
        {
            get => state[s_stateWholeRowOneStyleSection] == 1;
            set => state[s_stateWholeRowOneStyleSection] = value ? 1 : 0;
        }

        /// <summary>
        /// Initiate editing of the item's label. Only effective if LabelEdit property is true.
        /// </summary>
        public void BeginEdit()
        {
            if (Index >= 0)
            {
                ListView lv = ListView;
                if (lv.LabelEdit == false)
                {
                    throw new InvalidOperationException(SR.ListViewBeginEditFailed);
                }
                if (!lv.Focused)
                {
                    lv.Focus();
                }

                UnsafeNativeMethods.SendMessage(new HandleRef(lv, lv.Handle), NativeMethods.LVM_EDITLABEL, Index, 0);
            }
        }

        public virtual object Clone()
        {
            ListViewSubItem[] clonedSubItems = new ListViewSubItem[SubItems.Count];
            for (int index = 0; index < SubItems.Count; ++index)
            {
                ListViewSubItem subItem = SubItems[index];
                clonedSubItems[index] = new ListViewSubItem(null,
                                                            subItem.Text,
                                                            subItem.ForeColor,
                                                            subItem.BackColor,
                                                            subItem.Font)
                {
                    Tag = subItem.Tag
                };
            }

            Type clonedType = GetType();
            ListViewItem newItem = null;

            if (clonedType == typeof(ListViewItem))
            {
                newItem = new ListViewItem(clonedSubItems, ImageIndexer.Index);
            }
            else
            {
                newItem = (ListViewItem)Activator.CreateInstance(clonedType);
            }
            newItem.subItems = clonedSubItems;
            newItem.ImageIndexer.Index = ImageIndexer.Index;
            newItem.SubItemCount = SubItemCount;
            newItem.Checked = Checked;
            newItem.UseItemStyleForSubItems = UseItemStyleForSubItems;
            newItem.Tag = Tag;

            // Only copy over the ImageKey if we're using it.
            if (!string.IsNullOrEmpty(ImageIndexer.Key))
            {
                newItem.ImageIndexer.Key = ImageIndexer.Key;
            }

            newItem.indentCount = indentCount;
            newItem.StateImageIndex = StateImageIndex;
            newItem.toolTipText = toolTipText;
            newItem.BackColor = BackColor;
            newItem.ForeColor = ForeColor;
            newItem.Font = Font;
            newItem.Text = Text;
            newItem.Group = Group;

            return newItem;
        }

        /// <summary>
        /// Ensure that the item is visible, scrolling the view as necessary.
        /// </summary>
        public virtual void EnsureVisible()
        {
            if (listView != null && listView.IsHandleCreated)
            {
                listView.EnsureVisible(Index);
            }
        }

        public ListViewItem FindNearestItem(SearchDirectionHint searchDirection)
        {
            Rectangle r = Bounds;
            switch (searchDirection)
            {
                case SearchDirectionHint.Up:
                    return ListView.FindNearestItem(searchDirection, r.Left, r.Top);
                case SearchDirectionHint.Down:
                    return ListView.FindNearestItem(searchDirection, r.Left, r.Bottom);
                case SearchDirectionHint.Left:
                    return ListView.FindNearestItem(searchDirection, r.Left, r.Top);
                case SearchDirectionHint.Right:
                    return ListView.FindNearestItem(searchDirection, r.Right, r.Top);
                default:
                    Debug.Fail("we handled all the 4 directions");
                    return null;
            }
        }

        /// <summary>
        /// Returns a specific portion of the ListViewItem's bounding rectangle.
        /// The rectangle returned is empty if the ListViewItem has not been added to a ListView control.
        /// </summary>
        public Rectangle GetBounds(ItemBoundsPortion portion)
        {
            if (listView != null && listView.IsHandleCreated)
            {
                return listView.GetItemRect(Index, portion);
            }

            return new Rectangle();
        }

        public ListViewSubItem GetSubItemAt(int x, int y)
        {
            if (listView != null && listView.IsHandleCreated && listView.View == View.Details)
            {
                listView.GetSubItemAt(x, y, out int iItem, out int iSubItem);
                if (iItem == Index && iSubItem != -1 && iSubItem < SubItems.Count)
                {
                    return SubItems[iSubItem];
                }
                else
                {
                    return null;
                }
            }

            return null;
        }

        internal void Host(ListView parent, int id, int index)
        {
            // Don't let the name "host" fool you -- Handle is not necessarily created
            Debug.Assert(listView == null || !listView.VirtualMode, "ListViewItem::Host can't be used w/ a virtual item");
            Debug.Assert(parent == null || !parent.VirtualMode, "ListViewItem::Host can't be used w/ a virtual list");

            ID = id;
            listView = parent;

            // If the index is valid, then the handle has been created.
            if (index != -1)
            {
                UpdateStateToListView(index);
            }
        }

        /// <summary>
        /// This is used to map list view items w/ their respective groups in localized forms.
        /// </summary>
        internal void UpdateGroupFromName()
        {
            Debug.Assert(listView != null, "This method is used only when items are parented in a list view");
            Debug.Assert(!listView.VirtualMode, "we need to update the group only when the user specifies the list view items in localizable forms");
            if (string.IsNullOrEmpty(groupName))
            {
                return;
            }

            ListViewGroup group = listView.Groups[groupName];
            Group = group;

            // Use the group name only once.
            groupName = null;
        }

        internal void UpdateStateToListView(int index)
        {
            var lvItem = new NativeMethods.LVITEM();
            UpdateStateToListView(index, ref lvItem, true);
        }

        /// <summary>
        /// Called when we have just pushed this item into a list view and we need
        /// to configure the list view's state for the item. Use a valid index
        /// if you can, or use -1 if you can't.
        /// </summary>
        internal void UpdateStateToListView(int index, ref NativeMethods.LVITEM lvItem, bool updateOwner)
        {
            Debug.Assert(listView.IsHandleCreated, "Should only invoke UpdateStateToListView when handle is created.");

            if (index == -1)
            {
                index = Index;
            }
            else
            {
                lastIndex = index;
            }

            // Update Item state in one shot
            int itemState = 0;
            int stateMask = 0;
            if (StateSelected)
            {
                itemState |= NativeMethods.LVIS_SELECTED;
                stateMask |= NativeMethods.LVIS_SELECTED;
            }

            if (SavedStateImageIndex > -1)
            {
                itemState |= ((SavedStateImageIndex + 1) << 12);
                stateMask |= NativeMethods.LVIS_STATEIMAGEMASK;
            }

            lvItem.mask |= NativeMethods.LVIF_STATE;
            lvItem.iItem = index;
            lvItem.stateMask |= stateMask;
            lvItem.state |= itemState;

            if (listView.GroupsEnabled)
            {
                lvItem.mask |= NativeMethods.LVIF_GROUPID;
                lvItem.iGroupId = listView.GetNativeGroupId(this);

                Debug.Assert(!updateOwner || listView.SendMessage(NativeMethods.LVM_ISGROUPVIEWENABLED, 0, 0) != IntPtr.Zero, "Groups not enabled");
                Debug.Assert(!updateOwner || listView.SendMessage(NativeMethods.LVM_HASGROUP, lvItem.iGroupId, 0) != IntPtr.Zero, "Doesn't contain group id: " + lvItem.iGroupId.ToString(CultureInfo.InvariantCulture));
            }

            if (updateOwner)
            {
                UnsafeNativeMethods.SendMessage(new HandleRef(listView, listView.Handle), NativeMethods.LVM_SETITEM, 0, ref lvItem);
            }
        }

        internal void UpdateStateFromListView(int displayIndex, bool checkSelection)
        {
            if (listView != null && listView.IsHandleCreated && displayIndex != -1)
            {
                // Get information from comctl control
                var lvItem = new NativeMethods.LVITEM
                {
                    mask = NativeMethods.LVIF_PARAM | NativeMethods.LVIF_STATE | NativeMethods.LVIF_GROUPID
                };

                if (checkSelection)
                {
                    lvItem.stateMask = NativeMethods.LVIS_SELECTED;
                }

                // we want to get all the information, including the state image mask
                lvItem.stateMask |= NativeMethods.LVIS_STATEIMAGEMASK;

                if (lvItem.stateMask == 0)
                {
                    // perf optimization: no work to do.
                    return;
                }

                lvItem.iItem = displayIndex;
                UnsafeNativeMethods.SendMessage(new HandleRef(listView, listView.Handle), NativeMethods.LVM_GETITEM, 0, ref lvItem);

                // Update this class' information
                if (checkSelection)
                {
                    StateSelected = (lvItem.state & NativeMethods.LVIS_SELECTED) != 0;
                }
                SavedStateImageIndex = ((lvItem.state & NativeMethods.LVIS_STATEIMAGEMASK) >> 12) - 1;

                group = null;
                foreach (ListViewGroup lvg in ListView.Groups)
                {
                    if (lvg.ID == lvItem.iGroupId)
                    {
                        group = lvg;
                        break;
                    }
                }
            }
        }

        internal void UnHost(bool checkSelection) => UnHost(Index, checkSelection);

        internal void UnHost(int displayIndex, bool checkSelection)
        {
            UpdateStateFromListView(displayIndex, checkSelection);

            if (listView != null && (listView.Site == null || !listView.Site.DesignMode) && group != null)
            {
                group.Items.Remove(this);
            }

            // Make sure you do these last, as the first several lines depends on this information
            ID = -1;
            listView = null;
        }

        public virtual void Remove() => listView?.Items.Remove(this);

        protected virtual void Deserialize(SerializationInfo info, StreamingContext context)
        {
            bool foundSubItems = false;

            string imageKey = null;
            int imageIndex = -1;

            foreach (SerializationEntry entry in info)
            {
                if (entry.Name == "Text")
                {
                    Text = info.GetString(entry.Name);
                }
<<<<<<< HEAD
                else if (entry.Name == nameof(ImageIndex)) {
=======
                else if (entry.Name == nameof(ImageIndex))
                {
>>>>>>> 05087938
                    imageIndex = info.GetInt32(entry.Name);
                }
                else if (entry.Name == "ImageKey")
                {
                    imageKey = info.GetString(entry.Name);
                }
                else if (entry.Name == "SubItemCount")
                {
                    SubItemCount = info.GetInt32(entry.Name);
                    if (SubItemCount > 0)
                    {
                        foundSubItems = true;
                    }
                }
                else if (entry.Name == "BackColor")
                {
                    BackColor = (Color)info.GetValue(entry.Name, typeof(Color));
                }
                else if (entry.Name == "Checked")
                {
                    Checked = info.GetBoolean(entry.Name);
                }
                else if (entry.Name == "Font")
                {
                    Font = (Font)info.GetValue(entry.Name, typeof(Font));
                }
                else if (entry.Name == "ForeColor")
                {
                    ForeColor = (Color)info.GetValue(entry.Name, typeof(Color));
                }
                else if (entry.Name == "UseItemStyleForSubItems")
                {
                    UseItemStyleForSubItems = info.GetBoolean(entry.Name);
                }
                else if (entry.Name == "Group")
                {
                    ListViewGroup group = (ListViewGroup)info.GetValue(entry.Name, typeof(ListViewGroup));
                    groupName = group.Name;
                }
            }

            // let image key take precidence
            if (imageKey != null)
            {
                ImageKey = imageKey;
            }
            else if (imageIndex != -1)
            {
                ImageIndex = imageIndex;
            }

            if (foundSubItems)
            {
                ListViewSubItem[] newItems = new ListViewSubItem[SubItemCount];
                for (int i = 1; i < SubItemCount; i++)
                {
                    ListViewSubItem newItem = (ListViewSubItem)info.GetValue("SubItem" + i.ToString(CultureInfo.InvariantCulture), typeof(ListViewSubItem));
                    newItem.owner = this;
                    newItems[i] = newItem;
                }
                newItems[0] = subItems[0];
                subItems = newItems;
            }
        }

        /// <summary>
        /// Saves this ListViewItem object to the given data stream.
        /// </summary>
        protected virtual void Serialize(SerializationInfo info, StreamingContext context)
        {
            info.AddValue("Text", Text);
<<<<<<< HEAD
            info.AddValue(nameof(ImageIndex), ImageIndexer.Index);  
            if (!string.IsNullOrEmpty(ImageIndexer.Key)) {
=======
            info.AddValue(nameof(ImageIndex), ImageIndexer.Index);
            if (!string.IsNullOrEmpty(ImageIndexer.Key))
            {
>>>>>>> 05087938
                info.AddValue("ImageKey", ImageIndexer.Key);
            }
            if (SubItemCount > 1)
            {
                info.AddValue("SubItemCount", SubItemCount);
                for (int i = 1; i < SubItemCount; i++)
                {
                    info.AddValue("SubItem" + i.ToString(CultureInfo.InvariantCulture), subItems[i], typeof(ListViewSubItem));
                }
            }
            info.AddValue("BackColor", BackColor);
            info.AddValue("Checked", Checked);
            info.AddValue("Font", Font);
            info.AddValue("ForeColor", ForeColor);
            info.AddValue("UseItemStyleForSubItems", UseItemStyleForSubItems);
            if (Group != null)
            {
                info.AddValue("Group", Group);
            }
        }

        // we need this function to set the index when the list view is in virtual mode.
        // the index of the list view item is used in ListView::set_TopItem property
        internal void SetItemIndex(ListView listView, int index)
        {
            Debug.Assert(listView != null && listView.VirtualMode, "ListViewItem::SetItemIndex should be used only when the list is virtual");
            Debug.Assert(index > -1, "can't set the index on a virtual list view item to -1");
            this.listView = listView;
            lastIndex = index;
        }

        internal bool ShouldSerializeText() => false;

        private bool ShouldSerializePosition() => !position.Equals(new Point(-1, -1));

        public override string ToString() => "ListViewItem: {" + Text + "}";

        internal void InvalidateListView()
        {
            // The ListItem's state (or a SubItem's state) has changed, so invalidate the ListView control
            if (listView != null && listView.IsHandleCreated)
            {
                listView.Invalidate();
            }
        }

        internal void UpdateSubItems(int index) => UpdateSubItems(index, SubItemCount);

        internal void UpdateSubItems(int index, int oldCount)
        {
            if (listView != null && listView.IsHandleCreated)
            {
                int subItemCount = SubItemCount;
                int itemIndex = Index;
                if (index != -1)
                {
                    listView.SetItemText(itemIndex, index, subItems[index].Text);
                }
                else
                {
                    for (int i = 0; i < subItemCount; i++)
                    {
                        listView.SetItemText(itemIndex, i, subItems[i].Text);
                    }
                }

                for (int i = subItemCount; i < oldCount; i++)
                {
                    listView.SetItemText(itemIndex, i, string.Empty);
                }
            }
        }

        void ISerializable.GetObjectData(SerializationInfo info, StreamingContext context)
        {
            Serialize(info, context);
        }

        [TypeConverterAttribute(typeof(ListViewSubItemConverter))]
        [ToolboxItem(false)]
        [DesignTimeVisible(false)]
        [DefaultProperty(nameof(Text))]
        [Serializable]
        public class ListViewSubItem
        {

            [NonSerialized]
            internal ListViewItem owner;

            private string text;

            [OptionalField(VersionAdded = 2)]
            private string name = null;

            private SubItemStyle style;

            [OptionalField(VersionAdded = 2)]
            private object userData;

            public ListViewSubItem()
            {
            }

            public ListViewSubItem(ListViewItem owner, string text)
            {
                this.owner = owner;
                this.text = text;
            }

            public ListViewSubItem(ListViewItem owner, string text, Color foreColor, Color backColor, Font font)
            {
                this.owner = owner;
                this.text = text;
                style = new SubItemStyle
                {
                    foreColor = foreColor,
                    backColor = backColor,
                    font = font
                };
            }


            public Color BackColor
            {
                get
                {
                    if (style != null && style.backColor != Color.Empty)
                    {
                        return style.backColor;
                    }

                    if (owner != null && owner.listView != null)
                    {
                        return owner.listView.BackColor;
                    }

                    return SystemColors.Window;
                }
                set
                {
                    if (style == null)
                    {
                        style = new SubItemStyle();
                    }

                    if (style.backColor != value)
                    {
                        style.backColor = value;
                        owner?.InvalidateListView();
                    }
                }
            }
            [Browsable(false)]
            public Rectangle Bounds
            {
                get
                {
                    if (owner != null && owner.listView != null && owner.listView.IsHandleCreated)
                    {
                        return owner.listView.GetSubItemRect(owner.Index, owner.SubItems.IndexOf(this));
                    }
                    else
                    {
                        return Rectangle.Empty;
                    }
                }
            }

<<<<<<< HEAD
            internal bool CustomBackColor {
                get {
=======
            internal bool CustomBackColor
            {
                get
                {
>>>>>>> 05087938
                    Debug.Assert(style != null, "Should have checked CustomStyle");
                    return !style.backColor.IsEmpty;
                }
            }

<<<<<<< HEAD
            internal bool CustomFont {
                get {
=======
            internal bool CustomFont
            {
                get
                {
>>>>>>> 05087938
                    Debug.Assert(style != null, "Should have checked CustomStyle");
                    return style.font != null;
                }
            }

<<<<<<< HEAD
            internal bool CustomForeColor {
                get {
=======
            internal bool CustomForeColor
            {
                get
                {
>>>>>>> 05087938
                    Debug.Assert(style != null, "Should have checked CustomStyle");
                    return !style.foreColor.IsEmpty;
                }
            }

            internal bool CustomStyle => style != null;

            [Localizable(true)]
            public Font Font
            {
                get
                {
                    if (style != null && style.font != null)
                    {
                        return style.font;
                    }

                    if (owner != null && owner.listView != null)
                    {
                        return owner.listView.Font;
                    }

                    return Control.DefaultFont;
                }
                set
                {
                    if (style == null)
                    {
                        style = new SubItemStyle();
                    }

                    if (style.font != value)
                    {
                        style.font = value;
                        owner?.InvalidateListView();
                    }
                }
            }

            public Color ForeColor
            {
                get
                {
                    if (style != null && style.foreColor != Color.Empty)
                    {
                        return style.foreColor;
                    }

                    if (owner != null && owner.listView != null)
                    {
                        return owner.listView.ForeColor;
                    }

                    return SystemColors.WindowText;
                }
                set
                {
                    if (style == null)
                    {
                        style = new SubItemStyle();
                    }

                    if (style.foreColor != value)
                    {
                        style.foreColor = value;
                        owner?.InvalidateListView();
                    }
                }
            }

            [SRCategory(nameof(SR.CatData))]
            [Localizable(false)]
            [Bindable(true)]
            [SRDescription(nameof(SR.ControlTagDescr))]
            [DefaultValue(null)]
            [TypeConverter(typeof(StringConverter))]
            public object Tag
            {
                get => userData;
                set => userData = value;
            }

            [Localizable(true)]
            public string Text
            {
                get => text ?? string.Empty;
                set
                {
                    text = value;
                    owner?.UpdateSubItems(-1);
                }
            }

            [Localizable(true)]
            public string Name
            {
                get => name ?? string.Empty;
                set
                {
                    name = value;
                    owner?.UpdateSubItems(-1);
                }
            }

            [OnDeserializing]
            private void OnDeserializing(StreamingContext ctx)
            {
            }

            [OnDeserialized]
            [SuppressMessage("Microsoft.Performance", "CA1801:AvoidUnusedParameters")]
            private void OnDeserialized(StreamingContext ctx)
            {
                name = null;
                userData = null;
            }

            [OnSerializing]
            private void OnSerializing(StreamingContext ctx)
            {
            }

            [OnSerialized]
            private void OnSerialized(StreamingContext ctx)
            {
            }

            public void ResetStyle()
            {
                if (style != null)
                {
                    style = null;
                    owner?.InvalidateListView();
                }
            }

            public override string ToString() => "ListViewSubItem: {" + Text + "}";

            [Serializable]
            private class SubItemStyle
            {
                public Color backColor = Color.Empty;
                public Color foreColor = Color.Empty;
                public Font font = null;
            }
        }

        public class ListViewSubItemCollection : IList
        {
            private readonly ListViewItem _owner;

            // A caching mechanism for key accessor
            // We use an index here rather than control so that we don't have lifetime
            // issues by holding on to extra references.
            private int _lastAccessedIndex = -1;

            public ListViewSubItemCollection(ListViewItem owner)
            {
                _owner = owner ?? throw new ArgumentNullException(nameof(owner));
            }

            /// <summary>
            /// Returns the total number of items within the list view.
            /// </summary>
            [Browsable(false)]
            public int Count => _owner.SubItemCount;

            object ICollection.SyncRoot => this;

            bool ICollection.IsSynchronized => true;

<<<<<<< HEAD
            /// <include file='doc\ListViewItem.uex' path='docs/doc[@for="ListViewItem.ListViewSubItemCollection.this"]/*' />
            /// <devdoc>
            ///     Returns a ListViewSubItem given it's zero based index into the ListViewSubItemCollection.
            /// </devdoc>
            public ListViewSubItem this[int index] {
                get {
                    if (index < 0 || index >= Count)
                        throw new ArgumentOutOfRangeException(nameof(index), index, string.Format(SR.InvalidArgument, nameof(index), index));
=======
            bool IList.IsFixedSize => false;
>>>>>>> 05087938

            public bool IsReadOnly => false;

            /// <summary>
            /// Returns a ListViewSubItem given it's zero based index into the ListViewSubItemCollection.
            /// </summary>
            public ListViewSubItem this[int index]
            {
                get
                {
                    if (index < 0 || index >= Count)
                    {
                        throw new ArgumentOutOfRangeException(nameof(index), index, string.Format(SR.InvalidArgument, nameof(index), index));
                    }

                    return _owner.subItems[index];
                }
                set
                {
                    if (index < 0 || index >= Count)
                    {
                        throw new ArgumentOutOfRangeException(nameof(index), index, string.Format(SR.InvalidArgument, nameof(index), index));
                    }

                    _owner.subItems[index] = value ?? throw new ArgumentNullException(nameof(value));
                    _owner.UpdateSubItems(index);
                }
            }

            object IList.this[int index]
            {
                get => this[index];
                set
                {
                    if (!(value is ListViewSubItem item))
                    {
                        throw new ArgumentException(SR.ListViewBadListViewSubItem, nameof(value));
                    }

                    this[index] = item;
                }
            }
            /// <summary>
            /// Retrieves the child control with the specified key.
            /// </summary>
            public virtual ListViewSubItem this[string key]
            {
                get
                {
                    // We do not support null and empty string as valid keys.
                    if (string.IsNullOrEmpty(key))
                    {
                        return null;
                    }

                    // Search for the key in our collection
                    int index = IndexOfKey(key);
                    if (!IsValidIndex(index))
                    {
                        return null;
                    }

                    return this[index];
                }
            }

            public ListViewSubItem Add(ListViewSubItem item)
            {
                if (item == null)
                {
                    throw new ArgumentNullException(nameof(item));
                }

                EnsureSubItemSpace(1, -1);
                item.owner = _owner;
                _owner.subItems[_owner.SubItemCount] = item;
                _owner.UpdateSubItems(_owner.SubItemCount++);
                return item;
            }

            public ListViewSubItem Add(string text)
            {
                ListViewSubItem item = new ListViewSubItem(_owner, text);
                Add(item);
                return item;
            }

            public ListViewSubItem Add(string text, Color foreColor, Color backColor, Font font)
            {
                ListViewSubItem item = new ListViewSubItem(_owner, text, foreColor, backColor, font);
                Add(item);
                return item;
            }

            public void AddRange(ListViewSubItem[] items)
            {
                if (items == null)
                {
                    throw new ArgumentNullException(nameof(items));
                }

                EnsureSubItemSpace(items.Length, -1);
                foreach (ListViewSubItem item in items)
                {
                    if (item != null)
                    {
                        _owner.subItems[_owner.SubItemCount++] = item;
                    }
                }

                _owner.UpdateSubItems(-1);
            }

            public void AddRange(string[] items)
            {
                if (items == null)
                {
                    throw new ArgumentNullException(nameof(items));
                }

                EnsureSubItemSpace(items.Length, -1);
                foreach (string item in items)
                {
                    if (item != null)
                    {
                        _owner.subItems[_owner.SubItemCount++] = new ListViewSubItem(_owner, item);
                    }
                }

                _owner.UpdateSubItems(-1);
            }

            public void AddRange(string[] items, Color foreColor, Color backColor, Font font)
            {
                if (items == null)
                {
                    throw new ArgumentNullException(nameof(items));
                }

                EnsureSubItemSpace(items.Length, -1);
                foreach (string item in items)
                {
                    if (item != null)
                    {
                        _owner.subItems[_owner.SubItemCount++] = new ListViewSubItem(_owner, item, foreColor, backColor, font);
                    }
                }

                _owner.UpdateSubItems(-1);
            }

            int IList.Add(object item)
            {
                if (!(item is ListViewSubItem itemValue))
                {
                    throw new ArgumentException(SR.ListViewSubItemCollectionInvalidArgument, nameof(item));
                }

                return IndexOf(Add(itemValue));
            }

            public void Clear()
            {
                int oldCount = _owner.SubItemCount;
                if (oldCount > 0)
                {
                    _owner.SubItemCount = 0;
                    _owner.UpdateSubItems(-1, oldCount);
                }
            }

            public bool Contains(ListViewSubItem subItem) => IndexOf(subItem) != -1;

            bool IList.Contains(object item)
            {
                if (!(item is ListViewSubItem itemValue))
                {
                    return false;
                }

                return Contains(itemValue);
            }

            /// <summary>
            /// Returns true if the collection contains an item with the specified key, false otherwise.
            /// </summary>
            public virtual bool ContainsKey(string key) => IsValidIndex(IndexOfKey(key));

            /// <summary>
            /// Ensures that the sub item array has the given
            /// capacity. If it doesn't, it enlarges the
            /// array until it does. If index is -1, additional
            /// space is tacked onto the end. If it is a valid
            /// insertion index into the array, this will move
            /// the array data to accomodate the space.
            /// </summary>
            private void EnsureSubItemSpace(int size, int index)
            {
                if (_owner.SubItemCount == ListViewItem.MaxSubItems)
                {
                    throw new InvalidOperationException(SR.ErrorCollectionFull);
                }

                if (_owner.subItems == null || _owner.SubItemCount + size > _owner.subItems.Length)
                {
                    // Must grow array. Don't do it just by size, though;
                    // chunk it for efficiency.
                    if (_owner.subItems == null)
                    {
                        int newSize = (size > 4) ? size : 4;
                        _owner.subItems = new ListViewSubItem[newSize];
                    }
                    else
                    {
                        int newSize = _owner.subItems.Length * 2;
                        while (newSize - _owner.SubItemCount < size)
                        {
                            newSize *= 2;
                        }

                        ListViewSubItem[] newItems = new ListViewSubItem[newSize];

                        // Now, when copying to the member variable, use index
                        // if it was provided.
                        if (index != -1)
                        {
                            Array.Copy(_owner.subItems, 0, newItems, 0, index);
                            Array.Copy(_owner.subItems, index, newItems, index + size, _owner.SubItemCount - index);
                        }
                        else
                        {
                            Array.Copy(_owner.subItems, newItems, _owner.SubItemCount);
                        }
                        _owner.subItems = newItems;
                    }
                }
                else
                {
                    // We had plenty of room. Just move the items if we need to
                    if (index != -1)
                    {
                        for (int i = _owner.SubItemCount - 1; i >= index; i--)
                        {
                            _owner.subItems[i + size] = _owner.subItems[i];
                        }
                    }
                }
            }

            public int IndexOf(ListViewSubItem subItem)
            {
                for (int index = 0; index < Count; ++index)
                {
                    if (_owner.subItems[index] == subItem)
                    {
                        return index;
                    }
                }

                return -1;
            }

            int IList.IndexOf(object subItem)
            {
                if (!(subItem is ListViewSubItem subItemValue))
                {
                    return -1;
                }

                return IndexOf(subItemValue);
            }

            /// <summary>
            /// The zero-based index of the first occurrence of value within the entire CollectionBase, if found; otherwise, -1.
            /// </summary>
            public virtual int IndexOfKey(string key)
            {
                if (string.IsNullOrEmpty(key))
                {
                    return -1;
                }

                if (IsValidIndex(_lastAccessedIndex))
                {
                    if (WindowsFormsUtils.SafeCompareStrings(this[_lastAccessedIndex].Name, key, ignoreCase: true))
                    {
                        return _lastAccessedIndex;
                    }
                }

                for (int i = 0; i < Count; i++)
                {
                    if (WindowsFormsUtils.SafeCompareStrings(this[i].Name, key, ignoreCase: true))
                    {
                        _lastAccessedIndex = i;
                        return i;
                    }
                }

                _lastAccessedIndex = -1;
                return -1;
            }

            /// <summary>
            /// Determines if the index is valid for the collection.
            /// </summary>
            private bool IsValidIndex(int index) => ((index >= 0) && (index < Count));

            public void Insert(int index, ListViewSubItem item)
            {
                if (index < 0 || index > Count)
                {
                    throw new ArgumentOutOfRangeException(nameof(index));
                }
                if (item == null)
                {
                    throw new ArgumentNullException(nameof(item));
                }

                item.owner = _owner;

                EnsureSubItemSpace(1, index);

                // Insert new item
                _owner.subItems[index] = item;
                _owner.SubItemCount++;
                _owner.UpdateSubItems(-1);
            }

            void IList.Insert(int index, object item)
            {
                if (!(item is ListViewSubItem itemValue))
                {
                    throw new ArgumentException(SR.ListViewBadListViewSubItem, nameof(item));
                }

                Insert(index, (ListViewSubItem)item);
            }

            public void Remove(ListViewSubItem item)
            {
                int index = IndexOf(item);
                if (index != -1)
                {
                    RemoveAt(index);
                }
            }

            void IList.Remove(object item)
            {
                if (item is ListViewSubItem itemValue)
                {
                    Remove(itemValue);
                }
            }

            public void RemoveAt(int index)
            {
                if (index < 0 || index >= Count)
                {
                    throw new ArgumentOutOfRangeException(nameof(index));
                }

                // Remove ourselves as the owner.
                _owner.subItems[index].owner = null;

                // Collapse the items
                for (int i = index + 1; i < _owner.SubItemCount; i++)
                {
                    _owner.subItems[i - 1] = _owner.subItems[i];
                }

                int oldCount = _owner.SubItemCount;
                _owner.SubItemCount--;
                _owner.subItems[_owner.SubItemCount] = null;
                _owner.UpdateSubItems(-1, oldCount);
            }

            /// <summary>
            /// Removes the child control with the specified key.
            /// </summary>
            public virtual void RemoveByKey(string key)
            {
                int index = IndexOfKey(key);
                if (IsValidIndex(index))
                {
                    RemoveAt(index);
                }
            }

            void ICollection.CopyTo(Array dest, int index)
            {
                if (Count > 0)
                {
                    Array.Copy(_owner.subItems, 0, dest, index, Count);
                }
            }

            public IEnumerator GetEnumerator()
            {
                if (_owner.subItems != null)
                {
                    return new WindowsFormsUtils.ArraySubsetEnumerator(_owner.subItems, _owner.SubItemCount);
                }
                else
                {
                    return new ListViewSubItem[0].GetEnumerator();
                }

            }
        }
    }
}<|MERGE_RESOLUTION|>--- conflicted
+++ resolved
@@ -451,12 +451,8 @@
 
                 return ImageIndexer.Index;
             }
-<<<<<<< HEAD
-            set {
-=======
             set
             {
->>>>>>> 05087938
                 if (value < -1)
                 {
                     throw new ArgumentOutOfRangeException(nameof(value), value, string.Format(SR.InvalidLowBoundArgumentEx, nameof(ImageIndex), value, -1));
@@ -711,13 +707,9 @@
             set
             {
                 if (value < -1 || value > 14)
-<<<<<<< HEAD
+                {
                     throw new ArgumentOutOfRangeException(nameof(value), value, string.Format(SR.InvalidArgument, nameof(StateImageIndex), value));
-=======
-                {
-                    throw new ArgumentOutOfRangeException(nameof(value), value, string.Format(SR.InvalidArgument, nameof(StateImageIndex), value));
-                }
->>>>>>> 05087938
+                }
 
                 if (listView != null && listView.IsHandleCreated)
                 {
@@ -1150,12 +1142,8 @@
                 {
                     Text = info.GetString(entry.Name);
                 }
-<<<<<<< HEAD
-                else if (entry.Name == nameof(ImageIndex)) {
-=======
                 else if (entry.Name == nameof(ImageIndex))
                 {
->>>>>>> 05087938
                     imageIndex = info.GetInt32(entry.Name);
                 }
                 else if (entry.Name == "ImageKey")
@@ -1227,14 +1215,9 @@
         protected virtual void Serialize(SerializationInfo info, StreamingContext context)
         {
             info.AddValue("Text", Text);
-<<<<<<< HEAD
-            info.AddValue(nameof(ImageIndex), ImageIndexer.Index);  
-            if (!string.IsNullOrEmpty(ImageIndexer.Key)) {
-=======
             info.AddValue(nameof(ImageIndex), ImageIndexer.Index);
             if (!string.IsNullOrEmpty(ImageIndexer.Key))
             {
->>>>>>> 05087938
                 info.AddValue("ImageKey", ImageIndexer.Key);
             }
             if (SubItemCount > 1)
@@ -1403,43 +1386,28 @@
                 }
             }
 
-<<<<<<< HEAD
-            internal bool CustomBackColor {
-                get {
-=======
             internal bool CustomBackColor
             {
                 get
                 {
->>>>>>> 05087938
                     Debug.Assert(style != null, "Should have checked CustomStyle");
                     return !style.backColor.IsEmpty;
                 }
             }
 
-<<<<<<< HEAD
-            internal bool CustomFont {
-                get {
-=======
             internal bool CustomFont
             {
                 get
                 {
->>>>>>> 05087938
                     Debug.Assert(style != null, "Should have checked CustomStyle");
                     return style.font != null;
                 }
             }
 
-<<<<<<< HEAD
-            internal bool CustomForeColor {
-                get {
-=======
             internal bool CustomForeColor
             {
                 get
                 {
->>>>>>> 05087938
                     Debug.Assert(style != null, "Should have checked CustomStyle");
                     return !style.foreColor.IsEmpty;
                 }
@@ -1611,18 +1579,7 @@
 
             bool ICollection.IsSynchronized => true;
 
-<<<<<<< HEAD
-            /// <include file='doc\ListViewItem.uex' path='docs/doc[@for="ListViewItem.ListViewSubItemCollection.this"]/*' />
-            /// <devdoc>
-            ///     Returns a ListViewSubItem given it's zero based index into the ListViewSubItemCollection.
-            /// </devdoc>
-            public ListViewSubItem this[int index] {
-                get {
-                    if (index < 0 || index >= Count)
-                        throw new ArgumentOutOfRangeException(nameof(index), index, string.Format(SR.InvalidArgument, nameof(index), index));
-=======
             bool IList.IsFixedSize => false;
->>>>>>> 05087938
 
             public bool IsReadOnly => false;
 
