﻿// Licensed to the .NET Foundation under one or more agreements.
// The .NET Foundation licenses this file to you under the MIT license.
// See the LICENSE file in the project root for more information.

namespace System.Windows.Forms
{
    using System;
    using System.Collections;
    using System.ComponentModel;
    using System.ComponentModel.Design.Serialization;
    using System.Diagnostics;
    using System.Drawing;
    using System.Drawing.Design;
    using System.Globalization;
    using System.Windows.Forms.Layout;
    using System.Reflection;

    [TypeConverterAttribute(typeof(TableLayoutSettings.StyleConverter))]
    public abstract class TableLayoutStyle
    {
        private IArrangedElement _owner;
        private SizeType _sizeType = SizeType.AutoSize;
        private float _size;

        [DefaultValue(SizeType.AutoSize)]
        public SizeType SizeType
        {
            get { return _sizeType; }
            set
            {
                if (_sizeType != value)
                {
                    _sizeType = value;
                    if (Owner != null)
                    {
                        LayoutTransaction.DoLayout(Owner, Owner, PropertyNames.Style);
                        if (Owner is Control owner)
                        {
                            owner.Invalidate();
                        }
                    }
                }
            }
        }

        internal float Size
        {
            get { return _size; }
<<<<<<< HEAD
            set {
                if (value < 0) {
=======
            set
            {
                if (value < 0)
                {
>>>>>>> 05087938
                    throw new ArgumentOutOfRangeException(nameof(value), value, string.Format(SR.InvalidLowBoundArgumentEx, nameof(Size), value, 0));
                }
                if (_size != value)
                {
                    _size = value;
                    if (Owner != null)
                    {
                        LayoutTransaction.DoLayout(Owner, Owner, PropertyNames.Style);
                        if (Owner is Control owner)
                        {
                            owner.Invalidate();
                        }
                    }
                }
            }
        }

        private bool ShouldSerializeSize()
        {
            return SizeType != SizeType.AutoSize;
        }

        internal IArrangedElement Owner
        {
            get { return _owner; }
            set { _owner = value; }
        }

        //set the size without doing a layout
        internal void SetSize(float size)
        {
            Debug.Assert(size >= 0);
            _size = size;
        }
    }
}<|MERGE_RESOLUTION|>--- conflicted
+++ resolved
@@ -46,15 +46,10 @@
         internal float Size
         {
             get { return _size; }
-<<<<<<< HEAD
-            set {
-                if (value < 0) {
-=======
             set
             {
                 if (value < 0)
                 {
->>>>>>> 05087938
                     throw new ArgumentOutOfRangeException(nameof(value), value, string.Format(SR.InvalidLowBoundArgumentEx, nameof(Size), value, 0));
                 }
                 if (_size != value)
