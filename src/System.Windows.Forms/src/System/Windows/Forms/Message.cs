﻿// Licensed to the .NET Foundation under one or more agreements.
// The .NET Foundation licenses this file to you under the MIT license.
// See the LICENSE file in the project root for more information.

using System.Diagnostics;
using System.Runtime.InteropServices;

namespace System.Windows.Forms
{
    /// <summary>
    /// Implements a Windows message.
    /// </summary>
    public struct Message
    {
#if DEBUG
<<<<<<< HEAD
        private static TraceSwitch s_allWinMessages = new TraceSwitch("AllWinMessages", "Output every received message");
=======
        private static readonly TraceSwitch s_allWinMessages = new TraceSwitch("AllWinMessages", "Output every received message");
>>>>>>> 05087938
#endif

        public IntPtr HWnd { get; set; }

        public int Msg { get; set; }

        /// <summary>
        /// Specifies the <see cref='System.Windows.Forms.Message.wparam'/> of the message.
        /// </summary>
        public IntPtr WParam { get; set; }

        /// <summary>
        /// Specifies the <see cref='System.Windows.Forms.Message.lparam'/> of the message.
        /// </summary>
        public IntPtr LParam { get; set; }

        /// <summary>
        /// </summary>
        public IntPtr Result { get; set; }

        /// <summary>
        /// Gets the <see cref='System.Windows.Forms.Message.lparam'/> value, and converts the value to an object.
        /// </summary>
        public object GetLParam(Type cls) => Marshal.PtrToStructure(LParam, cls);

        /// <summary>
        /// Creates a new <see cref='System.Windows.Forms.Message'/> object.
        /// </summary>
        public static Message Create(IntPtr hWnd, int msg, IntPtr wparam, IntPtr lparam)
        {
<<<<<<< HEAD
            var m = new Message();
            m.HWnd = hWnd;
            m.Msg = msg;
            m.WParam = wparam;
            m.LParam = lparam;
            m.Result = IntPtr.Zero;

#if DEBUG
            if(s_allWinMessages.TraceVerbose)
=======
            var m = new Message
            {
                HWnd = hWnd,
                Msg = msg,
                WParam = wparam,
                LParam = lparam,
                Result = IntPtr.Zero
            };

#if DEBUG
            if (s_allWinMessages.TraceVerbose)
>>>>>>> 05087938
            {
                Debug.WriteLine(m.ToString());
            }
#endif
            return m;
        }

        public override bool Equals(object o)
        {
            if (!(o is Message m))
            {
                return false;
            }

            return HWnd == m.HWnd &&
                   Msg == m.Msg &&
                   WParam == m.WParam &&
                   LParam == m.LParam &&
                   Result == m.Result;
        }

        public static bool operator ==(Message a, Message b) => a.Equals(b);

        public static bool operator !=(Message a, Message b) => !a.Equals(b);

        public override int GetHashCode() => HashCode.Combine(HWnd, Msg);

        public override string ToString() => MessageDecoder.ToString(this);
    }
}<|MERGE_RESOLUTION|>--- conflicted
+++ resolved
@@ -13,11 +13,7 @@
     public struct Message
     {
 #if DEBUG
-<<<<<<< HEAD
-        private static TraceSwitch s_allWinMessages = new TraceSwitch("AllWinMessages", "Output every received message");
-=======
         private static readonly TraceSwitch s_allWinMessages = new TraceSwitch("AllWinMessages", "Output every received message");
->>>>>>> 05087938
 #endif
 
         public IntPtr HWnd { get; set; }
@@ -48,17 +44,6 @@
         /// </summary>
         public static Message Create(IntPtr hWnd, int msg, IntPtr wparam, IntPtr lparam)
         {
-<<<<<<< HEAD
-            var m = new Message();
-            m.HWnd = hWnd;
-            m.Msg = msg;
-            m.WParam = wparam;
-            m.LParam = lparam;
-            m.Result = IntPtr.Zero;
-
-#if DEBUG
-            if(s_allWinMessages.TraceVerbose)
-=======
             var m = new Message
             {
                 HWnd = hWnd,
@@ -70,7 +55,6 @@
 
 #if DEBUG
             if (s_allWinMessages.TraceVerbose)
->>>>>>> 05087938
             {
                 Debug.WriteLine(m.ToString());
             }
