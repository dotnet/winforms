﻿// Licensed to the .NET Foundation under one or more agreements.
// The .NET Foundation licenses this file to you under the MIT license.
// See the LICENSE file in the project root for more information.

using System.Collections;
using System.ComponentModel;
using System.Diagnostics;
using System.Diagnostics.CodeAnalysis;
using System.Drawing;
using System.Globalization;
using System.Runtime.InteropServices;
using System.Text;
using System.Windows.Forms.Internal;

[assembly: SuppressMessage("Microsoft.Performance", "CA1811:AvoidUncalledPrivateCode", Scope = "member", Target = "System.Windows.Forms.WindowsFormsUtils..ctor()")]

namespace System.Windows.Forms
{
    internal sealed class WindowsFormsUtils
    {
        public static readonly ContentAlignment AnyRightAlign = ContentAlignment.TopRight | ContentAlignment.MiddleRight | ContentAlignment.BottomRight;
        public static readonly ContentAlignment AnyLeftAlign = ContentAlignment.TopLeft | ContentAlignment.MiddleLeft | ContentAlignment.BottomLeft;
        public static readonly ContentAlignment AnyTopAlign = ContentAlignment.TopLeft | ContentAlignment.TopCenter | ContentAlignment.TopRight;
        public static readonly ContentAlignment AnyBottomAlign = ContentAlignment.BottomLeft | ContentAlignment.BottomCenter | ContentAlignment.BottomRight;
        public static readonly ContentAlignment AnyMiddleAlign = ContentAlignment.MiddleLeft | ContentAlignment.MiddleCenter | ContentAlignment.MiddleRight;
        public static readonly ContentAlignment AnyCenterAlign = ContentAlignment.TopCenter | ContentAlignment.MiddleCenter | ContentAlignment.BottomCenter;

        /// <summary>
        /// The GetMessagePos function retrieves the cursor position for the last message 
        /// retrieved by the GetMessage function. 
        /// </summary>
        public static Point LastCursorPoint
        {
            get
            {
                int lastXY = SafeNativeMethods.GetMessagePos();
                return new Point(NativeMethods.Util.SignedLOWORD(lastXY), NativeMethods.Util.SignedHIWORD(lastXY));
            }
        }

        /// <remarks>
        /// this graphics requires disposal.
        /// </remarks>
        public static Graphics CreateMeasurementGraphics()
        {
            return Graphics.FromHdcInternal(WindowsGraphicsCacheManager.MeasurementGraphics.DeviceContext.Hdc);
        }

        /// <summary>
        /// If you want to know if a piece of text contains one and only one &
        /// this is your function. If you have a character "t" and want match it to &Text
        /// Control.IsMnemonic is a better bet.
        /// </summary>
        public static bool ContainsMnemonic(string text)
        {
            if (text != null)
            {
                int textLength = text.Length;
                int firstAmpersand = text.IndexOf('&', 0);
                if (firstAmpersand >= 0 && firstAmpersand <= /*second to last char=*/textLength - 2)
                {
                    // we found one ampersand and it's either the first character
                    // or the second to last character
                    // or a character in between

                    // We're so close!  make sure we don't have a double ampersand now.
                    int secondAmpersand = text.IndexOf('&', firstAmpersand + 1);
                    if (secondAmpersand == -1)
                    {
                        // didn't find a second one in the string.
                        return true;
                    }
                }
            }
            return false;
        }

        internal static Rectangle ConstrainToScreenWorkingAreaBounds(Rectangle bounds)
        {
            return ConstrainToBounds(Screen.GetWorkingArea(bounds), bounds);
        }

        /// <summary>
        /// Given a rectangle, constrain it to fit onto the current screen.
        /// </summary>
        internal static Rectangle ConstrainToScreenBounds(Rectangle bounds)
        {
            return ConstrainToBounds(Screen.FromRectangle(bounds).Bounds, bounds);
        }

        internal static Rectangle ConstrainToBounds(Rectangle constrainingBounds, Rectangle bounds)
        {
            // use screen instead of SystemInformation.WorkingArea for better multimon support.
            if (!constrainingBounds.Contains(bounds))
            {
                // make sure size does not exceed working area.
                bounds.Size = new Size(Math.Min(constrainingBounds.Width - 2, bounds.Width),
                                       Math.Min(constrainingBounds.Height - 2, bounds.Height));

                // X calculations
                //
                // scooch so it will fit on the screen.
                if (bounds.Right > constrainingBounds.Right)
                {
                    // its too far to the right.
                    bounds.X = constrainingBounds.Right - bounds.Width;
                }
                else if (bounds.Left < constrainingBounds.Left)
                {
                    // its too far to the left.
                    bounds.X = constrainingBounds.Left;
                }

                // Y calculations
                //
                // scooch so it will fit on the screen.
                if (bounds.Bottom > constrainingBounds.Bottom)
                {
                    // its too far to the bottom.
                    bounds.Y = constrainingBounds.Bottom - 1 - bounds.Height;
                }
                else if (bounds.Top < constrainingBounds.Top)
                {
                    // its too far to the top.
                    bounds.Y = constrainingBounds.Top;
                }
            }
            return bounds;
        }

        /// <summary>
        /// Adds an extra & to to the text so that "Fish & Chips" can be displayed on a menu item
        /// without underlining anything.
        ///  Fish & Chips --> Fish && Chips
        /// </summary>
        internal static string EscapeTextWithAmpersands(string text)
        {
            if (text == null)
            {
                return null;
            }

            int index = text.IndexOf('&');
            if (index == -1)
            {
                return text;
            }

            StringBuilder str = new StringBuilder(text.Substring(0, index));
            for (; index < text.Length; ++index)
            {
                if (text[index] == '&')
                {
<<<<<<< HEAD
                    str.Append("&");
=======
                    str.Append('&');
>>>>>>> 05087938
                }
                if (index < text.Length)
                {
                    str.Append(text[index]);
                }
            }
            return str.ToString();
        }

        /// <summary>
        /// helper function for generating information about a particular control
        /// use AssertControlInformation if sticking in an assert - then the work
        /// to figure out the control info will only be done when the assertion is false.
        /// </summary>
        internal static string GetControlInformation(IntPtr hwnd)
        {
            if (hwnd == IntPtr.Zero)
            {
                return "Handle is IntPtr.Zero";
            }

#if DEBUG      
<<<<<<< HEAD
            int textLen = SafeNativeMethods.GetWindowTextLength(new HandleRef(null, hwnd));
            StringBuilder sb = new StringBuilder(textLen+1);
            UnsafeNativeMethods.GetWindowText(new HandleRef(null, hwnd), sb, sb.Capacity);
    
=======
            string windowText = Interop.User32.GetWindowText(new HandleRef(null, hwnd));
>>>>>>> 05087938
            string typeOfControl = "Unknown";
            string nameOfControl = "Name: ";
            Control c = Control.FromHandle(hwnd);
            if (c != null)
            {
                typeOfControl = c.GetType().ToString();
                if (!string.IsNullOrEmpty(c.Name))
                {
                    nameOfControl += c.Name;
                }
                else
                {
                    nameOfControl += "Unknown";
<<<<<<< HEAD
                    
=======

>>>>>>> 05087938
                    // Add some extra debug info for ToolStripDropDowns.
                    if (c is ToolStripDropDown dd && dd.OwnerItem != null)
                    {
                        nameOfControl += Environment.NewLine + "\tOwnerItem: " + dd.OwnerItem.ToString();
                    }
                }
            }
<<<<<<< HEAD
            return sb.ToString() + Environment.NewLine + "\tType: " + typeOfControl + Environment.NewLine + "\t" + nameOfControl + Environment.NewLine;
=======
            return windowText + Environment.NewLine + "\tType: " + typeOfControl + Environment.NewLine + "\t" + nameOfControl + Environment.NewLine;
>>>>>>> 05087938
#else            
            return string.Empty;
#endif
        }

        internal static string AssertControlInformation(bool condition, Control control)
        {
            if (condition)
            {
                return string.Empty;
            }
            else
            {
                return GetControlInformation(control.Handle);
            }
        }

        /// <summary>
        /// Retrieves the mnemonic from a given string, or zero if no mnemonic.
        /// As used by the Control.Mnemonic to get mnemonic from Control.Text.
        /// <summary>
        public static char GetMnemonic(string text, bool convertToUpperCase)
        {
            char mnemonic = '\0';
            if (text != null)
            {
                int len = text.Length;
                for (int i = 0; i < len - 1; i++)
                {
                    if (text[i] == '&')
                    {
                        if (text[i + 1] == '&')
                        {
                            // we have an escaped &, so we need to skip it.
                            i++;
                            continue;
                        }

                        if (convertToUpperCase)
                        {
                            mnemonic = char.ToUpper(text[i + 1], CultureInfo.CurrentCulture);
                        }
                        else
                        {
                            mnemonic = char.ToLower(text[i + 1], CultureInfo.CurrentCulture);
                        }
                        break;
                    }
                }
            }
            return mnemonic;
        }

        /// <summary>
        /// Finds the top level handle for a given handle.
        /// </summary>
        public static HandleRef GetRootHWnd(HandleRef hwnd)
        {
            IntPtr rootHwnd = UnsafeNativeMethods.GetAncestor(new HandleRef(hwnd, hwnd.Handle), NativeMethods.GA_ROOT);
            return new HandleRef(hwnd.Wrapper, rootHwnd);
        }

        /// <summary>
        /// Finds the top level handle for a given handle.
        /// </summary>
        public static HandleRef GetRootHWnd(Control control)
        {
            return GetRootHWnd(new HandleRef(control, control.Handle));
        }

        /// <summary>
        /// Strips all keyboard mnemonic prefixes from a given string, eg. turning "He&lp" into "Help".
        /// </summary>
        /// <remarks>
        /// Note: Be careful not to call this multiple times on the same string, otherwise you'll turn
        /// something like "Fi&sh && Chips" into "Fish & Chips" on the first call, and then "Fish Chips"
        /// on the second call.
        /// </remarks>
        public static string TextWithoutMnemonics(string text)
        {
            if (text == null)
            {
                return null;
            }

            int index = text.IndexOf('&');
            if (index == -1)
            {
                return text;
            }

            StringBuilder str = new StringBuilder(text.Substring(0, index));
            for (; index < text.Length; ++index)
            {
                if (text[index] == '&')
                {
                    // Skip this & and copy the next character instead
                    index++;
                }

                if (index < text.Length)
                {
                    str.Append(text[index]);
                }
            }

            return str.ToString();
        }

        /// <summary>
        /// Translates a point from one control's coordinate system to the other
        /// same as:
        ///     controlTo.PointToClient(controlFrom.PointToScreen(point))
        /// but slightly more performant.
        /// </summary>
        public static Point TranslatePoint(Point point, Control fromControl, Control toControl)
        {
            NativeMethods.POINT pt = new NativeMethods.POINT(point.X, point.Y);
            UnsafeNativeMethods.MapWindowPoints(new HandleRef(fromControl, fromControl.Handle), new HandleRef(toControl, toControl.Handle), pt, 1);
            return new Point(pt.x, pt.y);
        }


        /// <summary>
        /// Compares the strings using invariant culture for Turkish-I support. Returns true if they match.
        /// 
        /// If your strings are symbolic (returned from APIs, not from user) the following calls
        /// are faster than this method:
        /// 
        ///  String.Equals(s1, s2, StringComparison.Ordinal)
        ///  String.Equals(s1, s2, StringComparison.OrdinalIgnoreCase)
        /// </summary>
        public static bool SafeCompareStrings(string string1, string string2, bool ignoreCase)
        {
            if ((string1 == null) || (string2 == null))
            {
                // if either key is null, we should return false
                return false;
            }

            // Because String.Compare returns an ordering, it can not terminate early if lengths are not the same.
            // Also, equivalent characters can be encoded in different byte sequences, so it can not necessarily
            // terminate on the first byte which doesn't match. Hence this optimization.
            if (string1.Length != string2.Length)
            {
                return false;
            }

            return string.Compare(string1, string2, ignoreCase, CultureInfo.InvariantCulture) == 0;
        }

        public static string GetComponentName(IComponent component, string defaultNameValue)
        {
            Debug.Assert(component != null, "component passed here cannot be null");
            if (string.IsNullOrEmpty(defaultNameValue))
            {
                return component.Site?.Name ?? string.Empty;
            }
            else
            {
                return defaultNameValue;
            }
        }

        public static class EnumValidator
        {
            /// <summary>
            /// Valid values are 0x001,0x002,0x004, 0x010,0x020,0x040, 0x100, 0x200,0x400
            /// Method for verifying
            ///   Verify that the number passed in has only one bit on
            ///   Verify that the bit that is on is a valid bit by bitwise anding it to a mask.
            /// </summary>
            public static bool IsValidContentAlignment(ContentAlignment contentAlign)
            {
                if (ClientUtils.GetBitCount((uint)contentAlign) != 1)
                {
                    return false;
                }

                // to calculate:
                // foreach (int val in Enum.GetValues(typeof(ContentAlignment))) { mask |= val; }
                int contentAlignmentMask = 0x777;
                return ((contentAlignmentMask & (int)contentAlign) != 0);
            }

            /// <summary>
            /// shifts off the number of bits specified by numBitsToShift 
            ///   -  makes sure the bits we've shifted off are just zeros
            ///   -  then compares if the resulting value is between minValAfterShift and maxValAfterShift
            ///  
            /// EXAMPLE:
            ///    MessageBoxIcon. Valid values are 0x0, 0x10, 0x20, 0x30, 0x40
            ///    Method for verifying: chop off the last 0 by shifting right 4 bits, verify resulting number is between 0 & 4.
            ///
            ///  WindowsFormsUtils.EnumValidator.IsEnumWithinShiftedRange(icon, /*numBitsToShift*/4, /*min*/0x0,/*max*/0x4)
            /// </summary>
            public static bool IsEnumWithinShiftedRange(Enum enumValue, int numBitsToShift, int minValAfterShift, int maxValAfterShift)
            {
                int iValue = Convert.ToInt32(enumValue, CultureInfo.InvariantCulture);
                int remainder = iValue >> numBitsToShift;
                if (remainder << numBitsToShift != iValue)
                {
                    // there were bits that we shifted out.
                    return false;
                }
                return (remainder >= minValAfterShift && remainder <= maxValAfterShift);
            }
        }

        public class ArraySubsetEnumerator : IEnumerator
        {
<<<<<<< HEAD
            private object[] _array;
            private int _total;
=======
            private readonly object[] _array;
            private readonly int _total;
>>>>>>> 05087938
            private int _current;

            public ArraySubsetEnumerator(object[] array, int count)
            {
                Debug.Assert(count == 0 || array != null, "if array is null, count should be 0");
                Debug.Assert(array == null || count <= array.Length, "Trying to enumerate more than the array contains");
                _array = array;
                _total = count;
                _current = -1;
            }

            public bool MoveNext()
            {
                if (_current < _total - 1)
                {
                    _current++;
                    return true;
                }
<<<<<<< HEAD
                
                return false;
            }

            public void Reset()
            {
                _current = -1;
            }

=======

                return false;
            }

            public void Reset()
            {
                _current = -1;
            }

>>>>>>> 05087938
            public object Current => _current == -1 ? null : _array[_current];
        }

        /// <summary>
        /// This is a ControlCollection which can be made readonly. In readonly mode, this
        /// ControlCollection throws NotSupportedExceptions for any operation that attempts
        /// to modify the collection.
        /// </summary>
        internal class ReadOnlyControlCollection : Control.ControlCollection
        {

            private readonly bool _isReadOnly;


            public ReadOnlyControlCollection(Control owner, bool isReadOnly) : base(owner)
            {
                _isReadOnly = isReadOnly;
            }

            public override void Add(Control value)
            {
                if (IsReadOnly)
                {
                    throw new NotSupportedException(SR.ReadonlyControlsCollection);
                }

                AddInternal(value);
            }

            internal virtual void AddInternal(Control value) => base.Add(value);

            public override void Clear()
            {
                if (IsReadOnly)
                {
                    throw new NotSupportedException(SR.ReadonlyControlsCollection);
                }

                base.Clear();
            }

            internal virtual void RemoveInternal(Control value) => base.Remove(value);

            public override void RemoveByKey(string key)
            {
                if (IsReadOnly)
                {
                    throw new NotSupportedException(SR.ReadonlyControlsCollection);
                }

                base.RemoveByKey(key);
            }

            public override bool IsReadOnly => _isReadOnly;
        }

        /// <summary>
        /// This control collection only allows a specific type of control 
        /// into the controls collection. It optionally supports readonlyness.
        /// </summary>
        internal class TypedControlCollection : ReadOnlyControlCollection
        {
<<<<<<< HEAD
            private Type _typeOfControl;
            private Control _ownerControl;
=======
            private readonly Type _typeOfControl;
            private readonly Control _ownerControl;
>>>>>>> 05087938

            public TypedControlCollection(Control owner, Type typeOfControl, bool isReadOnly) : base(owner, isReadOnly)
            {
                _typeOfControl = typeOfControl;
                _ownerControl = owner;
            }

            public TypedControlCollection(Control owner, Type typeOfControl) : base(owner, /*isReadOnly*/false)
            {
                _typeOfControl = typeOfControl;
                _ownerControl = owner;
            }

            public override void Add(Control value)
            {
                // Check parenting first for consistency
                Control.CheckParentingCycle(_ownerControl, value);

                if (value == null)
                {
                    throw new ArgumentNullException(nameof(value));
                }
                if (IsReadOnly)
                {
                    throw new NotSupportedException(SR.ReadonlyControlsCollection);
                }
                if (!_typeOfControl.IsAssignableFrom(value.GetType()))
                {
                    throw new ArgumentException(string.Format(CultureInfo.CurrentCulture, string.Format(SR.TypedControlCollectionShouldBeOfType, _typeOfControl.Name)), value.GetType().Name);
                }
<<<<<<< HEAD
    
=======

>>>>>>> 05087938
                base.Add(value);
            }
        }

        /// <summary>
        /// DCMapping is used to change the mapping and clip region of the
        /// the specified device context to the given bounds. When the
        /// DCMapping is disposed, the original mapping and clip rectangle
        /// are restored.
        ///
        /// Example:
        /// 
        /// using(WindowsFormsUtils.DCMapping mapping = new WindowsFormsUtils.DCMapping(hDC, new Rectangle(10,10, 50, 50) {
        ///     // inside here the hDC's mapping of (0,0) is inset by (10,10) and 
        ///     // all painting is clipped at (0,0) - (50,50)
        ///  }
        ///   
        ///  To use with GDI+ you can get the hDC from the Graphics object. You'd want to do this in a situation where
        ///  you're handing off a graphics object to someone, and you want the world translated some amount X,Y. This 
        ///  works better than g.TranslateTransform(x,y) - as if someone calls g.GetHdc and does a GDI operation - their
        ///  world is NOT transformed.
        ///   
        ///  HandleRef hDC = new HandleRef(this, originalGraphics.GetHdc());
        ///  try {
        ///    using(WindowsFormsUtils.DCMapping mapping = new WindowsFormsUtils.DCMapping(hDC, new Rectangle(10,10, 50, 50) {
        ///        
        ///        // DO NOT ATTEMPT TO USE originalGraphics here - you'll get an Object Busy error
        ///        // rather ask the mapping object for a graphics object.
        ///        mapping.Graphics.DrawRectangle(Pens.Black, rect);
        ///    }     
        ///  }
        ///  finally { g.ReleaseHdc(hDC.Handle);}
        ///   
        ///  PERF: DCMapping is a structure so that it will allocate on the stack rather than in GC managed
        ///  memory. This way disposing the object does not force a GC. Since DCMapping objects aren't 
        ///  likely to be passed between functions rather used and disposed in the same one, this reduces 
        ///  overhead.
        /// </summary>     
        internal struct DCMapping : IDisposable
        {
            private DeviceContext _dc;
            private Graphics _graphics;
            private Rectangle _translatedBounds;

            public DCMapping(HandleRef hDC, Rectangle bounds)
            {
                if (hDC.Handle == IntPtr.Zero)
                {
                    throw new ArgumentNullException(nameof(hDC));
                }

                bool success;
                NativeMethods.POINT viewportOrg = new NativeMethods.POINT();
                HandleRef hOriginalClippingRegion = NativeMethods.NullHandleRef;
                NativeMethods.RegionFlags originalRegionType = NativeMethods.RegionFlags.NULLREGION;

                _translatedBounds = bounds;
                _graphics = null;
                _dc = DeviceContext.FromHdc(hDC.Handle);
                _dc.SaveHdc();

                // Retrieve the x-coordinates and y-coordinates of the viewport origin for the specified device context. 
                success = SafeNativeMethods.GetViewportOrgEx(hDC, viewportOrg);
                Debug.Assert(success, "GetViewportOrgEx() failed.");

                // Create a new rectangular clipping region based off of the bounds specified, shifted over by the x & y specified in the viewport origin.
                HandleRef hClippingRegion = new HandleRef(null, SafeNativeMethods.CreateRectRgn(viewportOrg.x + bounds.Left, viewportOrg.y + bounds.Top, viewportOrg.x + bounds.Right, viewportOrg.y + bounds.Bottom));
                Debug.Assert(hClippingRegion.Handle != IntPtr.Zero, "CreateRectRgn() failed.");

                try
                {
                    // Create an empty region oriented at 0,0 so we can populate it with the original clipping region of the hDC passed in.
                    hOriginalClippingRegion = new HandleRef(this, SafeNativeMethods.CreateRectRgn(0, 0, 0, 0));
                    Debug.Assert(hOriginalClippingRegion.Handle != IntPtr.Zero, "CreateRectRgn() failed.");

                    // Get the clipping region from the hDC: result = {-1 = error, 0 = no region, 1 = success} per MSDN
                    int result = SafeNativeMethods.GetClipRgn(hDC, hOriginalClippingRegion);
                    Debug.Assert(result != -1, "GetClipRgn() failed.");

                    // Shift the viewpoint origint by coordinates specified in "bounds". 
                    NativeMethods.POINT lastViewPort = new NativeMethods.POINT();
                    success = SafeNativeMethods.SetViewportOrgEx(hDC, viewportOrg.x + bounds.Left, viewportOrg.y + bounds.Top, lastViewPort);
                    Debug.Assert(success, "SetViewportOrgEx() failed.");

                    if (result != 0)
                    {
                        // Get the origninal clipping region so we can determine its type (we'll check later if we've restored the region back properly.)
                        NativeMethods.RECT originalClipRect = new NativeMethods.RECT();
                        originalRegionType = (NativeMethods.RegionFlags)SafeNativeMethods.GetRgnBox(hOriginalClippingRegion, ref originalClipRect);
                        Debug.Assert(originalRegionType != NativeMethods.RegionFlags.ERROR, "ERROR returned from SelectClipRgn while selecting the original clipping region..");

                        if (originalRegionType == NativeMethods.RegionFlags.SIMPLEREGION)
                        {
                            // Find the intersection of our clipping region and the current clipping region (our parent's)
                            //      Returns a NULLREGION, the two didn't intersect.
                            //      Returns a SIMPLEREGION, the two intersected
                            //      Resulting region (stuff that was in hOriginalClippingRegion AND hClippingRegion is placed in hClippingRegion
                            NativeMethods.RegionFlags combineResult = (NativeMethods.RegionFlags)SafeNativeMethods.CombineRgn(hClippingRegion, hClippingRegion, hOriginalClippingRegion, NativeMethods.RGN_AND);
                            Debug.Assert((combineResult == NativeMethods.RegionFlags.SIMPLEREGION) ||
                                            (combineResult == NativeMethods.RegionFlags.NULLREGION),
                                            "SIMPLEREGION or NULLREGION expected.");
                        }
                    }
                    else
                    {
                        // If there was no clipping region, then the result is a simple region.
                        // We don't need to keep track of the original now, since it is empty.
                        SafeNativeMethods.DeleteObject(hOriginalClippingRegion);
                        hOriginalClippingRegion = new HandleRef(null, IntPtr.Zero);
                        originalRegionType = NativeMethods.RegionFlags.SIMPLEREGION;
                    }

                    // Select the new clipping region; make sure it's a SIMPLEREGION or NULLREGION
                    NativeMethods.RegionFlags selectResult = (NativeMethods.RegionFlags)SafeNativeMethods.SelectClipRgn(hDC, hClippingRegion);
                    Debug.Assert((selectResult == NativeMethods.RegionFlags.SIMPLEREGION ||
                                  selectResult == NativeMethods.RegionFlags.NULLREGION),
                                  "SIMPLEREGION or NULLLREGION expected.");

                }
                catch (Exception ex) when (!ClientUtils.IsSecurityOrCriticalException(ex))
                {
                    _dc.RestoreHdc();
                    _dc.Dispose();
                }
                finally
                {
                    // Delete the new clipping region, as the clipping region for the HDC is now set 
                    // to this rectangle. Hold on to hOriginalClippingRegion, as we'll need to restore
                    // it when this object is disposed.
                    success = SafeNativeMethods.DeleteObject(hClippingRegion);
                    Debug.Assert(success, "DeleteObject(hClippingRegion) failed.");

                    if (hOriginalClippingRegion.Handle != IntPtr.Zero)
                    {
                        success = SafeNativeMethods.DeleteObject(hOriginalClippingRegion);
                        Debug.Assert(success, "DeleteObject(hOriginalClippingRegion) failed.");
                    }
                }
            }

            public void Dispose()
            {
                if (_graphics != null)
                {
                    // Reset GDI+ if used.
                    // we need to dispose the graphics object first, as it will do 
                    // some restoration to the ViewPort and ClipRectangle to restore the hDC to 
                    // the same state it was created in
                    _graphics.Dispose();
                    _graphics = null;
                }

                if (_dc != null)
                {
                    // Now properly reset GDI.
                    _dc.RestoreHdc();
                    _dc.Dispose();
                    _dc = null;
                }
            }

            /// <summary>
            /// Allows you to get the graphics object based off of the translated HDC.
            /// Note this will be disposed when the DCMapping object is disposed.
            /// </summary>
            [SuppressMessage("Microsoft.Performance", "CA1811:AvoidUncalledPrivateCode")]
            public Graphics Graphics
            {
                get
                {
                    Debug.Assert(_dc != null, "unexpected null dc!");

                    if (_graphics == null)
                    {
                        _graphics = Graphics.FromHdcInternal(_dc.Hdc);
                        _graphics.SetClip(new Rectangle(Point.Empty, _translatedBounds.Size));
                    }

                    return _graphics;
                }
            }
        }
    }
}<|MERGE_RESOLUTION|>--- conflicted
+++ resolved
@@ -151,11 +151,7 @@
             {
                 if (text[index] == '&')
                 {
-<<<<<<< HEAD
-                    str.Append("&");
-=======
                     str.Append('&');
->>>>>>> 05087938
                 }
                 if (index < text.Length)
                 {
@@ -178,14 +174,7 @@
             }
 
 #if DEBUG      
-<<<<<<< HEAD
-            int textLen = SafeNativeMethods.GetWindowTextLength(new HandleRef(null, hwnd));
-            StringBuilder sb = new StringBuilder(textLen+1);
-            UnsafeNativeMethods.GetWindowText(new HandleRef(null, hwnd), sb, sb.Capacity);
-    
-=======
             string windowText = Interop.User32.GetWindowText(new HandleRef(null, hwnd));
->>>>>>> 05087938
             string typeOfControl = "Unknown";
             string nameOfControl = "Name: ";
             Control c = Control.FromHandle(hwnd);
@@ -199,11 +188,7 @@
                 else
                 {
                     nameOfControl += "Unknown";
-<<<<<<< HEAD
-                    
-=======
-
->>>>>>> 05087938
+
                     // Add some extra debug info for ToolStripDropDowns.
                     if (c is ToolStripDropDown dd && dd.OwnerItem != null)
                     {
@@ -211,11 +196,7 @@
                     }
                 }
             }
-<<<<<<< HEAD
-            return sb.ToString() + Environment.NewLine + "\tType: " + typeOfControl + Environment.NewLine + "\t" + nameOfControl + Environment.NewLine;
-=======
             return windowText + Environment.NewLine + "\tType: " + typeOfControl + Environment.NewLine + "\t" + nameOfControl + Environment.NewLine;
->>>>>>> 05087938
 #else            
             return string.Empty;
 #endif
@@ -427,13 +408,8 @@
 
         public class ArraySubsetEnumerator : IEnumerator
         {
-<<<<<<< HEAD
-            private object[] _array;
-            private int _total;
-=======
             private readonly object[] _array;
             private readonly int _total;
->>>>>>> 05087938
             private int _current;
 
             public ArraySubsetEnumerator(object[] array, int count)
@@ -452,8 +428,7 @@
                     _current++;
                     return true;
                 }
-<<<<<<< HEAD
-                
+
                 return false;
             }
 
@@ -462,17 +437,6 @@
                 _current = -1;
             }
 
-=======
-
-                return false;
-            }
-
-            public void Reset()
-            {
-                _current = -1;
-            }
-
->>>>>>> 05087938
             public object Current => _current == -1 ? null : _array[_current];
         }
 
@@ -535,13 +499,8 @@
         /// </summary>
         internal class TypedControlCollection : ReadOnlyControlCollection
         {
-<<<<<<< HEAD
-            private Type _typeOfControl;
-            private Control _ownerControl;
-=======
             private readonly Type _typeOfControl;
             private readonly Control _ownerControl;
->>>>>>> 05087938
 
             public TypedControlCollection(Control owner, Type typeOfControl, bool isReadOnly) : base(owner, isReadOnly)
             {
@@ -572,11 +531,7 @@
                 {
                     throw new ArgumentException(string.Format(CultureInfo.CurrentCulture, string.Format(SR.TypedControlCollectionShouldBeOfType, _typeOfControl.Name)), value.GetType().Name);
                 }
-<<<<<<< HEAD
-    
-=======
-
->>>>>>> 05087938
+
                 base.Add(value);
             }
         }
