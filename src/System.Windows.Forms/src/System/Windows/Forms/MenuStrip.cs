--- conflicted
+++ resolved
@@ -253,12 +253,8 @@
         protected override void WndProc(ref Message m)
         {
 
-<<<<<<< HEAD
-            if (m.Msg == Interop.WindowMessages.WM_MOUSEACTIVATE && (ActiveDropDowns.Count == 0)) {
-=======
             if (m.Msg == Interop.WindowMessages.WM_MOUSEACTIVATE && (ActiveDropDowns.Count == 0))
             {
->>>>>>> 05087938
                 // call menu activate before we actually take focus.
                 Point pt = PointToClient(WindowsFormsUtils.LastCursorPoint);
                 ToolStripItem item = GetItemAt(pt);
