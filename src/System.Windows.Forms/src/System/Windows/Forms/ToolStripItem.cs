﻿// Licensed to the .NET Foundation under one or more agreements.
// The .NET Foundation licenses this file to you under the MIT license.
// See the LICENSE file in the project root for more information.

//#define SELECTEDCHANGED


namespace System.Windows.Forms
{
    using System;
    using System.Collections.Specialized;
    using System.ComponentModel;
    using System.Diagnostics;
    using System.Diagnostics.CodeAnalysis;
    using System.Drawing;
    using System.Drawing.Design;
    using System.Drawing.Imaging;
    using System.Globalization;
    using System.Windows.Forms.ButtonInternal;
    using System.Windows.Forms.Layout;
    using Collections.Generic;
    using IComDataObject = System.Runtime.InteropServices.ComTypes.IDataObject;

    /// <devdoc/>
    [System.ComponentModel.DesignTimeVisible(false)]
    [Designer("System.Windows.Forms.Design.ToolStripItemDesigner, " + AssemblyRef.SystemDesign)]
    [DefaultEvent(nameof(Click))]
    [ToolboxItem(false)]
    [DefaultProperty(nameof(Text))]
    public abstract class ToolStripItem : Component,
                              IDropTarget,
                              ISupportOleDropSource,
                              IArrangedElement,
                              IKeyboardToolTip
    {

#if DEBUG
        internal static readonly TraceSwitch MouseDebugging = new TraceSwitch("MouseDebugging", "Debug ToolStripItem mouse debugging code");
#else
        internal static readonly TraceSwitch MouseDebugging;
#endif

        private Rectangle bounds = Rectangle.Empty;
        private PropertyStore propertyStore;
        private ToolStripItemAlignment alignment = ToolStripItemAlignment.Left;
        private ToolStrip parent = null;
        private ToolStrip owner = null;
        private ToolStripItemOverflow overflow = ToolStripItemOverflow.AsNeeded;
        private ToolStripItemPlacement placement = ToolStripItemPlacement.None;
        private ContentAlignment imageAlign = ContentAlignment.MiddleCenter;
        private ContentAlignment textAlign = ContentAlignment.MiddleCenter;
        private TextImageRelation textImageRelation = TextImageRelation.ImageBeforeText;
        private ToolStripItemImageIndexer imageIndexer = null;
        private ToolStripItemInternalLayout toolStripItemInternalLayout = null;
        private BitVector32 state = new BitVector32();
        private string toolTipText = null;
        private Color imageTransparentColor = Color.Empty;
        private ToolStripItemImageScaling imageScaling = ToolStripItemImageScaling.SizeToFit;
        private Size cachedTextSize = Size.Empty;

        private static readonly Padding defaultMargin = new Padding(0, 1, 0, 2);
        private static readonly Padding defaultStatusStripMargin = new Padding(0, 2, 0, 0);
        private Padding scaledDefaultMargin = defaultMargin;
        private Padding scaledDefaultStatusStripMargin = defaultStatusStripMargin;

        private ToolStripItemDisplayStyle displayStyle = ToolStripItemDisplayStyle.ImageAndText;

        private static readonly ArrangedElementCollection EmptyChildCollection = new ArrangedElementCollection();


        /// 
        ///   Adding a new event??  Make sure you dont need to add to ToolStripControlHost.cs 
        ///
        internal static readonly object EventMouseDown = new object();
        internal static readonly object EventMouseEnter = new object();
        internal static readonly object EventMouseLeave = new object();
        internal static readonly object EventMouseHover = new object();
        internal static readonly object EventMouseMove = new object();
        internal static readonly object EventMouseUp = new object();
        internal static readonly object EventMouseWheel = new object();
        internal static readonly object EventClick = new object();
        internal static readonly object EventDoubleClick = new object();
        internal static readonly object EventDragDrop = new object();
        internal static readonly object EventDragEnter = new object();
        internal static readonly object EventDragLeave = new object();
        internal static readonly object EventDragOver = new object();
        internal static readonly object EventDisplayStyleChanged = new object();
        internal static readonly object EventEnabledChanged = new object();
        internal static readonly object EventInternalEnabledChanged = new object();
        internal static readonly object EventFontChanged = new object();
        internal static readonly object EventForeColorChanged = new object();
        internal static readonly object EventBackColorChanged = new object();
        internal static readonly object EventGiveFeedback = new object();
        internal static readonly object EventQueryContinueDrag = new object();
        internal static readonly object EventQueryAccessibilityHelp = new object();
        internal static readonly object EventMove = new object();
        internal static readonly object EventResize = new object();
        internal static readonly object EventLayout = new object();
        internal static readonly object EventLocationChanged = new object();
        internal static readonly object EventRightToLeft = new object();
        internal static readonly object EventVisibleChanged = new object();
        internal static readonly object EventAvailableChanged = new object();
        internal static readonly object EventOwnerChanged = new object();
        internal static readonly object EventPaint = new object();
        internal static readonly object EventText = new object();
        internal static readonly object EventSelectedChanged = new object();

        /// 
        ///   Adding a new event??  Make sure you dont need to add to ToolStripControlHost.cs 
        ///


        // Property store keys for properties.  The property store allocates most efficiently
        // in groups of four, so we try to lump properties in groups of four based on how
        // likely they are going to be used in a group.

        private static readonly int PropName = PropertyStore.CreateKey();
        private static readonly int PropText = PropertyStore.CreateKey();
        private static readonly int PropBackColor = PropertyStore.CreateKey();
        private static readonly int PropForeColor = PropertyStore.CreateKey();

        private static readonly int PropImage = PropertyStore.CreateKey();
        private static readonly int PropFont = PropertyStore.CreateKey();
        private static readonly int PropRightToLeft = PropertyStore.CreateKey();
        private static readonly int PropTag = PropertyStore.CreateKey();

        private static readonly int PropAccessibility = PropertyStore.CreateKey();
        private static readonly int PropAccessibleName = PropertyStore.CreateKey();
        private static readonly int PropAccessibleRole = PropertyStore.CreateKey();
        private static readonly int PropAccessibleHelpProvider = PropertyStore.CreateKey();

        private static readonly int PropAccessibleDefaultActionDescription = PropertyStore.CreateKey();
        private static readonly int PropAccessibleDescription = PropertyStore.CreateKey();
        private static readonly int PropTextDirection = PropertyStore.CreateKey();
        private static readonly int PropMirroredImage = PropertyStore.CreateKey();


        private static readonly int PropBackgroundImage = PropertyStore.CreateKey();
        private static readonly int PropBackgroundImageLayout = PropertyStore.CreateKey();

        private static readonly int PropMergeAction = PropertyStore.CreateKey();
        private static readonly int PropMergeIndex = PropertyStore.CreateKey();


        private static readonly int stateAllowDrop = BitVector32.CreateMask();
        private static readonly int stateVisible = BitVector32.CreateMask(stateAllowDrop);
        private static readonly int stateEnabled = BitVector32.CreateMask(stateVisible);
        private static readonly int stateMouseDownAndNoDrag = BitVector32.CreateMask(stateEnabled);
        private static readonly int stateAutoSize = BitVector32.CreateMask(stateMouseDownAndNoDrag);
        private static readonly int statePressed = BitVector32.CreateMask(stateAutoSize);
        private static readonly int stateSelected = BitVector32.CreateMask(statePressed);
        private static readonly int stateContstructing = BitVector32.CreateMask(stateSelected);
        private static readonly int stateDisposed = BitVector32.CreateMask(stateContstructing);
        private static readonly int stateCurrentlyAnimatingImage = BitVector32.CreateMask(stateDisposed);
        private static readonly int stateDoubleClickEnabled = BitVector32.CreateMask(stateCurrentlyAnimatingImage);
        private static readonly int stateAutoToolTip = BitVector32.CreateMask(stateDoubleClickEnabled);
        private static readonly int stateSupportsRightClick = BitVector32.CreateMask(stateAutoToolTip);
        private static readonly int stateSupportsItemClick = BitVector32.CreateMask(stateSupportsRightClick);
        private static readonly int stateRightToLeftAutoMirrorImage = BitVector32.CreateMask(stateSupportsItemClick);
        private static readonly int stateInvalidMirroredImage = BitVector32.CreateMask(stateRightToLeftAutoMirrorImage);
        private static readonly int stateSupportsSpaceKey = BitVector32.CreateMask(stateInvalidMirroredImage);
        private static readonly int stateMouseDownAndUpMustBeInSameItem = BitVector32.CreateMask(stateSupportsSpaceKey);
        private static readonly int stateSupportsDisabledHotTracking = BitVector32.CreateMask(stateMouseDownAndUpMustBeInSameItem);
        private static readonly int stateUseAmbientMargin = BitVector32.CreateMask(stateSupportsDisabledHotTracking);
        private static readonly int stateDisposing = BitVector32.CreateMask(stateUseAmbientMargin);


        private long lastClickTime = 0;
        private int deviceDpi = DpiHelper.DeviceDpi;
        internal Font defaultFont = ToolStripManager.DefaultFont;
    
        /// <include file='doc\ToolStripItem.uex' path='docs/doc[@for="ToolStripItem.ToolStripItem"]/*' />
        /// <devdoc>
        /// Constructor
        /// </summary>
        [SuppressMessage("Microsoft.Usage", "CA2214:DoNotCallOverridableMethodsInConstructors")]
        protected ToolStripItem()
        {
            if (DpiHelper.IsScalingRequirementMet)
            {
                scaledDefaultMargin = DpiHelper.LogicalToDeviceUnits(defaultMargin);
                scaledDefaultStatusStripMargin = DpiHelper.LogicalToDeviceUnits(defaultStatusStripMargin);
            }

            state[stateEnabled | stateAutoSize | stateVisible | stateContstructing | stateSupportsItemClick | stateInvalidMirroredImage | stateMouseDownAndUpMustBeInSameItem | stateUseAmbientMargin] = true;
            state[stateAllowDrop | stateMouseDownAndNoDrag | stateSupportsRightClick | statePressed | stateSelected | stateDisposed | stateDoubleClickEnabled | stateRightToLeftAutoMirrorImage | stateSupportsSpaceKey] = false;
            SetAmbientMargin();
            Size = DefaultSize;
            DisplayStyle = DefaultDisplayStyle;
            CommonProperties.SetAutoSize(this, true);
            state[stateContstructing] = false;
            AutoToolTip = DefaultAutoToolTip;

        }


        [SuppressMessage("Microsoft.Usage", "CA2214:DoNotCallOverridableMethodsInConstructors")]
        protected ToolStripItem(string text, Image image, EventHandler onClick) : this(text, image, onClick, null)
        {
        }
        [SuppressMessage("Microsoft.Usage", "CA2214:DoNotCallOverridableMethodsInConstructors")]
        protected ToolStripItem(string text, Image image, EventHandler onClick, string name) : this()
        {
            Text = text;
            Image = image;
            if (onClick != null)
            {
                Click += onClick;
            }
            Name = name;
        }

        /// <summary>
        /// The Accessibility Object for this Control
        /// </summary>
        [
        Browsable(false), EditorBrowsable(EditorBrowsableState.Advanced),
        DesignerSerializationVisibility(DesignerSerializationVisibility.Hidden),
        SRDescription(nameof(SR.ToolStripItemAccessibilityObjectDescr))
        ]
        public AccessibleObject AccessibilityObject
        {
            get
            {
                AccessibleObject accessibleObject = (AccessibleObject)Properties.GetObject(PropAccessibility);
                if (accessibleObject == null)
                {
                    accessibleObject = CreateAccessibilityInstance();
                    Properties.SetObject(PropAccessibility, accessibleObject);
                }

                return accessibleObject;
            }
        }

        /// <summary>
        /// The default action description of the control
        /// </summary>
        [
        SRCategory(nameof(SR.CatAccessibility)),
        Browsable(false), EditorBrowsable(EditorBrowsableState.Advanced),
        DesignerSerializationVisibility(DesignerSerializationVisibility.Hidden),
        SRDescription(nameof(SR.ToolStripItemAccessibleDefaultActionDescr))
        ]
        public string AccessibleDefaultActionDescription
        {
            get
            {
                return (string)Properties.GetObject(PropAccessibleDefaultActionDescription);
            }
            set
            {
                Properties.SetObject(PropAccessibleDefaultActionDescription, value);
                OnAccessibleDefaultActionDescriptionChanged(EventArgs.Empty);
            }
        }
        /// <summary>
        /// The accessible description of the control
        /// </summary>
        [
        SRCategory(nameof(SR.CatAccessibility)),
        DefaultValue(null),
        Localizable(true),
        SRDescription(nameof(SR.ToolStripItemAccessibleDescriptionDescr))
        ]
        public string AccessibleDescription
        {
            get
            {
                return (string)Properties.GetObject(PropAccessibleDescription);
            }
            set
            {
                Properties.SetObject(PropAccessibleDescription, value);
                OnAccessibleDescriptionChanged(EventArgs.Empty);
            }
        }

        /// <summary>
        /// The accessible name of the control
        /// </summary>
        [
        SRCategory(nameof(SR.CatAccessibility)),
        DefaultValue(null),
        Localizable(true),
        SRDescription(nameof(SR.ToolStripItemAccessibleNameDescr))
        ]
        public string AccessibleName
        {
            get
            {
                return (string)Properties.GetObject(PropAccessibleName);
            }

            set
            {
                Properties.SetObject(PropAccessibleName, value);
                OnAccessibleNameChanged(EventArgs.Empty);
            }
        }

        /// <summary>
        /// The accessible role of the control
        /// </summary>
        [
        SRCategory(nameof(SR.CatAccessibility)),
        DefaultValue(AccessibleRole.Default),
        SRDescription(nameof(SR.ToolStripItemAccessibleRoleDescr))
        ]
        public AccessibleRole AccessibleRole
        {

            get
            {
                int role = Properties.GetInteger(PropAccessibleRole, out bool found);
                if (found)
                {
                    return (AccessibleRole)role;
                }
                else
                {
                    return AccessibleRole.Default;
                }
            }

            set
            {
                //valid values are 0xffffffff to 0x40
                if (!ClientUtils.IsEnumValid(value, (int)value, (int)AccessibleRole.Default, (int)AccessibleRole.OutlineButton))
                {
                    throw new InvalidEnumArgumentException(nameof(value), (int)value, typeof(AccessibleRole));
                }
                Properties.SetInteger(PropAccessibleRole, (int)value);
                OnAccessibleRoleChanged(EventArgs.Empty);
            }


        }


<<<<<<< HEAD
        /// <include file='doc\ToolStripItem.uex' path='docs/doc[@for="ToolStripItem.Alignment"]/*' />
        /// <devdoc>
        /// Determines if the item aligns towards the beginning or end of the ToolStrip.
        /// </devdoc>
=======
        /// <summary>
        /// Determines if the item aligns towards the beginning or end of the ToolStrip.
        /// </summary>
>>>>>>> 05087938
        [
        DefaultValue(ToolStripItemAlignment.Left),
        SRCategory(nameof(SR.CatLayout)),
        SRDescription(nameof(SR.ToolStripItemAlignmentDescr))
        ]
        public ToolStripItemAlignment Alignment
        {
            get
            {
                return alignment;
            }
            set
            {
                //valid values are 0x0 to 0x1
                if (!ClientUtils.IsEnumValid(value, (int)value, (int)ToolStripItemAlignment.Left, (int)ToolStripItemAlignment.Right))
                {
                    throw new InvalidEnumArgumentException(nameof(value), (int)value, typeof(ToolStripItemAlignment));
                }
                if (alignment != value)
                {
                    alignment = value;

                    if ((ParentInternal != null) && ParentInternal.IsHandleCreated)
                    {
                        ParentInternal.PerformLayout();
                    }
                }
            }
        }


        /// <summary>
        /// Determines if this item can be dragged.
        /// This is EXACTLY like Control.AllowDrop - setting this to true WILL call 
        /// the droptarget handlers.  The ToolStripDropTargetManager is the one that 
        /// handles the routing of DropTarget events to the ToolStripItem's IDropTarget
        /// methods.
        /// </summary>
        [
        SRCategory(nameof(SR.CatDragDrop)),
        DefaultValue(false),
        SRDescription(nameof(SR.ToolStripItemAllowDropDescr)),
        EditorBrowsable(EditorBrowsableState.Advanced),
        Browsable(false)
        ]
        public virtual bool AllowDrop
        {
            get
            {
                return state[stateAllowDrop];
            }
            set
            {
                if (value != state[stateAllowDrop])
                {
                    EnsureParentDropTargetRegistered();
                    state[stateAllowDrop] = value;
                }
            }
        }

        /// <summary>
        /// Determines whether we set the ToolStripItem to its preferred size
        /// </summary>
        [DefaultValue(true)]
        [SRCategory(nameof(SR.CatBehavior))]
        [RefreshProperties(RefreshProperties.All)]
        [Localizable(true)]
        [SRDescription(nameof(SR.ToolStripItemAutoSizeDescr))]
        [DesignerSerializationVisibility(DesignerSerializationVisibility.Visible)]
        public bool AutoSize
        {
            get
            {
                return state[stateAutoSize];
            }
            set
            {
                if (state[stateAutoSize] != value)
                {
                    state[stateAutoSize] = value;
                    CommonProperties.SetAutoSize(this, value);
                    InvalidateItemLayout(PropertyNames.AutoSize);
                }
            }
        }

        /// <summary> 
        ///   !!!!This property ONLY works when toolStrip.ShowItemToolTips = true!!!!
        ///   if AutoToolTip is set to true we use the Text, if false, we use ToolTipText.
        ///</summary>
        [DefaultValue(false)]
        [SRDescription(nameof(SR.ToolStripItemAutoToolTipDescr))]
        [SRCategory(nameof(SR.CatBehavior))]
        public bool AutoToolTip
        {
            get
            {
                return state[stateAutoToolTip];
            }
            set
            {
                state[stateAutoToolTip] = value;
            }
        }

        /// <summary>
        /// as opposed to Visible, which returns whether or not the item and its parent are Visible 
        /// Available returns whether or not the item will be shown.  Setting Available sets Visible and Vice/Versa
        ///</summary>
        [
        Browsable(false),
        SRDescription(nameof(SR.ToolStripItemAvailableDescr)),
        DesignerSerializationVisibility(DesignerSerializationVisibility.Hidden)
        ]
        public bool Available
        {
            get
            {
                // MainMenu compat:
                // the only real diff is the getter - this returns what the item really thinks,
                // as opposed to whether or not the parent is also Visible.  Visible behavior is the same
                // so that it matches Control behavior (we dont have to do special things for control hosts, etc etc).
                return state[stateVisible];
            }
            set
            {
                SetVisibleCore(value);
            }
        }


        [
        Browsable(false),
        SRCategory(nameof(SR.CatPropertyChanged)),
        SRDescription(nameof(SR.ToolStripItemOnAvailableChangedDescr))
        ]
        public event EventHandler AvailableChanged
        {
            add => Events.AddHandler(EventAvailableChanged, value);
            remove => Events.RemoveHandler(EventAvailableChanged, value);
        }

        /// <summary>
        /// <para>
        /// Gets or sets the image that is displayed on a <see cref='System.Windows.Forms.Label'/>.
        /// </para>
        /// </summary>
        [
        Localizable(true),
        SRCategory(nameof(SR.CatAppearance)),
        SRDescription(nameof(SR.ToolStripItemImageDescr)),
        DefaultValue(null)
        ]
        public virtual Image BackgroundImage
        {
            get
            {
                return Properties.GetObject(PropBackgroundImage) as Image;

            }
            set
            {
                if (BackgroundImage != value)
                {
                    Properties.SetObject(PropBackgroundImage, value);
                    Invalidate();
                }
            }
        }

        // Every ToolStripItem needs to cache its last/current Parent's DeviceDpi 
        // for PerMonitorV2 scaling purposes.
        internal virtual int DeviceDpi
        {
            get
            {
                return deviceDpi;
            }
            set
            {
                deviceDpi = value;
            }
        }

        [
        SRCategory(nameof(SR.CatAppearance)),
        DefaultValue(ImageLayout.Tile),
        Localizable(true),
        SRDescription(nameof(SR.ControlBackgroundImageLayoutDescr))
        ]
        public virtual ImageLayout BackgroundImageLayout
        {
            get
            {
                bool found = Properties.ContainsObject(PropBackgroundImageLayout);
                if (!found)
                {
                    return ImageLayout.Tile;
                }
                else
                {
                    return ((ImageLayout)Properties.GetObject(PropBackgroundImageLayout));
                }
            }
            set
            {
                if (BackgroundImageLayout != value)
                {
                    //valid values are 0x0 to 0x4
                    if (!ClientUtils.IsEnumValid(value, (int)value, (int)ImageLayout.None, (int)ImageLayout.Zoom))
                    {
                        throw new InvalidEnumArgumentException(nameof(value), (int)value, typeof(ImageLayout));
                    }
                    Properties.SetObject(PropBackgroundImageLayout, value);
                    Invalidate();
                }
            }
        }

        /// <summary>
        /// The BackColor of the item
        /// </summary>
        [
        SRCategory(nameof(SR.CatAppearance)),
        SRDescription(nameof(SR.ToolStripItemBackColorDescr))
        ]
        public virtual Color BackColor
        {
            get
            {
                Color c = RawBackColor; // inheritedProperties.BackColor
                if (!c.IsEmpty)
                {
                    return c;
                }

                Control p = ParentInternal;
                if (p != null)
                {
                    return p.BackColor;
                }
                return Control.DefaultBackColor;
            }
            set
            {
                Color c = BackColor;
                if (!value.IsEmpty || Properties.ContainsObject(PropBackColor))
                {
                    Properties.SetColor(PropBackColor, value);
                }

                if (!c.Equals(BackColor))
                {
                    OnBackColorChanged(EventArgs.Empty);
                }
            }
        }

        [SRCategory(nameof(SR.CatPropertyChanged)), SRDescription(nameof(SR.ToolStripItemOnBackColorChangedDescr))]
        public event EventHandler BackColorChanged
        {
            add => Events.AddHandler(EventBackColorChanged, value);
            remove => Events.RemoveHandler(EventBackColorChanged, value);
        }

        /// <summary>
        /// The bounds of the item
        /// </summary>
        [Browsable(false)]
        public virtual Rectangle Bounds
        {
            [SuppressMessage("Microsoft.Security", "CA2119:SealMethodsThatSatisfyPrivateInterfaces")]
            get
            {
                return bounds;
            }
        }

        // Zero-based rectangle, same concept as ClientRect
        internal Rectangle ClientBounds
        {
            get
            {
                Rectangle client = bounds;
                client.Location = Point.Empty;
                return client;
            }
        }
        [Browsable(false)]
        public Rectangle ContentRectangle
        {
            get
            {
                Rectangle content = LayoutUtils.InflateRect(InternalLayout.ContentRectangle, Padding);
                content.Size = LayoutUtils.UnionSizes(Size.Empty, content.Size);
                return content;
            }
        }

        /// <summary>
        /// Determines whether or not the item can be selected.
        /// </summary>
        [Browsable(false)]
        public virtual bool CanSelect
        {
            get
            {
                return true;
            }
        }

        // usually the same as can select, but things like the control box in an MDI window are exceptions
        internal virtual bool CanKeyboardSelect
        {
            get
            {
                return CanSelect;
            }
        }

        /// <summary>
        /// <para>Occurs when the control is clicked.</para>
        /// </summary>
        [
        SRCategory(nameof(SR.CatAction)),
        SRDescription(nameof(SR.ToolStripItemOnClickDescr))
        ]
        public event EventHandler Click
        {
            add => Events.AddHandler(EventClick, value);
            remove => Events.RemoveHandler(EventClick, value);
        }

        [
        Browsable(false),
        DesignerSerializationVisibility(DesignerSerializationVisibility.Hidden),
        DefaultValue(CommonProperties.DefaultAnchor)
        ]
        public AnchorStyles Anchor
        {
            get
            {
                // since we dont support DefaultLayout go directly against the CommonProperties
                return CommonProperties.xGetAnchor(this);
            }
            set
            {
                // flags enum - dont check for validity.... 

                if (value != Anchor)
                {
                    // since we dont support DefaultLayout go directly against the CommonProperties
                    CommonProperties.xSetAnchor(this, value);
                    if (ParentInternal != null)
                    {
                        LayoutTransaction.DoLayout(this, ParentInternal, PropertyNames.Anchor);
                    }
                }
            }
        }


        /// <summary> This does not show up in the property grid because it only applies to flow and table layouts </summary>
        [
        Browsable(false),
        DefaultValue(CommonProperties.DefaultDock)
        ]
        public DockStyle Dock
        {
            get
            {

                // since we dont support DefaultLayout go directly against the CommonProperties
                return CommonProperties.xGetDock(this);
            }
            set
            {
                //valid values are 0x0 to 0x5
                if (!ClientUtils.IsEnumValid(value, (int)value, (int)DockStyle.None, (int)DockStyle.Fill))
                {
                    throw new InvalidEnumArgumentException(nameof(value), (int)value, typeof(DockStyle));
                }
                if (value != Dock)
                {
                    // since we dont support DefaultLayout go directly against the CommonProperties
                    CommonProperties.xSetDock(this, value);
                    if (ParentInternal != null)
                    {
                        LayoutTransaction.DoLayout(this, ParentInternal, PropertyNames.Dock);
                    }
                }
            }
        }

        /// <summary>default setting of auto tooltip when this object is created</summary>
        protected virtual bool DefaultAutoToolTip
        {
            get
            {
                return false;
            }
        }

        /// <summary>
        /// Deriving classes can override this to configure a default size for their control.
        /// This is more efficient than setting the size in the control's constructor.
        /// </summary>
        protected internal virtual Padding DefaultMargin
        {
            get
            {
                if (Owner != null && Owner is StatusStrip)
                {
                    return scaledDefaultStatusStripMargin;
                }
                else
                {
                    return scaledDefaultMargin;
                }
            }
        }

        /// <summary>
        /// Deriving classes can override this to configure a default size for their control.
        /// This is more efficient than setting the size in the control's constructor.
        /// </summary>
        protected virtual Padding DefaultPadding
        {
            get
            {
                return Padding.Empty;
            }
        }

        /// <summary>
        /// Deriving classes can override this to configure a default size for their control.
        /// This is more efficient than setting the size in the control's constructor.
        /// </devdoc>
        protected virtual Size DefaultSize {
            get {
                return DpiHelper.IsPerMonitorV2Awareness ?
                       DpiHelper.LogicalToDeviceUnits(new Size(23, 23), DeviceDpi) :
                       new Size(23, 23);
            }
        }

        protected virtual ToolStripItemDisplayStyle DefaultDisplayStyle
        {
            get
            {
                return ToolStripItemDisplayStyle.ImageAndText;
            }
        }

        /// <summary>
        /// specifies the default behavior of these items on ToolStripDropDowns when clicked.
        /// </summary>
        internal protected virtual bool DismissWhenClicked
        {
            get
            {
                return true;
            }
        }

        /// <summary>
        /// DisplayStyle specifies whether the image and text are rendered.  This is not on the base
        /// item class because different derived things will have different enumeration needs.
        /// </summary>
        [
        SRCategory(nameof(SR.CatAppearance)),
        SRDescription(nameof(SR.ToolStripItemDisplayStyleDescr))
        ]
        public virtual ToolStripItemDisplayStyle DisplayStyle
        {
            get
            {
                return displayStyle;
            }
            set
            {
                if (displayStyle != value)
                {
                    //valid values are 0x0 to 0x3
                    if (!ClientUtils.IsEnumValid(value, (int)value, (int)ToolStripItemDisplayStyle.None, (int)ToolStripItemDisplayStyle.ImageAndText))
                    {
                        throw new InvalidEnumArgumentException(nameof(value), (int)value, typeof(ToolStripItemDisplayStyle));
                    }
                    displayStyle = value;
                    if (!state[stateContstructing])
                    {
                        InvalidateItemLayout(PropertyNames.DisplayStyle);
                        OnDisplayStyleChanged(EventArgs.Empty);
                    }
                }

            }
        }

        /// <summary>
        /// <para>Occurs when the display style has changed</para>
        /// </summary>
        public event EventHandler DisplayStyleChanged
        {
            add => Events.AddHandler(EventDisplayStyleChanged, value);
            remove => Events.RemoveHandler(EventDisplayStyleChanged, value);
        }

        [EditorBrowsable(EditorBrowsableState.Advanced)]
        private RightToLeft DefaultRightToLeft
        {
            get
            {
                return RightToLeft.Inherit;
            }
        }

        /// <summary>
        /// <para>Occurs when the control is double clicked.</para>
        /// </summary>
        [SRCategory(nameof(SR.CatAction)), SRDescription(nameof(SR.ControlOnDoubleClickDescr))]
        public event EventHandler DoubleClick
        {
            add => Events.AddHandler(EventDoubleClick, value);
            remove => Events.RemoveHandler(EventDoubleClick, value);
        }

        [
        DefaultValue(false),
        SRCategory(nameof(SR.CatBehavior)),
        SRDescription(nameof(SR.ToolStripItemDoubleClickedEnabledDescr))
        ]
        public bool DoubleClickEnabled
        {
            get
            {
                return state[stateDoubleClickEnabled];
            }
            set
            {
                state[stateDoubleClickEnabled] = value;
            }
        }

        [
        SRCategory(nameof(SR.CatDragDrop)),
        SRDescription(nameof(SR.ToolStripItemOnDragDropDescr)),
        EditorBrowsable(EditorBrowsableState.Advanced),
        Browsable(false)
        ]
        public event DragEventHandler DragDrop
        {
            add => Events.AddHandler(EventDragDrop, value);
            remove => Events.RemoveHandler(EventDragDrop, value);
        }

        [
        SRCategory(nameof(SR.CatDragDrop)),
        SRDescription(nameof(SR.ToolStripItemOnDragEnterDescr)),
        EditorBrowsable(EditorBrowsableState.Advanced),
        Browsable(false)
        ]
        public event DragEventHandler DragEnter
        {
            add => Events.AddHandler(EventDragEnter, value);
            remove => Events.RemoveHandler(EventDragEnter, value);
        }

        [
        SRCategory(nameof(SR.CatDragDrop)),
        SRDescription(nameof(SR.ToolStripItemOnDragOverDescr)),
        EditorBrowsable(EditorBrowsableState.Advanced),
        Browsable(false)
        ]
        public event DragEventHandler DragOver
        {
            add => Events.AddHandler(EventDragOver, value);
            remove => Events.RemoveHandler(EventDragOver, value);
        }

        [
        SRCategory(nameof(SR.CatDragDrop)),
        SRDescription(nameof(SR.ToolStripItemOnDragLeaveDescr)),
        EditorBrowsable(EditorBrowsableState.Advanced),
        Browsable(false)
        ]
        public event EventHandler DragLeave
        {
            add => Events.AddHandler(EventDragLeave, value);
            remove => Events.RemoveHandler(EventDragLeave, value);
        }

        /// <summary>
        /// ToolStripItem.DropSource
        ///
        /// This represents what we're actually going to drag.  If the parent has set AllowItemReorder to true,
        /// then the item should call back on the private OnQueryContinueDrag/OnGiveFeedback that is implemented
        /// in the parent ToolStrip.
        ///
        /// Else if the parent does not support reordering of items (Parent.AllowItemReorder = false) - 
        /// then call back on the ToolStripItem's OnQueryContinueDrag/OnGiveFeedback methods.
        /// </summary> 
        private DropSource DropSource
        {
            get
            {
                if ((ParentInternal != null) && (ParentInternal.AllowItemReorder) && (ParentInternal.ItemReorderDropSource != null))
                {
                    return new DropSource(ParentInternal.ItemReorderDropSource);
                }
                return new DropSource(this);
            }
        }

        /// <summary>
        /// <para>Occurs when the control is clicked.</para>
        /// </summary>
        [
        SRCategory(nameof(SR.CatBehavior)),
        Localizable(true),
        SRDescription(nameof(SR.ToolStripItemEnabledDescr)),
        DefaultValue(true)
        ]
        public virtual bool Enabled
        {
            get
            {
                bool parentEnabled = true;

                if (Owner != null)
                {
                    parentEnabled = Owner.Enabled;
                }

                return state[stateEnabled] && parentEnabled;
            }
            set
            {
                // flip disabled bit.
                if (state[stateEnabled] != value)
                {
                    state[stateEnabled] = value;
                    if (!state[stateEnabled])
                    {
                        bool wasSelected = state[stateSelected];
                        // clear all the other states.
                        state[stateSelected | statePressed] = false;

                        if (wasSelected)
                        {
                            KeyboardToolTipStateMachine.Instance.NotifyAboutLostFocus(this);
                        }

                    }
                    OnEnabledChanged(EventArgs.Empty);
                    Invalidate();
                }
                OnInternalEnabledChanged(EventArgs.Empty);
            }
        }

        [
        SRDescription(nameof(SR.ToolStripItemEnabledChangedDescr))
        ]
        public event EventHandler EnabledChanged
        {
            add => Events.AddHandler(EventEnabledChanged, value);
            remove => Events.RemoveHandler(EventEnabledChanged, value);
        }

        internal event EventHandler InternalEnabledChanged
        {
            add => Events.AddHandler(EventInternalEnabledChanged, value);
            remove => Events.RemoveHandler(EventInternalEnabledChanged, value);
        }

        private void EnsureParentDropTargetRegistered()
        {
            if (ParentInternal != null)
            {
                ParentInternal.DropTargetManager.EnsureRegistered(this);
            }
        }

        /// <summary>
        /// Retrieves the current font for this item. This will be the font used
        /// by default for painting and text in the control.
        /// </summary>
        [
        SRCategory(nameof(SR.CatAppearance)),
        SRDescription(nameof(SR.ToolStripItemForeColorDescr))
        ]
        public virtual Color ForeColor
        {
            get
            {
                Color foreColor = Properties.GetColor(PropForeColor);
                if (!foreColor.IsEmpty)
                {
                    return foreColor;
                }

                Control p = ParentInternal;
                if (p != null)
                {
                    return p.ForeColor;
                }
                return Control.DefaultForeColor;
            }

            set
            {
                Color c = ForeColor;
                if (!value.IsEmpty || Properties.ContainsObject(PropForeColor))
                {
                    Properties.SetColor(PropForeColor, value);
                }
                if (!c.Equals(ForeColor))
                {
                    OnForeColorChanged(EventArgs.Empty);
                }
            }
        }

        [SRCategory(nameof(SR.CatPropertyChanged)), SRDescription(nameof(SR.ToolStripItemOnForeColorChangedDescr))]
        public event EventHandler ForeColorChanged
        {
            add => Events.AddHandler(EventForeColorChanged, value);
            remove => Events.RemoveHandler(EventForeColorChanged, value);
        }

        /// <summary>
        /// Retrieves the current font for this control. This will be the font used
        /// by default for painting and text in the control.
        /// </summary>
        [
        SRCategory(nameof(SR.CatAppearance)),
        Localizable(true),
        SRDescription(nameof(SR.ToolStripItemFontDescr))
        ]
        public virtual Font Font
        {
            get
            {
                Font font = (Font)Properties.GetObject(PropFont);
                if (font != null)
                {
                    return font;
                }

                Font f = GetOwnerFont();
                if (f != null)
                {
                    return f;
                }
                
                return DpiHelper.IsPerMonitorV2Awareness ?
                       defaultFont :
                       ToolStripManager.DefaultFont;
             }
            set {

                Font local = (Font)Properties.GetObject(PropFont);
                if ((local != value))
                {
                    Properties.SetObject(PropFont, value);
                    OnFontChanged(EventArgs.Empty);
                }
            }
        }
        [
        SRCategory(nameof(SR.CatDragDrop)),
        SRDescription(nameof(SR.ToolStripItemOnGiveFeedbackDescr)),
        EditorBrowsable(EditorBrowsableState.Advanced),
        Browsable(false)
        ]
        public event GiveFeedbackEventHandler GiveFeedback
        {
            add => Events.AddHandler(EventGiveFeedback, value);
            remove => Events.RemoveHandler(EventGiveFeedback, value);
        }

        /// <summary>
        /// The height of this control
        /// </summary>
        [
        SRCategory(nameof(SR.CatLayout)),
        Browsable(false), EditorBrowsable(EditorBrowsableState.Always),
        DesignerSerializationVisibility(DesignerSerializationVisibility.Hidden)
        ]
        public int Height
        {
            get
            {
                return Bounds.Height;
            }
            set
            {
                Rectangle currentBounds = Bounds;
                SetBounds(currentBounds.X, currentBounds.Y, currentBounds.Width, value);
            }
        }

        /// <summary>
        /// ToolStripItems do not have children.  For perf reasons always return a static empty collection.
        /// Consider creating readonly collection.
        /// </summary>
        ArrangedElementCollection IArrangedElement.Children
        {
            get
            {
                return ToolStripItem.EmptyChildCollection;
            }
        }
        /// <summary>
        /// Should not be exposed as this returns an unexposed type.
        /// </summary>
        IArrangedElement IArrangedElement.Container
        {
            get
            {
                if (ParentInternal == null)
                {
                    return Owner;
                }
                return ParentInternal;
            }
        }

        Rectangle IArrangedElement.DisplayRectangle
        {
            get
            {
                return Bounds;
            }
        }

        bool IArrangedElement.ParticipatesInLayout
        {
            get
            {
                // this can be different than "Visible" property as "Visible" takes into account whether or not you 
                // are parented and your parent is visible. 
                return state[stateVisible];
            }
        }

        PropertyStore IArrangedElement.Properties
        {
            get
            {
                return Properties;
            }
        }

        // Sets the bounds for an element.
        void IArrangedElement.SetBounds(Rectangle bounds, BoundsSpecified specified)
        {
            // in this case the parent is telling us to refresh our bounds - dont 
            // call PerformLayout
            SetBounds(bounds);
        }

        void IArrangedElement.PerformLayout(IArrangedElement container, string propertyName)
        {
            return;
        }

        /// <summary>
        /// <para>
        /// Gets or sets the alignment of the image on the label control.
        /// </para>
        /// </summary>
        [
        DefaultValue(ContentAlignment.MiddleCenter),
        Localizable(true),
        SRCategory(nameof(SR.CatAppearance)),
        SRDescription(nameof(SR.ToolStripItemImageAlignDescr))
        ]
        public ContentAlignment ImageAlign
        {
            get
            {
                return imageAlign;
            }
            set
            {

                if (!WindowsFormsUtils.EnumValidator.IsValidContentAlignment(value))
                {
                    throw new InvalidEnumArgumentException(nameof(value), (int)value, typeof(ContentAlignment));
                }
                if (imageAlign != value)
                {
                    imageAlign = value;
                    InvalidateItemLayout(PropertyNames.ImageAlign);
                }
            }
        }

        /// <summary>
        /// <para>
        /// Gets or sets the image that is displayed on a <see cref='System.Windows.Forms.Label'/>.
        /// </para>
        /// </summary>
        [
        Localizable(true),
        SRCategory(nameof(SR.CatAppearance)),
        SRDescription(nameof(SR.ToolStripItemImageDescr))
        ]
        public virtual Image Image
        {
            get
            {
                Image image = (Image)Properties.GetObject(PropImage);

                if (image == null && (Owner != null) && (Owner.ImageList != null) && ImageIndexer.ActualIndex >= 0)
                {
                    if (ImageIndexer.ActualIndex < Owner.ImageList.Images.Count)
                    {
                        // CACHE (by design).  If we fetched out of the image list every time it would dramatically hit perf.
                        image = Owner.ImageList.Images[ImageIndexer.ActualIndex];
                        state[stateInvalidMirroredImage] = true;
                        Properties.SetObject(PropImage, image);
                        return image;
                    }
                }
                else
                {
                    return image;
                }
                return null;
            }
            set
            {
                if (Image != value)
                {
                    StopAnimate();
                    if (value is Bitmap bmp && ImageTransparentColor != Color.Empty)
                    {
                        if (bmp.RawFormat.Guid != ImageFormat.Icon.Guid && !ImageAnimator.CanAnimate(bmp))
                        {
                            bmp.MakeTransparent(ImageTransparentColor);
                        }
                        value = bmp;
                    }
                    if (value != null)
                    {
                        ImageIndex = -1;
                    }
                    Properties.SetObject(PropImage, value);
                    state[stateInvalidMirroredImage] = true;
                    Animate();
                    InvalidateItemLayout(PropertyNames.Image);
                }
            }
        }

<<<<<<< HEAD

        /// <include file='doc\ToolStripItem.uex' path='docs/doc[@for="ToolStripItem.ImageTransparentColor"]/*' />
=======
>>>>>>> 05087938
        [
        Localizable(true),
        SRCategory(nameof(SR.CatAppearance)),
        SRDescription(nameof(SR.ToolStripItemImageTransparentColorDescr))
        ]
        public Color ImageTransparentColor
        {
            get
            {
                return imageTransparentColor;
            }
            set
            {
                if (imageTransparentColor != value)
                {
                    imageTransparentColor = value;
                    if (Image is Bitmap currentImage && value != Color.Empty)
                    {
                        if (currentImage.RawFormat.Guid != ImageFormat.Icon.Guid && !ImageAnimator.CanAnimate(currentImage))
                        {
                            currentImage.MakeTransparent(imageTransparentColor);
                        }
                    }
                    Invalidate();
                }

            }
        }

        /// <summary>
        /// Returns the ToolStripItem's currently set image index     
        /// Here for compat only - this is NOT to be visible at DT.
        /// </summary>
        [
        SRDescription(nameof(SR.ToolStripItemImageIndexDescr)),
        Localizable(true),
        SRCategory(nameof(SR.CatBehavior)),
        RefreshProperties(RefreshProperties.Repaint),
        TypeConverterAttribute(typeof(NoneExcludedImageIndexConverter)),
        Editor("System.Windows.Forms.Design.ToolStripImageIndexEditor, " + AssemblyRef.SystemDesign, typeof(UITypeEditor)),
        Browsable(false),
        RelatedImageList("Owner.ImageList")
        ]
        public int ImageIndex
        {
            get
            {
                if ((Owner != null) && ImageIndexer.Index != -1 && Owner.ImageList != null && ImageIndexer.Index >= Owner.ImageList.Images.Count)
                {
                    return Owner.ImageList.Images.Count - 1;
                }
                return ImageIndexer.Index;
            }
<<<<<<< HEAD
            set {
                if (value < -1) {
=======
            set
            {
                if (value < -1)
                {
>>>>>>> 05087938
                    throw new ArgumentOutOfRangeException(nameof(value), string.Format(SR.InvalidLowBoundArgumentEx, nameof(ImageIndex), value, -1));
                }


                ImageIndexer.Index = value;
                state[stateInvalidMirroredImage] = true;
                // Set the Image Property to null
                Properties.SetObject(PropImage, null);


                InvalidateItemLayout(PropertyNames.ImageIndex);
            }
        }

        internal ToolStripItemImageIndexer ImageIndexer
        {
            get
            {
                if (imageIndexer == null)
                {
                    imageIndexer = new ToolStripItemImageIndexer(this);
                }
                return imageIndexer;
            }
        }

        /// <summary>
        /// Returns the ToolStripItem's currently set image index     
        /// Here for compat only - this is NOT to be visible at DT.
        /// </summary>
        [
        SRDescription(nameof(SR.ToolStripItemImageKeyDescr)),
        SRCategory(nameof(SR.CatBehavior)),
        Localizable(true),
        TypeConverterAttribute(typeof(ImageKeyConverter)),
        RefreshProperties(RefreshProperties.Repaint),
        Editor("System.Windows.Forms.Design.ToolStripImageIndexEditor, " + AssemblyRef.SystemDesign, typeof(UITypeEditor)),
        Browsable(false),
        RelatedImageList("Owner.ImageList")
       ]
        public string ImageKey
        {
            get
            {
                return ImageIndexer.Key;
            }
            set
            {
                ImageIndexer.Key = value;
                state[stateInvalidMirroredImage] = true;
                Properties.SetObject(PropImage, null);

                InvalidateItemLayout(PropertyNames.ImageKey);

            }
        }

        [
        SRCategory(nameof(SR.CatAppearance)),
        DefaultValue(ToolStripItemImageScaling.SizeToFit),
        Localizable(true),
        SRDescription(nameof(SR.ToolStripItemImageScalingDescr))
        ]
        public ToolStripItemImageScaling ImageScaling
        {
            get
            {
                return imageScaling;
            }
            set
            {
                //valid values are 0x0 to 0x1
                if (!ClientUtils.IsEnumValid(value, (int)value, (int)ToolStripItemImageScaling.None, (int)ToolStripItemImageScaling.SizeToFit))
                {
                    throw new InvalidEnumArgumentException(nameof(value), (int)value, typeof(ToolStripItemImageScaling));
                }
                if (imageScaling != value)
                {
                    imageScaling = value;

                    InvalidateItemLayout(PropertyNames.ImageScaling);
                }
            }
        }

        /// <summary>
        ///    <para>
        ///       This object helps determine where the image and text should be drawn.
        ///    </para>
        /// </summary>
        internal ToolStripItemInternalLayout InternalLayout
        {
            get
            {
                if (toolStripItemInternalLayout == null)
                {
                    toolStripItemInternalLayout = CreateInternalLayout();
                }
                return toolStripItemInternalLayout;
            }
        }

        internal bool IsForeColorSet
        {
            get
            {
                Color color = Properties.GetColor(PropForeColor);
                if (!color.IsEmpty)
                {
                    return true;
                }
                else
                {
                    Control parent = ParentInternal;
                    if (parent != null)
                    {
                        return parent.ShouldSerializeForeColor();
                    }
                }
                return false;
            }
        }

        /// <summary>
        ///    <para>
        ///       This is used by ToolStrip to pass on the mouseMessages for ActiveDropDown.
        ///    </para>
        /// </summary>
        internal bool IsInDesignMode
        {
            get
            {
                return DesignMode;
            }
        }


        [Browsable(false)]
        public bool IsDisposed
        {
            get
            {
                return state[stateDisposed];
            }

        }

        [Browsable(false)]
        public bool IsOnDropDown
        {
            get
            {

                if (ParentInternal != null)
                {
                    return ParentInternal.IsDropDown;
                }
                else if (Owner != null && Owner.IsDropDown)
                {
                    return true;
                }

                return false;
            }
        }

        /// returns whether the item placement is set to overflow.
        [Browsable(false)]
        public bool IsOnOverflow
        {
            get
            {
                return (Placement == ToolStripItemPlacement.Overflow);
            }
        }


        /// <summary>
        ///     Specifies whether the control is willing to process mnemonics when hosted in an container ActiveX (Ax Sourcing).  
        /// </summary>
        internal virtual bool IsMnemonicsListenerAxSourced
        {
            get
            {
                return true;
            }
        }

        /// <summary>
        /// Occurs when the location of the ToolStripItem has been updated -- usually by layout by its
        /// owner of ToolStrips
        /// </summary>
        [SRCategory(nameof(SR.CatLayout)), SRDescription(nameof(SR.ToolStripItemOnLocationChangedDescr))]
        public event EventHandler LocationChanged
        {
            add => Events.AddHandler(EventLocationChanged, value);
            remove => Events.RemoveHandler(EventLocationChanged, value);
        }

        /// <summary>
        /// Specifies the external spacing between this item and any other item or the ToolStrip.
        /// </summary>
        [
        SRDescription(nameof(SR.ToolStripItemMarginDescr)),
        SRCategory(nameof(SR.CatLayout))
        ]
        public Padding Margin
        {
            get { return CommonProperties.GetMargin(this); }
            set
            {
                if (Margin != value)
                {
                    state[stateUseAmbientMargin] = false;
                    CommonProperties.SetMargin(this, value);
                }
            }
        }


        /// <summary>
        /// Specifies the merge action when merging two ToolStrip.
        /// </summary>
        [
        SRDescription(nameof(SR.ToolStripMergeActionDescr)),
        DefaultValue(MergeAction.Append),
        SRCategory(nameof(SR.CatLayout))
        ]
        public MergeAction MergeAction
        {
            get
            {
                int action = Properties.GetInteger(PropMergeAction, out bool found);
                if (found)
                {
                    return (MergeAction)action;
                }
                else
                {
                    // default value
                    return MergeAction.Append;
                }
            }

            set
            {
                //valid values are 0x0 to 0x4
                if (!ClientUtils.IsEnumValid(value, (int)value, (int)MergeAction.Append, (int)MergeAction.MatchOnly))
                {
                    throw new InvalidEnumArgumentException(nameof(value), (int)value, typeof(MergeAction));
                }
                Properties.SetInteger(PropMergeAction, (int)value);
            }
        }

        /// <summary>
        /// Specifies the merge action when merging two ToolStrip.
        /// </summary>
        [
        SRDescription(nameof(SR.ToolStripMergeIndexDescr)),
        DefaultValue(-1),
        SRCategory(nameof(SR.CatLayout))
        ]
        public int MergeIndex
        {
            get
            {
                int index = Properties.GetInteger(PropMergeIndex, out bool found);
                if (found)
                {
                    return index;
                }
                else
                {
                    // default value
                    return -1;
                }
            }

            set
            {
                Properties.SetInteger(PropMergeIndex, value);
            }
        }

        // required for menus
        internal bool MouseDownAndUpMustBeInSameItem
        {
            get { return state[stateMouseDownAndUpMustBeInSameItem]; }
            set { state[stateMouseDownAndUpMustBeInSameItem] = value; }
        }

        /// <summary>
        /// <para>Occurs when the mouse pointer is over the control and a mouse button is 
        /// pressed.</para>
        /// </summary>
        [
        SRCategory(nameof(SR.CatMouse)),
        SRDescription(nameof(SR.ToolStripItemOnMouseDownDescr))
        ]
        public event MouseEventHandler MouseDown
        {
            add => Events.AddHandler(EventMouseDown, value);
            remove => Events.RemoveHandler(EventMouseDown, value);
        }

        /// <summary>
        /// <para> Occurs when the mouse pointer enters the control.</para>
        /// </summary>
        [
        SRCategory(nameof(SR.CatMouse)),
        SRDescription(nameof(SR.ToolStripItemOnMouseEnterDescr))
        ]
        public event EventHandler MouseEnter
        {
            add => Events.AddHandler(EventMouseEnter, value);
            remove => Events.RemoveHandler(EventMouseEnter, value);
        }

        /// <summary>
        /// <para> Occurs when the mouse pointer leaves the control.</para>
        /// </summary>
        [
        SRCategory(nameof(SR.CatMouse)),
        SRDescription(nameof(SR.ToolStripItemOnMouseLeaveDescr))
        ]
        public event EventHandler MouseLeave
        {
            add => Events.AddHandler(EventMouseLeave, value);
            remove => Events.RemoveHandler(EventMouseLeave, value);
        }


        /// <summary>
        /// <para> Occurs when the mouse pointer hovers over the contro.</para>
        /// </summary>
        [
        SRCategory(nameof(SR.CatMouse)),
        SRDescription(nameof(SR.ToolStripItemOnMouseHoverDescr))
        ]
        public event EventHandler MouseHover
        {
            add => Events.AddHandler(EventMouseHover, value);
            remove => Events.RemoveHandler(EventMouseHover, value);
        }

        /// <summary>
        /// <para> Occurs when the mouse pointer is moved over the control.</para>
        /// </summary>
        [
        SRCategory(nameof(SR.CatMouse)),
        SRDescription(nameof(SR.ToolStripItemOnMouseMoveDescr))
        ]
        public event MouseEventHandler MouseMove
        {
            add => Events.AddHandler(EventMouseMove, value);
            remove => Events.RemoveHandler(EventMouseMove, value);
        }

        /// <summary>
        /// <para>Occurs when the mouse pointer is over the control and a mouse button is released.</para>
        /// </summary>
        [
        SRCategory(nameof(SR.CatMouse)),
        SRDescription(nameof(SR.ToolStripItemOnMouseUpDescr))
        ]
        public event MouseEventHandler MouseUp
        {
            add => Events.AddHandler(EventMouseUp, value);
            remove => Events.RemoveHandler(EventMouseUp, value);
        }

        /// <summary>
        /// Name of this control. The designer will set this to the same
        /// as the programatic Id "(name)" of the control.  The name can be
        /// used as a key into the ControlCollection.
        /// </summary>
        [
        Browsable(false),
        DefaultValue(null)
        ]
        public string Name
        {
            get
            {
                return WindowsFormsUtils.GetComponentName(this, (string)Properties.GetObject(ToolStripItem.PropName));
            }
            set
            {
                if (DesignMode) //InDesignMode the Extender property will set it to the right value.
                {
                    return;
                }
                Properties.SetObject(ToolStripItem.PropName, value);
            }
        }

        /// <summary>
        /// The owner of this ToolStripItem.  The owner is essentially a backpointer to 
        /// the ToolStrip who contains this item in it's item collection.  Handy for getting
        /// to things such as the ImageList, which would be defined on the ToolStrip.
        /// </summary>
        [
        Browsable(false),
        DesignerSerializationVisibility(DesignerSerializationVisibility.Hidden)
        ]
        public ToolStrip Owner
        {
            get
            {
                return owner;
            }
            set
            {
                if (owner != value)
                {
                    if (owner != null)
                    {
                        owner.Items.Remove(this);
                    }
                    if (value != null)
                    {
                        value.Items.Add(this);
                    }
                }
            }
        }

        /// <summary> returns the "parent" item on the preceeding menu which has spawned this item.
        /// e.g.  File->Open  the OwnerItem of Open is File. </summary>
        [
        Browsable(false),
        DesignerSerializationVisibility(DesignerSerializationVisibility.Hidden)
        ]
        public ToolStripItem OwnerItem
        {
            get
            {
                ToolStripDropDown currentParent = null;

                if (ParentInternal != null)
                {
                    currentParent = ParentInternal as ToolStripDropDown;
                }
                else if (Owner != null)
                {
                    // parent may be null, but we may be "owned" by a collection.
                    currentParent = Owner as ToolStripDropDown;
                }

                if (currentParent != null)
                {
                    return currentParent.OwnerItem;
                }
                return null;
            }
        }

        [
        SRCategory(nameof(SR.CatBehavior)),
        SRDescription(nameof(SR.ToolStripItemOwnerChangedDescr))
        ]
        public event EventHandler OwnerChanged
        {
            add => Events.AddHandler(EventOwnerChanged, value);
            remove => Events.RemoveHandler(EventOwnerChanged, value);
        }

        [
        SRCategory(nameof(SR.CatAppearance)),
        SRDescription(nameof(SR.ToolStripItemOnPaintDescr))
        ]
        public event PaintEventHandler Paint
        {
            add => Events.AddHandler(EventPaint, value);
            remove => Events.RemoveHandler(EventPaint, value);
        }

        /// <summary>
        /// The parent of this ToolStripItem.  This can be distinct from the owner because
        /// the item can fall onto another window (overflow).  In this case the overflow 
        /// would be the parent but the original ToolStrip would be the Owner.  The "parent"
        /// ToolStrip will be firing things like paint events - where as the "owner" ToolStrip 
        /// will be containing shared data like image lists.  Typically the only one who should
        /// set the parent property is the layout manager on the ToolStrip.
        /// </summary>
        [
        Browsable(false),
        DesignerSerializationVisibility(DesignerSerializationVisibility.Hidden)
        ]
        internal protected ToolStrip Parent
        {
            get
            {
                // we decided that there is no "parent" protection for toolstripitems.
                // since toolstrip and toolstripitem are tightly coupled.
                return ParentInternal;
            }
            set
            {
                ParentInternal = value;
            }
        }

<<<<<<< HEAD
      
        /// <include file='doc\ToolStripItem.uex' path='docs/doc[@for="ToolStripItem.Overflow"]/*' />
        /// <devdoc>
=======
        /// <summary>
>>>>>>> 05087938
        /// <para>Specifies whether or not the item is glued to the ToolStrip or overflow or
        /// can float between the two.</para>
        /// </summary>
        [
        DefaultValue(ToolStripItemOverflow.AsNeeded),
        SRDescription(nameof(SR.ToolStripItemOverflowDescr)),
        SRCategory(nameof(SR.CatLayout))
        ]
        public ToolStripItemOverflow Overflow
        {
            get
            {
                return overflow;
            }
            set
            {
                //valid values are 0x0 to 0x2
                if (!ClientUtils.IsEnumValid(value, (int)value, (int)ToolStripItemOverflow.Never, (int)ToolStripItemOverflow.AsNeeded))
                {
                    throw new InvalidEnumArgumentException(nameof(value), (int)value, typeof(ToolStripGripStyle));
                }
                if (overflow != value)
                {
                    overflow = value;
                    if (Owner != null)
                    {
                        LayoutTransaction.DoLayout(Owner, Owner, "Overflow");
                    }
                }
            }
        }

        /// <summary>
        /// Specifies the internal spacing between the contents and the edges of the item
        /// </summary>
        [
        SRDescription(nameof(SR.ToolStripItemPaddingDescr)),
        SRCategory(nameof(SR.CatLayout))
        ]
        public virtual Padding Padding
        {
            get { return CommonProperties.GetPadding(this, DefaultPadding); }
            set
            {
                if (Padding != value)
                {
                    CommonProperties.SetPadding(this, value);
                    InvalidateItemLayout(PropertyNames.Padding);
                }
            }
<<<<<<< HEAD
        }            
        
        /// <devdoc>
        /// This is explicitly a ToolStrip, because only ToolStrips know how to manage ToolStripitems
        /// </devdoc>
        internal ToolStrip ParentInternal {
            get {
=======
        }

        /// <summary>
        /// This is explicitly a ToolStrip, because only ToolStrips know how to manage ToolStripitems
        /// </summary>
        internal ToolStrip ParentInternal
        {
            get
            {
>>>>>>> 05087938
                return parent;
            }
            set
            {
                if (parent != value)
                {
                    ToolStrip oldParent = parent;
                    parent = value;
                    OnParentChanged(oldParent, value);
                }
            }
        }

        /// <summary>
        /// Where the item actually ended up.
        /// </summary>
        [Browsable(false)]
        public ToolStripItemPlacement Placement
        {
            get
            {
                return placement;
            }
        }

        internal Size PreferredImageSize
        {
            get
            {

                if ((DisplayStyle & ToolStripItemDisplayStyle.Image) != ToolStripItemDisplayStyle.Image)
                {
                    return Size.Empty;
                }

                Image image = (Image)Properties.GetObject(PropImage);
                bool usingImageList = ((Owner != null) && (Owner.ImageList != null) && (ImageIndexer.ActualIndex >= 0));

                if (ImageScaling == ToolStripItemImageScaling.SizeToFit)
                {
                    ToolStrip ownerToolStrip = Owner;
                    if (ownerToolStrip != null && (image != null || usingImageList))
                    {
                        return ownerToolStrip.ImageScalingSize;
                    }
                }


                Size imageSize = Size.Empty;
                if (usingImageList)
                {
                    imageSize = Owner.ImageList.ImageSize;
                }
                else
                {
                    imageSize = (image == null) ? Size.Empty : image.Size;
                }

                return imageSize;

            }
        }

        /// <summary>
        ///     Retrieves our internal property storage object. If you have a property
        ///     whose value is not always set, you should store it in here to save
        ///     space.
        /// </summary>
        internal PropertyStore Properties
        {
            get
            {
                if (propertyStore == null)
                {
                    propertyStore = new PropertyStore();
                }
                return propertyStore;
            }
        }


        /// <summary>
        /// Returns true if the state of the item is pushed
        /// </summary>
        [Browsable(false), DesignerSerializationVisibility(DesignerSerializationVisibility.Hidden)]
        public virtual bool Pressed
        {
            get
            {
                return CanSelect && state[statePressed];

            }
        }

        [
        SRCategory(nameof(SR.CatDragDrop)),
        SRDescription(nameof(SR.ToolStripItemOnQueryContinueDragDescr)),
        EditorBrowsable(EditorBrowsableState.Advanced),
        Browsable(false)
        ]
        public event QueryContinueDragEventHandler QueryContinueDrag
        {
            add => Events.AddHandler(EventQueryContinueDrag, value);
            remove => Events.RemoveHandler(EventQueryContinueDrag, value);
        }

        [SRCategory(nameof(SR.CatBehavior)), SRDescription(nameof(SR.ToolStripItemOnQueryAccessibilityHelpDescr))]
        public event QueryAccessibilityHelpEventHandler QueryAccessibilityHelp
        {
            add => Events.AddHandler(EventQueryAccessibilityHelp, value);
            remove => Events.RemoveHandler(EventQueryAccessibilityHelp, value);
        }


        // Returns the value of the backColor field -- no asking the parent with its color is, etc.
        internal Color RawBackColor
        {
            get
            {
                return Properties.GetColor(PropBackColor);
            }
        }

        internal ToolStripRenderer Renderer
        {
            get
            {
                if (Owner != null)
                {
                    return Owner.Renderer;
                }
                return ParentInternal?.Renderer;

            }
        }

        /// <summary>
        /// This is used for international applications where the language
        /// is written from RightToLeft. When this property is true,
        /// control placement and text will be from right to left.
        /// </summary>
        [
        SRCategory(nameof(SR.CatAppearance)),
        Localizable(true),
        SRDescription(nameof(SR.ToolStripItemRightToLeftDescr))
        ]
        public virtual RightToLeft RightToLeft
        {
            get
            {
                int rightToLeft = Properties.GetInteger(PropRightToLeft, out bool found);
                if (!found)
                {
                    rightToLeft = (int)RightToLeft.Inherit;
                }

                if (((RightToLeft)rightToLeft) == RightToLeft.Inherit)
                {
                    if (Owner != null)
                    {
                        rightToLeft = (int)Owner.RightToLeft;
                    }
                    else if (ParentInternal != null)
                    {
                        // case for Overflow & Grip
                        rightToLeft = (int)ParentInternal.RightToLeft;
                    }
                    else
                    {
                        rightToLeft = (int)DefaultRightToLeft;
                    }
                }
                return (RightToLeft)rightToLeft;
            }

            set
            {
                //valid values are 0x0 to 0x2
                if (!ClientUtils.IsEnumValid(value, (int)value, (int)RightToLeft.No, (int)RightToLeft.Inherit))
                {
                    throw new InvalidEnumArgumentException(nameof(value), (int)value, typeof(RightToLeft));
                }

                RightToLeft oldValue = RightToLeft;

                if (Properties.ContainsInteger(PropRightToLeft) || value != RightToLeft.Inherit)
                {
                    Properties.SetInteger(PropRightToLeft, (int)value);
                }

                if (oldValue != RightToLeft)
                {
                    OnRightToLeftChanged(EventArgs.Empty);
                }
            }
        }

        ///<summary>
        /// Mirrors the image when RTL.Yes.
        /// Note we do not change what is returned back from the Image property as this would cause problems with serialization.  
        /// Instead we only change what is painted - there's an internal MirroredImage property which fills in as 
        /// e.Image in the ToolStripItemImageRenderEventArgs if the item is RTL.Yes and AutoMirrorImage is turned on.
        ///</summary>
        [
        DefaultValue(false),
        SRCategory(nameof(SR.CatAppearance)),
        Localizable(true),
        SRDescription(nameof(SR.ToolStripItemRightToLeftAutoMirrorImageDescr))
        ]
        public bool RightToLeftAutoMirrorImage
        {
            get
            {
                return state[stateRightToLeftAutoMirrorImage];
            }
            set
            {
                if (state[stateRightToLeftAutoMirrorImage] != value)
                {
                    state[stateRightToLeftAutoMirrorImage] = value;
                    Invalidate();
                }
            }
        }

        internal Image MirroredImage
        {


            get
            {
                if (state[stateInvalidMirroredImage])
                {
                    Image image = Image;
                    if (image != null)
                    {
                        Image mirroredImage = image.Clone() as Image;
                        mirroredImage.RotateFlip(RotateFlipType.RotateNoneFlipX);

                        Properties.SetObject(PropMirroredImage, mirroredImage);
                        state[stateInvalidMirroredImage] = false;
                        return mirroredImage;
                    }
                    else
                    {
                        return null;
                    }
                }
                return Properties.GetObject(PropMirroredImage) as Image;
            }
        }

        [SRCategory(nameof(SR.CatPropertyChanged)), SRDescription(nameof(SR.ToolStripItemOnRightToLeftChangedDescr))]
        public event EventHandler RightToLeftChanged
        {
            add => Events.AddHandler(EventRightToLeft, value);
            remove => Events.RemoveHandler(EventRightToLeft, value);
        }

        /// <summary>
        ///  if the item is selected we return true. 
        ///
        ///  FAQ: Why dont we have a Hot or MouseIsOver property?
        ///  After going through the scenarios, we've decided NOT to add a separate MouseIsOver or Hot flag to ToolStripItem.  The thing to use is 'Selected'.
        ///  Why?  While the selected thing can be different than the moused over item, the selected item is ALWAYS the one you want to paint differently
        ///
        ///   Scenario 1:  Keyboard select an item then select a different item with the mouse.
        ///   -          Do Alt+F to expand your File menu, keyboard down several items.
        ///   -          Mouse over a different item
        ///   -          Notice how two things are never painted hot at the same time, and how the selection changes from the keyboard selected item to the one selected with the mouse.  In  this case the selection should move with the mouse selection.
        ///   -          Notice how if you hit enter when the mouse is over it, it executes the item.  That's selection.
        ///   Scenario 2: Put focus into a combo box, then mouse over a different item
        ///   -          Notice how all the other items you mouse over do not change the way they are painted, if you hit enter, that goes to the combobox, rather than executing the current item.
        ///      
        ///   At first look "MouseIsOver" or "Hot" seems to be the thing people want, but its almost never the desired behavior.  A unified selection model is simpler and seems to meet the scenarios.
        ///
        /// </summary>
        [Browsable(false), DesignerSerializationVisibility(DesignerSerializationVisibility.Hidden)]
        public virtual bool Selected
        {
            get
            {
                return CanSelect && !DesignMode && (state[stateSelected] ||
                    (ParentInternal != null && ParentInternal.IsSelectionSuspended &&
                     ParentInternal.LastMouseDownedItem == this));
            }
        }

#if SELECTEDCHANGED
        public event EventHandler SelectedChanged {
            add => Events.AddHandler(EventSelectedChanged, value); 
            remove => Events.RemoveHandler(EventSelectedChanged, value);                
        }
#endif

        /// <devdoc/>
        internal protected virtual bool ShowKeyboardCues
        {
            get
            {
                if (!DesignMode)
                {
                    return ToolStripManager.ShowMenuFocusCues;
                }
                // default to true.
                return true;
            }
        }

        /// <summary>The size of the item</summary>
        [
        SRCategory(nameof(SR.CatLayout)),
        Localizable(true),
        SRDescription(nameof(SR.ToolStripItemSizeDescr))
        ]
        public virtual Size Size
        {
            get
            {
                return Bounds.Size;
            }
            set
            {
                Rectangle currentBounds = Bounds;
                currentBounds.Size = value;
                SetBounds(currentBounds);
            }
        }

        internal bool SupportsRightClick
        {
            get
            {
                return state[stateSupportsRightClick];
            }
            set
            {
                state[stateSupportsRightClick] = value;
            }
        }

        internal bool SupportsItemClick
        {
            get
            {
                return state[stateSupportsItemClick];
            }
            set
            {
                state[stateSupportsItemClick] = value;
            }
        }

        internal bool SupportsSpaceKey
        {
            get
            {
                return state[stateSupportsSpaceKey];
            }
            set
            {
                state[stateSupportsSpaceKey] = value;
            }
        }

        internal bool SupportsDisabledHotTracking
        {
            get
            {
                return state[stateSupportsDisabledHotTracking];
            }
            set
            {
                state[stateSupportsDisabledHotTracking] = value;
            }
        }

        /// <summary>Summary for Tag</summary>
        [DefaultValue(null),
        SRCategory(nameof(SR.CatData)),
        Localizable(false),
        Bindable(true),
        SRDescription(nameof(SR.ToolStripItemTagDescr)),
        TypeConverter(typeof(StringConverter))
        ]
        public object Tag
        {
            get
            {
                if (Properties.ContainsObject(ToolStripItem.PropTag))
                {
                    return propertyStore.GetObject(ToolStripItem.PropTag);
                }
                return null;

            }
            set
            {
                Properties.SetObject(ToolStripItem.PropTag, value);
            }
        }

        /// <summary>The text of the item</summary>
        [
        DefaultValue(""),
        SRCategory(nameof(SR.CatAppearance)),
        Localizable(true),
        SRDescription(nameof(SR.ToolStripItemTextDescr))
        ]
        public virtual string Text
        {
            get
            {
                if (Properties.ContainsObject(ToolStripItem.PropText))
                {
                    return (string)Properties.GetObject(ToolStripItem.PropText);
                }
                return "";

            }
            set
            {
                if (value != Text)
                {
                    Properties.SetObject(ToolStripItem.PropText, value);
                    OnTextChanged(EventArgs.Empty);

                }
            }

        }

        /// <summary>
        /// <para>
        /// Gets or sets the alignment of the text on the label control.
        /// </para>
        /// </summary>
        [
        DefaultValue(ContentAlignment.MiddleCenter),
        Localizable(true),
        SRCategory(nameof(SR.CatAppearance)),
        SRDescription(nameof(SR.ToolStripItemTextAlignDescr))
        ]
        public virtual ContentAlignment TextAlign
        {
            get
            {
                return textAlign;
            }
            set
            {
                if (!WindowsFormsUtils.EnumValidator.IsValidContentAlignment(value))
                {
                    throw new InvalidEnumArgumentException(nameof(value), (int)value, typeof(ContentAlignment));
                }
                if (textAlign != value)
                {
                    textAlign = value;
                    InvalidateItemLayout(PropertyNames.TextAlign);
                }
            }
        }

        [SRCategory(nameof(SR.CatPropertyChanged)), SRDescription(nameof(SR.ToolStripItemOnTextChangedDescr))]
        public event EventHandler TextChanged
        {
            add => Events.AddHandler(EventText, value);
            remove => Events.RemoveHandler(EventText, value);
        }

        [
        SRDescription(nameof(SR.ToolStripTextDirectionDescr)),
        SRCategory(nameof(SR.CatAppearance))
        ]
        public virtual ToolStripTextDirection TextDirection
        {
            get
            {
                ToolStripTextDirection textDirection = ToolStripTextDirection.Inherit;
                if (Properties.ContainsObject(ToolStripItem.PropTextDirection))
                {
                    textDirection = (ToolStripTextDirection)Properties.GetObject(ToolStripItem.PropTextDirection);
                }

                if (textDirection == ToolStripTextDirection.Inherit)
                {
                    if (ParentInternal != null)
                    {
                        // in the case we're on a ToolStripOverflow
                        textDirection = ParentInternal.TextDirection;
                    }
                    else
                    {
                        textDirection = (Owner == null) ? ToolStripTextDirection.Horizontal : Owner.TextDirection;
                    }
                }

                return textDirection;
            }
            set
            {
                //valid values are 0x0 to 0x3
                if (!ClientUtils.IsEnumValid(value, (int)value, (int)ToolStripTextDirection.Inherit, (int)ToolStripTextDirection.Vertical270))
                {
                    throw new InvalidEnumArgumentException(nameof(value), (int)value, typeof(ToolStripTextDirection));
                }
                Properties.SetObject(ToolStripItem.PropTextDirection, value);
                InvalidateItemLayout("TextDirection");
            }
        }

        [DefaultValue(TextImageRelation.ImageBeforeText)]
        [Localizable(true)]
        [SRDescription(nameof(SR.ToolStripItemTextImageRelationDescr))]
        [SRCategory(nameof(SR.CatAppearance))]
        public TextImageRelation TextImageRelation
        {
            get => textImageRelation;
            set
            {
                if (!ClientUtils.IsEnumValid(value, (int)value, (int)TextImageRelation.Overlay, (int)TextImageRelation.TextBeforeImage, 1))
                {
                    throw new InvalidEnumArgumentException(nameof(value), (int)value, typeof(TextImageRelation));
                }

<<<<<<< HEAD
                if(value != TextImageRelation)
=======
                if (value != TextImageRelation)
>>>>>>> 05087938
                {
                    textImageRelation = value;
                    InvalidateItemLayout(PropertyNames.TextImageRelation);
                }
            }
        }

        /// <summary>
        ///   !!!!This property ONLY works when toolStrip.ShowItemToolTips = true!!!!
        ///   if AutoToolTip is set to true we return the Text as the ToolTipText.
        /// </summary>
        [SRDescription(nameof(SR.ToolStripItemToolTipTextDescr))]
        [SRCategory(nameof(SR.CatBehavior))]
        [Editor("System.ComponentModel.Design.MultilineStringEditor, " + AssemblyRef.SystemDesign, typeof(System.Drawing.Design.UITypeEditor))]
        [Localizable(true)]
        public string ToolTipText
        {
            get
            {
                if (AutoToolTip && string.IsNullOrEmpty(toolTipText))
                {
                    string toolText = Text;
                    if (WindowsFormsUtils.ContainsMnemonic(toolText))
                    {
                        // this shouldnt be called a lot so we can take the perf hit here. 
                        toolText = string.Join("", toolText.Split('&'));
                    }
                    return toolText;
                }
                return toolTipText;
            }
            set
            {
                toolTipText = value;
            }
        }

        /// <summary>Whether or not the item is visible</summary>
        [
        SRCategory(nameof(SR.CatBehavior)),
        Localizable(true),
        SRDescription(nameof(SR.ToolStripItemVisibleDescr))
        ]
        public bool Visible
        {
            get
            {
                return (ParentInternal != null) && (ParentInternal.Visible) && Available;
            }
            set
            {
                SetVisibleCore(value);
            }

        }

        [SRCategory(nameof(SR.CatPropertyChanged)), SRDescription(nameof(SR.ToolStripItemOnVisibleChangedDescr))]
        public event EventHandler VisibleChanged
        {
            add => Events.AddHandler(EventVisibleChanged, value);
            remove => Events.RemoveHandler(EventVisibleChanged, value);
        }

        /// <summary>
        /// The width of this ToolStripItem.
        /// </summary>
        [
        SRCategory(nameof(SR.CatLayout)),
        Browsable(false), EditorBrowsable(EditorBrowsableState.Always),
        DesignerSerializationVisibility(DesignerSerializationVisibility.Hidden)
        ]
        public int Width
        {
            get
            {
                return Bounds.Width;
            }
            set
            {
                Rectangle currentBounds = Bounds;
                SetBounds(currentBounds.X, currentBounds.Y, value, currentBounds.Height);
            }
        }

        //
        //  Methods for ToolStripItem 
        //

        internal void AccessibilityNotifyClients(AccessibleEvents accEvent)
        {
            if (ParentInternal != null)
            {
                int index = ParentInternal.DisplayedItems.IndexOf(this);
                ParentInternal.AccessibilityNotifyClients(accEvent, index);
            }
        }

        private void Animate()
        {
            Animate(!DesignMode && Visible && Enabled && ParentInternal != null);
        }

        private void StopAnimate()
        {
            Animate(false);
        }

        private void Animate(bool animate)
        {
            if (animate != state[stateCurrentlyAnimatingImage])
            {
                if (animate)
                {
                    if (Image != null)
                    {
                        ImageAnimator.Animate(Image, new EventHandler(OnAnimationFrameChanged));
                        state[stateCurrentlyAnimatingImage] = animate;
                    }
                }
                else
                {
                    if (Image != null)
                    {
                        ImageAnimator.StopAnimate(Image, new EventHandler(OnAnimationFrameChanged));
                        state[stateCurrentlyAnimatingImage] = animate;
                    }
                }
            }
        }

        internal bool BeginDragForItemReorder()
        {
            if (Control.ModifierKeys == Keys.Alt)
            {

                if (ParentInternal.Items.Contains(this) && ParentInternal.AllowItemReorder)
                {
                    // we only drag
                    ToolStripItem item = this as ToolStripItem;
                    DoDragDrop(item, DragDropEffects.Move);
                    return true;
                }

            }
            return false;
        }

        /// <summary>
        /// constructs the new instance of the accessibility object for this ToolStripItem. Subclasses
        /// should not call base.CreateAccessibilityObject.
        /// </summary>
        [EditorBrowsable(EditorBrowsableState.Advanced)]
        protected virtual AccessibleObject CreateAccessibilityInstance()
        {
            return new ToolStripItemAccessibleObject(this);
        }

        /// <summary>
        /// Creates an instance of the object that defines how image and text
        /// gets laid out in the ToolStripItem
        /// </summary>

        internal virtual ToolStripItemInternalLayout CreateInternalLayout()
        {
            return new ToolStripItemInternalLayout(this);
        }
<<<<<<< HEAD
        /// <include file='doc\ToolStripItem.uex' path='docs/doc[@for="ToolStripItem.Dispose"]/*' />
        /// <devdoc>
        /// Disposes this ToolStrip item...
        /// </devdoc>
=======
        /// <summary>
        /// Disposes this ToolStrip item...
        /// </summary>
>>>>>>> 05087938
        protected override void Dispose(bool disposing)
        {
            if (disposing)
            {
                state[stateDisposing] = true;

                if (Owner != null)
                {
                    StopAnimate();
                    Debug.Assert(Owner.Items.Contains(this), "How can there be a owner and not be in the collection?");
                    Owner.Items.Remove(this);
                    toolStripItemInternalLayout = null;
                    state[stateDisposed] = true;
                }
            }
            base.Dispose(disposing);

            if (disposing)
            {
                // need to call base() first since the Component.Dispose(_) is listened to by the ComponentChangeService 
                // which Serializes the object in Undo-Redo transactions.
                Properties.SetObject(PropMirroredImage, null);
                Properties.SetObject(PropImage, null);
                state[stateDisposing] = false;
            }
        }

        internal static long DoubleClickTicks
        {
            // (DoubleClickTime in ms) * 1,000,000 ns/1ms * 1 Tick / 100ns = XXX in Ticks.
            // Therefore: (DoubleClickTime) * 1,000,000/100 = xxx in Ticks. 
            get { return SystemInformation.DoubleClickTime * 10000; }
        }

        /// <summary>
        /// Begins a drag operation. The allowedEffects determine which
        /// drag operations can occur. If the drag operation needs to interop
        /// with applications in another process, data should either be
        /// a base managed class (String, Bitmap, or Metafile) or some Object
        /// that implements System.Runtime.Serialization.ISerializable. data can also be any Object that
        /// implements System.Windows.Forms.IDataObject.
        /// </summary>        
        [EditorBrowsable(EditorBrowsableState.Advanced)]
        public DragDropEffects DoDragDrop(object data, DragDropEffects allowedEffects)
        {
            int[] finalEffect = new int[] { (int)DragDropEffects.None };
            UnsafeNativeMethods.IOleDropSource dropSource = DropSource;
            IComDataObject dataObject = null;

            dataObject = data as IComDataObject;
            if (dataObject == null)
            {
                DataObject iwdata = null;
                if (data is IDataObject idataObject)
                {
                    iwdata = new DataObject(idataObject);
                }
                else if (data is ToolStripItem)
                {

                    // it seems that the DataObject does string comparison
                    // on the type, so you can't ask for GetDataPresent of
                    // a base type (e.g. ToolStripItem) when you are really 
                    // looking at a ToolStripButton.  The alternative is
                    // to set the format string expressly to a string matching 
                    // the type of ToolStripItem
                    iwdata = new DataObject();
                    iwdata.SetData(typeof(ToolStripItem).ToString(), data);
                }
                else
                {
                    iwdata = new DataObject();
                    iwdata.SetData(data);
                }
                dataObject = (IComDataObject)iwdata;
            }

            try
            {
                SafeNativeMethods.DoDragDrop(dataObject, dropSource, (int)allowedEffects, finalEffect);
            }
            catch
            {
            }
            return (DragDropEffects)finalEffect[0];
        }

        internal void FireEvent(ToolStripItemEventType met)
        {
            FireEvent(EventArgs.Empty, met);
        }
        internal void FireEvent(EventArgs e, ToolStripItemEventType met)
        {

            switch (met)
            {
                case ToolStripItemEventType.LocationChanged:
                    OnLocationChanged(e);
                    break;
                case ToolStripItemEventType.Paint:
                    HandlePaint(e as PaintEventArgs);
                    break;
                case ToolStripItemEventType.MouseHover:
                    // disabled toolstrip items should show tooltips.
                    // we wont raise mouse events though.
                    if (!Enabled && ParentInternal != null && !string.IsNullOrEmpty(ToolTipText))
                    {
                        ParentInternal.UpdateToolTip(this);
                    }
                    else
                    {
                        FireEventInteractive(e, met);
                    }
                    break;
                case ToolStripItemEventType.MouseEnter:
                    HandleMouseEnter(e);
                    break;
                case ToolStripItemEventType.MouseLeave:
                    // disabled toolstrip items should also clear tooltips.
                    // we wont raise mouse events though.                    
                    if (!Enabled && ParentInternal != null)
                    {
                        ParentInternal.UpdateToolTip(null);
                    }
                    else
                    {
                        HandleMouseLeave(e);
                    }
                    break;
                case ToolStripItemEventType.MouseMove:
                    // Disabled items typically dont get mouse move 
                    // but they should be allowed to re-order if the ALT key is pressed
                    if (!Enabled && ParentInternal != null)
                    {
                        BeginDragForItemReorder();
                    }
                    else
                    {
                        FireEventInteractive(e, met);
                    }
                    break;
                default:
                    FireEventInteractive(e, met);
                    break;
            }
        }

        [SuppressMessage("Microsoft.Performance", "CA1800:DoNotCastUnnecessarily")]
        internal void FireEventInteractive(EventArgs e, ToolStripItemEventType met)
        {
            if (Enabled)
            {
                switch (met)
                {
                    case ToolStripItemEventType.MouseMove:
                        HandleMouseMove(e as MouseEventArgs);
                        break;
                    case ToolStripItemEventType.MouseHover:
                        HandleMouseHover(e as EventArgs);
                        break;
                    case ToolStripItemEventType.MouseUp:
                        HandleMouseUp(e as MouseEventArgs);
                        break;
                    case ToolStripItemEventType.MouseDown:
                        HandleMouseDown(e as MouseEventArgs);
                        break;
                    case ToolStripItemEventType.Click:
                        HandleClick(e);
                        break;
                    case ToolStripItemEventType.DoubleClick:
                        HandleDoubleClick(e);
                        break;
                    default:
                        Debug.Assert(false, "Invalid event type.");
                        break;
                }
            }
        }

        private Font GetOwnerFont()
        {
            if (Owner != null)
            {
                return Owner.Font;
            }
            return null;
        }

        /// <summary> we dont want a public settable property... and usually owner will work 
        ///          except for things like the overflow button</summary>
        public ToolStrip GetCurrentParent()
        {
            return Parent;
        }

        internal ToolStripDropDown GetCurrentParentDropDown()
        {
            if (ParentInternal != null)
            {
                return ParentInternal as ToolStripDropDown;
            }
            else
            {
                return Owner as ToolStripDropDown;
            }
        }
        [SuppressMessage("Microsoft.Security", "CA2119:SealMethodsThatSatisfyPrivateInterfaces")]
        public virtual Size GetPreferredSize(Size constrainingSize)
        {

            // Switch Size.Empty to maximum possible values
            constrainingSize = LayoutUtils.ConvertZeroToUnbounded(constrainingSize);
            return InternalLayout.GetPreferredSize(constrainingSize - Padding.Size) + Padding.Size;
        }

        internal Size GetTextSize()
        {
            if (string.IsNullOrEmpty(Text))
            {
                return Size.Empty;
            }
            else if (cachedTextSize == Size.Empty)
            {
                cachedTextSize = TextRenderer.MeasureText(Text, Font);
            }
            return cachedTextSize;
        }

        /// <summary>
        /// Invalidates the ToolStripItem
        /// </summary>
        public void Invalidate()
        {
            if (ParentInternal != null)
            {
                ParentInternal.Invalidate(Bounds, true);
            }
        }

        /// <summary>
        /// invalidates a rectangle within the ToolStripItem's bounds
        /// </summary>
        public void Invalidate(Rectangle r)
        {
            // the only value add to this over calling invalidate on the ToolStrip is that 
            // you can specify the rectangle with coordinates relative to the upper left hand
            // corner of the ToolStripItem.
            Point rectangleLocation = TranslatePoint(r.Location, ToolStripPointType.ToolStripItemCoords, ToolStripPointType.ToolStripCoords);

            if (ParentInternal != null)
            {
                ParentInternal.Invalidate(new Rectangle(rectangleLocation, r.Size), true);
            }
        }

        internal void InvalidateItemLayout(string affectedProperty, bool invalidatePainting)
        {
            toolStripItemInternalLayout = null;

            if (Owner != null)
            {
                LayoutTransaction.DoLayout(Owner, this, affectedProperty);
            }

            if (invalidatePainting && Owner != null)
            {
                Owner.Invalidate();
            }
        }
        internal void InvalidateItemLayout(string affectedProperty)
        {
            InvalidateItemLayout(affectedProperty, /*invalidatePainting*/true);
        }

        internal void InvalidateImageListImage()
        {
            // invalidate the cache.
            if (ImageIndexer.ActualIndex >= 0)
            {
                Properties.SetObject(PropImage, null);
                InvalidateItemLayout(PropertyNames.Image);
            }
        }

        internal void InvokePaint()
        {
            if (ParentInternal != null)
            {
                ParentInternal.InvokePaintItem(this);
            }
        }

        protected internal virtual bool IsInputKey(Keys keyData)
        {
            return false;
        }

        protected internal virtual bool IsInputChar(char charCode)
        {
            return false;
        }

        //
        //  Private handlers which are the equivilant of Control.Wm<Message>
        //

        private void HandleClick(System.EventArgs e)
        {
            Debug.WriteLineIf(MouseDebugging.TraceVerbose, "[" + Text + "] HandleClick");

            try
            {
                if (!DesignMode)
                {
                    state[statePressed] = true;
                }
                // force painting w/o using message loop here because it may be quite a long
                // time before it gets pumped again.
                InvokePaint();

                if (SupportsItemClick && Owner != null)
                {
                    Debug.WriteLineIf(MouseDebugging.TraceVerbose, "[" + Text + "] HandleItemClick");
                    Owner.HandleItemClick(this);
                }

                OnClick(e);

                if (SupportsItemClick && Owner != null)
                {
                    Debug.WriteLineIf(MouseDebugging.TraceVerbose, "[" + Text + "] HandleItemClicked");
                    Owner.HandleItemClicked(this);
                }
            }
            finally
            {
                state[statePressed] = false;
            }
            // when we get around to it, paint unpressed.
            Invalidate();
        }
        private void HandleDoubleClick(System.EventArgs e)
        {
            OnDoubleClick(e);
        }

        private void HandlePaint(PaintEventArgs e)
        {
            Animate();
            ImageAnimator.UpdateFrames(Image);

            OnPaint(e);
            RaisePaintEvent(EventPaint, e);
        }

        private void HandleMouseEnter(System.EventArgs e)
        {

            if (!DesignMode)
            {
                if (ParentInternal != null
                     && ParentInternal.CanHotTrack
                     && ParentInternal.ShouldSelectItem())
                {

                    if (Enabled)
                    {
                        // calling select can dismiss a child dropdown which would break auto-expansion.
                        // save off auto expand and restore it.
                        bool autoExpand = ParentInternal.MenuAutoExpand;

                        if (ParentInternal.LastMouseDownedItem == this)
                        {
                            // Same as Control.MouseButtons == MouseButtons.Left, but slightly more efficient.
                            if (UnsafeNativeMethods.GetKeyState((int)Keys.LButton) < 0)
                            {
                                Push(true);
                            }
                        }

                        Select();
                        ParentInternal.MenuAutoExpand = autoExpand;
                    }
                    else if (SupportsDisabledHotTracking)
                    {
                        Select();
                    }
                }
            }

            KeyboardToolTipStateMachine.Instance.NotifyAboutMouseEnter(this);

            if (Enabled)
            {
                OnMouseEnter(e);
                Debug.WriteLineIf(MouseDebugging.TraceVerbose, "[" + Text + "] MouseEnter");
                RaiseEvent(EventMouseEnter, e);
            }
        }

        private void HandleMouseMove(System.Windows.Forms.MouseEventArgs mea)
        {
            Debug.WriteLineIf(MouseDebugging.TraceVerbose, "[" + Text + "] MouseMove");

            if (Enabled && CanSelect && !Selected)
            {
                if (ParentInternal != null
                     && ParentInternal.CanHotTrack
                     && ParentInternal.ShouldSelectItem())
                {
                    // this is the case where we got a mouse enter, but ShouldSelectItem 
                    // returned false.  
                    // typically occus when a window first opens - we get a mouse enter on the item
                    // the cursor is hovering over - but we dont actually want to change selection to it.
                    Select();
                }
            }
            OnMouseMove(mea);
            RaiseMouseEvent(EventMouseMove, mea);
        }

        private void HandleMouseHover(EventArgs e)
        {
            Debug.WriteLineIf(MouseDebugging.TraceVerbose, "[" + Text + "] MouseHover");
            OnMouseHover(e);
            RaiseEvent(EventMouseHover, e);
        }

        private void HandleLeave()
        {
            if (state[stateMouseDownAndNoDrag] || state[statePressed] || state[stateSelected])
            {
                state[stateMouseDownAndNoDrag | statePressed | stateSelected] = false;

                KeyboardToolTipStateMachine.Instance.NotifyAboutLostFocus(this);

                Invalidate();
            }
        }

        private void HandleMouseLeave(System.EventArgs e)
        {
            Debug.WriteLineIf(MouseDebugging.TraceVerbose, "[" + Text + "] MouseLeave");
            HandleLeave();
            if (Enabled)
            {
                OnMouseLeave(e);
                RaiseEvent(EventMouseLeave, e);
            }
        }
        private void HandleMouseDown(MouseEventArgs e)
        {
            Debug.WriteLineIf(MouseDebugging.TraceVerbose, "[" + Text + "] MouseDown");

            state[stateMouseDownAndNoDrag] = !BeginDragForItemReorder();
            if (state[stateMouseDownAndNoDrag])
            {
                if (e.Button == MouseButtons.Left)
                {
                    Push(true);
                }
                // 
                OnMouseDown(e);
                RaiseMouseEvent(EventMouseDown, e);
            }
        }
        private void HandleMouseUp(MouseEventArgs e)
        {

            Debug.WriteLineIf(MouseDebugging.TraceVerbose, "[" + Text + "] MouseUp");

            bool fireMouseUp = (ParentInternal.LastMouseDownedItem == this);

            if (!fireMouseUp && !MouseDownAndUpMustBeInSameItem)
            {
                // in the case of menus, you can mouse down on one item and mouse up 
                // on another.  We do need to be careful
                // that the mouse has actually moved from when a dropdown has been opened -
                // otherwise we may accidentally click what's underneath the mouse at the time
                // the dropdown is opened.
                fireMouseUp = ParentInternal.ShouldSelectItem();
            }

            if (state[stateMouseDownAndNoDrag] || fireMouseUp)
            {
                Push(false);

                if (e.Button == MouseButtons.Left || (e.Button == MouseButtons.Right && state[stateSupportsRightClick]))
                {
                    bool shouldFireDoubleClick = false;
                    if (DoubleClickEnabled)
                    {
                        long newTime = DateTime.Now.Ticks;
                        long deltaTicks = newTime - lastClickTime;
                        lastClickTime = newTime;
                        // use >= for cases where the delta is so fast DateTime cannot pick up the delta.
                        Debug.Assert(deltaTicks >= 0, "why are deltaticks less than zero? thats some mighty fast clicking");
                        // if we've seen a mouse up less than the double click time ago, we should fire.
                        if (deltaTicks >= 0 && deltaTicks < DoubleClickTicks)
                        {
                            shouldFireDoubleClick = true;
                        }
                    }
                    if (shouldFireDoubleClick)
                    {
                        HandleDoubleClick(EventArgs.Empty);
                        // If we actually fired DoubleClick - reset the lastClickTime.
                        lastClickTime = 0;
                    }
                    else
                    {
                        HandleClick(EventArgs.Empty);
                    }
                }

                OnMouseUp(e);
                RaiseMouseEvent(EventMouseUp, e);
            }
        }

        internal virtual void OnAccessibleDescriptionChanged(EventArgs e)
        {
        }
        internal virtual void OnAccessibleNameChanged(EventArgs e)
        {
        }
        internal virtual void OnAccessibleDefaultActionDescriptionChanged(EventArgs e)
        {
        }
        internal virtual void OnAccessibleRoleChanged(EventArgs e)
        {
        }

        [EditorBrowsable(EditorBrowsableState.Advanced)]
        protected virtual void OnBackColorChanged(EventArgs e)
        {
            Invalidate();
            RaiseEvent(EventBackColorChanged, e);
        }

        protected virtual void OnBoundsChanged()
        {
            LayoutTransaction.DoLayout(ParentInternal, this, PropertyNames.Bounds);
            InternalLayout.PerformLayout();
        }



        protected virtual void OnClick(System.EventArgs e)
        {
            RaiseEvent(EventClick, e);
        }

        protected internal virtual void OnLayout(LayoutEventArgs e)
        {
        }

        ///
        /// Explicit support of DropTarget 
        ///
        void IDropTarget.OnDragEnter(DragEventArgs dragEvent)
        {
            OnDragEnter(dragEvent);
        }
        void IDropTarget.OnDragOver(DragEventArgs dragEvent)
        {
            OnDragOver(dragEvent);
        }
        void IDropTarget.OnDragLeave(EventArgs e)
        {
            OnDragLeave(e);
        }
        void IDropTarget.OnDragDrop(DragEventArgs dragEvent)
        {
            OnDragDrop(dragEvent);
        }
        ///
        /// Explicit support of DropSource 
        ///
        void ISupportOleDropSource.OnGiveFeedback(GiveFeedbackEventArgs giveFeedbackEventArgs)
        {
            OnGiveFeedback(giveFeedbackEventArgs);
        }
        void ISupportOleDropSource.OnQueryContinueDrag(QueryContinueDragEventArgs queryContinueDragEventArgs)
        {
            OnQueryContinueDrag(queryContinueDragEventArgs);
        }


        private void OnAnimationFrameChanged(object o, EventArgs e)
        {

            ToolStrip parent = ParentInternal;
            if (parent != null)
            {
                if (parent.Disposing || parent.IsDisposed)
                {
                    return;
                }

                if (parent.IsHandleCreated && parent.InvokeRequired)
                {
                    parent.BeginInvoke(new EventHandler(OnAnimationFrameChanged), new object[] { o, e });
                    return;
                }

                Invalidate();
            }
        }

        protected virtual void OnAvailableChanged(System.EventArgs e)
        {
            RaiseEvent(EventAvailableChanged, e);
        }

        /// <summary>
        /// <para>Raises the <see cref='System.Windows.Forms.ToolStripItem.Enter'/> event.</para>
        /// <para>Inheriting classes should override this method to handle this event.
        /// Call base.onEnter to send this event to any registered event listeners.</para>
        /// </summary>
        /// <summary>
        /// Inheriting classes should override this method to handle this event.
        /// Call base.onDragEnter to send this event to any registered event listeners.
        /// </summary>
        [EditorBrowsable(EditorBrowsableState.Advanced)]
        protected virtual void OnDragEnter(DragEventArgs dragEvent)
        {
            RaiseDragEvent(EventDragEnter, dragEvent);
        }

        /// <summary>
        /// Inheriting classes should override this method to handle this event.
        /// Call base.onDragOver to send this event to any registered event listeners.
        /// </summary>
        [EditorBrowsable(EditorBrowsableState.Advanced)]
        protected virtual void OnDragOver(DragEventArgs dragEvent)
        {
            RaiseDragEvent(EventDragOver, dragEvent);
        }

        /// <summary>
        /// Inheriting classes should override this method to handle this event.
        /// Call base.onDragLeave to send this event to any registered event listeners.
        /// </summary>
        [EditorBrowsable(EditorBrowsableState.Advanced)]
        protected virtual void OnDragLeave(EventArgs e)
        {
            RaiseEvent(EventDragLeave, e);
        }

        /// <summary>
        /// Inheriting classes should override this method to handle this event.
        /// Call base.onDragDrop to send this event to any registered event listeners.
        /// </summary>
        [EditorBrowsable(EditorBrowsableState.Advanced)]
        protected virtual void OnDragDrop(DragEventArgs dragEvent)
        {
            RaiseDragEvent(EventDragDrop, dragEvent);
        }

        /// <summary>
        /// Inheriting classes should override this method to handle this event.
        /// </summary>
        [EditorBrowsable(EditorBrowsableState.Advanced)]
        protected virtual void OnDisplayStyleChanged(EventArgs e)
        {
            RaiseEvent(EventDisplayStyleChanged, e);
        }

        /// <summary>
        /// Inheriting classes should override this method to handle this event.
        /// Call base.onGiveFeedback to send this event to any registered event listeners.
        /// </summary>
        [EditorBrowsable(EditorBrowsableState.Advanced)]
        [SuppressMessage("Microsoft.Security", "CA2119:SealMethodsThatSatisfyPrivateInterfaces")] // PM review done
        protected virtual void OnGiveFeedback(GiveFeedbackEventArgs giveFeedbackEvent)
        {
            ((GiveFeedbackEventHandler)Events[EventGiveFeedback])?.Invoke(this, giveFeedbackEvent);
        }

        internal virtual void OnImageScalingSizeChanged(EventArgs e)
        {
        }
        /// <summary>
        /// Inheriting classes should override this method to handle this event.
        /// Call base.onQueryContinueDrag to send this event to any registered event listeners.
        /// </summary>
        [EditorBrowsable(EditorBrowsableState.Advanced)]
        [SuppressMessage("Microsoft.Security", "CA2119:SealMethodsThatSatisfyPrivateInterfaces")] // PM review done
        protected virtual void OnQueryContinueDrag(QueryContinueDragEventArgs queryContinueDragEvent)
        {
            RaiseQueryContinueDragEvent(EventQueryContinueDrag, queryContinueDragEvent);
        }

        /// <summary>
        /// Inheriting classes should override this method to handle this event.
        /// </summary>
        protected virtual void OnDoubleClick(System.EventArgs e)
        {
            RaiseEvent(EventDoubleClick, e);
        }

        /// <summary>
        /// Inheriting classes should override this method to handle this event.
        /// </summary>
        protected virtual void OnEnabledChanged(System.EventArgs e)
        {
            RaiseEvent(EventEnabledChanged, e);
            Animate();
        }

        internal void OnInternalEnabledChanged(System.EventArgs e)
        {
            RaiseEvent(EventInternalEnabledChanged, e);
        }

        [EditorBrowsable(EditorBrowsableState.Advanced)]
        protected virtual void OnForeColorChanged(EventArgs e)
        {
            Invalidate();
            RaiseEvent(EventForeColorChanged, e);
        }

        [EditorBrowsable(EditorBrowsableState.Advanced)]
        protected virtual void OnFontChanged(EventArgs e)
        {
            cachedTextSize = Size.Empty;
            // PERF - only invalidate if we actually care about the font
            if ((DisplayStyle & ToolStripItemDisplayStyle.Text) == ToolStripItemDisplayStyle.Text)
            {
                InvalidateItemLayout(PropertyNames.Font);
            }
            else
            {
                toolStripItemInternalLayout = null;
            }
            RaiseEvent(EventFontChanged, e);
        }

        protected virtual void OnLocationChanged(System.EventArgs e)
        {
            RaiseEvent(EventLocationChanged, e);
        }

        /// <summary>
        /// Inheriting classes should override this method to handle this event.
        /// </summary>
        protected virtual void OnMouseEnter(EventArgs e)
        {
        }

        /// <summary>
        /// Inheriting classes should override this method to handle this event.
        /// </summary>
        protected virtual void OnMouseMove(System.Windows.Forms.MouseEventArgs mea)
        {
        }

        /// <summary>
        /// Inheriting classes should override this method to handle this event.
        /// </summary>
        protected virtual void OnMouseHover(EventArgs e)
        {
            if (ParentInternal != null && !string.IsNullOrEmpty(ToolTipText))
            {
                ParentInternal.UpdateToolTip(this);
            }
        }

        /// <summary>
        /// Inheriting classes should override this method to handle this event.
        /// </summary>
        protected virtual void OnMouseLeave(EventArgs e)
        {
            if (ParentInternal != null)
            {
                ParentInternal.UpdateToolTip(null);
            }
        }

        /// <summary>
        /// Inheriting classes should override this method to handle this event.
        /// </summary>
        protected virtual void OnMouseDown(MouseEventArgs e)
        {
        }

        /// <summary>
        /// Inheriting classes should override this method to handle this event.
        /// </summary>
        protected virtual void OnMouseUp(MouseEventArgs e)
        {
        }

        /// <summary>
        /// Inheriting classes should override this method to handle this event.
        /// </summary>
        protected virtual void OnPaint(System.Windows.Forms.PaintEventArgs e)
        {
        }

        [EditorBrowsable(EditorBrowsableState.Advanced)]
        protected virtual void OnParentBackColorChanged(EventArgs e)
        {
            Color backColor = Properties.GetColor(PropBackColor);
            if (backColor.IsEmpty)
            {
                OnBackColorChanged(e);
            }
        }
        /// <summary>
        /// Inheriting classes should override this method to handle this event.
        /// </summary>
        protected virtual void OnParentChanged(ToolStrip oldParent, ToolStrip newParent)
        {
            SetAmbientMargin();
            if ((oldParent != null) && (oldParent.DropTargetManager != null))
            {
                oldParent.DropTargetManager.EnsureUnRegistered(this);
            }
            if (AllowDrop && (newParent != null))
            {
                EnsureParentDropTargetRegistered();
            }
            Animate();
        }

        /// <summary>
        /// Occurs when this.Parent.Enabled changes.
        /// </summary>
        protected internal virtual void OnParentEnabledChanged(System.EventArgs e)
        {
            OnEnabledChanged(EventArgs.Empty);
        }

        /// <summary>
        /// <para>Occurs when the font property has changed on the parent - used to notify inheritors of the font property that 
        /// the font has changed
        /// </para>
        /// </summary>
        [EditorBrowsable(EditorBrowsableState.Advanced)]
        internal protected virtual void OnOwnerFontChanged(EventArgs e)
        {
            if (Properties.GetObject(PropFont) == null)
            {
                OnFontChanged(e);
            }
        }

        [EditorBrowsable(EditorBrowsableState.Advanced)]
        protected virtual void OnParentForeColorChanged(EventArgs e)
        {
            Color foreColor = Properties.GetColor(PropForeColor);
            if (foreColor.IsEmpty)
            {
                OnForeColorChanged(e);
            }
        }

        [EditorBrowsable(EditorBrowsableState.Advanced)]
        protected internal virtual void OnParentRightToLeftChanged(EventArgs e)
        {
            if (!Properties.ContainsInteger(PropRightToLeft) || ((RightToLeft)Properties.GetInteger(PropRightToLeft)) == RightToLeft.Inherit)
            {
                OnRightToLeftChanged(e);
            }
        }


        /// <summary>
        /// Occurs when the owner of an item changes. 
        /// </summary>
        protected virtual void OnOwnerChanged(EventArgs e)
        {
            RaiseEvent(EventOwnerChanged, e);
            SetAmbientMargin();
            if (Owner != null)
            {
                // check if we need to fire OnRightToLeftChanged
                int rightToLeft = Properties.GetInteger(PropRightToLeft, out bool found);
                if (!found)
                {
                    rightToLeft = (int)RightToLeft.Inherit;
                }
                if ((rightToLeft == (int)RightToLeft.Inherit) && RightToLeft != DefaultRightToLeft)
                {
                    OnRightToLeftChanged(EventArgs.Empty);
                }
            }
        }

        [EditorBrowsable(EditorBrowsableState.Advanced)]
        internal void OnOwnerTextDirectionChanged()
        {
            ToolStripTextDirection textDirection = ToolStripTextDirection.Inherit;
            if (Properties.ContainsObject(ToolStripItem.PropTextDirection))
            {
                textDirection = (ToolStripTextDirection)Properties.GetObject(ToolStripItem.PropTextDirection);
            }

            if (textDirection == ToolStripTextDirection.Inherit)
            {
                InvalidateItemLayout("TextDirection");
            }
        }

        /// <summary>
        /// Inheriting classes should override this method to handle this event.
        /// </summary>
        protected virtual void OnRightToLeftChanged(EventArgs e)
        {
            InvalidateItemLayout(PropertyNames.RightToLeft);
            RaiseEvent(EventRightToLeft, e);

        }
#if SELECTEDCHANGED
        protected virtual void OnSelectedChanged(EventArgs e) {
            RaiseEvent(EventSelectedChanged, e);  
        }
#endif
        [EditorBrowsable(EditorBrowsableState.Advanced)]
        protected virtual void OnTextChanged(EventArgs e)
        {
            cachedTextSize = Size.Empty;
            // Make sure we clear the cache before we perform the layout.
            InvalidateItemLayout(PropertyNames.Text);
            RaiseEvent(EventText, e);
        }

        /// <summary>
        /// Inheriting classes should override this method to handle this event.
        /// </summary>
        protected virtual void OnVisibleChanged(System.EventArgs e)
        {
            if (Owner != null && !(Owner.IsDisposed || Owner.Disposing))
            {
                Owner.OnItemVisibleChanged(new ToolStripItemEventArgs(this), /*performLayout*/true);
            }
            RaiseEvent(EventVisibleChanged, e);
            Animate();
        }

        public void PerformClick()
        {
            if (Enabled && Available)
            {
                FireEvent(ToolStripItemEventType.Click);
            }
        }

        /// <summary>
        ///    Pushes the button.
        /// </summary>
        internal void Push(bool push)
        {
            if (!CanSelect || !Enabled || DesignMode)
            {
                return;
            }

            if (state[statePressed] != push)
            {
                state[statePressed] = push;
                if (Available)
                {
                    Invalidate();
                }
            }
        }

        /// <summary>
        /// See Control.ProcessDialogKey for more info.
        /// </summary>
        protected internal virtual bool ProcessDialogKey(Keys keyData)
        {
            // 
            if (keyData == Keys.Enter || (state[stateSupportsSpaceKey] && keyData == Keys.Space))
            {
                FireEvent(ToolStripItemEventType.Click);
                if (ParentInternal != null && !ParentInternal.IsDropDown && Enabled)
                {
                    ParentInternal.RestoreFocusInternal();
                }
                return true;
            }
            return false;
        }

        /// <summary>
        /// See Control.ProcessCmdKey for more info.
        /// </summary>
        protected internal virtual bool ProcessCmdKey(ref Message m, Keys keyData)
        {
            return false;
        }


        [System.Diagnostics.CodeAnalysis.SuppressMessage("Microsoft.Naming", "CA1720:AvoidTypeNamesInParameters")] // 'charCode' matches control.cs
        protected internal virtual bool ProcessMnemonic(char charCode)
        {
            // checking IsMnemonic is not necessary - control does this for us.
            FireEvent(ToolStripItemEventType.Click);
            return true;
        }

        internal void RaiseCancelEvent(object key, CancelEventArgs e)
        {
            ((CancelEventHandler)Events[key])?.Invoke(this, e);
        }

        internal void RaiseDragEvent(object key, DragEventArgs e)
        {
            ((DragEventHandler)Events[key])?.Invoke(this, e);
        }
        internal void RaiseEvent(object key, EventArgs e)
        {
            ((EventHandler)Events[key])?.Invoke(this, e);
        }
        internal void RaiseKeyEvent(object key, KeyEventArgs e)
        {
            ((KeyEventHandler)Events[key])?.Invoke(this, e);
        }
        internal void RaiseKeyPressEvent(object key, KeyPressEventArgs e)
        {
            ((KeyPressEventHandler)Events[key])?.Invoke(this, e);
        }
        internal void RaiseMouseEvent(object key, MouseEventArgs e)
        {
            ((MouseEventHandler)Events[key])?.Invoke(this, e);
        }
        internal void RaisePaintEvent(object key, PaintEventArgs e)
        {
            ((PaintEventHandler)Events[key])?.Invoke(this, e);
        }

        internal void RaiseQueryContinueDragEvent(object key, QueryContinueDragEventArgs e)
        {
            ((QueryContinueDragEventHandler)Events[key])?.Invoke(this, e);
        }

        private void ResetToolTipText()
        {
            toolTipText = null;
        }

        // This will only be called in PerMonitorV2 scenarios.
        internal virtual void ToolStrip_RescaleConstants(int oldDpi, int newDpi) {
            DeviceDpi = newDpi;
            RescaleConstantsInternal(newDpi);
            OnFontChanged(EventArgs.Empty);
        }

        internal void RescaleConstantsInternal(int newDpi) {
            ToolStripManager.CurrentDpi = newDpi;
            defaultFont = ToolStripManager.DefaultFont;
            scaledDefaultMargin = DpiHelper.LogicalToDeviceUnits(defaultMargin, deviceDpi);
            scaledDefaultStatusStripMargin = DpiHelper.LogicalToDeviceUnits(defaultStatusStripMargin, deviceDpi);
        }
       
        /// <include file='doc\ToolStripItem.uex' path='docs/doc[@for="ToolStripItem.Select"]/*' />
        /// <devdoc>
        /// Selects the item
        /// </summary>
        public void Select()
        {

#if DEBUG
            // let's not snap the stack trace unless we're debugging selection.
            if (ToolStrip.SelectionDebug.TraceVerbose)
            {
                Debug.WriteLine(string.Format(CultureInfo.CurrentCulture, "[Selection DBG] WBI.Select: {0} \r\n{1}\r\n", ToString(), new StackTrace().ToString().Substring(0, 200)));
            }
#endif
            if (!CanSelect)
            {
                return;
            }

            if (Owner != null && Owner.IsCurrentlyDragging)
            {
                // make sure we dont select during a drag operation.
                return;
            }
            if (ParentInternal != null && ParentInternal.IsSelectionSuspended)
            {
                Debug.WriteLineIf(ToolStrip.SelectionDebug.TraceVerbose, "[Selection DBG] BAILING, selection is currently suspended");
                return;
            }

            if (!Selected)
            {
                state[stateSelected] = true;
                if (ParentInternal != null)
                {
                    ParentInternal.NotifySelectionChange(this);
                    Debug.Assert(state[stateSelected], "calling notify selection change changed the selection state of this item");
                }
                if (IsOnDropDown)
                {
                    if (OwnerItem != null && OwnerItem.IsOnDropDown)
                    {
                        // ensure the selection is moved back to our owner item.
                        OwnerItem.Select();
                    }
                }

                KeyboardToolTipStateMachine.Instance.NotifyAboutGotFocus(this);

                if (AccessibilityObject is ToolStripItemAccessibleObject)
                {
                    ((ToolStripItemAccessibleObject)AccessibilityObject).RaiseFocusChanged();
                }

#if SELECTEDCHANGED                
                OnSelectedChanged(EventArgs.Empty);
#endif
            }
        }

        internal void SetOwner(ToolStrip newOwner) {
            if (owner != newOwner) {
                Font f = this.Font;

                if (owner != null) {
                    owner.rescaleConstsCallbackDelegate -= ToolStrip_RescaleConstants;
                }
                owner = newOwner;

                if (owner != null) {
                    owner.rescaleConstsCallbackDelegate += ToolStrip_RescaleConstants;
                }

                // clear the parent if the owner is null...
                //
                if (newOwner == null) {
                   this.ParentInternal = null;
               }
               if (!state[stateDisposing] &&  !IsDisposed) {
                   OnOwnerChanged(EventArgs.Empty);
                   if (f != Font) {                
                      OnFontChanged(EventArgs.Empty);                
                   }
               }
           }
        }

        protected virtual void SetVisibleCore(bool visible)
        {
            if (state[stateVisible] != visible)
            {
                state[stateVisible] = visible;
                Unselect();
                Push(false);

                OnAvailableChanged(EventArgs.Empty);
                OnVisibleChanged(EventArgs.Empty);
            }
        }

        /// <summary>
        /// Sets the bounds of the item
        /// </summary>
        internal protected virtual void SetBounds(Rectangle bounds)
        {
            Rectangle oldBounds = this.bounds;
            this.bounds = bounds;

            if (!state[stateContstructing])
            {
                // Dont fire while we're in the base constructor as the inherited
                // class may not have had a chance to initialize yet.

                if (this.bounds != oldBounds)
                {
                    OnBoundsChanged();
                }

                if (this.bounds.Location != oldBounds.Location)
                {
                    OnLocationChanged(EventArgs.Empty);
                }
            }
        }

        /// <summary>
        ///     Sets the bounds of the item
        /// </summary>
        internal void SetBounds(int x, int y, int width, int height)
        {
            SetBounds(new Rectangle(x, y, width, height));
        }

        /// <summary>
        ///     Sets the placement of the item
        /// </summary>
        internal void SetPlacement(ToolStripItemPlacement placement)
        {
            this.placement = placement;
        }

        // Some implementations of DefaultMargin check which container they 
        // are on.  They need to be re-evaluated when the containership changes.
        // DefaultMargin will stop being honored the moment someone sets the Margin property.
        internal void SetAmbientMargin()
        {
            if (state[stateUseAmbientMargin] && Margin != DefaultMargin)
            {
                CommonProperties.SetMargin(this, DefaultMargin);
            }
        }

        [EditorBrowsable(EditorBrowsableState.Never)]
        private bool ShouldSerializeImageTransparentColor()
        {
            return ImageTransparentColor != Color.Empty;
        }

        /// <summary>
        ///     Returns true if the backColor should be persisted in code gen.
        /// </summary>
        [EditorBrowsable(EditorBrowsableState.Never)]
        internal virtual bool ShouldSerializeBackColor()
        {
            Color backColor = Properties.GetColor(PropBackColor);
            return !backColor.IsEmpty;
        }

        private bool ShouldSerializeDisplayStyle()
        {
            return DisplayStyle != DefaultDisplayStyle;
        }

        private bool ShouldSerializeToolTipText()
        {
            return !string.IsNullOrEmpty(toolTipText);
        }

        /// <summary>
        ///     Returns true if the foreColor should be persisted in code gen.
        /// </summary>
        [EditorBrowsable(EditorBrowsableState.Never)]
        internal virtual bool ShouldSerializeForeColor()
        {
            Color foreColor = Properties.GetColor(PropForeColor);
            return !foreColor.IsEmpty;
        }

        /// <summary>
        ///     Returns true if the font should be persisted in code gen.
        /// </summary>
        [EditorBrowsable(EditorBrowsableState.Never)]
        internal virtual bool ShouldSerializeFont()
        {
            object font = Properties.GetObject(PropFont, out bool found);
            return (found && font != null);
        }

        /// <summary>
        /// <para>Determines if the <see cref='System.Windows.Forms.ToolStripItem.Padding'/> property needs to be persisted.</para>
        /// </summary>
        [EditorBrowsable(EditorBrowsableState.Never)]
        private bool ShouldSerializePadding()
        {
            return (Padding != DefaultPadding);
        }

        /// <summary>
        /// <para>Determines if the <see cref='System.Windows.Forms.ToolStripItem.Margin'/> property needs to be persisted.</para>
        /// </summary>
        [EditorBrowsable(EditorBrowsableState.Never)]
        private bool ShouldSerializeMargin()
        {
            return (Margin != DefaultMargin);
        }

        /// <summary>
        /// <para>Determines if the <see cref='System.Windows.Forms.ToolStripItem.Visible'/> property needs to be persisted.</para>
        /// </summary>
        [EditorBrowsable(EditorBrowsableState.Never)]
        private bool ShouldSerializeVisible()
        {
            return !state[stateVisible]; // only serialize if someone turned off visiblilty
        }

        /// <summary>
        /// <para>Determines if the <see cref='System.Windows.Forms.ToolStripItem.Image'/> property needs to be persisted.</para>
        /// </summary>
        [EditorBrowsable(EditorBrowsableState.Never)]
        private bool ShouldSerializeImage()
        {
            return (Image != null) && (ImageIndexer.ActualIndex < 0);
        }

        /// <summary>
        /// <para>Determines if the <see cref='System.Windows.Forms.ToolStripItem.Image'/> property needs to be persisted.</para>
        /// </summary>
        [EditorBrowsable(EditorBrowsableState.Never)]
        private bool ShouldSerializeImageKey()
        {
            return (Image != null) && (ImageIndexer.ActualIndex >= 0) && (ImageIndexer.Key != null && ImageIndexer.Key.Length != 0);
        }

        /// <summary>
        /// <para>Determines if the <see cref='System.Windows.Forms.ToolStripItem.Image'/> property needs to be persisted.</para>
        /// </summary>
        [EditorBrowsable(EditorBrowsableState.Never)]
        private bool ShouldSerializeImageIndex()
        {
            return (Image != null) && (ImageIndexer.ActualIndex >= 0) && (ImageIndexer.Index != -1);
        }

        /// <summary>
        /// <para>Determines if the <see cref='System.Windows.Forms.ToolStripItem.RightToLeft'/> property needs to be persisted.</para>
        /// </summary>
        [EditorBrowsable(EditorBrowsableState.Never)]
        internal virtual bool ShouldSerializeRightToLeft()
        {
            int rightToLeft = Properties.GetInteger(PropRightToLeft, out bool found);
            if (!found)
            {
                return false;
            }
            return (rightToLeft != (int)DefaultRightToLeft);
        }

        private bool ShouldSerializeTextDirection()
        {
            ToolStripTextDirection textDirection = ToolStripTextDirection.Inherit;
            if (Properties.ContainsObject(ToolStripItem.PropTextDirection))
            {
                textDirection = (ToolStripTextDirection)Properties.GetObject(ToolStripItem.PropTextDirection);
            }
            return textDirection != ToolStripTextDirection.Inherit;
        }

        /// <summary>
        /// Resets the back color to be based on the parent's back color.
        /// </summary>
        [EditorBrowsable(EditorBrowsableState.Never)]
        public virtual void ResetBackColor()
        {
            BackColor = Color.Empty;
        }

        [EditorBrowsable(EditorBrowsableState.Never)]
        public virtual void ResetDisplayStyle()
        {
            DisplayStyle = DefaultDisplayStyle;
        }

        /// <summary>
        /// Resets the fore color to be based on the parent's fore color.
        /// </summary>
        [EditorBrowsable(EditorBrowsableState.Never)]
        public virtual void ResetForeColor()
        {
            ForeColor = Color.Empty;
        }

        /// <summary>
        /// Resets the Font to be based on the parent's Font.
        /// </summary>
        [EditorBrowsable(EditorBrowsableState.Never)]
        public virtual void ResetFont()
        {
            Font = null;
        }

        /// <summary>
        /// Resets the back color to be based on the parent's back color.
        /// </summary>
        [EditorBrowsable(EditorBrowsableState.Never)]
        public virtual void ResetImage()
        {
            Image = null;
        }

        [EditorBrowsable(EditorBrowsableState.Never)]
        private void ResetImageTransparentColor()
        {
            ImageTransparentColor = Color.Empty;
        }


        [EditorBrowsable(EditorBrowsableState.Never)]
        public void ResetMargin()
        {
            state[stateUseAmbientMargin] = true;
            SetAmbientMargin();
        }

        [EditorBrowsable(EditorBrowsableState.Never)]
        public void ResetPadding()
        {
            CommonProperties.ResetPadding(this);
        }

        /// <summary>
        /// Resets the RightToLeft to be the default.
        /// </summary>
        [EditorBrowsable(EditorBrowsableState.Never)]
        public virtual void ResetRightToLeft()
        {
            RightToLeft = RightToLeft.Inherit;
        }

        /// <summary>
        /// Resets the TextDirection to be the default.
        /// </summary>
        [EditorBrowsable(EditorBrowsableState.Never)]
        public virtual void ResetTextDirection()
        {
            TextDirection = ToolStripTextDirection.Inherit;
        }

        /// <summary>
        /// Translates a point from one coordinate system to another
        /// </summary>
        internal Point TranslatePoint(Point fromPoint, ToolStripPointType fromPointType, ToolStripPointType toPointType)
        {
            ToolStrip parent = ParentInternal;

            if (parent == null)
            {
                parent = (IsOnOverflow && Owner != null) ? Owner.OverflowButton.DropDown : Owner;
            }
            if (parent == null)
            {
                // should not throw here as it's an internal function call.
                Debug.Fail("could not determine current parent");
                return fromPoint;
            }

            if (fromPointType == toPointType)
            {
                return fromPoint;
            }

            Point toPoint = Point.Empty;
            Point currentToolStripItemLocation = Bounds.Location;

            // From: Screen
            // To:      ToolStrip or ToolStripItem
            if (fromPointType == ToolStripPointType.ScreenCoords)
            {
                // Convert ScreenCoords --> ToolStripCoords
                toPoint = parent.PointToClient(fromPoint);

                // Convert ToolStripCoords --> ToolStripItemCoords
                if (toPointType == ToolStripPointType.ToolStripItemCoords)
                {
                    toPoint.X += currentToolStripItemLocation.X;
                    toPoint.Y += currentToolStripItemLocation.Y;
                }
            }
            // From: ToolStrip or ToolStripItem
            // To:      Screen or ToolStripItem
            else
            {
                // Convert "fromPoint" ToolStripItemCoords --> ToolStripCoords
                if (fromPointType == ToolStripPointType.ToolStripItemCoords)
                {
                    fromPoint.X += currentToolStripItemLocation.X;
                    fromPoint.Y += currentToolStripItemLocation.Y;
                }

                // At this point, fromPoint is now in ToolStrip coordinates.

                // Convert ToolStripCoords --> ScreenCoords 
                if (toPointType == ToolStripPointType.ScreenCoords)
                {
                    toPoint = parent.PointToScreen(fromPoint);
                }
                // Convert ToolStripCoords --> ToolStripItemCoords 
                else if (toPointType == ToolStripPointType.ToolStripItemCoords)
                {
                    fromPoint.X -= currentToolStripItemLocation.X;
                    fromPoint.Y -= currentToolStripItemLocation.Y;
                    toPoint = fromPoint;
                }
                else
                {
                    Debug.Assert((toPointType == ToolStripPointType.ToolStripCoords), "why are we here! - investigate");
                    toPoint = fromPoint;
                }

            }
            return toPoint;
        }

        internal ToolStrip RootToolStrip
        {
            get
            {
                ToolStripItem item = this;
                while (item.OwnerItem != null)
                {
                    item = item.OwnerItem;
                }
                return item.ParentInternal;
            }
        }

        /// <summary>
        /// ToString support
        /// </summary>
        public override string ToString()
        {
            if (Text != null && Text.Length != 0)
            {
                return Text;
            }
            return base.ToString();
        }

        /// <summary>
        ///   removes selection bits from item state
        /// </summary>
        internal void Unselect()
        {
            Debug.WriteLineIf(ToolStrip.SelectionDebug.TraceVerbose, string.Format(CultureInfo.CurrentCulture, "[Selection DBG] WBI.Unselect: {0}", ToString()));
            if (state[stateSelected])
            {
                state[stateSelected] = false;
                if (Available)
                {
                    Invalidate();
                    if (ParentInternal != null)
                    {
                        ParentInternal.NotifySelectionChange(this);
                    }

                    KeyboardToolTipStateMachine.Instance.NotifyAboutLostFocus(this);
#if SELECTEDCHANGED                
                    OnSelectedChanged(EventArgs.Empty);
#endif
                }
            }
        }

        #region IKeyboardToolTip implementation

        bool IKeyboardToolTip.CanShowToolTipsNow()
        {
            return Visible && parent != null && ((IKeyboardToolTip)parent).AllowsChildrenToShowToolTips();
        }

        Rectangle IKeyboardToolTip.GetNativeScreenRectangle()
        {
            return AccessibilityObject.Bounds;
        }

        IList<Rectangle> IKeyboardToolTip.GetNeighboringToolsRectangles()
        {
            List<Rectangle> neighbors = new List<Rectangle>(3);
            if (parent != null)
            {
                ToolStripItemCollection items = parent.DisplayedItems;
                int i = 0, count = items.Count;
                bool found = false;
                while (!found && i < count)
                {
                    found = Object.ReferenceEquals(items[i], this);
                    if (found)
                    {
                        int previousIndex = i - 1;
                        if (previousIndex >= 0)
                        {
                            neighbors.Add(((IKeyboardToolTip)items[previousIndex]).GetNativeScreenRectangle());
                        }

                        int nextIndex = i + 1;
                        if (nextIndex < count)
                        {
                            neighbors.Add(((IKeyboardToolTip)items[nextIndex]).GetNativeScreenRectangle());
                        }
                    }
                    else
                    {
                        i++;
                    }
                }
                Debug.Assert(i < count, "Item has a parent set but the parent doesn't own the item");
            }

            if (parent is ToolStripDropDown dropDown && dropDown.OwnerItem != null)
            {
                neighbors.Add(((IKeyboardToolTip)dropDown.OwnerItem).GetNativeScreenRectangle());
            }

            return neighbors;
        }

        bool IKeyboardToolTip.IsHoveredWithMouse()
        {
            return ((IKeyboardToolTip)this).GetNativeScreenRectangle().Contains(Control.MousePosition);
        }

        bool IKeyboardToolTip.HasRtlModeEnabled()
        {
            return parent != null && ((IKeyboardToolTip)parent).HasRtlModeEnabled();
        }

        bool IKeyboardToolTip.AllowsToolTip()
        {
            return true;
        }

        IWin32Window IKeyboardToolTip.GetOwnerWindow()
        {
            Debug.Assert(ParentInternal != null, "Tool Strip Item Parent is null");
            return ParentInternal;
        }

        void IKeyboardToolTip.OnHooked(ToolTip toolTip)
        {
            OnKeyboardToolTipHook(toolTip);
        }

        void IKeyboardToolTip.OnUnhooked(ToolTip toolTip)
        {
            OnKeyboardToolTipUnhook(toolTip);
        }

        string IKeyboardToolTip.GetCaptionForTool(ToolTip toolTip)
        {
            return ToolTipText;
        }

        bool IKeyboardToolTip.ShowsOwnToolTip()
        {
            return true;
        }

        bool IKeyboardToolTip.IsBeingTabbedTo()
        {
            return IsBeingTabbedTo();
        }

        bool IKeyboardToolTip.AllowsChildrenToShowToolTips()
        {
            return true;
        }

        #endregion

        internal virtual void OnKeyboardToolTipHook(ToolTip toolTip)
        {
        }

        internal virtual void OnKeyboardToolTipUnhook(ToolTip toolTip)
        {
        }

        internal virtual bool IsBeingTabbedTo()
        {
            return ToolStrip.AreCommonNavigationalKeysDown();
        }

        /// <summary>
        /// An implementation of AccessibleChild for use with ToolStripItems        
        /// </summary>
        [System.Runtime.InteropServices.ComVisible(true)]
        public class ToolStripItemAccessibleObject : AccessibleObject
        {

            // Member variables

            private readonly ToolStripItem ownerItem = null; // The associated ToolStripItem for this AccessibleChild (if any)

            private AccessibleStates additionalState = AccessibleStates.None;  // Test hook for the designer

            private int[] runtimeId = null; // Used by UIAutomation
            // constructors

            public ToolStripItemAccessibleObject(ToolStripItem ownerItem)
            {
                this.ownerItem = ownerItem ?? throw new ArgumentNullException(nameof(ownerItem));
            }

            public override string DefaultAction
            {
                get
                {
                    string defaultAction = ownerItem.AccessibleDefaultActionDescription;
                    if (defaultAction != null)
                    {
                        return defaultAction;
                    }
                    else
                    {
                        return SR.AccessibleActionPress;
                    }
                }
            }

            public override string Description
            {
                get
                {
                    string description = ownerItem.AccessibleDescription;
                    if (description != null)
                    {
                        return description;
                    }
                    else
                    {
                        return base.Description;
                    }
                }
            }

            public override string Help
            {
                get
                {
                    QueryAccessibilityHelpEventHandler handler = (QueryAccessibilityHelpEventHandler)Owner.Events[ToolStripItem.EventQueryAccessibilityHelp];

                    if (handler != null)
                    {
                        QueryAccessibilityHelpEventArgs args = new QueryAccessibilityHelpEventArgs();
                        handler(Owner, args);
                        return args.HelpString;
                    }
                    else
                    {
                        return base.Help;
                    }
                }
            }

            public override string KeyboardShortcut
            {
                get
                {
                    // This really is the Mnemonic - NOT the shortcut.  E.g. in notepad Edit->Replace is Control+H 
                    // but the KeyboardShortcut comes up as the mnemonic 'r'.
                    char mnemonic = WindowsFormsUtils.GetMnemonic(ownerItem.Text, false);
                    if (ownerItem.IsOnDropDown)
                    {
                        // no ALT on dropdown
                        return (mnemonic == (char)0) ? string.Empty : mnemonic.ToString();
                    }
                    return (mnemonic == (char)0) ? string.Empty : ("Alt+" + mnemonic);

                }
            }

            internal override int[] RuntimeId
            {
                get
                {
                    if (runtimeId == null)
                    {
                        // we need to provide a unique ID
                        // others are implementing this in the same manner
                        // first item should be UiaAppendRuntimeId since this is not a top-level element of the fragment.
                        // second item can be anything, but here it is a hash. For toolstrip hash is unique even with child controls. Hwnd  is not.

                        runtimeId = new int[2];
                        runtimeId[0] = NativeMethods.UiaAppendRuntimeId;
                        runtimeId[1] = ownerItem.GetHashCode();
                    }

                    return runtimeId;
                }
            }

            /// <summary>
            /// Gets the accessible property value.
            /// </summary>
            /// <param name="propertyID">The accessible property ID.</param>
            /// <returns>The accessible property value.</returns>
            internal override object GetPropertyValue(int propertyID)
            {
                switch (propertyID)
                {
                    case NativeMethods.UIA_NamePropertyId:
                        return Name;
                    case NativeMethods.UIA_IsExpandCollapsePatternAvailablePropertyId:
                        return (object)IsPatternSupported(NativeMethods.UIA_ExpandCollapsePatternId);
                    case NativeMethods.UIA_IsEnabledPropertyId:
                        return ownerItem.Enabled;
                    case NativeMethods.UIA_IsOffscreenPropertyId:
                        return ownerItem.Placement != ToolStripItemPlacement.Main;
                    case NativeMethods.UIA_IsKeyboardFocusablePropertyId:
                        return ownerItem.CanSelect;
                    case NativeMethods.UIA_HasKeyboardFocusPropertyId:
                        return ownerItem.Selected;
                    case NativeMethods.UIA_AccessKeyPropertyId:
                        return KeyboardShortcut;
                    case NativeMethods.UIA_IsPasswordPropertyId:
                        return false;
                    case NativeMethods.UIA_HelpTextPropertyId:
                        return Help ?? string.Empty;
                }

                return base.GetPropertyValue(propertyID);
            }

            public override string Name
            {
                get
                {
                    string name = ownerItem.AccessibleName;
                    if (name != null)
                    {
                        return name;
                    }

                    string baseName = base.Name;

                    if (baseName == null || baseName.Length == 0)
                    {
                        return WindowsFormsUtils.TextWithoutMnemonics(ownerItem.Text);
                    }

                    return baseName;
                }
                set
                {
                    ownerItem.AccessibleName = value;
                }
            }

            internal ToolStripItem Owner
            {
                get
                {
                    return ownerItem;
                }
            }

            public override AccessibleRole Role
            {
                get
                {
                    AccessibleRole role = ownerItem.AccessibleRole;
                    if (role != AccessibleRole.Default)
                    {
                        return role;
                    }
                    else
                    {
                        return AccessibleRole.PushButton;
                    }

                }
            }

            public override AccessibleStates State
            {
                get
                {
                    if (!ownerItem.CanSelect)
                    {
                        return base.State | additionalState;
                    }


                    if (!ownerItem.Enabled)
                    {
                        if (ownerItem.Selected && ownerItem is ToolStripMenuItem)
                        {
                            return AccessibleStates.Unavailable | additionalState | AccessibleStates.Focused;
                        }

                        // Disabled menu items that are selected must have focus
                        // state so that Narrator can announce them.
                        if (ownerItem.Selected && ownerItem is ToolStripMenuItem)
                        {
                            return AccessibleStates.Focused;
                        }

                        return AccessibleStates.Unavailable | additionalState;
                    }

                    AccessibleStates accState = AccessibleStates.Focusable | additionalState;

                    // 
                    /*if (HasDropDownItems) {
                        accState |= AccessibleState.HasPopup;
                    }*/

                    if (ownerItem.Selected || ownerItem.Pressed)
                    {
                        accState |= AccessibleStates.Focused | AccessibleStates.HotTracked;
                    }
                    if (ownerItem.Pressed)
                    {
                        accState |= AccessibleStates.Pressed;
                    }
                    return accState;
                }
            }

            public override void DoDefaultAction()
            {
                if (Owner != null)
                {
                    ((ToolStripItem)Owner).PerformClick();
                }
            }
            public override int GetHelpTopic(out string fileName)
            {
                int topic = 0;

                QueryAccessibilityHelpEventHandler handler = (QueryAccessibilityHelpEventHandler)Owner.Events[ToolStripItem.EventQueryAccessibilityHelp];

                if (handler != null)
                {
                    QueryAccessibilityHelpEventArgs args = new QueryAccessibilityHelpEventArgs();
                    handler(Owner, args);

                    fileName = args.HelpNamespace;

                    try
                    {
                        topic = int.Parse(args.HelpKeyword, CultureInfo.InvariantCulture);
                    }
                    catch
                    {
                    }

                    return topic;
                }
                else
                {
                    return base.GetHelpTopic(out fileName);
                }
            }

            public override AccessibleObject Navigate(AccessibleNavigation navigationDirection)
            {
                ToolStripItem nextItem = null;

                if (Owner != null)
                {
                    ToolStrip parent = Owner.ParentInternal;
                    if (parent == null)
                    {
                        return null;
                    }

                    bool forwardInCollection = (parent.RightToLeft == RightToLeft.No);
                    switch (navigationDirection)
                    {
                        case AccessibleNavigation.FirstChild:
                            nextItem = parent.GetNextItem(null, ArrowDirection.Right, /*RTLAware=*/true);
                            break;
                        case AccessibleNavigation.LastChild:
                            nextItem = parent.GetNextItem(null, ArrowDirection.Left,/*RTLAware=*/true);
                            break;
                        case AccessibleNavigation.Previous:
                        case AccessibleNavigation.Left:
                            nextItem = parent.GetNextItem(Owner, ArrowDirection.Left, /*RTLAware=*/true);
                            break;
                        case AccessibleNavigation.Next:
                        case AccessibleNavigation.Right:
                            nextItem = parent.GetNextItem(Owner, ArrowDirection.Right, /*RTLAware=*/true);
                            break;
                        case AccessibleNavigation.Up:
                            nextItem = (Owner.IsOnDropDown) ? parent.GetNextItem(Owner, ArrowDirection.Up) :
                                                               parent.GetNextItem(Owner, ArrowDirection.Left, /*RTLAware=*/true);
                            break;
                        case AccessibleNavigation.Down:
                            nextItem = (Owner.IsOnDropDown) ? parent.GetNextItem(Owner, ArrowDirection.Down) :
                                                               parent.GetNextItem(Owner, ArrowDirection.Right, /*RTLAware=*/true);
                            break;

                    }


                }
                if (nextItem != null)
                {
                    return nextItem.AccessibilityObject;
                }
                return null;
            }

            public void AddState(AccessibleStates state)
            {
                if (state == AccessibleStates.None)
                {
                    additionalState = state;
                }
                else
                {
                    additionalState |= state;
                }
            }

            public override string ToString()
            {
                if (Owner != null)
                {
                    return "ToolStripItemAccessibleObject: Owner = " + Owner.ToString();
                }
                else
                {
                    return "ToolStripItemAccessibleObject: Owner = null";
                }

            }

            /// <summary>
            /// <para> Gets the bounds of the accessible object, in screen coordinates.</para>
            /// </summary>
            public override Rectangle Bounds
            {
                get
                {
                    Rectangle bounds = Owner.Bounds;
                    if (Owner.ParentInternal != null &&
                        Owner.ParentInternal.Visible)
                    {
                        return new Rectangle(Owner.ParentInternal.PointToScreen(bounds.Location), bounds.Size);
                    }
                    return Rectangle.Empty;
                }
            }

            /// <summary>
            /// <para>When overridden in a derived class, gets or sets the parent of an accessible object.</para>
            /// </summary>
            public override AccessibleObject Parent
            {
                get
                {
                    if (Owner.IsOnDropDown)
                    {
                        // Return the owner item as the accessible parent.
                        ToolStripDropDown dropDown = Owner.GetCurrentParentDropDown();
                        if (dropDown.OwnerItem != null)
                        {
                            return dropDown.OwnerItem.AccessibilityObject;
                        }
                        return dropDown.AccessibilityObject;
                    }
                    return (Owner.Parent != null) ? Owner.Parent.AccessibilityObject : base.Parent;


                }
            }

            /// <summary>
            /// Gets the top level element.
            /// </summary>
            internal override UnsafeNativeMethods.IRawElementProviderFragmentRoot FragmentRoot
            {
                get
                {
                    return ownerItem.RootToolStrip?.AccessibilityObject;
                }
            }

            /// <summary>
            /// Returns the element in the specified direction.
            /// </summary>
            /// <param name="direction">Indicates the direction in which to navigate.</param>
            /// <returns>Returns the element in the specified direction.</returns>
            internal override UnsafeNativeMethods.IRawElementProviderFragment FragmentNavigate(UnsafeNativeMethods.NavigateDirection direction)
            {
                switch (direction)
                {
                    case UnsafeNativeMethods.NavigateDirection.Parent:
                        return Parent;
                    case UnsafeNativeMethods.NavigateDirection.NextSibling:
                    case UnsafeNativeMethods.NavigateDirection.PreviousSibling:
                        int index = GetChildFragmentIndex();
                        if (index == -1)
                        {
                            Debug.Fail("No item matched the index?");
                            return null;
                        }

                        int increment = direction == UnsafeNativeMethods.NavigateDirection.NextSibling ? 1 : -1;
                        AccessibleObject sibling = null;

                        index += increment;
                        int itemsCount = GetChildFragmentCount();
                        if (index >= 0 && index < itemsCount)
                        {
                            sibling = GetChildFragment(index);
                        }

                        return sibling;
                }

                return base.FragmentNavigate(direction);
            }

            private AccessibleObject GetChildFragment(int index)
            {
                if (Parent is ToolStrip.ToolStripAccessibleObject toolStripParent)
                {
                    return toolStripParent.GetChildFragment(index);
                }

                // ToolStripOverflowButtonAccessibleObject is derived from ToolStripDropDownItemAccessibleObject
                // and we should not process ToolStripOverflowButton as a ToolStripDropDownItem here so check for
                // the ToolStripOverflowButton firstly as more specific condition.
                if (Parent is ToolStripOverflowButton.ToolStripOverflowButtonAccessibleObject toolStripOverflowButtonParent)
                {
                    if (toolStripOverflowButtonParent.Parent is ToolStrip.ToolStripAccessibleObject toolStripGrandParent)
                    {
                        return toolStripGrandParent.GetChildFragment(index, true);
                    }
                }

                if (Parent is ToolStripDropDownItemAccessibleObject dropDownItemParent)
                {
                    return dropDownItemParent.GetChildFragment(index);
                }

                return null;
            }

            private int GetChildFragmentCount()
            {
                if (Parent is ToolStrip.ToolStripAccessibleObject toolStripParent)
                {
                    return toolStripParent.GetChildFragmentCount();
                }

                if (Parent is ToolStripOverflowButton.ToolStripOverflowButtonAccessibleObject toolStripOverflowButtonParent)
                {
                    if (toolStripOverflowButtonParent.Parent is ToolStrip.ToolStripAccessibleObject toolStripGrandParent)
                    {
                        return toolStripGrandParent.GetChildOverflowFragmentCount();
                    }
                }

                if (Parent is ToolStripDropDownItemAccessibleObject dropDownItemParent)
                {
                    return dropDownItemParent.GetChildCount();
                }

                return -1;
            }

            private int GetChildFragmentIndex()
            {
                if (Parent is ToolStrip.ToolStripAccessibleObject toolStripParent)
                {
                    return toolStripParent.GetChildFragmentIndex(this);
                }

                if (Parent is ToolStripOverflowButton.ToolStripOverflowButtonAccessibleObject toolStripOverflowButtonParent)
                {
                    if (toolStripOverflowButtonParent.Parent is ToolStrip.ToolStripAccessibleObject toolStripGrandParent)
                    {
                        return toolStripGrandParent.GetChildFragmentIndex(this);
                    }
                }

                if (Parent is ToolStripDropDownItemAccessibleObject dropDownItemParent)
                {
                    return dropDownItemParent.GetChildFragmentIndex(this);
                }

                return -1;
            }

            internal override void SetFocus()
            {
                Owner.Select();
            }

            internal void RaiseFocusChanged()
            {
                ToolStrip root = ownerItem.RootToolStrip;
                if (root != null && root.SupportsUiaProviders)
                {
                    RaiseAutomationEvent(NativeMethods.UIA_AutomationFocusChangedEventId);
                }
            }
        }

    }

    // We need a special way to defer to the ToolStripItem's image
    // list for indexing purposes.
    internal class ToolStripItemImageIndexer : ImageList.Indexer
    {
        private readonly ToolStripItem item;

        public ToolStripItemImageIndexer(ToolStripItem item)
        {
            this.item = item;
        }

        public override ImageList ImageList
        {
            get
            {
                if ((item != null) && (item.Owner != null))
                {
                    return item.Owner.ImageList;
                }
                return null;
            }
            set { Debug.Assert(false, "We should never set the image list"); }
        }
    }

    /// <summary>
    ///    <para>
    ///       This class helps determine where the image and text should be drawn.
    ///    </para>
    /// </summary>
    internal class ToolStripItemInternalLayout
    {

        private ToolStripItemLayoutOptions currentLayoutOptions;
        private readonly ToolStripItem ownerItem;
        private ButtonBaseAdapter.LayoutData layoutData;
        private const int BORDER_WIDTH = 2;
        private const int BORDER_HEIGHT = 3;
        private readonly static Size INVALID_SIZE = new Size(int.MinValue, int.MinValue);

        private Size lastPreferredSize = INVALID_SIZE;
        private ToolStripLayoutData parentLayoutData = null;


        public ToolStripItemInternalLayout(ToolStripItem ownerItem)
        {
            this.ownerItem = ownerItem ?? throw new ArgumentNullException(nameof(ownerItem));
        }


        // the thing that we fetch properties off of -- this can be different than ownerItem - e.g. case of split button.
        protected virtual ToolStripItem Owner
        {
            get { return ownerItem; }
        }

        public virtual Rectangle ImageRectangle
        {
            get
            {
                Rectangle imageRect = LayoutData.imageBounds;
                imageRect.Intersect(layoutData.field);
                return imageRect;
            }
        }

        internal ButtonBaseAdapter.LayoutData LayoutData
        {
            get
            {
                EnsureLayout();
                return layoutData;
            }
        }

        public Size PreferredImageSize
        {
            get
            {
                return Owner.PreferredImageSize;
            }
        }


        protected virtual ToolStrip ParentInternal
        {
            get
            {
                return ownerItem?.ParentInternal;
            }
        }

        public virtual Rectangle TextRectangle
        {
            get
            {
                Rectangle textRect = LayoutData.textBounds;
                textRect.Intersect(layoutData.field);
                return textRect;
            }
        }

        public virtual Rectangle ContentRectangle
        {
            get
            {
                return LayoutData.field;
            }
        }

        public virtual TextFormatFlags TextFormat
        {
            get
            {
                if (currentLayoutOptions != null)
                {
                    return currentLayoutOptions.gdiTextFormatFlags;
                }
                return CommonLayoutOptions().gdiTextFormatFlags;
            }
        }

        internal static TextFormatFlags ContentAlignToTextFormat(ContentAlignment alignment, bool rightToLeft)
        {
            TextFormatFlags textFormat = TextFormatFlags.Default;
            if (rightToLeft)
            {
                //We specifically do not want to turn on TextFormatFlags.Right.
                textFormat |= TextFormatFlags.RightToLeft;
            }

            // Calculate Text Positioning
            textFormat |= ControlPaint.TranslateAlignmentForGDI(alignment);
            textFormat |= ControlPaint.TranslateLineAlignmentForGDI(alignment);
            return textFormat;

        }

        protected virtual ToolStripItemLayoutOptions CommonLayoutOptions()
        {
            ToolStripItemLayoutOptions layoutOptions = new ToolStripItemLayoutOptions();
            Rectangle bounds = new Rectangle(Point.Empty, ownerItem.Size);

            layoutOptions.client = bounds;

            layoutOptions.growBorderBy1PxWhenDefault = false;

            layoutOptions.borderSize = BORDER_WIDTH;
            layoutOptions.paddingSize = 0;
            layoutOptions.maxFocus = true;
            layoutOptions.focusOddEvenFixup = false;
            layoutOptions.font = ownerItem.Font;
            layoutOptions.text = ((Owner.DisplayStyle & ToolStripItemDisplayStyle.Text) == ToolStripItemDisplayStyle.Text) ? Owner.Text : string.Empty;
            layoutOptions.imageSize = PreferredImageSize;
            layoutOptions.checkSize = 0;
            layoutOptions.checkPaddingSize = 0;
            layoutOptions.checkAlign = ContentAlignment.TopLeft;
            layoutOptions.imageAlign = Owner.ImageAlign;
            layoutOptions.textAlign = Owner.TextAlign;
            layoutOptions.hintTextUp = false;
            layoutOptions.shadowedText = !ownerItem.Enabled;
            layoutOptions.layoutRTL = RightToLeft.Yes == Owner.RightToLeft;
            layoutOptions.textImageRelation = Owner.TextImageRelation;
            //set textImageInset to 0 since we don't draw 3D border for ToolStripItems.
            layoutOptions.textImageInset = 0;
            layoutOptions.everettButtonCompat = false;


            // Support RTL
            layoutOptions.gdiTextFormatFlags = ContentAlignToTextFormat(Owner.TextAlign, Owner.RightToLeft == RightToLeft.Yes);


            // Hide underlined &File unless ALT is pressed
            layoutOptions.gdiTextFormatFlags = (Owner.ShowKeyboardCues) ? layoutOptions.gdiTextFormatFlags : layoutOptions.gdiTextFormatFlags | TextFormatFlags.HidePrefix;

            return layoutOptions;
        }

        private bool EnsureLayout()
        {

            if (layoutData == null || parentLayoutData == null || !parentLayoutData.IsCurrent(ParentInternal))
            {
                PerformLayout();
                return true;
            }
            return false;
        }

        private ButtonBaseAdapter.LayoutData GetLayoutData()
        {

            currentLayoutOptions = CommonLayoutOptions();

            if (Owner.TextDirection != ToolStripTextDirection.Horizontal)
            {
                currentLayoutOptions.verticalText = true;
            }

            ButtonBaseAdapter.LayoutData data = currentLayoutOptions.Layout();
            return data;

        }
        public virtual Size GetPreferredSize(Size constrainingSize)
        {
            Size preferredSize = Size.Empty;
            EnsureLayout();
            // we would prefer not to be larger than the ToolStrip itself.
            // so we'll ask the ButtonAdapter layout guy what it thinks
            // its preferred size should be - and we'll tell it to be no 
            // bigger than the ToolStrip itself.  Note this is "Parent" not
            // "Owner" because we care in this instance what we're currently displayed on.

            if (ownerItem != null)
            {
                lastPreferredSize = currentLayoutOptions.GetPreferredSizeCore(constrainingSize);
                return lastPreferredSize;
            }
            Debug.Fail("Why are we here without an owner?");
            return Size.Empty;
        }

        internal void PerformLayout()
        {
            layoutData = GetLayoutData();
            ToolStrip parent = ParentInternal;
            if (parent != null)
            {
                parentLayoutData = new ToolStripLayoutData(parent);
            }
            else
            {
                parentLayoutData = null;
            }
        }

        internal class ToolStripItemLayoutOptions : ButtonBaseAdapter.LayoutOptions
        {
            Size cachedSize = LayoutUtils.InvalidSize;
            Size cachedProposedConstraints = LayoutUtils.InvalidSize;

            // override GetTextSize to provide simple text caching.
            protected override Size GetTextSize(Size proposedConstraints)
            {
                if (cachedSize != LayoutUtils.InvalidSize
                    && (cachedProposedConstraints == proposedConstraints
                       || cachedSize.Width <= proposedConstraints.Width))
                {
                    return cachedSize;
                }
                else
                {
                    cachedSize = base.GetTextSize(proposedConstraints);
                    cachedProposedConstraints = proposedConstraints;
                }
                return cachedSize;

            }

        }
        private class ToolStripLayoutData
        {
            private readonly ToolStripLayoutStyle layoutStyle;
            private readonly bool autoSize;
            private Size size;

            public ToolStripLayoutData(ToolStrip toolStrip)
            {
                layoutStyle = toolStrip.LayoutStyle;
                autoSize = toolStrip.AutoSize;
                size = toolStrip.Size;
            }
            public bool IsCurrent(ToolStrip toolStrip)
            {
                if (toolStrip == null)
                {
                    return false;
                }
                return (toolStrip.Size == size && toolStrip.LayoutStyle == layoutStyle && toolStrip.AutoSize == autoSize);
            }
        }
    }
}<|MERGE_RESOLUTION|>--- conflicted
+++ resolved
@@ -338,16 +338,9 @@
         }
 
 
-<<<<<<< HEAD
-        /// <include file='doc\ToolStripItem.uex' path='docs/doc[@for="ToolStripItem.Alignment"]/*' />
-        /// <devdoc>
+        /// <summary>
         /// Determines if the item aligns towards the beginning or end of the ToolStrip.
-        /// </devdoc>
-=======
-        /// <summary>
-        /// Determines if the item aligns towards the beginning or end of the ToolStrip.
-        /// </summary>
->>>>>>> 05087938
+        /// </summary>
         [
         DefaultValue(ToolStripItemAlignment.Left),
         SRCategory(nameof(SR.CatLayout)),
@@ -1307,11 +1300,6 @@
             }
         }
 
-<<<<<<< HEAD
-
-        /// <include file='doc\ToolStripItem.uex' path='docs/doc[@for="ToolStripItem.ImageTransparentColor"]/*' />
-=======
->>>>>>> 05087938
         [
         Localizable(true),
         SRCategory(nameof(SR.CatAppearance)),
@@ -1365,15 +1353,10 @@
                 }
                 return ImageIndexer.Index;
             }
-<<<<<<< HEAD
-            set {
-                if (value < -1) {
-=======
             set
             {
                 if (value < -1)
                 {
->>>>>>> 05087938
                     throw new ArgumentOutOfRangeException(nameof(value), string.Format(SR.InvalidLowBoundArgumentEx, nameof(ImageIndex), value, -1));
                 }
 
@@ -1878,13 +1861,7 @@
             }
         }
 
-<<<<<<< HEAD
-      
-        /// <include file='doc\ToolStripItem.uex' path='docs/doc[@for="ToolStripItem.Overflow"]/*' />
-        /// <devdoc>
-=======
-        /// <summary>
->>>>>>> 05087938
+        /// <summary>
         /// <para>Specifies whether or not the item is glued to the ToolStrip or overflow or
         /// can float between the two.</para>
         /// </summary>
@@ -1935,25 +1912,15 @@
                     InvalidateItemLayout(PropertyNames.Padding);
                 }
             }
-<<<<<<< HEAD
-        }            
-        
-        /// <devdoc>
+        }
+
+        /// <summary>
         /// This is explicitly a ToolStrip, because only ToolStrips know how to manage ToolStripitems
-        /// </devdoc>
-        internal ToolStrip ParentInternal {
-            get {
-=======
-        }
-
-        /// <summary>
-        /// This is explicitly a ToolStrip, because only ToolStrips know how to manage ToolStripitems
         /// </summary>
         internal ToolStrip ParentInternal
         {
             get
             {
->>>>>>> 05087938
                 return parent;
             }
             set
@@ -2479,11 +2446,7 @@
                     throw new InvalidEnumArgumentException(nameof(value), (int)value, typeof(TextImageRelation));
                 }
 
-<<<<<<< HEAD
-                if(value != TextImageRelation)
-=======
                 if (value != TextImageRelation)
->>>>>>> 05087938
                 {
                     textImageRelation = value;
                     InvalidateItemLayout(PropertyNames.TextImageRelation);
@@ -2650,16 +2613,9 @@
         {
             return new ToolStripItemInternalLayout(this);
         }
-<<<<<<< HEAD
-        /// <include file='doc\ToolStripItem.uex' path='docs/doc[@for="ToolStripItem.Dispose"]/*' />
-        /// <devdoc>
+        /// <summary>
         /// Disposes this ToolStrip item...
-        /// </devdoc>
-=======
-        /// <summary>
-        /// Disposes this ToolStrip item...
-        /// </summary>
->>>>>>> 05087938
+        /// </summary>
         protected override void Dispose(bool disposing)
         {
             if (disposing)
