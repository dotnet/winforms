﻿// Licensed to the .NET Foundation under one or more agreements.
// The .NET Foundation licenses this file to you under the MIT license.
// See the LICENSE file in the project root for more information.


namespace System.Windows.Forms
{
    using System.Runtime.InteropServices;
    using System.Diagnostics;
    using System.Diagnostics.CodeAnalysis;
    using System.Diagnostics.Contracts;
    using System;
    using System.Drawing;
    using System.Windows.Forms.Internal;
    using System.Drawing.Design;
    using System.ComponentModel;
    using System.ComponentModel.Design;
    using System.Collections;
    using Microsoft.Win32;
    using System.Reflection;
    using System.Windows.Forms.Layout;
    using System.Globalization;
    using System.Windows.Forms.VisualStyles;

    /// <summary>
    ///    <para>
    ///       Displays a hierarchical list of items, or nodes. Each
    ///       node includes a caption and an optional bitmap. The user can select a node. If
    ///       it has sub-nodes, the user can collapse or expand the node.
    ///
    ///    </para>
    /// </summary>
    [
    ComVisible(true),
    ClassInterface(ClassInterfaceType.AutoDispatch),
    DefaultProperty(nameof(Nodes)),
    DefaultEvent(nameof(AfterSelect)),
    Docking(DockingBehavior.Ask),
    Designer("System.Windows.Forms.Design.TreeViewDesigner, " + AssemblyRef.SystemDesign),
    SRDescription(nameof(SR.DescriptionTreeView))
    ]
    public class TreeView : Control
    {

        private const int MaxIndent = 32000;      // Maximum allowable TreeView indent
        private const string backSlash = "\\";
        private const int DefaultTreeViewIndent = 19;

        private DrawTreeNodeEventHandler onDrawNode;
        private NodeLabelEditEventHandler onBeforeLabelEdit;
        private NodeLabelEditEventHandler onAfterLabelEdit;
        private TreeViewCancelEventHandler onBeforeCheck;
        private TreeViewEventHandler onAfterCheck;
        private TreeViewCancelEventHandler onBeforeCollapse;
        private TreeViewEventHandler onAfterCollapse;
        private TreeViewCancelEventHandler onBeforeExpand;
        private TreeViewEventHandler onAfterExpand;
        private TreeViewCancelEventHandler onBeforeSelect;
        private TreeViewEventHandler onAfterSelect;
        private ItemDragEventHandler onItemDrag;
        private TreeNodeMouseHoverEventHandler onNodeMouseHover;
        private EventHandler onRightToLeftLayoutChanged;

        internal TreeNode selectedNode = null;
        private ImageList.Indexer imageIndexer;
        private ImageList.Indexer selectedImageIndexer;
        private bool setOddHeight = false;
        private TreeNode prevHoveredNode = null;
        private bool hoveredAlready = false;
        private bool rightToLeftLayout = false;

        [SuppressMessage("Microsoft.Reliability", "CA2006:UseSafeHandleToEncapsulateNativeResources")]
        private IntPtr hNodeMouseDown = IntPtr.Zero;//ensures we fire nodeclick on the correct node

        private const int TREEVIEWSTATE_hideSelection = 0x00000001;
        private const int TREEVIEWSTATE_labelEdit = 0x00000002;
        private const int TREEVIEWSTATE_scrollable = 0x00000004;
        private const int TREEVIEWSTATE_checkBoxes = 0x00000008;
        private const int TREEVIEWSTATE_showLines = 0x00000010;
        private const int TREEVIEWSTATE_showPlusMinus = 0x00000020;
        private const int TREEVIEWSTATE_showRootLines = 0x00000040;
        private const int TREEVIEWSTATE_sorted = 0x00000080;
        private const int TREEVIEWSTATE_hotTracking = 0x00000100;
        private const int TREEVIEWSTATE_fullRowSelect = 0x00000200;
        private const int TREEVIEWSTATE_showNodeToolTips = 0x00000400;
        private const int TREEVIEWSTATE_doubleclickFired = 0x00000800;
        private const int TREEVIEWSTATE_mouseUpFired = 0x00001000;
        private const int TREEVIEWSTATE_showTreeViewContextMenu = 0x00002000;
        private const int TREEVIEWSTATE_lastControlValidated = 0x00004000;
        private const int TREEVIEWSTATE_stopResizeWindowMsgs = 0x00008000;
        private const int TREEVIEWSTATE_ignoreSelects = 0x00010000;

        // PERF: take all the bools and put them into a state variable
        private System.Collections.Specialized.BitVector32 treeViewState; // see TREEVIEWSTATE_ consts above

        private static bool isScalingInitialized = false;
        private static Size? scaledStateImageSize = null;
        private static Size? ScaledStateImageSize
        {
            get
            {
                if (!isScalingInitialized)
                {
                    if (DpiHelper.IsScalingRequired)
                    {
                        scaledStateImageSize = DpiHelper.LogicalToDeviceUnits(new Size(16, 16));
                    }
                    isScalingInitialized = true;
                }
                return scaledStateImageSize;
            }
        }

        internal ImageList.Indexer ImageIndexer
        {
            get
            {
                if (imageIndexer == null)
                {
                    imageIndexer = new ImageList.Indexer();
                }
                imageIndexer.ImageList = ImageList;
                return imageIndexer;
            }
        }

        internal ImageList.Indexer SelectedImageIndexer
        {
            get
            {
                if (selectedImageIndexer == null)
                {
                    selectedImageIndexer = new ImageList.Indexer();
                }
                selectedImageIndexer.ImageList = ImageList;

                return selectedImageIndexer;
            }
        }

        private ImageList imageList;
        private int indent = -1;
        private int itemHeight = -1;
        private string pathSeparator = backSlash;
        private BorderStyle borderStyle = System.Windows.Forms.BorderStyle.Fixed3D;

        internal TreeNodeCollection nodes = null;
        internal TreeNode editNode;
        internal TreeNode root;
        internal Hashtable nodeTable = new Hashtable();
        internal bool nodesCollectionClear = false; //this is set when the treeNodeCollection is getting cleared and used by TreeView
        private MouseButtons downButton;
        private TreeViewDrawMode drawMode = TreeViewDrawMode.Normal;

        //Properties newly added to TreeView....
        private ImageList internalStateImageList;
        private TreeNode topNode;
        private ImageList stateImageList;
        private Color lineColor;
        private string controlToolTipText = null;

        // Sorting
        private IComparer treeViewNodeSorter = null;


        //Events
        private TreeNodeMouseClickEventHandler onNodeMouseClick;
        private TreeNodeMouseClickEventHandler onNodeMouseDoubleClick;

        /// <summary>
        ///     Creates a TreeView control
        /// </summary>
        public TreeView()
        : base()
        {

            treeViewState = new System.Collections.Specialized.BitVector32(TREEVIEWSTATE_showRootLines |
                                                                                TREEVIEWSTATE_showPlusMinus |
                                                                                TREEVIEWSTATE_showLines |
                                                                                TREEVIEWSTATE_scrollable |
                                                                                TREEVIEWSTATE_hideSelection);

            root = new TreeNode(this);

            // TreeView must always have an ImageIndex.
            SelectedImageIndexer.Index = 0;
            ImageIndexer.Index = 0;

            SetStyle(ControlStyles.UserPaint, false);
            SetStyle(ControlStyles.StandardClick, false);
            SetStyle(ControlStyles.UseTextForAccessibility, false);
        }

        /// <summary>
        ///     The background color for this control. Specifying null for
        ///     this parameter sets the
        ///     control's background color to its parent's background color.
        /// </summary>
        public override Color BackColor
        {
            get
            {
                if (ShouldSerializeBackColor())
                {
                    return base.BackColor;
                }
                else
                {
                    return SystemColors.Window;
                }
            }

            set
            {
                base.BackColor = value;
                if (IsHandleCreated)
                {
                    SendMessage(NativeMethods.TVM_SETBKCOLOR, 0, ColorTranslator.ToWin32(BackColor));

                    // This is to get around a problem in the comctl control where the lines
                    // connecting nodes don't get the new BackColor.  This messages forces
                    // reconstruction of the line bitmaps without changing anything else.
                    SendMessage(NativeMethods.TVM_SETINDENT, Indent, 0);
                }
            }
        }

        [Browsable(false), EditorBrowsable(EditorBrowsableState.Never)]
        public override Image BackgroundImage
        {
            get
            {
                return base.BackgroundImage;
            }
            set
            {
                base.BackgroundImage = value;
            }
        }

        [Browsable(false), EditorBrowsable(EditorBrowsableState.Never)]
        new public event EventHandler BackgroundImageChanged
        {
            add => base.BackgroundImageChanged += value;
            remove => base.BackgroundImageChanged -= value;
        }


        [Browsable(false), EditorBrowsable(EditorBrowsableState.Never)]
        public override ImageLayout BackgroundImageLayout
        {
            get
            {
                return base.BackgroundImageLayout;
            }
            set
            {
                base.BackgroundImageLayout = value;
            }
        }

        [Browsable(false), EditorBrowsable(EditorBrowsableState.Never)]
        new public event EventHandler BackgroundImageLayoutChanged
        {
            add => base.BackgroundImageLayoutChanged += value;
            remove => base.BackgroundImageLayoutChanged -= value;
        }

        /// <summary>
        ///     The border style of the window.
        /// </summary>
        [
        SRCategory(nameof(SR.CatAppearance)),
        DefaultValue(BorderStyle.Fixed3D),
        DispId(NativeMethods.ActiveX.DISPID_BORDERSTYLE),
        SRDescription(nameof(SR.borderStyleDescr))
        ]
        public BorderStyle BorderStyle
        {
            get
            {
                return borderStyle;
            }

            set
            {
                if (borderStyle != value)
                {
                    //verify that 'value' is a valid enum type...

                    //valid values are 0x0 to 0x2
                    if (!ClientUtils.IsEnumValid(value, (int)value, (int)BorderStyle.None, (int)BorderStyle.Fixed3D))
                    {
                        throw new InvalidEnumArgumentException(nameof(value), (int)value, typeof(BorderStyle));
                    }

                    borderStyle = value;
                    UpdateStyles();
                }
            }
        }

        /// <summary>
        ///     The value of the CheckBoxes property. The CheckBoxes
        ///     property determines if check boxes are shown next to node in the
        ///     tree view.
        /// </summary>
        [
        SRCategory(nameof(SR.CatAppearance)),
        DefaultValue(false),
        SRDescription(nameof(SR.TreeViewCheckBoxesDescr))
        ]
        public bool CheckBoxes
        {
            get
            {
                return treeViewState[TREEVIEWSTATE_checkBoxes];
            }

            set
            {
                if (CheckBoxes != value)
                {
                    treeViewState[TREEVIEWSTATE_checkBoxes] = value;
                    if (IsHandleCreated)
                    {
                        if (CheckBoxes)
                        {
                            UpdateStyles();
                        }
                        else
                        {
                            // Going from true to false requires recreation

                            // Reset the Checked state after setting the checkboxes (this was Everett behavior)
                            // The implementation of the TreeNode.Checked property has changed in Whidbey
                            // So we need to explicit set the Checked state to false to keep the everett behavior.
                            UpdateCheckedState(root, false);
                            RecreateHandle();
                        }
                    }
                }
            }
        }

        /// <summary>
        /// </summary>
        protected override CreateParams CreateParams
        {
            get
            {
                CreateParams cp = base.CreateParams;
                cp.ClassName = NativeMethods.WC_TREEVIEW;


                // Keep the scrollbar if we are just updating styles...
                //
                if (IsHandleCreated)
                {
                    int currentStyle = unchecked((int)((long)UnsafeNativeMethods.GetWindowLong(new HandleRef(this, Handle), NativeMethods.GWL_STYLE)));
                    cp.Style |= (currentStyle & (NativeMethods.WS_HSCROLL | NativeMethods.WS_VSCROLL));
                }
                switch (borderStyle)
                {
                    case BorderStyle.Fixed3D:
                        cp.ExStyle |= NativeMethods.WS_EX_CLIENTEDGE;
                        break;
                    case BorderStyle.FixedSingle:
                        cp.Style |= NativeMethods.WS_BORDER;
                        break;
                }

                if (!Scrollable)
                {
                    cp.Style |= NativeMethods.LVS_NOSCROLL;
                }

                if (!HideSelection)
                {
                    cp.Style |= NativeMethods.TVS_SHOWSELALWAYS;
                }

                if (LabelEdit)
                {
                    cp.Style |= NativeMethods.TVS_EDITLABELS;
                }

                if (ShowLines)
                {
                    cp.Style |= NativeMethods.TVS_HASLINES;
                }

                if (ShowPlusMinus)
                {
                    cp.Style |= NativeMethods.TVS_HASBUTTONS;
                }

                if (ShowRootLines)
                {
                    cp.Style |= NativeMethods.TVS_LINESATROOT;
                }

                if (HotTracking)
                {
                    cp.Style |= NativeMethods.TVS_TRACKSELECT;
                }

                if (FullRowSelect)
                {
                    cp.Style |= NativeMethods.TVS_FULLROWSELECT;
                }

                if (setOddHeight)
                {
                    cp.Style |= NativeMethods.TVS_NONEVENHEIGHT;
                }

                // Don't set TVS_CHECKBOXES here if the window isn't created yet.
                // See OnHandleCreated for explanation
                if (ShowNodeToolTips && IsHandleCreated && !DesignMode)
                {
                    cp.Style |= NativeMethods.TVS_INFOTIP;
                }


                // Don't set TVS_CHECKBOXES here if the window isn't created yet.
                // See OnHandleCreated for explanation
                if (CheckBoxes && IsHandleCreated)
                {
                    cp.Style |= NativeMethods.TVS_CHECKBOXES;
                }

                // Don't call IsMirrored from CreateParams. That will lead to some nasty problems, since
                // IsMirrored ends up calling CreateParams - you dig!
                if (RightToLeft == RightToLeft.Yes)
                {
                    if (RightToLeftLayout == true)
                    {
                        //We want to turn on mirroring for TreeView explicitly.
                        cp.ExStyle |= NativeMethods.WS_EX_LAYOUTRTL;
                        //Don't need these styles when mirroring is turned on.
                        cp.ExStyle &= ~(NativeMethods.WS_EX_RTLREADING | NativeMethods.WS_EX_RIGHT | NativeMethods.WS_EX_LEFTSCROLLBAR);
                    }
                    else
                    {
                        cp.Style |= NativeMethods.TVS_RTLREADING;
                    }
                }

                return cp;
            }
        }

        /// <summary>
        ///     Deriving classes can override this to configure a default size for their control.
        ///     This is more efficient than setting the size in the control's constructor.
        /// </summary>
        protected override Size DefaultSize
        {
            get
            {
                return new Size(121, 97);
            }
        }

        /// <summary>
        ///     This property is overridden and hidden from statement completion
        ///     on controls that are based on Win32 Native Controls.
        /// </summary>
        [EditorBrowsable(EditorBrowsableState.Never)]
        protected override bool DoubleBuffered
        {
            get
            {
                return base.DoubleBuffered;
            }
            set
            {
                base.DoubleBuffered = value;
            }
        }

        /// <summary>
        ///     The current foreground color for this control, which is the
        ///     color the control uses to draw its text.
        /// </summary>
        public override Color ForeColor
        {
            get
            {
                if (ShouldSerializeForeColor())
                {
                    return base.ForeColor;
                }
                else
                {
                    return SystemColors.WindowText;
                }
            }

            set
            {
                base.ForeColor = value;
                if (IsHandleCreated)
                {
                    SendMessage(NativeMethods.TVM_SETTEXTCOLOR, 0, ColorTranslator.ToWin32(ForeColor));
                }
            }
        }

        /// <summary>
        ///     Determines whether the selection highlight spans across the width of the TreeView.
        ///     This property will have no effect if ShowLines is true.
        /// </summary>
        [
        SRCategory(nameof(SR.CatBehavior)),
        DefaultValue(false),
        SRDescription(nameof(SR.TreeViewFullRowSelectDescr))
        ]
        public bool FullRowSelect
        {
            get { return treeViewState[TREEVIEWSTATE_fullRowSelect]; }
            set
            {
                if (FullRowSelect != value)
                {
                    treeViewState[TREEVIEWSTATE_fullRowSelect] = value;
                    if (IsHandleCreated)
                    {
                        UpdateStyles();
                    }
                }
            }
        }

        /// <summary>
        ///     The HideSelection property specifies whether the selected node will
        ///     be highlighted even when the TreeView loses focus.
        /// </summary>
        [
        SRCategory(nameof(SR.CatBehavior)),
        DefaultValue(true),
        SRDescription(nameof(SR.TreeViewHideSelectionDescr))
        ]
        public bool HideSelection
        {
            get
            {
                return treeViewState[TREEVIEWSTATE_hideSelection];
            }

            set
            {
                if (HideSelection != value)
                {
                    treeViewState[TREEVIEWSTATE_hideSelection] = value;
                    if (IsHandleCreated)
                    {
                        UpdateStyles();
                    }
                }
            }
        }

        /// <summary>
        ///     The value of the HotTracking property. The HotTracking
        ///     property determines if nodes are highlighted as the mousepointer
        ///     passes over them.
        /// </summary>
        [
        SRCategory(nameof(SR.CatBehavior)),
        DefaultValue(false),
        SRDescription(nameof(SR.TreeViewHotTrackingDescr))
        ]
        public bool HotTracking
        {
            get
            {
                return treeViewState[TREEVIEWSTATE_hotTracking];
            }

            set
            {
                if (HotTracking != value)
                {
                    treeViewState[TREEVIEWSTATE_hotTracking] = value;
                    if (IsHandleCreated)
                    {
                        UpdateStyles();
                    }
                }
            }
        }

        /// <summary>
        ///     The default image index for nodes in the tree view.
        /// </summary>
        [
        DefaultValue(-1),
        SRCategory(nameof(SR.CatBehavior)),
        Localizable(true),
        RefreshProperties(RefreshProperties.Repaint),
        TypeConverterAttribute(typeof(NoneExcludedImageIndexConverter)),
        Editor("System.Windows.Forms.Design.ImageIndexEditor, " + AssemblyRef.SystemDesign, typeof(UITypeEditor)),
        SRDescription(nameof(SR.TreeViewImageIndexDescr)),
        RelatedImageList("ImageList")
        ]
        public int ImageIndex
        {
            get
            {
                if (imageList == null)
                {
                    return -1;
                }
                if (ImageIndexer.Index >= imageList.Images.Count)
                {
                    return Math.Max(0, imageList.Images.Count - 1);
                }
                return ImageIndexer.Index;
            }

            set
            {
                // If (none) is selected in the image index editor, we'll just adjust this to
                // mean image index 0. This is because a treeview must always have an image index -
                // even if no imagelist exists we want the image index to be 0.
                //
                if (value == -1)
                {
                    value = 0;
                }

<<<<<<< HEAD
                if (value < 0) {
=======
                if (value < 0)
                {
>>>>>>> 05087938
                    throw new ArgumentOutOfRangeException(nameof(ImageIndex), string.Format(SR.InvalidLowBoundArgumentEx, nameof(ImageIndex), value, 0));
                }

                if (ImageIndexer.Index != value)
                {
                    ImageIndexer.Index = value;
                    if (IsHandleCreated)
                    {
                        RecreateHandle();
                    }
                }
            }
        }

        /// <summary>
        ///     The default image index for nodes in the tree view.
        /// </summary>
        [
        SRCategory(nameof(SR.CatBehavior)),
        Localizable(true),
        TypeConverterAttribute(typeof(ImageKeyConverter)),
        Editor("System.Windows.Forms.Design.ImageIndexEditor, " + AssemblyRef.SystemDesign, typeof(UITypeEditor)),
        DefaultValue(""),
        RefreshProperties(RefreshProperties.Repaint),
        SRDescription(nameof(SR.TreeViewImageKeyDescr)),
        RelatedImageList("ImageList")
        ]
        public string ImageKey
        {
            get
            {
                return ImageIndexer.Key;
            }

            set
            {
                if (ImageIndexer.Key != value)
                {
                    ImageIndexer.Key = value;
                    if (string.IsNullOrEmpty(value) || value.Equals(SR.toStringNone))
                    {
                        ImageIndex = (ImageList != null) ? 0 : -1;
                    }
                    if (IsHandleCreated)
                    {
                        RecreateHandle();
                    }
                }
            }
        }

        /// <summary>
        ///     Returns the image list control that is bound to the tree view.
        /// </summary>
        [
        SRCategory(nameof(SR.CatBehavior)),
        DefaultValue(null),
        SRDescription(nameof(SR.TreeViewImageListDescr)),
        RefreshProperties(RefreshProperties.Repaint)
        ]
        public ImageList ImageList
        {
            get
            {
                return imageList;
            }
            set
            {
                if (value != imageList)
                {

                    DetachImageListHandlers();

                    imageList = value;

                    AttachImageListHandlers();

                    // Update TreeView's images
                    //
                    if (IsHandleCreated)
                    {
                        SendMessage(NativeMethods.TVM_SETIMAGELIST, 0,
                                    value == null ? IntPtr.Zero : value.Handle);
                        if (StateImageList != null && StateImageList.Images.Count > 0)
                        {
                            SetStateImageList(internalStateImageList.Handle);
                        }
                    }
                    UpdateCheckedState(root, true);
                }
            }
        }

        private void AttachImageListHandlers()
        {
            if (imageList != null)
            {
                //NOTE: any handlers added here should be removed in DetachImageListHandlers
                imageList.RecreateHandle += new EventHandler(ImageListRecreateHandle);
                imageList.Disposed += new EventHandler(DetachImageList);
                imageList.ChangeHandle += new EventHandler(ImageListChangedHandle);
            }
        }

        private void DetachImageListHandlers()
        {
            if (imageList != null)
            {
                imageList.RecreateHandle -= new EventHandler(ImageListRecreateHandle);
                imageList.Disposed -= new EventHandler(DetachImageList);
                imageList.ChangeHandle -= new EventHandler(ImageListChangedHandle);
            }
        }

        private void AttachStateImageListHandlers()
        {
            if (stateImageList != null)
            {
                //NOTE: any handlers added here should be removed in DetachStateImageListHandlers
                stateImageList.RecreateHandle += new EventHandler(StateImageListRecreateHandle);
                stateImageList.Disposed += new EventHandler(DetachStateImageList);
                stateImageList.ChangeHandle += new EventHandler(StateImageListChangedHandle);
            }
        }

        private void DetachStateImageListHandlers()
        {
            if (stateImageList != null)
            {
                stateImageList.RecreateHandle -= new EventHandler(StateImageListRecreateHandle);
                stateImageList.Disposed -= new EventHandler(DetachStateImageList);
                stateImageList.ChangeHandle -= new EventHandler(StateImageListChangedHandle);
            }
        }


        /// <summary>
        ///     Returns the state image list control that is bound to the tree view.
        /// </summary>
        [
        SRCategory(nameof(SR.CatBehavior)),
        DefaultValue(null),
        SRDescription(nameof(SR.TreeViewStateImageListDescr))
        ]
        public ImageList StateImageList
        {
            get
            {
                return stateImageList;
            }
            set
            {
                if (value != stateImageList)
                {

                    DetachStateImageListHandlers();
                    stateImageList = value;
                    AttachStateImageListHandlers();

                    // Update TreeView's images
                    //
                    if (IsHandleCreated)
                    {
                        UpdateNativeStateImageList();

                        // We need to update the checks 
                        // and stateimage value for each node.
                        UpdateCheckedState(root, true);

                        if ((value == null || stateImageList.Images.Count == 0) && CheckBoxes)
                        {
                            // Requires Handle Recreate to force on the checkBoxes and states..
                            RecreateHandle();
                        }
                        else
                        {
                            // The TreeView shows up the state imageList after sending this message even if the nodes dont have any stateImageIndex set.
                            // In order to avoid that we refresh nodes which would "reset" the images to none.
                            // This causes flicker but gives us the right behavior                        
                            RefreshNodes();
                        }
                    }


                }
            }
        }


        /// <summary>
        ///     The indentation level in pixels.
        /// </summary>
        [
        Localizable(true),
        SRCategory(nameof(SR.CatBehavior)),
        SRDescription(nameof(SR.TreeViewIndentDescr))
        ]
        public int Indent
        {
            get
            {
                if (indent != -1)
                {
                    return indent;
                }
                else if (IsHandleCreated)
                {
                    return unchecked((int)(long)SendMessage(NativeMethods.TVM_GETINDENT, 0, 0));
                }
                return DefaultTreeViewIndent;
            }

<<<<<<< HEAD
            set {
                if (indent != value) {
                    if (value < 0) {
                        throw new ArgumentOutOfRangeException(nameof(value), value, string.Format(SR.InvalidLowBoundArgumentEx, nameof(Indent), value, 0));
                    }
                    if (value > MaxIndent) {
=======
            set
            {
                if (indent != value)
                {
                    if (value < 0)
                    {
                        throw new ArgumentOutOfRangeException(nameof(value), value, string.Format(SR.InvalidLowBoundArgumentEx, nameof(Indent), value, 0));
                    }
                    if (value > MaxIndent)
                    {
>>>>>>> 05087938
                        throw new ArgumentOutOfRangeException(nameof(value), value, string.Format(SR.InvalidHighBoundArgumentEx, nameof(Indent), value, MaxIndent));
                    }
                    indent = value;
                    if (IsHandleCreated)
                    {
                        SendMessage(NativeMethods.TVM_SETINDENT, value, 0);
                        indent = unchecked((int)(long)SendMessage(NativeMethods.TVM_GETINDENT, 0, 0));
                    }
                }
            }
        }

        /// <summary>
        ///     The height of every item in the tree view, in pixels.
        /// </summary>
        [
        SRCategory(nameof(SR.CatAppearance)),
        SRDescription(nameof(SR.TreeViewItemHeightDescr))
        ]
        public int ItemHeight
        {
            get
            {
                if (itemHeight != -1)
                {
                    return itemHeight;
                }

                if (IsHandleCreated)
                {
                    return unchecked((int)(long)SendMessage(NativeMethods.TVM_GETITEMHEIGHT, 0, 0));
                }
                else
                {
                    if (CheckBoxes && (DrawMode == TreeViewDrawMode.OwnerDrawAll))
                    {
                        return Math.Max(16, FontHeight + 3);
                    }
                    return FontHeight + 3;
                }
            }

<<<<<<< HEAD
            set {
                if (itemHeight != value) {
                    if (value < 1) {
                        throw new ArgumentOutOfRangeException(nameof(value), value, string.Format(SR.InvalidLowBoundArgumentEx, nameof(ItemHeight), value, 1));
                    }
                    if (value >= short.MaxValue) {
=======
            set
            {
                if (itemHeight != value)
                {
                    if (value < 1)
                    {
                        throw new ArgumentOutOfRangeException(nameof(value), value, string.Format(SR.InvalidLowBoundArgumentEx, nameof(ItemHeight), value, 1));
                    }
                    if (value >= short.MaxValue)
                    {
>>>>>>> 05087938
                        throw new ArgumentOutOfRangeException(nameof(value), value, string.Format(SR.InvalidHighBoundArgument, nameof(ItemHeight), value, short.MaxValue));
                    }

                    itemHeight = value;
                    if (IsHandleCreated)
                    {
                        if (itemHeight % 2 != 0)
                        {
                            setOddHeight = true;
                            try
                            {
                                RecreateHandle();
                            }
                            finally
                            {
                                setOddHeight = false;
                            }
                        }

                        SendMessage(NativeMethods.TVM_SETITEMHEIGHT, value, 0);
                        itemHeight = unchecked((int)(long)SendMessage(NativeMethods.TVM_GETITEMHEIGHT, 0, 0));
                    }
                }
            }
        }

        /// <summary>
        ///     The LabelEdit property determines if the label text
        ///     of nodes in the tree view is editable.
        /// </summary>
        [
        SRCategory(nameof(SR.CatBehavior)),
        DefaultValue(false),
        SRDescription(nameof(SR.TreeViewLabelEditDescr))
        ]
        public bool LabelEdit
        {
            get
            {
                return treeViewState[TREEVIEWSTATE_labelEdit];
            }
            set
            {
                if (LabelEdit != value)
                {
                    treeViewState[TREEVIEWSTATE_labelEdit] = value;
                    if (IsHandleCreated)
                    {
                        UpdateStyles();
                    }
                }
            }
        }


        /// <summary>
        ///     This is the color of the lines that connect the nodes of the Treeview.
        /// </summary>
        [
        SRCategory(nameof(SR.CatBehavior)),
        SRDescription(nameof(SR.TreeViewLineColorDescr)),
        DefaultValue(typeof(Color), "Black")
        ]
        public Color LineColor
        {
            get
            {
                if (IsHandleCreated)
                {
                    int intColor = unchecked((int)(long)SendMessage(NativeMethods.TVM_GETLINECOLOR, 0, 0));
                    return ColorTranslator.FromWin32(intColor);
                }
                return lineColor;
            }
            set
            {
                if (lineColor != value)
                {
                    lineColor = value;
                    if (IsHandleCreated)
                    {
                        SendMessage(NativeMethods.TVM_SETLINECOLOR, 0, ColorTranslator.ToWin32(lineColor));

                    }
                }
            }
        }

        /// <summary>
        ///     The collection of nodes associated with this TreeView control
        /// </summary>
        [
        SRCategory(nameof(SR.CatBehavior)),
        DesignerSerializationVisibility(DesignerSerializationVisibility.Content),
        Localizable(true),
        SRDescription(nameof(SR.TreeViewNodesDescr)),
        MergableProperty(false)
        ]
        public TreeNodeCollection Nodes
        {
            get
            {
                if (nodes == null)
                {
                    nodes = new TreeNodeCollection(root);
                }
                return nodes;
            }
        }

        /// <summary>
        /// <para>
        /// Indicates the drawing mode for the tree view.
        /// </para>
        /// </summary>
        [
        SRCategory(nameof(SR.CatBehavior)),
        DefaultValue(TreeViewDrawMode.Normal),
        SRDescription(nameof(SR.TreeViewDrawModeDescr))
        ]
        public TreeViewDrawMode DrawMode
        {
            get
            {
                return drawMode;
            }

            set
            {
                //valid values are 0x0 to 0x2
                if (!ClientUtils.IsEnumValid(value, (int)value, (int)TreeViewDrawMode.Normal, (int)TreeViewDrawMode.OwnerDrawAll))
                {
                    throw new InvalidEnumArgumentException(nameof(value), (int)value, typeof(TreeViewDrawMode));
                }

                if (drawMode != value)
                {
                    drawMode = value;
                    Invalidate();
                    // We need to invalidate when the Control resizes when the we support custom draw.
                    if (DrawMode == TreeViewDrawMode.OwnerDrawAll)
                    {
                        SetStyle(ControlStyles.ResizeRedraw, true);
                    }
                }
            }
        }

        /// <summary>
        ///     The delimeter string used by TreeNode.getFullPath().
        /// </summary>
        [
        SRCategory(nameof(SR.CatBehavior)),
        DefaultValue("\\"),
        SRDescription(nameof(SR.TreeViewPathSeparatorDescr))
        ]
        public string PathSeparator
        {
            get
            {
                return pathSeparator;
            }
            set
            {
                pathSeparator = value;
            }
        }

        [
        Browsable(false),
        EditorBrowsable(EditorBrowsableState.Never),
        DesignerSerializationVisibility(DesignerSerializationVisibility.Hidden)
        ]
        public new Padding Padding
        {
            get { return base.Padding; }
            set { base.Padding = value; }
        }

        [
        Browsable(false),
        EditorBrowsable(EditorBrowsableState.Never)
        ]
        public new event EventHandler PaddingChanged
        {
            add => base.PaddingChanged += value;
            remove => base.PaddingChanged -= value;
        }

        /// <summary>
        ///     This is used for international applications where the language
        ///     is written from RightToLeft. When this property is true,
        //      and the RightToLeft is true, mirroring will be turned on on the form, and
        ///     control placement and text will be from right to left.
        /// </summary>
        [
        SRCategory(nameof(SR.CatAppearance)),
        Localizable(true),
        DefaultValue(false),
        SRDescription(nameof(SR.ControlRightToLeftLayoutDescr))
        ]
        public virtual bool RightToLeftLayout
        {
            get
            {

                return rightToLeftLayout;
            }

            set
            {
                if (value != rightToLeftLayout)
                {
                    rightToLeftLayout = value;
                    using (new LayoutTransaction(this, this, PropertyNames.RightToLeftLayout))
                    {
                        OnRightToLeftLayoutChanged(EventArgs.Empty);
                    }
                }
            }
        }


        [
        SRCategory(nameof(SR.CatBehavior)),
        DefaultValue(true),
        SRDescription(nameof(SR.TreeViewScrollableDescr))
        ]
        public bool Scrollable
        {
            get
            {
                return treeViewState[TREEVIEWSTATE_scrollable];
            }
            set
            {
                if (Scrollable != value)
                {
                    treeViewState[TREEVIEWSTATE_scrollable] = value;
                    RecreateHandle();
                }
            }
        }

        /// <summary>
        ///     The image index that a node will display when selected.
        ///     The index applies to the ImageList referred to by the imageList property,
        /// </summary>
        [
        DefaultValue(-1),
        SRCategory(nameof(SR.CatBehavior)),
        TypeConverterAttribute(typeof(NoneExcludedImageIndexConverter)),
        Localizable(true),
        Editor("System.Windows.Forms.Design.ImageIndexEditor, " + AssemblyRef.SystemDesign, typeof(UITypeEditor)),
        SRDescription(nameof(SR.TreeViewSelectedImageIndexDescr)),
        RelatedImageList("ImageList")
        ]
        public int SelectedImageIndex
        {
            get
            {
                if (imageList == null)
                {
                    return -1;
                }
                if (SelectedImageIndexer.Index >= imageList.Images.Count)
                {
                    return Math.Max(0, imageList.Images.Count - 1);
                }
                return SelectedImageIndexer.Index;
            }
            set
            {
                // If (none) is selected in the image index editor, we'll just adjust this to
                // mean image index 0. This is because a treeview must always have an image index -
                // even if no imagelist exists we want the image index to be 0.
                //
                if (value == -1)
                {
                    value = 0;
                }

<<<<<<< HEAD
                if (value < 0) {
=======
                if (value < 0)
                {
>>>>>>> 05087938
                    throw new ArgumentOutOfRangeException(nameof(value), value, string.Format(SR.InvalidLowBoundArgumentEx, nameof(SelectedImageIndex), value, 0));
                }
                if (SelectedImageIndexer.Index != value)
                {
                    SelectedImageIndexer.Index = value;
                    if (IsHandleCreated)
                    {
                        RecreateHandle();
                    }
                }
            }
        }

        /// <summary>
        ///     The default image index for nodes in the tree view.
        /// </summary>
        [
        SRCategory(nameof(SR.CatBehavior)),
        Localizable(true),
        TypeConverterAttribute(typeof(ImageKeyConverter)),
        Editor("System.Windows.Forms.Design.ImageIndexEditor, " + AssemblyRef.SystemDesign, typeof(UITypeEditor)),
        DefaultValue(""),
        RefreshProperties(RefreshProperties.Repaint),
        SRDescription(nameof(SR.TreeViewSelectedImageKeyDescr)),
        RelatedImageList("ImageList")
        ]
        public string SelectedImageKey
        {
            get
            {
                return SelectedImageIndexer.Key;
            }

            set
            {
                if (SelectedImageIndexer.Key != value)
                {
                    SelectedImageIndexer.Key = value;

                    if (string.IsNullOrEmpty(value) || value.Equals(SR.toStringNone))
                    {
                        SelectedImageIndex = (ImageList != null) ? 0 : -1;
                    }
                    if (IsHandleCreated)
                    {
                        RecreateHandle();
                    }
                }
            }
        }

        /// <summary>
        ///     The currently selected tree node, or null if nothing is selected.
        /// </summary>
        [
        SRCategory(nameof(SR.CatAppearance)),
        Browsable(false),
        DesignerSerializationVisibility(DesignerSerializationVisibility.Hidden),
        SRDescription(nameof(SR.TreeViewSelectedNodeDescr))
        ]
        public TreeNode SelectedNode
        {
            get
            {
                if (IsHandleCreated)
                {
                    Debug.Assert(selectedNode == null || selectedNode.TreeView != this, "handle is created, but we're still caching selectedNode");
                    IntPtr hItem = SendMessage(NativeMethods.TVM_GETNEXTITEM, NativeMethods.TVGN_CARET, 0);
                    if (hItem == IntPtr.Zero)
                    {
                        return null;
                    }

                    return NodeFromHandle(hItem);
                }
                else if (selectedNode != null && selectedNode.TreeView == this)
                {
                    return selectedNode;
                }
                else
                {
                    return null;
                }
            }
            set
            {
                if (IsHandleCreated && (value == null || value.TreeView == this))
                {
                    // This class invariant is not quite correct -- if the selected node does not belong to this Treeview,
                    // selectedNode != null even though the handle is created.  We will call set_SelectedNode
                    // to inform the handle that the selected node has been added to the TreeView.
                    Debug.Assert(selectedNode == null || selectedNode.TreeView != this, "handle is created, but we're still caching selectedNode");

                    IntPtr hnode = (value == null ? IntPtr.Zero : value.Handle);
                    SendMessage(NativeMethods.TVM_SELECTITEM, NativeMethods.TVGN_CARET, hnode);
                    selectedNode = null;
                }
                else
                {
                    selectedNode = value;
                }
            }
        }

        /// <summary>
        ///     The ShowLines property determines if lines are drawn between
        ///     nodes in the tree view.
        /// </summary>
        [
        SRCategory(nameof(SR.CatBehavior)),
        DefaultValue(true),
        SRDescription(nameof(SR.TreeViewShowLinesDescr))
        ]
        public bool ShowLines
        {
            get
            {
                return treeViewState[TREEVIEWSTATE_showLines];
            }
            set
            {
                if (ShowLines != value)
                {
                    treeViewState[TREEVIEWSTATE_showLines] = value;
                    if (IsHandleCreated)
                    {
                        UpdateStyles();
                    }
                }
            }
        }

        /// <summary>
        ///     The ShowLines property determines whether or not the tooltips willbe displayed on the nodes
        /// </summary>
        [
        SRCategory(nameof(SR.CatBehavior)),
        DefaultValue(false),
        SRDescription(nameof(SR.TreeViewShowShowNodeToolTipsDescr))
        ]
        public bool ShowNodeToolTips
        {
            get
            {
                return treeViewState[TREEVIEWSTATE_showNodeToolTips];
            }
            set
            {
                if (ShowNodeToolTips != value)
                {
                    treeViewState[TREEVIEWSTATE_showNodeToolTips] = value;
                    if (ShowNodeToolTips)
                    {
                        RecreateHandle();
                    }
                }
            }
        }

        /// <summary>
        ///     The ShowPlusMinus property determines if the "plus/minus"
        ///     expand button is shown next to tree nodes that have children.
        /// </summary>
        [
        SRCategory(nameof(SR.CatBehavior)),
        DefaultValue(true),
        SRDescription(nameof(SR.TreeViewShowPlusMinusDescr))
        ]
        public bool ShowPlusMinus
        {
            get
            {
                return treeViewState[TREEVIEWSTATE_showPlusMinus];
            }
            set
            {
                if (ShowPlusMinus != value)
                {
                    treeViewState[TREEVIEWSTATE_showPlusMinus] = value;
                    if (IsHandleCreated)
                    {
                        UpdateStyles();
                    }
                }
            }
        }

        /// <summary>
        ///     Determines if lines are draw between nodes at the root of
        ///     the tree view.
        /// </summary>
        [
        SRCategory(nameof(SR.CatBehavior)),
        DefaultValue(true),
        SRDescription(nameof(SR.TreeViewShowRootLinesDescr))
        ]
        public bool ShowRootLines
        {
            get { return treeViewState[TREEVIEWSTATE_showRootLines]; }
            set
            {
                if (ShowRootLines != value)
                {
                    treeViewState[TREEVIEWSTATE_showRootLines] = value;
                    if (IsHandleCreated)
                    {
                        UpdateStyles();
                    }
                }
            }
        }

        /// <summary>
        ///     The Sorted property determines if nodes in the tree view are sorted.
        /// </summary>
        [
        SRCategory(nameof(SR.CatBehavior)),
        DefaultValue(false),
        SRDescription(nameof(SR.TreeViewSortedDescr)),
        Browsable(false), EditorBrowsable(EditorBrowsableState.Never)
        ]
        public bool Sorted
        {
            get
            {
                return treeViewState[TREEVIEWSTATE_sorted];
            }
            set
            {
                if (Sorted != value)
                {
                    treeViewState[TREEVIEWSTATE_sorted] = value;
                    if (Sorted && TreeViewNodeSorter == null && Nodes.Count >= 1)
                    {
                        RefreshNodes();
                    }
                }
            }
        }


        /// <summary>
        ///     The sorting comparer for this TreeView.
        /// </summary>
        [
        SRCategory(nameof(SR.CatBehavior)),
        Browsable(false),
        DesignerSerializationVisibility(DesignerSerializationVisibility.Hidden),
        SRDescription(nameof(SR.TreeViewNodeSorterDescr))
        ]
        public IComparer TreeViewNodeSorter
        {
            get
            {
                return treeViewNodeSorter;
            }
            set
            {
                if (treeViewNodeSorter != value)
                {
                    treeViewNodeSorter = value;
                    if (value != null)
                    {
                        Sort();
                    }
                }
            }
        }

        [Browsable(false), EditorBrowsable(EditorBrowsableState.Never), Bindable(false)]
        public override string Text
        {
            get
            {
                return base.Text;
            }
            set
            {
                base.Text = value;
            }
        }

        [Browsable(false), EditorBrowsable(EditorBrowsableState.Never)]
        new public event EventHandler TextChanged
        {
            add => base.TextChanged += value;
            remove => base.TextChanged -= value;
        }

        /// <summary>
        ///     The first visible node in the TreeView. Initially
        ///     the first root node is at the top of the TreeView, but if the
        ///     contents have been scrolled another node may be at the top.
        /// </summary>
        [
        SRCategory(nameof(SR.CatAppearance)),
        Browsable(false),
        DesignerSerializationVisibility(DesignerSerializationVisibility.Hidden),
        SRDescription(nameof(SR.TreeViewTopNodeDescr))
        ]
        public TreeNode TopNode
        {
            get
            {
                if (IsHandleCreated)
                {
                    IntPtr hitem = SendMessage(NativeMethods.TVM_GETNEXTITEM, NativeMethods.TVGN_FIRSTVISIBLE, 0);
                    return (hitem == IntPtr.Zero ? null : NodeFromHandle(hitem));
                }
                return topNode;
            }
            set
            {
                if (IsHandleCreated && (value == null || value.TreeView == this))
                {
                    // This class invariant is not quite correct -- if the selected node does not belong to this Treeview,
                    // selectedNode != null even though the handle is created.  We will call set_SelectedNode
                    // to inform the handle that the selected node has been added to the TreeView.
                    Debug.Assert(topNode == null || topNode.TreeView != this, "handle is created, but we're still caching selectedNode");

                    IntPtr hnode = (value == null ? IntPtr.Zero : value.Handle);
                    SendMessage(NativeMethods.TVM_SELECTITEM, NativeMethods.TVGN_FIRSTVISIBLE, hnode);
                    topNode = null;
                }
                else
                {
                    topNode = value;
                }

            }
        }

        /// <summary>
        ///     The count of fully visible nodes in the tree view.  This number
        ///     may be greater than the number of nodes in the control.
        ///     The control calculates this value by dividing the height of the
        ///     client window by the height of an item
        /// </summary>
        [
        SRCategory(nameof(SR.CatAppearance)),
        Browsable(false),
        DesignerSerializationVisibility(DesignerSerializationVisibility.Hidden),
        SRDescription(nameof(SR.TreeViewVisibleCountDescr))
        ]
        public int VisibleCount
        {
            get
            {
                if (IsHandleCreated)
                {
                    return unchecked((int)(long)SendMessage(NativeMethods.TVM_GETVISIBLECOUNT, 0, 0));
                }

                return 0;
            }
        }


        [SRCategory(nameof(SR.CatBehavior)), SRDescription(nameof(SR.TreeViewBeforeEditDescr))]
        public event NodeLabelEditEventHandler BeforeLabelEdit
        {
            add => onBeforeLabelEdit += value;
            remove => onBeforeLabelEdit -= value;
        }


        [SRCategory(nameof(SR.CatBehavior)), SRDescription(nameof(SR.TreeViewAfterEditDescr))]
        public event NodeLabelEditEventHandler AfterLabelEdit
        {
            add => onAfterLabelEdit += value;
            remove => onAfterLabelEdit -= value;
        }


        [SRCategory(nameof(SR.CatBehavior)), SRDescription(nameof(SR.TreeViewBeforeCheckDescr))]
        public event TreeViewCancelEventHandler BeforeCheck
        {
            add => onBeforeCheck += value;
            remove => onBeforeCheck -= value;
        }


        [SRCategory(nameof(SR.CatBehavior)), SRDescription(nameof(SR.TreeViewAfterCheckDescr))]
        public event TreeViewEventHandler AfterCheck
        {
            add => onAfterCheck += value;
            remove => onAfterCheck -= value;
        }


        [SRCategory(nameof(SR.CatBehavior)), SRDescription(nameof(SR.TreeViewBeforeCollapseDescr))]
        public event TreeViewCancelEventHandler BeforeCollapse
        {
            add => onBeforeCollapse += value;
            remove => onBeforeCollapse -= value;
        }


        [SRCategory(nameof(SR.CatBehavior)), SRDescription(nameof(SR.TreeViewAfterCollapseDescr))]
        public event TreeViewEventHandler AfterCollapse
        {
            add => onAfterCollapse += value;
            remove => onAfterCollapse -= value;
        }


        [SRCategory(nameof(SR.CatBehavior)), SRDescription(nameof(SR.TreeViewBeforeExpandDescr))]
        public event TreeViewCancelEventHandler BeforeExpand
        {
            add => onBeforeExpand += value;
            remove => onBeforeExpand -= value;
        }


        [SRCategory(nameof(SR.CatBehavior)), SRDescription(nameof(SR.TreeViewAfterExpandDescr))]
        public event TreeViewEventHandler AfterExpand
        {
            add => onAfterExpand += value;
            remove => onAfterExpand -= value;
        }

        /// <summary>
        ///    <para>Fires when a TreeView node needs to be drawn.</para>
        /// </summary>
        [SRCategory(nameof(SR.CatBehavior)), SRDescription(nameof(SR.TreeViewDrawNodeEventDescr))]
        public event DrawTreeNodeEventHandler DrawNode
        {
            add => onDrawNode += value;
            remove => onDrawNode -= value;
        }

        [SRCategory(nameof(SR.CatAction)), SRDescription(nameof(SR.ListViewItemDragDescr))]
        public event ItemDragEventHandler ItemDrag
        {
            add => onItemDrag += value;
            remove => onItemDrag -= value;
        }

        [SRCategory(nameof(SR.CatAction)), SRDescription(nameof(SR.TreeViewNodeMouseHoverDescr))]
        public event TreeNodeMouseHoverEventHandler NodeMouseHover
        {
            add => onNodeMouseHover += value;
            remove => onNodeMouseHover -= value;
        }



        [SRCategory(nameof(SR.CatBehavior)), SRDescription(nameof(SR.TreeViewBeforeSelectDescr))]
        public event TreeViewCancelEventHandler BeforeSelect
        {
            add => onBeforeSelect += value;
            remove => onBeforeSelect -= value;
        }


        [SRCategory(nameof(SR.CatBehavior)), SRDescription(nameof(SR.TreeViewAfterSelectDescr))]
        public event TreeViewEventHandler AfterSelect
        {
            add => onAfterSelect += value;
            remove => onAfterSelect -= value;
        }

        /// <summary>
        ///     TreeView Onpaint.
        /// </summary>
        /// <hideinheritance/>
        [Browsable(false), EditorBrowsable(EditorBrowsableState.Never)]
        public new event PaintEventHandler Paint
        {
            add => base.Paint += value;
            remove => base.Paint -= value;
        }

        [SRCategory(nameof(SR.CatBehavior)), SRDescription(nameof(SR.TreeViewNodeMouseClickDescr))]
        public event TreeNodeMouseClickEventHandler NodeMouseClick
        {
            add => onNodeMouseClick += value;
            remove => onNodeMouseClick -= value;
        }

        [SRCategory(nameof(SR.CatBehavior)), SRDescription(nameof(SR.TreeViewNodeMouseDoubleClickDescr))]
        public event TreeNodeMouseClickEventHandler NodeMouseDoubleClick
        {
            add => onNodeMouseDoubleClick += value;
            remove => onNodeMouseDoubleClick -= value;
        }

        [SRCategory(nameof(SR.CatPropertyChanged)), SRDescription(nameof(SR.ControlOnRightToLeftLayoutChangedDescr))]
        public event EventHandler RightToLeftLayoutChanged
        {
            add => onRightToLeftLayoutChanged += value;
            remove => onRightToLeftLayoutChanged -= value;
        }


        /// <summary>
        ///     Disables redrawing of the tree view. A call to beginUpdate() must be
        ///     balanced by a following call to endUpdate(). Following a call to
        ///     beginUpdate(), any redrawing caused by operations performed on the
        ///     tree view is deferred until the call to endUpdate().
        /// </summary>
        public void BeginUpdate()
        {
            BeginUpdateInternal();
        }

        /// <summary>
        ///     Collapses all nodes at the root level.
        /// </summary>
        public void CollapseAll()
        {
            root.Collapse();
        }

        /// <summary>
        /// </summary>
        protected override void CreateHandle()
        {
            if (!RecreatingHandle)
            {
                IntPtr userCookie = UnsafeNativeMethods.ThemingScope.Activate();
                try
                {
                    NativeMethods.INITCOMMONCONTROLSEX icc = new NativeMethods.INITCOMMONCONTROLSEX
                    {
                        dwICC = NativeMethods.ICC_TREEVIEW_CLASSES
                    };
                    SafeNativeMethods.InitCommonControlsEx(icc);
                }
                finally
                {
                    UnsafeNativeMethods.ThemingScope.Deactivate(userCookie);
                }
            }
            base.CreateHandle();
        }

        /// <summary>
        ///     Resets the imageList to null.  We wire this method up to the imageList's
        ///     Dispose event, so that we don't hang onto an imageList that's gone away.
        /// </summary>
        private void DetachImageList(object sender, EventArgs e)
        {
            ImageList = null;
        }

        /// <summary>
        ///     Resets the stateimageList to null.  We wire this method up to the stateimageList's
        ///     Dispose event, so that we don't hang onto an stateimageList that's gone away.
        /// </summary>
        private void DetachStateImageList(object sender, EventArgs e)
        {
            internalStateImageList = null;
            StateImageList = null;

        }

        /// <summary>
        /// </summary>
        protected override void Dispose(bool disposing)
        {
            if (disposing)
            {

                foreach (TreeNode node in Nodes)
                {
                    node.ContextMenu = null;
                }

                // 
                lock (this)
                {
                    DetachImageListHandlers();
                    imageList = null;
                    DetachStateImageListHandlers();
                    stateImageList = null;
                }

            }

            base.Dispose(disposing);
        }

        /// <summary>
        ///     Reenables redrawing of the tree view. A call to beginUpdate() must be
        ///     balanced by a following call to endUpdate(). Following a call to
        ///     beginUpdate(), any redrawing caused by operations performed on the
        ///     combo box is deferred until the call to endUpdate().
        /// </summary>
        public void EndUpdate()
        {
            EndUpdateInternal();
        }

        /// <summary>
        ///     Expands all nodes at the root level.
        /// </summary>
        public void ExpandAll()
        {
            root.ExpandAll();
        }

        /// <summary>
        ///     Forces the TreeView to recalculate all its nodes widths so that it updates the
        ///     scrollbars as appropriate.
        /// </summary>
        internal void ForceScrollbarUpdate(bool delayed)
        {

            // ForceScrollbarUpdate call WM_SETREDRAW( FALSE ) followed by WM_SETREDRAW( TRUE )
            // So if TreeView.BeginUpdate is called
            // ForceScrollbarUpdate effectively causes tree view to ignore BeginUpdate and cause control to update on every change.
            // So gaurd against this scenario by using the new internal method on Control.
            if (!IsUpdating())
            {
<<<<<<< HEAD
                if (IsHandleCreated) {
                    SendMessage(Interop.WindowMessages.WM_SETREDRAW, 0, 0);
                    if (delayed)
                        UnsafeNativeMethods.PostMessage(new HandleRef(this, Handle), Interop.WindowMessages.WM_SETREDRAW, (IntPtr)1, IntPtr.Zero);
                    else
                        SendMessage(Interop.WindowMessages.WM_SETREDRAW, 1, 0);
=======
                if (IsHandleCreated)
                {
                    SendMessage(Interop.WindowMessages.WM_SETREDRAW, 0, 0);
                    if (delayed)
                    {
                        UnsafeNativeMethods.PostMessage(new HandleRef(this, Handle), Interop.WindowMessages.WM_SETREDRAW, (IntPtr)1, IntPtr.Zero);
                    }
                    else
                    {
                        SendMessage(Interop.WindowMessages.WM_SETREDRAW, 1, 0);
                    }
>>>>>>> 05087938
                }
            }
        }

        /// <summary>
        ///     Called by ToolTip to poke in that Tooltip into this ComCtl so that the Native ChildToolTip is not exposed.
        /// </summary>
        internal void SetToolTip(ToolTip toolTip, string toolTipText)
        {
            if (toolTip != null)
            {
                UnsafeNativeMethods.SendMessage(new HandleRef(toolTip, toolTip.Handle), NativeMethods.TTM_SETMAXTIPWIDTH, 0, SystemInformation.MaxWindowTrackSize.Width);
                UnsafeNativeMethods.SendMessage(new HandleRef(this, Handle), NativeMethods.TVM_SETTOOLTIPS, new HandleRef(toolTip, toolTip.Handle), 0);
                controlToolTipText = toolTipText;
            }
        }


        /// <summary>
        ///     Gives the information about which part of the treeNode is at the given point.
        /// </summary>
        public TreeViewHitTestInfo HitTest(Point pt)
        {
            return HitTest(pt.X, pt.Y);
        }

        /// <summary>
        ///     Gives the information about which part of the treeNode is at the given x, y.
        /// </summary>
        public TreeViewHitTestInfo HitTest(int x, int y)
        {
            NativeMethods.TV_HITTESTINFO tvhi = new NativeMethods.TV_HITTESTINFO
            {
                pt_x = x,
                pt_y = y
            };
            IntPtr hnode = UnsafeNativeMethods.SendMessage(new HandleRef(this, Handle), NativeMethods.TVM_HITTEST, 0, tvhi);
            TreeNode node = (hnode == IntPtr.Zero ? null : NodeFromHandle(hnode));
            TreeViewHitTestLocations loc = (TreeViewHitTestLocations)tvhi.flags;
            return (new TreeViewHitTestInfo(node, loc));
        }

        /// <summary>
        ///     Defined so that a  tree node can use it
        ///
        /// </summary>

        internal bool TreeViewBeforeCheck(TreeNode node, TreeViewAction actionTaken)
        {
            TreeViewCancelEventArgs tvce = new TreeViewCancelEventArgs(node, false, actionTaken);
            OnBeforeCheck(tvce);
            return (tvce.Cancel);
        }

        internal void TreeViewAfterCheck(TreeNode node, TreeViewAction actionTaken)
        {
            OnAfterCheck(new TreeViewEventArgs(node, actionTaken));
        }


        /// <summary>
        ///     Returns count of nodes at root, optionally including all subtrees.
        /// </summary>
        public int GetNodeCount(bool includeSubTrees)
        {
            return root.GetNodeCount(includeSubTrees);
        }

        /// <summary>
        ///     Returns the TreeNode at the given location in tree view coordinates.
        /// </summary>
        public TreeNode GetNodeAt(Point pt)
        {
            return GetNodeAt(pt.X, pt.Y);
        }

        /// <summary>
        ///     Returns the TreeNode at the given location in tree view coordinates.
        /// </summary>
        public TreeNode GetNodeAt(int x, int y)
        {
            NativeMethods.TV_HITTESTINFO tvhi = new NativeMethods.TV_HITTESTINFO
            {
                pt_x = x,
                pt_y = y
            };

            IntPtr hnode = UnsafeNativeMethods.SendMessage(new HandleRef(this, Handle), NativeMethods.TVM_HITTEST, 0, tvhi);

            return (hnode == IntPtr.Zero ? null : NodeFromHandle(hnode));
        }

        private void ImageListRecreateHandle(object sender, EventArgs e)
        {
            if (IsHandleCreated)
            {
                IntPtr handle = (ImageList == null) ? IntPtr.Zero : ImageList.Handle;
                SendMessage(NativeMethods.TVM_SETIMAGELIST, 0, handle);
            }
        }

        private void UpdateImagesRecursive(TreeNode node)
        {
            node.UpdateImage();
            // Iterate only through the Nodes collection rather than the
            // array since an item might have been removed from the collection, and
            // correspondingly "removed" from the array, but still exist in the array
            // since the array isn't actually re-dimensioned down to a smaller size.
            foreach (TreeNode child in node.Nodes)
            {
                UpdateImagesRecursive(child);
            }
        }

        private void ImageListChangedHandle(object sender, EventArgs e)
        {
            if ((null != sender) && (sender == imageList) && IsHandleCreated)
            {
                BeginUpdate();
                foreach (TreeNode node in Nodes)
                {
                    UpdateImagesRecursive(node);
                }
                EndUpdate();
            }
        }

        private void StateImageListRecreateHandle(object sender, EventArgs e)
        {
            if (IsHandleCreated)
            {
                IntPtr handle = IntPtr.Zero;
                if (internalStateImageList != null)
                {
                    handle = internalStateImageList.Handle;
                }
                SetStateImageList(handle);
            }
        }

        private void StateImageListChangedHandle(object sender, EventArgs e)
        {
            if ((null != sender) && (sender == stateImageList) && IsHandleCreated)
            {
                // Since the native treeview requires the state imagelist to be 1-indexed we need to 
                // re add the images if the original collection had changed.
                if (stateImageList != null && stateImageList.Images.Count > 0)
                {
                    Image[] images = new Image[stateImageList.Images.Count + 1];
                    images[0] = stateImageList.Images[0];
                    for (int i = 1; i <= stateImageList.Images.Count; i++)
                    {
                        images[i] = stateImageList.Images[i - 1];
                    }

                    if (internalStateImageList != null)
                    {
                        internalStateImageList.Images.Clear();
                        internalStateImageList.Images.AddRange(images);
                    }
                    else
                    {
                        internalStateImageList = new ImageList();
                        internalStateImageList.Images.AddRange(images);
                    }

                    Debug.Assert(internalStateImageList != null, "Why are changing images when the Imagelist is null?");
                    if (internalStateImageList != null)
                    {
                        if (ScaledStateImageSize != null)
                        {
                            internalStateImageList.ImageSize = (Size)ScaledStateImageSize;
                        }

                        SetStateImageList(internalStateImageList.Handle);
                    }
                }
                else //stateImageList == null || stateImageList.Images.Count = 0; 
                {
                    UpdateCheckedState(root, true);
                }
            }
        }

        /// <summary>
        ///    <para>
        ///       Overridden to handle RETURN key.
        ///    </para>
        /// </summary>
        protected override bool IsInputKey(Keys keyData)
        {
            // If in edit mode, treat Return as an input key, so the form doesn't grab it
            // and treat it as clicking the Form.AcceptButton.  Similarly for Escape
            // and Form.CancelButton.
            if (editNode != null && (keyData & Keys.Alt) == 0)
            {
                switch (keyData & Keys.KeyCode)
                {
                    case Keys.Return:
                    case Keys.Escape:
                    case Keys.PageUp:
                    case Keys.PageDown:
                    case Keys.Home:
                    case Keys.End:
                        return true;
                }
            }
            return base.IsInputKey(keyData);
        }

        /// <summary>
        ///    Note this can be null - particularly if any windows messages get generated during
        ///    the insertion of a tree node (TVM_INSERTITEM)
        /// </summary>
        internal TreeNode NodeFromHandle(IntPtr handle)
        {
            TreeNode node = (TreeNode)nodeTable[handle];

            return node;
        }

        /// <summary>
        /// Fires the DrawNode event.
        /// </summary>
        protected virtual void OnDrawNode(DrawTreeNodeEventArgs e)
        {
            onDrawNode?.Invoke(this, e);
        }

        /// <summary>
        /// </summary>
        protected override void OnHandleCreated(EventArgs e)
        {

            TreeNode savedSelectedNode = selectedNode;
            selectedNode = null;

            base.OnHandleCreated(e);

            int version = unchecked((int)(long)SendMessage(NativeMethods.CCM_GETVERSION, 0, 0));
            if (version < 5)
            {
                SendMessage(NativeMethods.CCM_SETVERSION, 5, 0);
            }

            // Workaround for problem in TreeView where it doesn't recognize the TVS_CHECKBOXES
            // style if it is set before the window is created.  To get around the problem,
            // we set it here after the window is created, and we make sure we don't set it
            // in getCreateParams so that this will actually change the value of the bit.
            // This seems to make the Treeview happy.
            if (CheckBoxes)
            {
                int style = unchecked((int)(UnsafeNativeMethods.GetWindowLong(new HandleRef(this, Handle), NativeMethods.GWL_STYLE)));
                style |= NativeMethods.TVS_CHECKBOXES;
                UnsafeNativeMethods.SetWindowLong(new HandleRef(this, Handle), NativeMethods.GWL_STYLE, new HandleRef(null, (IntPtr)style));
            }

            if (ShowNodeToolTips && !DesignMode)
            {
                int style = unchecked((int)(UnsafeNativeMethods.GetWindowLong(new HandleRef(this, Handle), NativeMethods.GWL_STYLE)));
                style |= NativeMethods.TVS_INFOTIP;
                UnsafeNativeMethods.SetWindowLong(new HandleRef(this, Handle), NativeMethods.GWL_STYLE, new HandleRef(null, (IntPtr)style));
            }

            Color c;
            c = BackColor;
            if (c != SystemColors.Window)
            {
                SendMessage(NativeMethods.TVM_SETBKCOLOR, 0, ColorTranslator.ToWin32(c));
            }

            c = ForeColor;

            if (c != SystemColors.WindowText)
            {
                SendMessage(NativeMethods.TVM_SETTEXTCOLOR, 0, ColorTranslator.ToWin32(c));
            }

            /// put the linecolor into the native control only if Set ...
            if (lineColor != Color.Empty)
            {
                SendMessage(NativeMethods.TVM_SETLINECOLOR, 0, ColorTranslator.ToWin32(lineColor));
            }

            if (imageList != null)
            {
                SendMessage(NativeMethods.TVM_SETIMAGELIST, 0, imageList.Handle);
            }

            if (stateImageList != null)
            {
                UpdateNativeStateImageList();
            }

            if (indent != -1)
            {
                SendMessage(NativeMethods.TVM_SETINDENT, indent, 0);
            }

            if (itemHeight != -1)
            {
                SendMessage(NativeMethods.TVM_SETITEMHEIGHT, ItemHeight, 0);
            }

            // Essentially we are setting the width to be infinite so that the 
            // TreeView never thinks it needs a scrollbar when the first node is created
            // during the first handle creation.  
            //
            // This is set back to the oldSize after the Realize method.
            int oldSize = 0;
            try
            {

                treeViewState[TREEVIEWSTATE_stopResizeWindowMsgs] = true;
                oldSize = Width;
                int flags = NativeMethods.SWP_NOZORDER | NativeMethods.SWP_NOACTIVATE | NativeMethods.SWP_NOMOVE;
                SafeNativeMethods.SetWindowPos(new HandleRef(this, Handle), NativeMethods.NullHandleRef, Left, Top, int.MaxValue, Height, flags);

                root.Realize(false);

                if (oldSize != 0)
                {
                    SafeNativeMethods.SetWindowPos(new HandleRef(this, Handle), NativeMethods.NullHandleRef, Left, Top, oldSize, Height, flags);
                }
            }
            finally
            {
                treeViewState[TREEVIEWSTATE_stopResizeWindowMsgs] = false;
            }

            SelectedNode = savedSelectedNode;
        }

        // Replace the native control's ImageList with our current stateImageList
        // set the value of internalStateImageList to the new list
        private void UpdateNativeStateImageList()
        {
            if (stateImageList != null && stateImageList.Images.Count > 0)
            {
                ImageList newImageList = new ImageList();
                if (ScaledStateImageSize != null)
                {
                    newImageList.ImageSize = (Size)ScaledStateImageSize;
                }

                Image[] images = new Image[stateImageList.Images.Count + 1];
                images[0] = stateImageList.Images[0];
                for (int i = 1; i <= stateImageList.Images.Count; i++)
                {
                    images[i] = stateImageList.Images[i - 1];
                }
                newImageList.Images.AddRange(images);
                SendMessage(NativeMethods.TVM_SETIMAGELIST, NativeMethods.TVSIL_STATE, newImageList.Handle);

                if (internalStateImageList != null)
                {
                    internalStateImageList.Dispose();
                }
                internalStateImageList = newImageList;
            }
        }

        private void SetStateImageList(IntPtr handle)
        {
            // In certain cases (TREEVIEWSTATE_checkBoxes) e.g., the Native TreeView leaks the imagelist
            // even if set by us. To prevent any leaks, we always destroy what was there after setting a new list.
            IntPtr handleOld = SendMessage(NativeMethods.TVM_SETIMAGELIST, NativeMethods.TVSIL_STATE, handle);
            if ((handleOld != IntPtr.Zero) && (handleOld != handle))
            {
                SafeNativeMethods.ImageList_Destroy_Native(new HandleRef(this, handleOld));
            }
        }

        // Destroying the tree-view control does not destroy the native state image list. 
        // We must destroy it explicitly. 
        private void DestroyNativeStateImageList(bool reset)
        {
            IntPtr handle = SendMessage(NativeMethods.TVM_GETIMAGELIST, NativeMethods.TVSIL_STATE, IntPtr.Zero);
            if (handle != IntPtr.Zero)
            {
                SafeNativeMethods.ImageList_Destroy_Native(new HandleRef(this, handle));
                if (reset)
                {
                    SendMessage(NativeMethods.TVM_SETIMAGELIST, NativeMethods.TVSIL_STATE, IntPtr.Zero);
                }
            }
        }

        /// <summary>
        /// </summary>
        protected override void OnHandleDestroyed(EventArgs e)
        {
            selectedNode = SelectedNode;

            // Unfortunately, to avoid the native tree view leaking it's State Image List, we need to 
            // destroy it ourselves here.
            DestroyNativeStateImageList(true);

            // for the case when we are NOT being disposed, we'll be recreating the internal state imagelist
            // in OnHandleCreate, so it is ok to completely Dispose here
            if (internalStateImageList != null)
            {
                internalStateImageList.Dispose();
                internalStateImageList = null;
            }

            base.OnHandleDestroyed(e);
        }


        /// <summary>
        ///  We keep track of if we've hovered already so we don't fire multiple hover events
        /// </summary>
        protected override void OnMouseLeave(EventArgs e)
        {
            hoveredAlready = false;
            base.OnMouseLeave(e);
        }

        /// <summary>
        ///     In order for the MouseHover event to fire for each item in a TreeView,
        ///     the node the mouse is hovering over is found. Each time a new node is hovered
        ///     over a new event is raised.
        /// </summary>
        protected override void OnMouseHover(EventArgs e)
        {

            /// Hover events need to be caught for each node
            /// within the TreeView so the appropriate
            /// NodeHovered event can be raised.

            NativeMethods.TV_HITTESTINFO tvhip = new NativeMethods.TV_HITTESTINFO();
            Point pos = Cursor.Position;
            pos = PointToClient(pos);
            tvhip.pt_x = pos.X;
            tvhip.pt_y = pos.Y;
            IntPtr hnode = UnsafeNativeMethods.SendMessage(new HandleRef(this, Handle), NativeMethods.TVM_HITTEST, 0, tvhip);

            if (hnode != IntPtr.Zero && ((tvhip.flags & NativeMethods.TVHT_ONITEM) != 0))
            {
                TreeNode tn = NodeFromHandle(hnode);
                if (tn != prevHoveredNode && tn != null)
                {
                    OnNodeMouseHover(new TreeNodeMouseHoverEventArgs(tn));
                    prevHoveredNode = tn;
                }
            }

            if (!hoveredAlready)
            {
                base.OnMouseHover(e);
                hoveredAlready = true;
            }

            ResetMouseEventArgs();

        }

        /// <summary>
        ///     Fires the beforeLabelEdit event.
        /// </summary>
        protected virtual void OnBeforeLabelEdit(NodeLabelEditEventArgs e)
        {
            Contract.Requires(e != null);
            onBeforeLabelEdit?.Invoke(this, e);
        }

        /// <summary>
        ///     Fires the afterLabelEdit event.
        /// </summary>
        protected virtual void OnAfterLabelEdit(NodeLabelEditEventArgs e)
        {
            Contract.Requires(e != null);
            onAfterLabelEdit?.Invoke(this, e);
        }

        /// <summary>
        ///     Fires the beforeCheck event.
        /// </summary>
        protected virtual void OnBeforeCheck(TreeViewCancelEventArgs e)
        {
            Contract.Requires(e != null);
            onBeforeCheck?.Invoke(this, e);
        }

        /// <summary>
        ///     Fires the afterCheck event.
        /// </summary>
        protected virtual void OnAfterCheck(TreeViewEventArgs e)
        {
            Contract.Requires(e != null);
            onAfterCheck?.Invoke(this, e);
        }

        /// <summary>
        ///     Fires the beforeCollapse event.
        /// </summary>
        protected internal virtual void OnBeforeCollapse(TreeViewCancelEventArgs e)
        {
            Contract.Requires(e != null);
            onBeforeCollapse?.Invoke(this, e);
        }

        /// <summary>
        ///     Fires the afterCollapse event.
        /// </summary>
        protected internal virtual void OnAfterCollapse(TreeViewEventArgs e)
        {
            Contract.Requires(e != null);
            onAfterCollapse?.Invoke(this, e);
        }

        /// <summary>
        ///     Fires the beforeExpand event.
        /// </summary>
        protected virtual void OnBeforeExpand(TreeViewCancelEventArgs e)
        {
            Contract.Requires(e != null);
            onBeforeExpand?.Invoke(this, e);
        }

        /// <summary>
        ///     Fires the afterExpand event.
        /// </summary>
        protected virtual void OnAfterExpand(TreeViewEventArgs e)
        {
            Contract.Requires(e != null);
            onAfterExpand?.Invoke(this, e);
        }

        /// <summary>
        ///     Fires the ItemDrag event.
        /// </summary>
        protected virtual void OnItemDrag(ItemDragEventArgs e)
        {
            Contract.Requires(e != null);
            onItemDrag?.Invoke(this, e);
        }

        /// <summary>
        ///     Fires the NodeMouseHover event.
        /// </summary>
        protected virtual void OnNodeMouseHover(TreeNodeMouseHoverEventArgs e)
        {
            Contract.Requires(e != null);
            onNodeMouseHover?.Invoke(this, e);
        }

        /// <summary>
        ///     Fires the beforeSelect event.
        /// </summary>
        protected virtual void OnBeforeSelect(TreeViewCancelEventArgs e)
        {
            Contract.Requires(e != null);
            onBeforeSelect?.Invoke(this, e);
        }

        /// <summary>
        ///     Fires the afterSelect event.
        /// </summary>
        protected virtual void OnAfterSelect(TreeViewEventArgs e)
        {
            Contract.Requires(e != null);
            onAfterSelect?.Invoke(this, e);
        }

        /// <summary>
        ///     Fires the onNodeMouseClick event.
        /// </summary>
        protected virtual void OnNodeMouseClick(TreeNodeMouseClickEventArgs e)
        {
            Contract.Requires(e != null);
            onNodeMouseClick?.Invoke(this, e);
        }

        /// <summary>
        ///     Fires the onNodeMouseDoubleClick event.
        /// </summary>
        protected virtual void OnNodeMouseDoubleClick(TreeNodeMouseClickEventArgs e)
        {
            Contract.Requires(e != null);
            onNodeMouseDoubleClick?.Invoke(this, e);
        }

        /// <summary>
        ///     Handles the OnBeforeCheck / OnAfterCheck for keyboard clicks
        /// </summary>
        protected override void OnKeyDown(KeyEventArgs e)
        {
            base.OnKeyDown(e);
            if (e.Handled)
            {
                return;
            }
            // if it's a space, send the check notifications and toggle the checkbox if we're not
            // cancelled.
            if (CheckBoxes && (e.KeyData & Keys.KeyCode) == Keys.Space)
            {
                TreeNode node = SelectedNode;
                if (node != null)
                {
                    bool eventReturn = TreeViewBeforeCheck(node, TreeViewAction.ByKeyboard);
                    if (!eventReturn)
                    {
                        node.CheckedInternal = !node.CheckedInternal;
                        TreeViewAfterCheck(node, TreeViewAction.ByKeyboard);
                    }
                    e.Handled = true;
                    return;
                }
            }
        }

        /// <summary>
        ///     Handles the OnBeforeCheck / OnAfterCheck for keyboard clicks
        /// </summary>
        protected override void OnKeyUp(KeyEventArgs e)
        {
            base.OnKeyUp(e);
            if (e.Handled)
            {
                return;
            }
            // eat the space key
            if ((e.KeyData & Keys.KeyCode) == Keys.Space)
            {
                e.Handled = true;
                return;
            }
        }

        /// <summary>
        ///     Handles the OnBeforeCheck / OnAfterCheck for keyboard clicks
        /// </summary>
        protected override void OnKeyPress(KeyPressEventArgs e)
        {
            base.OnKeyPress(e);
            if (e.Handled)
            {
                return;
            }
            // eat the space key
            if (e.KeyChar == ' ')
            {
                e.Handled = true;
            }
        }


        [EditorBrowsable(EditorBrowsableState.Advanced)]
        protected virtual void OnRightToLeftLayoutChanged(EventArgs e)
        {
            Contract.Requires(e != null);
            if (GetAnyDisposingInHierarchy())
            {
                return;
            }

            if (RightToLeft == RightToLeft.Yes)
            {
                RecreateHandle();
            }

            onRightToLeftLayoutChanged?.Invoke(this, e);
        }



        // Refresh the nodes by clearing the tree and adding the nodes back again
        //
        private void RefreshNodes()
        {
            TreeNode[] nodes = new TreeNode[Nodes.Count];
            Nodes.CopyTo(nodes, 0);

            Nodes.Clear();
            Nodes.AddRange(nodes);
        }

        /// <summary>
        ///     This resets the indentation to the system default.
        /// </summary>
        private void ResetIndent()
        {
            indent = -1;
            // is this overkill?
            RecreateHandle();
        }

        /// <summary>
        ///     This resets the item height to the system default.
        /// </summary>
        private void ResetItemHeight()
        {
            itemHeight = -1;
            RecreateHandle();
        }

        /// <summary>
        ///     Retrieves true if the indent should be persisted in code gen.
        /// </summary>
        private bool ShouldSerializeIndent()
        {
            return (indent != -1);
        }

        /// <summary>
        ///     Retrieves true if the itemHeight should be persisted in code gen.
        /// </summary>
        private bool ShouldSerializeItemHeight()
        {
            return (itemHeight != -1);
        }

        private bool ShouldSerializeSelectedImageIndex()
        {
            if (imageList != null)
            {
                return (SelectedImageIndex != 0);
            }
            return (SelectedImageIndex != -1);
        }


        private bool ShouldSerializeImageIndex()
        {
            if (imageList != null)
            {
                return (ImageIndex != 0);
            }
            return (ImageIndex != -1);
        }


        /// <summary>
        ///      Updated the sorted order
        /// </summary>
        public void Sort()
        {
            Sorted = true;
            RefreshNodes();
        }


        /// <summary>
        ///     Returns a string representation for this control.
        /// </summary>
        public override string ToString()
        {

            string s = base.ToString();
            if (Nodes != null)
            {
                s += ", Nodes.Count: " + Nodes.Count.ToString(CultureInfo.CurrentCulture);
                if (Nodes.Count > 0)
                {
                    s += ", Nodes[0]: " + Nodes[0].ToString();
                }
            }
            return s;
        }

        private unsafe void TvnBeginDrag(MouseButtons buttons, NativeMethods.NMTREEVIEW* nmtv)
        {
            NativeMethods.TV_ITEM item = nmtv->itemNew;

            // Check for invalid node handle
            if (item.hItem == IntPtr.Zero)
            {
                return;
            }

            TreeNode node = NodeFromHandle(item.hItem);

            OnItemDrag(new ItemDragEventArgs(buttons, node));
        }

        private unsafe IntPtr TvnExpanding(NativeMethods.NMTREEVIEW* nmtv)
        {
            NativeMethods.TV_ITEM item = nmtv->itemNew;

            // Check for invalid node handle
            if (item.hItem == IntPtr.Zero)
            {
                return IntPtr.Zero;
            }

            TreeViewCancelEventArgs e = null;
            if ((item.state & NativeMethods.TVIS_EXPANDED) == 0)
            {
                e = new TreeViewCancelEventArgs(NodeFromHandle(item.hItem), false, TreeViewAction.Expand);
                OnBeforeExpand(e);
            }
            else
            {
                e = new TreeViewCancelEventArgs(NodeFromHandle(item.hItem), false, TreeViewAction.Collapse);
                OnBeforeCollapse(e);
            }
            return (IntPtr)(e.Cancel ? 1 : 0);
        }

        private unsafe void TvnExpanded(NativeMethods.NMTREEVIEW* nmtv)
        {
            NativeMethods.TV_ITEM item = nmtv->itemNew;

            // Check for invalid node handle
            if (item.hItem == IntPtr.Zero)
            {
                return;
            }

            TreeViewEventArgs e;
            TreeNode node = NodeFromHandle(item.hItem);

            // Note that IsExpanded is invalid for the moment, so we use item item.state to branch.
            if ((item.state & NativeMethods.TVIS_EXPANDED) == 0)
            {
                e = new TreeViewEventArgs(node, TreeViewAction.Collapse);
                OnAfterCollapse(e);
            }
            else
            {
                e = new TreeViewEventArgs(node, TreeViewAction.Expand);
                OnAfterExpand(e);
            }
        }

        private unsafe IntPtr TvnSelecting(NativeMethods.NMTREEVIEW* nmtv)
        {
            if (treeViewState[TREEVIEWSTATE_ignoreSelects])
            {
                return (IntPtr)1;
            }
            // Check for invalid node handle
            if (nmtv->itemNew.hItem == IntPtr.Zero)
            {
                return IntPtr.Zero;
            }

            TreeNode node = NodeFromHandle(nmtv->itemNew.hItem);

            TreeViewAction action = TreeViewAction.Unknown;
            switch (nmtv->action)
            {
                case NativeMethods.TVC_BYKEYBOARD:
                    action = TreeViewAction.ByKeyboard;
                    break;
                case NativeMethods.TVC_BYMOUSE:
                    action = TreeViewAction.ByMouse;
                    break;
            }

            TreeViewCancelEventArgs e = new TreeViewCancelEventArgs(node, false, action);
            OnBeforeSelect(e);

            return (IntPtr)(e.Cancel ? 1 : 0);
        }

        private unsafe void TvnSelected(NativeMethods.NMTREEVIEW* nmtv)
        {
            if (nodesCollectionClear) //if called thru the Clear( ) of treeNodeCollection then just return...
            {
                return;
            }
            if (nmtv->itemNew.hItem != IntPtr.Zero)
            {
                TreeViewAction action = TreeViewAction.Unknown;
                switch (nmtv->action)
                {
                    case NativeMethods.TVC_BYKEYBOARD:
                        action = TreeViewAction.ByKeyboard;
                        break;
                    case NativeMethods.TVC_BYMOUSE:
                        action = TreeViewAction.ByMouse;
                        break;
                }
                OnAfterSelect(new TreeViewEventArgs(NodeFromHandle(nmtv->itemNew.hItem), action));
            }

            // TreeView doesn't properly revert back to the unselected image
            // if the unselected image is blank.
            //
            NativeMethods.RECT rc = new NativeMethods.RECT();
            *((IntPtr*)&rc.left) = nmtv->itemOld.hItem;
            if (nmtv->itemOld.hItem != IntPtr.Zero)
            {
                if (unchecked((int)(long)UnsafeNativeMethods.SendMessage(new HandleRef(this, Handle), NativeMethods.TVM_GETITEMRECT, 1, ref rc)) != 0)
                {
                    SafeNativeMethods.InvalidateRect(new HandleRef(this, Handle), ref rc, true);
                }
            }
        }

        private IntPtr TvnBeginLabelEdit(NativeMethods.NMTVDISPINFO nmtvdi)
        {

            // Check for invalid node handle
            if (nmtvdi.item.hItem == IntPtr.Zero)
            {
                return IntPtr.Zero;
            }

            TreeNode editingNode = NodeFromHandle(nmtvdi.item.hItem);
            NodeLabelEditEventArgs e = new NodeLabelEditEventArgs(editingNode);
            OnBeforeLabelEdit(e);
            if (!e.CancelEdit)
            {
                editNode = editingNode;
            }

            return (IntPtr)(e.CancelEdit ? 1 : 0);
        }

        private IntPtr TvnEndLabelEdit(NativeMethods.NMTVDISPINFO nmtvdi)
        {
            editNode = null;

            // Check for invalid node handle
            if (nmtvdi.item.hItem == IntPtr.Zero)
            {
                return (IntPtr)1;
            }

            TreeNode node = NodeFromHandle(nmtvdi.item.hItem);
            string newText = (nmtvdi.item.pszText == IntPtr.Zero ? null : Marshal.PtrToStringAuto(nmtvdi.item.pszText));
            NodeLabelEditEventArgs e = new NodeLabelEditEventArgs(node, newText);
            OnAfterLabelEdit(e);
            if (newText != null && !e.CancelEdit && node != null)
            {
                node.text = newText;
                if (Scrollable)
                {
                    ForceScrollbarUpdate(true);
                }
            }
            return (IntPtr)(e.CancelEdit ? 0 : 1);
        }

        internal override void UpdateStylesCore()
        {
            base.UpdateStylesCore();
            if (IsHandleCreated && CheckBoxes)
            {
                if (StateImageList != null)
                {
                    // Setting the TVS_CHECKBOXES window style also causes the TreeView to display the default checkbox
                    // images rather than the user specified StateImageList.  We send a TVM_SETIMAGELIST to restore the
                    // user's images.
                    if (internalStateImageList != null)
                    {
                        SetStateImageList(internalStateImageList.Handle);
                    }

                }
            }
        }

        // Setting the NativeMethods.TVS_CHECKBOXES style clears the checked state
        private void UpdateCheckedState(TreeNode node, bool update)
        {
            // This looks funny, but CheckedInternal returns the cached isChecked value and the internal
            // setter will blindly issue TVM_SETITEM so this gets us back in sync.
            if (update)
            {
                node.CheckedInternal = node.CheckedInternal;
                for (int i = node.Nodes.Count - 1; i >= 0; i--)
                {
                    UpdateCheckedState(node.Nodes[i], update);
                }
            }
            else
            {
                node.CheckedInternal = false;
                for (int i = node.Nodes.Count - 1; i >= 0; i--)
                {
                    UpdateCheckedState(node.Nodes[i], update);
                }
            }
        }

        private void WmMouseDown(ref Message m, MouseButtons button, int clicks)
        {
            // Required to put the TreeView in sane-state for painting proper highlighting of selectedNodes.
            // If the user shows the ContextMenu bu overiding the WndProc( ), then the treeview
            // goes into the weird state where the high-light gets locked to the node on which the ContextMenu was shown.
            // So we need to get the native TREEIVEW out of this weird state.
            SendMessage(NativeMethods.TVM_SELECTITEM, NativeMethods.TVGN_DROPHILITE, null);

            // Windows TreeView pushes its own message loop in WM_xBUTTONDOWN, so fire the
            // event before calling defWndProc or else it won't get fired until the button
            // comes back up.
            OnMouseDown(new MouseEventArgs(button, clicks, NativeMethods.Util.SignedLOWORD(m.LParam), NativeMethods.Util.SignedHIWORD(m.LParam), 0));

            //If Validation is cancelled dont fire any events through the Windows TreeView's message loop...
            if (!ValidationCancelled)
            {
                DefWndProc(ref m);
            }

        }



        /// <summary>
        ///     Performs custom draw handling
        /// </summary>
        private void CustomDraw(ref Message m)
        {
            NativeMethods.NMTVCUSTOMDRAW nmcd = (NativeMethods.NMTVCUSTOMDRAW)m.GetLParam(typeof(NativeMethods.NMTVCUSTOMDRAW));

            // Find out which stage we're drawing
            switch (nmcd.nmcd.dwDrawStage)
            {
                // Do we want OwnerDraw for this paint cycle?
                case NativeMethods.CDDS_PREPAINT:
                    m.Result = (IntPtr)NativeMethods.CDRF_NOTIFYITEMDRAW; // yes, we do...
                    return;
                // We've got opt-in on owner draw for items - so handle each one.
                case NativeMethods.CDDS_ITEMPREPAINT:
                    // get the node
                    Debug.Assert(nmcd.nmcd.dwItemSpec != IntPtr.Zero, "Invalid node handle in ITEMPREPAINT");
                    TreeNode node = NodeFromHandle((IntPtr)nmcd.nmcd.dwItemSpec);

                    if (node == null)
                    {
                        // this can happen if we are presently inserting the node - it hasn't yet
                        // been added to the handle table

                        m.Result = (IntPtr)(NativeMethods.CDRF_SKIPDEFAULT);
                        return;
                    }


                    int state = nmcd.nmcd.uItemState;


                    // The commctrl TreeView allows you to draw the whole row of a node
                    // or nothing at all. The way we provide OwnerDrawText is by asking it
                    // to draw everything but the text - to do this, we set text color same
                    // as background color.
                    if (drawMode == TreeViewDrawMode.OwnerDrawText)
                    {
                        nmcd.clrText = nmcd.clrTextBk;
                        Marshal.StructureToPtr(nmcd, m.LParam, false);
                        m.Result = (IntPtr)(NativeMethods.CDRF_NEWFONT | NativeMethods.CDRF_NOTIFYPOSTPAINT);
                        return;
                    }
                    else if (drawMode == TreeViewDrawMode.OwnerDrawAll)
                    {
                        Graphics g = Graphics.FromHdcInternal(nmcd.nmcd.hdc);

                        DrawTreeNodeEventArgs e;

                        try
                        {
                            Rectangle bounds = node.RowBounds;
<<<<<<< HEAD
                            
                            NativeMethods.SCROLLINFO si = new NativeMethods.SCROLLINFO();
                            si.cbSize = Marshal.SizeOf<NativeMethods.SCROLLINFO>();
                            si.fMask = NativeMethods.SIF_POS;
                            if (UnsafeNativeMethods.GetScrollInfo(new HandleRef(this, Handle), NativeMethods.SB_HORZ,si) != false) {
=======

                            NativeMethods.SCROLLINFO si = new NativeMethods.SCROLLINFO
                            {
                                cbSize = Marshal.SizeOf<NativeMethods.SCROLLINFO>(),
                                fMask = NativeMethods.SIF_POS
                            };
                            if (UnsafeNativeMethods.GetScrollInfo(new HandleRef(this, Handle), NativeMethods.SB_HORZ, si) != false)
                            {
>>>>>>> 05087938

                                // need to get the correct bounds if horizontal scroll bar is shown.
                                // In this case the bounds.X needs to be negative and width needs to be updated to the increased width (scrolled region).
                                int value = si.nPos;
                                if (value > 0)
                                {
                                    bounds.X -= value;
                                    bounds.Width += value;
                                }
                            }
                            e = new DrawTreeNodeEventArgs(g, node, bounds, (TreeNodeStates)(state));
                            OnDrawNode(e);
                        }
                        finally
                        {
                            g.Dispose();
                        }

                        if (!e.DrawDefault)
                        {
                            m.Result = (IntPtr)(NativeMethods.CDRF_SKIPDEFAULT);
                            return;
                        }
                    }

                    //TreeViewDrawMode.Normal case
#if DEBUGGING
                    // Diagnostic output
                    Debug.WriteLine("Itemstate: "+state);
                    Debug.WriteLine("Itemstate: "+
                                            "\nDISABLED" + (((state & NativeMethods.CDIS_DISABLED) != 0) ? "TRUE" : "FALSE") +
                                            "\nHOT" + (((state & NativeMethods.CDIS_HOT) != 0) ? "TRUE" : "FALSE") +
                                            "\nGRAYED" + (((state & NativeMethods.CDIS_GRAYED) != 0) ? "TRUE" : "FALSE") +
                                            "\nSELECTED" + (((state & NativeMethods.CDIS_SELECTED) != 0) ? "TRUE" : "FALSE") +
                                            "\nFOCUS" + (((state & NativeMethods.CDIS_FOCUS) != 0) ? "TRUE" : "FALSE") +
                                            "\nDEFAULT" + (((state & NativeMethods.CDIS_DEFAULT) != 0) ? "TRUE" : "FALSE") +
                                            "\nMARKED" + (((state & NativeMethods.CDIS_MARKED) != 0) ? "TRUE" : "FALSE") +
                                            "\nINDETERMINATE" + (((state & NativeMethods.CDIS_INDETERMINATE) != 0) ? "TRUE" : "FALSE"));
#endif

                    OwnerDrawPropertyBag renderinfo = GetItemRenderStyles(node, state);

                    // TreeView has problems with drawing items at times; it gets confused
                    // as to which colors apply to which items (see focus rectangle shifting;
                    // when one item is selected, click and hold on another). This needs to be fixed.

                    bool colordelta = false;
                    Color riFore = renderinfo.ForeColor;
                    Color riBack = renderinfo.BackColor;
                    if (renderinfo != null && !riFore.IsEmpty)
                    {
                        nmcd.clrText = ColorTranslator.ToWin32(riFore);
                        colordelta = true;
                    }
                    if (renderinfo != null && !riBack.IsEmpty)
                    {
                        nmcd.clrTextBk = ColorTranslator.ToWin32(riBack);
                        colordelta = true;
                    }
                    if (colordelta)
                    {
                        Marshal.StructureToPtr(nmcd, m.LParam, false);
                    }
                    if (renderinfo != null && renderinfo.Font != null)
                    {
                        // Mess with the DC directly...
                        SafeNativeMethods.SelectObject(new HandleRef(nmcd.nmcd, nmcd.nmcd.hdc), new HandleRef(renderinfo, renderinfo.FontHandle));
                        // There is a problem in winctl that clips node fonts if the fontsize
                        // is larger than the treeview font size. The behavior is much better in comctl 5 and above.
                        m.Result = (IntPtr)NativeMethods.CDRF_NEWFONT;
                        return;
                    }

                    // fall through and do the default drawing work
                    goto default;

                case (NativeMethods.CDDS_ITEMPOSTPAINT):
                    //User draws only the text in OwnerDrawText mode, as explained in comments above
                    if (drawMode == TreeViewDrawMode.OwnerDrawText)
                    {
                        Debug.Assert(nmcd.nmcd.dwItemSpec != IntPtr.Zero, "Invalid node handle in ITEMPOSTPAINT");

                        // Get the node
                        node = NodeFromHandle((IntPtr)nmcd.nmcd.dwItemSpec);

                        if (node == null)
                        {
                            // this can happen if we are presently inserting the node - it hasn't yet
                            // been added to the handle table
                            return;
                        }



                        Graphics g = Graphics.FromHdcInternal(nmcd.nmcd.hdc);

                        DrawTreeNodeEventArgs e;

                        try
                        {
                            Rectangle bounds = node.Bounds;
                            Size textSize = TextRenderer.MeasureText(node.Text, node.TreeView.Font);
                            Point textLoc = new Point(bounds.X - 1, bounds.Y); // required to center the text
                            bounds = new Rectangle(textLoc, new Size(textSize.Width, bounds.Height));

                            e = new DrawTreeNodeEventArgs(g, node, bounds, (TreeNodeStates)(nmcd.nmcd.uItemState));
                            OnDrawNode(e);

                            if (e.DrawDefault)
                            {
                                //Simulate default text drawing here
                                TreeNodeStates curState = e.State;

                                Font font = node.NodeFont ?? node.TreeView.Font;
                                Color color = (((curState & TreeNodeStates.Selected) == TreeNodeStates.Selected) && node.TreeView.Focused) ? SystemColors.HighlightText : (node.ForeColor != Color.Empty) ? node.ForeColor : node.TreeView.ForeColor;

                                // Draw the actual node.
                                if ((curState & TreeNodeStates.Selected) == TreeNodeStates.Selected)
                                {
                                    g.FillRectangle(SystemBrushes.Highlight, bounds);
                                    ControlPaint.DrawFocusRectangle(g, bounds, color, SystemColors.Highlight);
                                    TextRenderer.DrawText(g, e.Node.Text, font, bounds, color, TextFormatFlags.Default);
                                }
                                else
                                {
                                    using (Brush brush = new SolidBrush(BackColor))
                                    {
                                        g.FillRectangle(brush, bounds);
                                    }

                                    TextRenderer.DrawText(g, e.Node.Text, font, bounds, color, TextFormatFlags.Default);
                                }
                            }
                        }
                        finally
                        {
                            g.Dispose();
                        }

                        m.Result = (IntPtr)NativeMethods.CDRF_NOTIFYSUBITEMDRAW;
                        return;
                    }

                    goto default;

                default:
                    // just in case we get a spurious message, tell it to do the right thing
                    m.Result = (IntPtr)NativeMethods.CDRF_DODEFAULT;
                    return;
            }
        }

        /// <summary>
        ///     Generates colors for each item. This can be overridden to provide colors on a per state/per node
        ///     basis, rather than using the ForeColor/BackColor/NodeFont properties on TreeNode.
        ///
        /// </summary>
        protected OwnerDrawPropertyBag GetItemRenderStyles(TreeNode node, int state)
        {
            OwnerDrawPropertyBag retval = new OwnerDrawPropertyBag();
            if (node == null || node.propBag == null)
            {
                return retval;
            }

            // we only change colors if we're displaying things normally
            if ((state & (NativeMethods.CDIS_SELECTED | NativeMethods.CDIS_GRAYED | NativeMethods.CDIS_HOT | NativeMethods.CDIS_DISABLED)) == 0)
            {
                retval.ForeColor = node.propBag.ForeColor;
                retval.BackColor = node.propBag.BackColor;
            }
            retval.Font = node.propBag.Font;
            return retval;
        }

        private unsafe bool WmShowToolTip(ref Message m)
        {
            NativeMethods.NMHDR* nmhdr = (NativeMethods.NMHDR*)m.LParam;
            IntPtr tooltipHandle = nmhdr->hwndFrom;


            NativeMethods.TV_HITTESTINFO tvhip = new NativeMethods.TV_HITTESTINFO();
            Point pos = Cursor.Position;
            pos = PointToClient(pos);
            tvhip.pt_x = pos.X;
            tvhip.pt_y = pos.Y;
            IntPtr hnode = UnsafeNativeMethods.SendMessage(new HandleRef(this, Handle), NativeMethods.TVM_HITTEST, 0, tvhip);

            if (hnode != IntPtr.Zero && ((tvhip.flags & NativeMethods.TVHT_ONITEM) != 0))
            {

                TreeNode tn = NodeFromHandle(hnode);
                if (tn != null)
                {
                    if (!ShowNodeToolTips) // default ToolTips
                    {
                        Rectangle bounds = tn.Bounds;
                        bounds.Location = PointToScreen(bounds.Location);

                        UnsafeNativeMethods.SendMessage(new HandleRef(this, tooltipHandle), NativeMethods.TTM_ADJUSTRECT, 1, ref bounds);
                        SafeNativeMethods.SetWindowPos(new HandleRef(this, tooltipHandle),
                                NativeMethods.HWND_TOPMOST, bounds.Left, bounds.Top, 0, 0, NativeMethods.SWP_NOACTIVATE | NativeMethods.SWP_NOSIZE | NativeMethods.SWP_NOZORDER);
                        return true;
                    }
                }
            }
            return false;
        }

        /// <summary>
        /// </summary>
        private void WmNeedText(ref Message m)
        {
            NativeMethods.TOOLTIPTEXT ttt = (NativeMethods.TOOLTIPTEXT)m.GetLParam(typeof(NativeMethods.TOOLTIPTEXT));
            string tipText = controlToolTipText;

            NativeMethods.TV_HITTESTINFO tvhip = new NativeMethods.TV_HITTESTINFO();
            Point pos = Cursor.Position;
            pos = PointToClient(pos);
            tvhip.pt_x = pos.X;
            tvhip.pt_y = pos.Y;
            IntPtr hnode = UnsafeNativeMethods.SendMessage(new HandleRef(this, Handle), NativeMethods.TVM_HITTEST, 0, tvhip);
            if (hnode != IntPtr.Zero && ((tvhip.flags & NativeMethods.TVHT_ONITEM) != 0))
            {
                TreeNode tn = NodeFromHandle(hnode);
                if (ShowNodeToolTips && tn != null && (!string.IsNullOrEmpty(tn.ToolTipText)))
                {
                    tipText = tn.ToolTipText;
                }
                else if (tn != null && tn.Bounds.Right > Bounds.Right)
                {
                    tipText = tn.Text;
                }
                else
                {
                    tipText = null;
                }
            }
            ttt.lpszText = tipText;
            ttt.hinst = IntPtr.Zero;

            // RightToLeft reading order
            //
            if (RightToLeft == RightToLeft.Yes)
            {
                ttt.uFlags |= NativeMethods.TTF_RTLREADING;
            }
            Marshal.StructureToPtr(ttt, m.LParam, false);
        }


        private unsafe void WmNotify(ref Message m)
        {
            NativeMethods.NMHDR* nmhdr = (NativeMethods.NMHDR*)m.LParam;

            // Custom draw code is handled separately.
            //
            if ((nmhdr->code == NativeMethods.NM_CUSTOMDRAW))
            {
                CustomDraw(ref m);
            }
            else
            {

                NativeMethods.NMTREEVIEW* nmtv = (NativeMethods.NMTREEVIEW*)m.LParam;

                switch (nmtv->nmhdr.code)
                {
                    case NativeMethods.TVN_ITEMEXPANDING:
                        m.Result = TvnExpanding(nmtv);
                        break;
                    case NativeMethods.TVN_ITEMEXPANDED:
                        TvnExpanded(nmtv);
                        break;
                    case NativeMethods.TVN_SELCHANGING:
                        m.Result = TvnSelecting(nmtv);
                        break;
                    case NativeMethods.TVN_SELCHANGED:
                        TvnSelected(nmtv);
                        break;
                    case NativeMethods.TVN_BEGINDRAG:
                        TvnBeginDrag(MouseButtons.Left, nmtv);
                        break;
                    case NativeMethods.TVN_BEGINRDRAG:
                        TvnBeginDrag(MouseButtons.Right, nmtv);
                        break;
                    case NativeMethods.TVN_BEGINLABELEDIT:
                        m.Result = TvnBeginLabelEdit((NativeMethods.NMTVDISPINFO)m.GetLParam(typeof(NativeMethods.NMTVDISPINFO)));
                        break;
                    case NativeMethods.TVN_ENDLABELEDIT:
                        m.Result = TvnEndLabelEdit((NativeMethods.NMTVDISPINFO)m.GetLParam(typeof(NativeMethods.NMTVDISPINFO)));
                        break;
                    case NativeMethods.NM_CLICK:
                    case NativeMethods.NM_RCLICK:
                        MouseButtons button = MouseButtons.Left;

                        NativeMethods.TV_HITTESTINFO tvhip = new NativeMethods.TV_HITTESTINFO();
                        Point pos = Cursor.Position;
                        pos = PointToClient(pos);
                        tvhip.pt_x = pos.X;
                        tvhip.pt_y = pos.Y;
                        IntPtr hnode = UnsafeNativeMethods.SendMessage(new HandleRef(this, Handle), NativeMethods.TVM_HITTEST, 0, tvhip);
                        if (nmtv->nmhdr.code != NativeMethods.NM_CLICK
                                    || (tvhip.flags & NativeMethods.TVHT_ONITEM) != 0)
                        {
                            button = nmtv->nmhdr.code == NativeMethods.NM_CLICK
                                ? MouseButtons.Left : MouseButtons.Right;
                        }

                        // The treeview's WndProc doesn't get the WM_LBUTTONUP messages when
                        // LBUTTONUP happens on TVHT_ONITEM. This is a comctl quirk.
                        // We work around that by calling OnMouseUp here.
                        if (nmtv->nmhdr.code != NativeMethods.NM_CLICK
                            || (tvhip.flags & NativeMethods.TVHT_ONITEM) != 0 || FullRowSelect)
                        {
                            if (hnode != IntPtr.Zero && !ValidationCancelled)
                            {
                                OnNodeMouseClick(new TreeNodeMouseClickEventArgs(NodeFromHandle(hnode), button, 1, pos.X, pos.Y));
                                OnClick(new MouseEventArgs(button, 1, pos.X, pos.Y, 0));
                                OnMouseClick(new MouseEventArgs(button, 1, pos.X, pos.Y, 0));

                            }
                        }
                        if (nmtv->nmhdr.code == NativeMethods.NM_RCLICK)
                        {
                            TreeNode treeNode = NodeFromHandle(hnode);
                            if (treeNode != null && (treeNode.ContextMenu != null || treeNode.ContextMenuStrip != null))
                            {
                                ShowContextMenu(treeNode);
                            }
                            else
                            {
                                treeViewState[TREEVIEWSTATE_showTreeViewContextMenu] = true;
                                SendMessage(Interop.WindowMessages.WM_CONTEXTMENU, Handle, SafeNativeMethods.GetMessagePos());
                            }
                            m.Result = (IntPtr)1;

                        }

                        if (!treeViewState[TREEVIEWSTATE_mouseUpFired])
                        {
                            if (nmtv->nmhdr.code != NativeMethods.NM_CLICK
                            || (tvhip.flags & NativeMethods.TVHT_ONITEM) != 0)
                            {
                                // The treeview's WndProc doesn't get the WM_LBUTTONUP messages when
                                // LBUTTONUP happens on TVHT_ONITEM. This is a comctl quirk.
                                // We work around that by calling OnMouseUp here.
                                OnMouseUp(new MouseEventArgs(button, 1, pos.X, pos.Y, 0));
                                treeViewState[TREEVIEWSTATE_mouseUpFired] = true;
                            }

                        }
                        break;
                }
            }
        }

        /// <summary>
        ///     Shows the context menu for the Treenode.
        /// </summary>
        private void ShowContextMenu(TreeNode treeNode)
        {

            if (treeNode.ContextMenu != null || treeNode.ContextMenuStrip != null)
            {


                ContextMenu contextMenu = treeNode.ContextMenu;
                ContextMenuStrip menu = treeNode.ContextMenuStrip;

                if (contextMenu != null)
                {

                    NativeMethods.POINT pt = new NativeMethods.POINT();
                    UnsafeNativeMethods.GetCursorPos(pt);

                    // Summary: the current window must be made the foreground window
                    // before calling TrackPopupMenuEx, and a task switch must be
                    // forced after the call.

                    UnsafeNativeMethods.SetForegroundWindow(new HandleRef(this, Handle));

                    contextMenu.OnPopup(EventArgs.Empty);

                    SafeNativeMethods.TrackPopupMenuEx(new HandleRef(contextMenu, contextMenu.Handle),
                                             NativeMethods.TPM_VERTICAL,
                                             pt.x,
                                             pt.y,
                                             new HandleRef(this, Handle),
                                             null);

                    // Force task switch (see above)
<<<<<<< HEAD
                    UnsafeNativeMethods.PostMessage(new HandleRef(this, this.Handle), Interop.WindowMessages.WM_NULL, IntPtr.Zero, IntPtr.Zero);
=======
                    UnsafeNativeMethods.PostMessage(new HandleRef(this, Handle), Interop.WindowMessages.WM_NULL, IntPtr.Zero, IntPtr.Zero);
>>>>>>> 05087938
                }
                // Need to send TVM_SELECTITEM to highlight the node while the contextMenuStrip is being shown.
                else if (menu != null)
                {
                    UnsafeNativeMethods.PostMessage(new HandleRef(this, Handle), NativeMethods.TVM_SELECTITEM, NativeMethods.TVGN_DROPHILITE, treeNode.Handle);
                    menu.ShowInternal(this, PointToClient(MousePosition),/*keyboardActivated*/false);
                    menu.Closing += new ToolStripDropDownClosingEventHandler(ContextMenuStripClosing);
                }
            }
        }

        // Need to send TVM_SELECTITEM to reset the node-highlighting while the contextMenuStrip is being closed so that the treeview reselects the SelectedNode.
        private void ContextMenuStripClosing(object sender, ToolStripDropDownClosingEventArgs e)
        {
            ContextMenuStrip strip = sender as ContextMenuStrip;
            // Unhook the Event.
            strip.Closing -= new ToolStripDropDownClosingEventHandler(ContextMenuStripClosing);
            SendMessage(NativeMethods.TVM_SELECTITEM, NativeMethods.TVGN_DROPHILITE, null);
        }

        private void WmPrint(ref Message m)
        {
            base.WndProc(ref m);

            if ((NativeMethods.PRF_NONCLIENT & (int)m.LParam) != 0 && Application.RenderWithVisualStyles && BorderStyle == BorderStyle.Fixed3D)
            {
                using (Graphics g = Graphics.FromHdc(m.WParam))
                {
                    Rectangle rect = new Rectangle(0, 0, Size.Width - 1, Size.Height - 1);
                    g.DrawRectangle(new Pen(VisualStyleInformation.TextControlBorder), rect);
                    rect.Inflate(-1, -1);
                    g.DrawRectangle(SystemPens.Window, rect);
                }
            }
        }

<<<<<<< HEAD
        /// <include file='doc\TreeView.uex' path='docs/doc[@for="TreeView.WndProc"]/*' />
        /// <devdoc>
        /// </devdoc>
        /// <internalonly/>
        protected override void WndProc(ref Message m) {
            switch (m.Msg) {
=======
        /// <summary>
        /// </summary>
        protected override void WndProc(ref Message m)
        {
            switch (m.Msg)
            {
>>>>>>> 05087938
                case Interop.WindowMessages.WM_WINDOWPOSCHANGING:
                case Interop.WindowMessages.WM_NCCALCSIZE:
                case Interop.WindowMessages.WM_WINDOWPOSCHANGED:
                case Interop.WindowMessages.WM_SIZE:
                    // While we are changing size of treeView to avoid the scrollbar; dont respond to the window-sizing messages.
                    if (treeViewState[TREEVIEWSTATE_stopResizeWindowMsgs])
                    {
                        //Debug.WriteLineIf(treeViewState[TREEVIEWSTATE_stopResizeWindowMsgs], "Sending message directly to DefWndProc() : " + m.ToString());
                        DefWndProc(ref m);
                    }
                    else
                    {
                        base.WndProc(ref m);
                    }
<<<<<<< HEAD
                    break;                        
               case Interop.WindowMessages.WM_HSCROLL:
=======
                    break;
                case Interop.WindowMessages.WM_HSCROLL:
>>>>>>> 05087938
                    base.WndProc(ref m);
                    if (DrawMode == TreeViewDrawMode.OwnerDrawAll)
                    {
                        Invalidate();
                    }
                    break;

<<<<<<< HEAD
        case Interop.WindowMessages.WM_PRINT:
            WmPrint(ref m);
            break;
=======
                case Interop.WindowMessages.WM_PRINT:
                    WmPrint(ref m);
                    break;
>>>>>>> 05087938
                case NativeMethods.TVM_SETITEM:
                    base.WndProc(ref m);
                    if (CheckBoxes)
                    {
                        NativeMethods.TV_ITEM item = (NativeMethods.TV_ITEM)m.GetLParam(typeof(NativeMethods.TV_ITEM));
                        // Check for invalid node handle
                        if (item.hItem != IntPtr.Zero)
                        {
                            NativeMethods.TV_ITEM item1 = new NativeMethods.TV_ITEM
                            {
                                mask = NativeMethods.TVIF_HANDLE | NativeMethods.TVIF_STATE,
                                hItem = item.hItem,
                                stateMask = NativeMethods.TVIS_STATEIMAGEMASK
                            };
                            UnsafeNativeMethods.SendMessage(new HandleRef(null, Handle), NativeMethods.TVM_GETITEM, 0, ref item1);

                            TreeNode node = NodeFromHandle(item.hItem);
                            node.CheckedStateInternal = ((item1.state >> 12) > 1);
                        }
                    }
                    break;
                case Interop.WindowMessages.WM_NOTIFY:
<<<<<<< HEAD
                    NativeMethods.NMHDR nmhdr = (NativeMethods.NMHDR) m.GetLParam(typeof(NativeMethods.NMHDR));
                    switch (nmhdr.code) {
=======
                    NativeMethods.NMHDR nmhdr = (NativeMethods.NMHDR)m.GetLParam(typeof(NativeMethods.NMHDR));
                    switch (nmhdr.code)
                    {
>>>>>>> 05087938
                        case NativeMethods.TTN_GETDISPINFO:
                            // MSDN:
                            // Setting the max width has the added benefit of enabling multiline
                            // tool tips!
                            //
                            UnsafeNativeMethods.SendMessage(new HandleRef(nmhdr, nmhdr.hwndFrom), NativeMethods.TTM_SETMAXTIPWIDTH, 0, SystemInformation.MaxWindowTrackSize.Width);
                            WmNeedText(ref m);
                            m.Result = (IntPtr)1;
                            return;
                        case NativeMethods.TTN_SHOW:
                            if (WmShowToolTip(ref m))
                            {
                                m.Result = (IntPtr)1;
                                return;
                            }
                            else
                            {
                                base.WndProc(ref m);
                                break;
                            }

                        default:
                            base.WndProc(ref m);
                            break;
                    }
                    break;
                case Interop.WindowMessages.WM_REFLECT + Interop.WindowMessages.WM_NOTIFY:
<<<<<<< HEAD
                        WmNotify(ref m);
                        break;
=======
                    WmNotify(ref m);
                    break;
>>>>>>> 05087938
                case Interop.WindowMessages.WM_LBUTTONDBLCLK:
                    WmMouseDown(ref m, MouseButtons.Left, 2);
                    //just maintain state and fire double click.. in final mouseUp...
                    treeViewState[TREEVIEWSTATE_doubleclickFired] = true;
                    //fire Up in the Wndproc !!
                    treeViewState[TREEVIEWSTATE_mouseUpFired] = false;
                    //problem getting the UP... outside the control...
                    //
                    CaptureInternal = true;
                    break;
                case Interop.WindowMessages.WM_LBUTTONDOWN:
                    try
                    {
                        treeViewState[TREEVIEWSTATE_ignoreSelects] = true;
                        Focus();
                    }
                    finally
                    {
                        treeViewState[TREEVIEWSTATE_ignoreSelects] = false;
                    }
                    //Always Reset the MouseupFired....
                    treeViewState[TREEVIEWSTATE_mouseUpFired] = false;
                    NativeMethods.TV_HITTESTINFO tvhip = new NativeMethods.TV_HITTESTINFO
                    {
                        pt_x = NativeMethods.Util.SignedLOWORD(m.LParam),
                        pt_y = NativeMethods.Util.SignedHIWORD(m.LParam)
                    };
                    hNodeMouseDown = UnsafeNativeMethods.SendMessage(new HandleRef(this, Handle), NativeMethods.TVM_HITTEST, 0, tvhip);

                    // This gets around the TreeView behavior of temporarily moving the selection
                    // highlight to a node when the user clicks on its checkbox.
                    if ((tvhip.flags & NativeMethods.TVHT_ONITEMSTATEICON) != 0)
                    {
                        //We donot pass the Message to the Control .. so fire MouseDowm ...
                        OnMouseDown(new MouseEventArgs(MouseButtons.Left, 1, NativeMethods.Util.SignedLOWORD(m.LParam), NativeMethods.Util.SignedHIWORD(m.LParam), 0));
                        if (!ValidationCancelled && CheckBoxes)
                        {
                            TreeNode node = NodeFromHandle(hNodeMouseDown);
                            bool eventReturn = TreeViewBeforeCheck(node, TreeViewAction.ByMouse);
                            if (!eventReturn && node != null)
                            {
                                node.CheckedInternal = !node.CheckedInternal;
                                TreeViewAfterCheck(node, TreeViewAction.ByMouse);
                            }
                        }
                        m.Result = IntPtr.Zero;
                    }
                    else
                    {
                        WmMouseDown(ref m, MouseButtons.Left, 1);
                    }
                    downButton = MouseButtons.Left;
                    break;
                case Interop.WindowMessages.WM_LBUTTONUP:
                case Interop.WindowMessages.WM_RBUTTONUP:
<<<<<<< HEAD
                    NativeMethods.TV_HITTESTINFO tvhi = new NativeMethods.TV_HITTESTINFO();
                    tvhi.pt_x = NativeMethods.Util.SignedLOWORD(m.LParam);
                    tvhi.pt_y = NativeMethods.Util.SignedHIWORD(m.LParam);
=======
                    NativeMethods.TV_HITTESTINFO tvhi = new NativeMethods.TV_HITTESTINFO
                    {
                        pt_x = NativeMethods.Util.SignedLOWORD(m.LParam),
                        pt_y = NativeMethods.Util.SignedHIWORD(m.LParam)
                    };
>>>>>>> 05087938
                    IntPtr hnode = UnsafeNativeMethods.SendMessage(new HandleRef(this, Handle), NativeMethods.TVM_HITTEST, 0, tvhi);
                    //Important for CheckBoxes ... click needs to be fired ...
                    //
                    if (hnode != IntPtr.Zero)
                    {
                        if (!ValidationCancelled && !treeViewState[TREEVIEWSTATE_doubleclickFired] & !treeViewState[TREEVIEWSTATE_mouseUpFired])
                        {
                            //OnClick(EventArgs.Empty);

                            //If the hit-tested node here is the same as the node we hit-tested
                            //on mouse down then we will fire our OnNodeMoseClick event.
                            if (hnode == hNodeMouseDown)
                            {
                                OnNodeMouseClick(new TreeNodeMouseClickEventArgs(NodeFromHandle(hnode), downButton, 1, NativeMethods.Util.SignedLOWORD(m.LParam), NativeMethods.Util.SignedHIWORD(m.LParam)));
                            }

                            OnClick(new MouseEventArgs(downButton, 1, NativeMethods.Util.SignedLOWORD(m.LParam), NativeMethods.Util.SignedHIWORD(m.LParam), 0));
                            OnMouseClick(new MouseEventArgs(downButton, 1, NativeMethods.Util.SignedLOWORD(m.LParam), NativeMethods.Util.SignedHIWORD(m.LParam), 0));
                        }

                        if (treeViewState[TREEVIEWSTATE_doubleclickFired])
                        {
                            treeViewState[TREEVIEWSTATE_doubleclickFired] = false;
                            if (!ValidationCancelled)
                            {
                                //OnDoubleClick(EventArgs.Empty);
                                OnNodeMouseDoubleClick(new TreeNodeMouseClickEventArgs(NodeFromHandle(hnode), downButton, 2, NativeMethods.Util.SignedLOWORD(m.LParam), NativeMethods.Util.SignedHIWORD(m.LParam)));
                                OnDoubleClick(new MouseEventArgs(downButton, 2, NativeMethods.Util.SignedLOWORD(m.LParam), NativeMethods.Util.SignedHIWORD(m.LParam), 0));
                                OnMouseDoubleClick(new MouseEventArgs(downButton, 2, NativeMethods.Util.SignedLOWORD(m.LParam), NativeMethods.Util.SignedHIWORD(m.LParam), 0));
                            }
                        }
                    }
                    if (!treeViewState[TREEVIEWSTATE_mouseUpFired])
                    {
                        OnMouseUp(new MouseEventArgs(downButton, 1, NativeMethods.Util.SignedLOWORD(m.LParam), NativeMethods.Util.SignedHIWORD(m.LParam), 0));
                    }

                    treeViewState[TREEVIEWSTATE_doubleclickFired] = false;
                    treeViewState[TREEVIEWSTATE_mouseUpFired] = false;
                    CaptureInternal = false;

                    //always clear our hit-tested node we cached on mouse down
                    hNodeMouseDown = IntPtr.Zero;
                    break;
                case Interop.WindowMessages.WM_MBUTTONDBLCLK:
                    //fire Up in the Wndproc !!
                    treeViewState[TREEVIEWSTATE_mouseUpFired] = false;
                    WmMouseDown(ref m, MouseButtons.Middle, 2);
                    break;
                case Interop.WindowMessages.WM_MBUTTONDOWN:
                    //Always Reset the MouseupFired....
                    treeViewState[TREEVIEWSTATE_mouseUpFired] = false;
                    WmMouseDown(ref m, MouseButtons.Middle, 1);
                    downButton = MouseButtons.Middle;
                    break;
                case Interop.WindowMessages.WM_MOUSELEAVE:
                    // if the mouse leaves and then reenters the TreeView
                    // NodeHovered events should be raised.
                    prevHoveredNode = null;
                    base.WndProc(ref m);
                    break;
                case Interop.WindowMessages.WM_RBUTTONDBLCLK:
                    WmMouseDown(ref m, MouseButtons.Right, 2);
                    //just maintain state and fire double click.. in final mouseUp...
                    treeViewState[TREEVIEWSTATE_doubleclickFired] = true;
                    //fire Up in the Wndproc !!
                    treeViewState[TREEVIEWSTATE_mouseUpFired] = false;
                    //problem getting the UP... outside the control...
                    //
                    CaptureInternal = true;
                    break;
                case Interop.WindowMessages.WM_RBUTTONDOWN:
                    //Always Reset the MouseupFired....
                    treeViewState[TREEVIEWSTATE_mouseUpFired] = false;
                    //Cache the hit-tested node for verification when mouse up is fired
                    NativeMethods.TV_HITTESTINFO tvhit = new NativeMethods.TV_HITTESTINFO
                    {
                        pt_x = NativeMethods.Util.SignedLOWORD(m.LParam),
                        pt_y = NativeMethods.Util.SignedHIWORD(m.LParam)
                    };
                    hNodeMouseDown = UnsafeNativeMethods.SendMessage(new HandleRef(this, Handle), NativeMethods.TVM_HITTEST, 0, tvhit);

                    WmMouseDown(ref m, MouseButtons.Right, 1);
                    downButton = MouseButtons.Right;
                    break;
                case Interop.WindowMessages.WM_SYSCOLORCHANGE:
                    SendMessage(NativeMethods.TVM_SETINDENT, Indent, 0);
                    base.WndProc(ref m);
                    break;
                case Interop.WindowMessages.WM_SETFOCUS:
<<<<<<< HEAD
                     // If we get focus through the LBUttonDown .. we might have done the validation...
                     // so skip it..
                     if (treeViewState[TREEVIEWSTATE_lastControlValidated])
                     {
=======
                    // If we get focus through the LBUttonDown .. we might have done the validation...
                    // so skip it..
                    if (treeViewState[TREEVIEWSTATE_lastControlValidated])
                    {
>>>>>>> 05087938
                        treeViewState[TREEVIEWSTATE_lastControlValidated] = false;
                        WmImeSetFocus();
                        DefWndProc(ref m);
                        InvokeGotFocus(this, EventArgs.Empty);
                    }
                    else
                    {
                        base.WndProc(ref m);
<<<<<<< HEAD
                     }
                     break;
                case Interop.WindowMessages.WM_CONTEXTMENU:
                    if (treeViewState[TREEVIEWSTATE_showTreeViewContextMenu]) {
=======
                    }
                    break;
                case Interop.WindowMessages.WM_CONTEXTMENU:
                    if (treeViewState[TREEVIEWSTATE_showTreeViewContextMenu])
                    {
>>>>>>> 05087938
                        treeViewState[TREEVIEWSTATE_showTreeViewContextMenu] = false;
                        base.WndProc(ref m);
                    }
                    else
                    {
                        // this is the Shift + F10 Case....
                        TreeNode treeNode = SelectedNode;
                        if (treeNode != null && (treeNode.ContextMenu != null || treeNode.ContextMenuStrip != null))
                        {
                            Point client;
                            client = new Point(treeNode.Bounds.X, treeNode.Bounds.Y + treeNode.Bounds.Height / 2);
                            // VisualStudio7 # 156, only show the context menu when clicked in the client area
                            if (ClientRectangle.Contains(client))
                            {
                                if (treeNode.ContextMenu != null)
                                {
                                    treeNode.ContextMenu.Show(this, client);
                                }
                                else if (treeNode.ContextMenuStrip != null)
                                {
                                    bool keyboardActivated = (unchecked((int)(long)m.LParam) == -1);
                                    treeNode.ContextMenuStrip.ShowInternal(this, client, keyboardActivated);
                                }
                            }
                        }
                        else
                        {
                            // in this case we dont have a selected node.  The base
                            // will ensure we're constrained to the client area.
                            base.WndProc(ref m);
                        }
                    }
                    break;

                default:
                    base.WndProc(ref m);
                    break;
            }
        }
    }
}<|MERGE_RESOLUTION|>--- conflicted
+++ resolved
@@ -631,12 +631,8 @@
                     value = 0;
                 }
 
-<<<<<<< HEAD
-                if (value < 0) {
-=======
                 if (value < 0)
                 {
->>>>>>> 05087938
                     throw new ArgumentOutOfRangeException(nameof(ImageIndex), string.Format(SR.InvalidLowBoundArgumentEx, nameof(ImageIndex), value, 0));
                 }
 
@@ -849,25 +845,16 @@
                 return DefaultTreeViewIndent;
             }
 
-<<<<<<< HEAD
-            set {
-                if (indent != value) {
-                    if (value < 0) {
+            set
+            {
+                if (indent != value)
+                {
+                    if (value < 0)
+                    {
                         throw new ArgumentOutOfRangeException(nameof(value), value, string.Format(SR.InvalidLowBoundArgumentEx, nameof(Indent), value, 0));
                     }
-                    if (value > MaxIndent) {
-=======
-            set
-            {
-                if (indent != value)
-                {
-                    if (value < 0)
-                    {
-                        throw new ArgumentOutOfRangeException(nameof(value), value, string.Format(SR.InvalidLowBoundArgumentEx, nameof(Indent), value, 0));
-                    }
                     if (value > MaxIndent)
                     {
->>>>>>> 05087938
                         throw new ArgumentOutOfRangeException(nameof(value), value, string.Format(SR.InvalidHighBoundArgumentEx, nameof(Indent), value, MaxIndent));
                     }
                     indent = value;
@@ -910,25 +897,16 @@
                 }
             }
 
-<<<<<<< HEAD
-            set {
-                if (itemHeight != value) {
-                    if (value < 1) {
+            set
+            {
+                if (itemHeight != value)
+                {
+                    if (value < 1)
+                    {
                         throw new ArgumentOutOfRangeException(nameof(value), value, string.Format(SR.InvalidLowBoundArgumentEx, nameof(ItemHeight), value, 1));
                     }
-                    if (value >= short.MaxValue) {
-=======
-            set
-            {
-                if (itemHeight != value)
-                {
-                    if (value < 1)
-                    {
-                        throw new ArgumentOutOfRangeException(nameof(value), value, string.Format(SR.InvalidLowBoundArgumentEx, nameof(ItemHeight), value, 1));
-                    }
                     if (value >= short.MaxValue)
                     {
->>>>>>> 05087938
                         throw new ArgumentOutOfRangeException(nameof(value), value, string.Format(SR.InvalidHighBoundArgument, nameof(ItemHeight), value, short.MaxValue));
                     }
 
@@ -1211,12 +1189,8 @@
                     value = 0;
                 }
 
-<<<<<<< HEAD
-                if (value < 0) {
-=======
                 if (value < 0)
                 {
->>>>>>> 05087938
                     throw new ArgumentOutOfRangeException(nameof(value), value, string.Format(SR.InvalidLowBoundArgumentEx, nameof(SelectedImageIndex), value, 0));
                 }
                 if (SelectedImageIndexer.Index != value)
@@ -1832,26 +1806,17 @@
             // So gaurd against this scenario by using the new internal method on Control.
             if (!IsUpdating())
             {
-<<<<<<< HEAD
-                if (IsHandleCreated) {
+                if (IsHandleCreated)
+                {
                     SendMessage(Interop.WindowMessages.WM_SETREDRAW, 0, 0);
                     if (delayed)
+                    {
                         UnsafeNativeMethods.PostMessage(new HandleRef(this, Handle), Interop.WindowMessages.WM_SETREDRAW, (IntPtr)1, IntPtr.Zero);
+                    }
                     else
+                    {
                         SendMessage(Interop.WindowMessages.WM_SETREDRAW, 1, 0);
-=======
-                if (IsHandleCreated)
-                {
-                    SendMessage(Interop.WindowMessages.WM_SETREDRAW, 0, 0);
-                    if (delayed)
-                    {
-                        UnsafeNativeMethods.PostMessage(new HandleRef(this, Handle), Interop.WindowMessages.WM_SETREDRAW, (IntPtr)1, IntPtr.Zero);
-                    }
-                    else
-                    {
-                        SendMessage(Interop.WindowMessages.WM_SETREDRAW, 1, 0);
-                    }
->>>>>>> 05087938
+                    }
                 }
             }
         }
@@ -2908,13 +2873,6 @@
                         try
                         {
                             Rectangle bounds = node.RowBounds;
-<<<<<<< HEAD
-                            
-                            NativeMethods.SCROLLINFO si = new NativeMethods.SCROLLINFO();
-                            si.cbSize = Marshal.SizeOf<NativeMethods.SCROLLINFO>();
-                            si.fMask = NativeMethods.SIF_POS;
-                            if (UnsafeNativeMethods.GetScrollInfo(new HandleRef(this, Handle), NativeMethods.SB_HORZ,si) != false) {
-=======
 
                             NativeMethods.SCROLLINFO si = new NativeMethods.SCROLLINFO
                             {
@@ -2923,7 +2881,6 @@
                             };
                             if (UnsafeNativeMethods.GetScrollInfo(new HandleRef(this, Handle), NativeMethods.SB_HORZ, si) != false)
                             {
->>>>>>> 05087938
 
                                 // need to get the correct bounds if horizontal scroll bar is shown.
                                 // In this case the bounds.X needs to be negative and width needs to be updated to the increased width (scrolled region).
@@ -3316,11 +3273,7 @@
                                              null);
 
                     // Force task switch (see above)
-<<<<<<< HEAD
-                    UnsafeNativeMethods.PostMessage(new HandleRef(this, this.Handle), Interop.WindowMessages.WM_NULL, IntPtr.Zero, IntPtr.Zero);
-=======
                     UnsafeNativeMethods.PostMessage(new HandleRef(this, Handle), Interop.WindowMessages.WM_NULL, IntPtr.Zero, IntPtr.Zero);
->>>>>>> 05087938
                 }
                 // Need to send TVM_SELECTITEM to highlight the node while the contextMenuStrip is being shown.
                 else if (menu != null)
@@ -3357,21 +3310,12 @@
             }
         }
 
-<<<<<<< HEAD
-        /// <include file='doc\TreeView.uex' path='docs/doc[@for="TreeView.WndProc"]/*' />
-        /// <devdoc>
-        /// </devdoc>
-        /// <internalonly/>
-        protected override void WndProc(ref Message m) {
-            switch (m.Msg) {
-=======
         /// <summary>
         /// </summary>
         protected override void WndProc(ref Message m)
         {
             switch (m.Msg)
             {
->>>>>>> 05087938
                 case Interop.WindowMessages.WM_WINDOWPOSCHANGING:
                 case Interop.WindowMessages.WM_NCCALCSIZE:
                 case Interop.WindowMessages.WM_WINDOWPOSCHANGED:
@@ -3386,13 +3330,8 @@
                     {
                         base.WndProc(ref m);
                     }
-<<<<<<< HEAD
-                    break;                        
-               case Interop.WindowMessages.WM_HSCROLL:
-=======
                     break;
                 case Interop.WindowMessages.WM_HSCROLL:
->>>>>>> 05087938
                     base.WndProc(ref m);
                     if (DrawMode == TreeViewDrawMode.OwnerDrawAll)
                     {
@@ -3400,15 +3339,9 @@
                     }
                     break;
 
-<<<<<<< HEAD
-        case Interop.WindowMessages.WM_PRINT:
-            WmPrint(ref m);
-            break;
-=======
                 case Interop.WindowMessages.WM_PRINT:
                     WmPrint(ref m);
                     break;
->>>>>>> 05087938
                 case NativeMethods.TVM_SETITEM:
                     base.WndProc(ref m);
                     if (CheckBoxes)
@@ -3431,14 +3364,9 @@
                     }
                     break;
                 case Interop.WindowMessages.WM_NOTIFY:
-<<<<<<< HEAD
-                    NativeMethods.NMHDR nmhdr = (NativeMethods.NMHDR) m.GetLParam(typeof(NativeMethods.NMHDR));
-                    switch (nmhdr.code) {
-=======
                     NativeMethods.NMHDR nmhdr = (NativeMethods.NMHDR)m.GetLParam(typeof(NativeMethods.NMHDR));
                     switch (nmhdr.code)
                     {
->>>>>>> 05087938
                         case NativeMethods.TTN_GETDISPINFO:
                             // MSDN:
                             // Setting the max width has the added benefit of enabling multiline
@@ -3466,13 +3394,8 @@
                     }
                     break;
                 case Interop.WindowMessages.WM_REFLECT + Interop.WindowMessages.WM_NOTIFY:
-<<<<<<< HEAD
-                        WmNotify(ref m);
-                        break;
-=======
                     WmNotify(ref m);
                     break;
->>>>>>> 05087938
                 case Interop.WindowMessages.WM_LBUTTONDBLCLK:
                     WmMouseDown(ref m, MouseButtons.Left, 2);
                     //just maintain state and fire double click.. in final mouseUp...
@@ -3528,17 +3451,11 @@
                     break;
                 case Interop.WindowMessages.WM_LBUTTONUP:
                 case Interop.WindowMessages.WM_RBUTTONUP:
-<<<<<<< HEAD
-                    NativeMethods.TV_HITTESTINFO tvhi = new NativeMethods.TV_HITTESTINFO();
-                    tvhi.pt_x = NativeMethods.Util.SignedLOWORD(m.LParam);
-                    tvhi.pt_y = NativeMethods.Util.SignedHIWORD(m.LParam);
-=======
                     NativeMethods.TV_HITTESTINFO tvhi = new NativeMethods.TV_HITTESTINFO
                     {
                         pt_x = NativeMethods.Util.SignedLOWORD(m.LParam),
                         pt_y = NativeMethods.Util.SignedHIWORD(m.LParam)
                     };
->>>>>>> 05087938
                     IntPtr hnode = UnsafeNativeMethods.SendMessage(new HandleRef(this, Handle), NativeMethods.TVM_HITTEST, 0, tvhi);
                     //Important for CheckBoxes ... click needs to be fired ...
                     //
@@ -3629,17 +3546,10 @@
                     base.WndProc(ref m);
                     break;
                 case Interop.WindowMessages.WM_SETFOCUS:
-<<<<<<< HEAD
-                     // If we get focus through the LBUttonDown .. we might have done the validation...
-                     // so skip it..
-                     if (treeViewState[TREEVIEWSTATE_lastControlValidated])
-                     {
-=======
                     // If we get focus through the LBUttonDown .. we might have done the validation...
                     // so skip it..
                     if (treeViewState[TREEVIEWSTATE_lastControlValidated])
                     {
->>>>>>> 05087938
                         treeViewState[TREEVIEWSTATE_lastControlValidated] = false;
                         WmImeSetFocus();
                         DefWndProc(ref m);
@@ -3648,18 +3558,11 @@
                     else
                     {
                         base.WndProc(ref m);
-<<<<<<< HEAD
-                     }
-                     break;
-                case Interop.WindowMessages.WM_CONTEXTMENU:
-                    if (treeViewState[TREEVIEWSTATE_showTreeViewContextMenu]) {
-=======
                     }
                     break;
                 case Interop.WindowMessages.WM_CONTEXTMENU:
                     if (treeViewState[TREEVIEWSTATE_showTreeViewContextMenu])
                     {
->>>>>>> 05087938
                         treeViewState[TREEVIEWSTATE_showTreeViewContextMenu] = false;
                         base.WndProc(ref m);
                     }
