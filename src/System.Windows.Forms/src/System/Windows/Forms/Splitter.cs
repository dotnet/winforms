--- conflicted
+++ resolved
@@ -1068,16 +1068,6 @@
             {
                 owner = splitter;
             }
-<<<<<<< HEAD
-            
-            /// <include file='doc\SplitterMessageFilter.uex' path='docs/doc[@for="SplitterMessageFilter.PreFilterMessage"]/*' />
-            /// <devdoc>
-            /// </devdoc>
-            /// <internalonly/>
-            public bool PreFilterMessage(ref Message m) {
-                if (m.Msg >= Interop.WindowMessages.WM_KEYFIRST && m.Msg <= Interop.WindowMessages.WM_KEYLAST) {
-                    if (m.Msg == Interop.WindowMessages.WM_KEYDOWN && unchecked((int)(long)m.WParam) == (int)Keys.Escape) {
-=======
 
             /// <summary>
             /// </summary>
@@ -1087,7 +1077,6 @@
                 {
                     if (m.Msg == Interop.WindowMessages.WM_KEYDOWN && unchecked((int)(long)m.WParam) == (int)Keys.Escape)
                     {
->>>>>>> 05087938
                         owner.SplitEnd(false);
                     }
                     return true;
