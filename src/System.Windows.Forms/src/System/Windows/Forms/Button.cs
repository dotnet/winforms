--- conflicted
+++ resolved
@@ -404,14 +404,6 @@
         ///     The button's window procedure.  Inheriting classes can override this
         ///     to add extra functionality, but should not forget to call
         ///     base.wndProc(m); to ensure the button continues to function properly.
-<<<<<<< HEAD
-        /// </devdoc>
-        /// <internalonly/>
-        protected override void WndProc(ref Message m) {
-            switch (m.Msg) {
-                case Interop.WindowMessages.WM_REFLECT + Interop.WindowMessages.WM_COMMAND:
-                    if (NativeMethods.Util.HIWORD(m.WParam) == NativeMethods.BN_CLICKED) {
-=======
         /// </summary>
         protected override void WndProc(ref Message m)
         {
@@ -420,7 +412,6 @@
                 case Interop.WindowMessages.WM_REFLECT + Interop.WindowMessages.WM_COMMAND:
                     if (NativeMethods.Util.HIWORD(m.WParam) == NativeMethods.BN_CLICKED)
                     {
->>>>>>> 05087938
                         Debug.Assert(!GetStyle(ControlStyles.UserPaint), "Shouldn't get BN_CLICKED when UserPaint");
                         if (!ValidationCancelled)
                         {
