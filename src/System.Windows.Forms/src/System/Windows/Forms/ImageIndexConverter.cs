﻿// Licensed to the .NET Foundation under one or more agreements.
// The .NET Foundation licenses this file to you under the MIT license.
// See the LICENSE file in the project root for more information.


namespace System.Windows.Forms
{

    using Microsoft.Win32;
    using System.Collections;
    using System.ComponentModel;
    using System.Drawing;
    using System.Diagnostics;
    using System.Globalization;
    using System.Reflection;

    /// <summary>
    ///      ImageIndexConverter is a class that can be used to convert
    ///      image index values one data type to another.
    /// </summary>
    public class ImageIndexConverter : Int32Converter
    {

        private string parentImageListProperty = "Parent";

        protected virtual bool IncludeNoneAsStandardValue
        {
            get
            {
                return true;
            }
        }

        /// <summary> 
        /// this is the property to look at when there is no ImageList property
        /// on the current object.  For example, in ToolBarButton - the ImageList is 
        /// on the ToolBarButton.Parent property.  In ToolStripItem, the ImageList is on 
        /// the ToolStripItem.Owner property.
<<<<<<< HEAD
        /// </devdoc>
        internal string ParentImageListProperty {
            get {
=======
        /// </summary>
        internal string ParentImageListProperty
        {
            get
            {
>>>>>>> 05087938
                return parentImageListProperty;
            }
            set
            {
                parentImageListProperty = value;
            }
        }

        /// <summary>
        ///    <para>
        ///       Converts the given value object to a 32-bit signed integer object.
        ///    </para>
        /// </summary>
        public override object ConvertFrom(ITypeDescriptorContext context, CultureInfo culture, object value)
        {
            if (value is string stringValue && string.Compare(stringValue, SR.toStringNone, true, culture) == 0)
            {
                return -1;
            }

            return base.ConvertFrom(context, culture, value);
        }


        /// <summary>
        ///      Converts the given object to another type.  The most common types to convert
        ///      are to and from a string object.  The default implementation will make a call
        ///      to ToString on the object if the object is valid and if the destination
        ///      type is string.  If this cannot convert to the desitnation type, this will
        ///      throw a NotSupportedException.
        /// </summary>
        public override object ConvertTo(ITypeDescriptorContext context, CultureInfo culture, object value, Type destinationType)
        {
            if (destinationType == null)
            {
                throw new ArgumentNullException(nameof(destinationType));
            }

            if (destinationType == typeof(string) && value is int && ((int)value) == -1)
            {
                return SR.toStringNone;
            }

            return base.ConvertTo(context, culture, value, destinationType);
        }

        /// <summary>
        ///      Retrieves a collection containing a set of standard values
        ///      for the data type this validator is designed for.  This
        ///      will return null if the data type does not support a
        ///      standard set of values.
        /// </summary>
        public override StandardValuesCollection GetStandardValues(ITypeDescriptorContext context)
        {
            if (context != null && context.Instance != null)
            {
                object instance = context.Instance;

                PropertyDescriptor imageListProp = ImageListUtils.GetImageListProperty(context.PropertyDescriptor, ref instance);

                while (instance != null && imageListProp == null)
                {
                    PropertyDescriptorCollection props = TypeDescriptor.GetProperties(instance);

                    foreach (PropertyDescriptor prop in props)
                    {
                        if (typeof(ImageList).IsAssignableFrom(prop.PropertyType))
                        {
                            imageListProp = prop;
                            break;
                        }
                    }

                    if (imageListProp == null)
                    {

                        // We didn't find the image list in this component.  See if the 
                        // component has a "parent" property.  If so, walk the tree...
                        //
                        PropertyDescriptor parentProp = props[ParentImageListProperty];
                        if (parentProp != null)
                        {
                            instance = parentProp.GetValue(instance);
                        }
                        else
                        {
                            // Stick a fork in us, we're done.
                            //
                            instance = null;
                        }
                    }
                }

                if (imageListProp != null)
                {
                    ImageList imageList = (ImageList)imageListProp.GetValue(instance);

                    if (imageList != null)
                    {

                        // Create array to contain standard values
                        //
                        object[] values;
                        int nImages = imageList.Images.Count;
                        if (IncludeNoneAsStandardValue)
                        {
                            values = new object[nImages + 1];
                            values[nImages] = -1;
                        }
                        else
                        {
                            values = new object[nImages];
                        }


                        // Fill in the array
                        //
                        for (int i = 0; i < nImages; i++)
                        {
                            values[i] = i;
                        }

                        return new StandardValuesCollection(values);
                    }
                }
            }

            if (IncludeNoneAsStandardValue)
            {
                return new StandardValuesCollection(new object[] { -1 });
            }
            else
            {
                return new StandardValuesCollection(new object[0]);
            }
        }

        /// <summary>
        ///      Determines if the list of standard values returned from
        ///      GetStandardValues is an exclusive list.  If the list
        ///      is exclusive, then no other values are valid, such as
        ///      in an enum data type.  If the list is not exclusive,
        ///      then there are other valid values besides the list of
        ///      standard values GetStandardValues provides.
        /// </summary>
        public override bool GetStandardValuesExclusive(ITypeDescriptorContext context)
        {
            return false;
        }

        /// <summary>
        ///      Determines if this object supports a standard set of values
        ///      that can be picked from a list.
        /// </summary>
        public override bool GetStandardValuesSupported(ITypeDescriptorContext context)
        {
            return true;
        }
    }
}
<|MERGE_RESOLUTION|>--- conflicted
+++ resolved
@@ -36,17 +36,11 @@
         /// on the current object.  For example, in ToolBarButton - the ImageList is 
         /// on the ToolBarButton.Parent property.  In ToolStripItem, the ImageList is on 
         /// the ToolStripItem.Owner property.
-<<<<<<< HEAD
-        /// </devdoc>
-        internal string ParentImageListProperty {
-            get {
-=======
         /// </summary>
         internal string ParentImageListProperty
         {
             get
             {
->>>>>>> 05087938
                 return parentImageListProperty;
             }
             set
