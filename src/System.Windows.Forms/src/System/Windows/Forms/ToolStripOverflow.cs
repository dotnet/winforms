﻿// Licensed to the .NET Foundation under one or more agreements.
// The .NET Foundation licenses this file to you under the MIT license.
// See the LICENSE file in the project root for more information.

<<<<<<< HEAD
namespace System.Windows.Forms {
    using System;
    using System.Collections;
    using System.ComponentModel;
    using System.Drawing;
    using System.Diagnostics;
    using System.Diagnostics.CodeAnalysis;
    using System.Windows.Forms.Layout;
    using System.Security;
    using System.Runtime.InteropServices;
    

    /// <include file='doc\ToolStripOverflow.uex' path='docs/doc[@for="ToolStripOverflow"]/*' />
    /// <devdoc>
    /// ToolStripOverflow
    /// </devdoc>
=======
using System.Diagnostics;
using System.Diagnostics.CodeAnalysis;
using System.Drawing;
using System.Runtime.InteropServices;
using System.Windows.Forms.Layout;

namespace System.Windows.Forms
{
>>>>>>> 05087938
    [ComVisible(true)]
    [ClassInterface(ClassInterfaceType.AutoDispatch)]
    public class ToolStripOverflow : ToolStripDropDown, IArrangedElement
    {
#if DEBUG        
        internal static readonly TraceSwitch PopupLayoutDebug = new TraceSwitch("PopupLayoutDebug", "Debug ToolStripPopup Layout code");
#else
        internal static readonly TraceSwitch PopupLayoutDebug;
#endif

        private readonly ToolStripOverflowButton ownerItem;

        public ToolStripOverflow(ToolStripItem parentItem) : base(parentItem)
        {
            if (parentItem == null)
            {
                throw new ArgumentNullException(nameof(parentItem));
            }
            ownerItem = parentItem as ToolStripOverflowButton;
        }


        protected internal override ToolStripItemCollection DisplayedItems
        {
            get
            {
                if (ParentToolStrip != null)
                {
                    ToolStripItemCollection items = ParentToolStrip.OverflowItems;
                    return items;
                }
                return new ToolStripItemCollection(null, false);
            }
        }

        public override ToolStripItemCollection Items
        {
            get
            {
                return new ToolStripItemCollection(null, /*ownedCollection=*/false, /*readonly=*/true);
            }
        }

        private ToolStrip ParentToolStrip
        {
            get
            {
                if (ownerItem != null)
                {
                    return ownerItem.ParentToolStrip;
                }
                return null;
            }
        }

        ArrangedElementCollection IArrangedElement.Children
        {
            get { return DisplayedItems; }
        }

        IArrangedElement IArrangedElement.Container
        {
            get { return ParentInternal; }
        }

        bool IArrangedElement.ParticipatesInLayout
        {
            get { return GetState(STATE_VISIBLE); }
        }


        PropertyStore IArrangedElement.Properties
        {
            get { return Properties; }
        }

        void IArrangedElement.SetBounds(Rectangle bounds, BoundsSpecified specified)
        {
            SetBoundsCore(bounds.X, bounds.Y, bounds.Width, bounds.Height, specified);
        }

        /// <summary>
        /// Summary of CreateLayoutEngine.
        /// </summary>
        /// <param name=item></param>
        public override LayoutEngine LayoutEngine
        {
            get
            {
                return FlowLayout.Instance;
            }
        }

        protected override AccessibleObject CreateAccessibilityInstance()
        {
            return new ToolStripOverflowAccessibleObject(this);
        }

        [SuppressMessage("Microsoft.Security", "CA2119:SealMethodsThatSatisfyPrivateInterfaces")]
        public override Size GetPreferredSize(Size constrainingSize)
        {
            constrainingSize.Width = 200;
            return base.GetPreferredSize(constrainingSize);
        }
        protected override void OnLayout(LayoutEventArgs e)
        {

            if (ParentToolStrip != null && ParentToolStrip.IsInDesignMode)
            {
                if (FlowLayout.GetFlowDirection(this) != FlowDirection.TopDown)
                {
                    FlowLayout.SetFlowDirection(this, FlowDirection.TopDown);
                }
                if (FlowLayout.GetWrapContents(this))
                {
                    FlowLayout.SetWrapContents(this, false);
                }
            }
            else
            {
                if (FlowLayout.GetFlowDirection(this) != FlowDirection.LeftToRight)
                {
                    FlowLayout.SetFlowDirection(this, FlowDirection.LeftToRight);
                }
                if (!FlowLayout.GetWrapContents(this))
                {
                    FlowLayout.SetWrapContents(this, true);
                }
            }
            base.OnLayout(e);

        }

        protected override void SetDisplayedItems()
        {
            // do nothing here.... this is really for the setting the overflow/displayed items on the 
            // main ToolStrip.   Our working item collection is our displayed item collection... calling
            // base would clear it out.
            Size biggestItemSize = Size.Empty;
            for (int j = 0; j < DisplayedItems.Count; j++)
            {
                ToolStripItem item = DisplayedItems[j];
                if (((IArrangedElement)item).ParticipatesInLayout)
                {
                    HasVisibleItems = true;
                    biggestItemSize = LayoutUtils.UnionSizes(biggestItemSize, item.Bounds.Size);
                }
            }
            SetLargestItemSize(biggestItemSize);
        }

        internal class ToolStripOverflowAccessibleObject : ToolStripAccessibleObject
        {
            public ToolStripOverflowAccessibleObject(ToolStripOverflow owner)
                : base(owner)
            {
            }

            public override AccessibleObject GetChild(int index)
            {
                return ((ToolStripOverflow)Owner).DisplayedItems[index].AccessibilityObject;
            }

            public override int GetChildCount()
            {
                return ((ToolStripOverflow)Owner).DisplayedItems.Count;
            }
        }

    }

}<|MERGE_RESOLUTION|>--- conflicted
+++ resolved
@@ -2,24 +2,6 @@
 // The .NET Foundation licenses this file to you under the MIT license.
 // See the LICENSE file in the project root for more information.
 
-<<<<<<< HEAD
-namespace System.Windows.Forms {
-    using System;
-    using System.Collections;
-    using System.ComponentModel;
-    using System.Drawing;
-    using System.Diagnostics;
-    using System.Diagnostics.CodeAnalysis;
-    using System.Windows.Forms.Layout;
-    using System.Security;
-    using System.Runtime.InteropServices;
-    
-
-    /// <include file='doc\ToolStripOverflow.uex' path='docs/doc[@for="ToolStripOverflow"]/*' />
-    /// <devdoc>
-    /// ToolStripOverflow
-    /// </devdoc>
-=======
 using System.Diagnostics;
 using System.Diagnostics.CodeAnalysis;
 using System.Drawing;
@@ -28,7 +10,6 @@
 
 namespace System.Windows.Forms
 {
->>>>>>> 05087938
     [ComVisible(true)]
     [ClassInterface(ClassInterfaceType.AutoDispatch)]
     public class ToolStripOverflow : ToolStripDropDown, IArrangedElement
