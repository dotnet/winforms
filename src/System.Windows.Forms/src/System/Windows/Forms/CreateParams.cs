﻿// Licensed to the .NET Foundation under one or more agreements.
// The .NET Foundation licenses this file to you under the MIT license.
// See the LICENSE file in the project root for more information.

using System.Text;

namespace System.Windows.Forms
{
    public class CreateParams
    {
        /// <summary>
        /// Name of the window class to subclass. The default value for this field
        /// is null, indicating that the window is not a subclass of an existing
        /// window class. To subclass an existing window class, store the window
        /// class name in this field. For example, to subclass the standard edit
        /// control, set this field to "EDIT".
        /// </summary>
        public string ClassName { get; set; }

        /// <summary>
        /// The initial caption your control will have.
        /// </summary>
        public string Caption { get; set; }

        /// <summary>
        /// Window style bits. This must be a combination of WS_XXX style flags and
        /// other control-specific style flags.
        /// </summary>
        public int Style { get; set; }

        /// <summary>
        /// Extended window style bits. This must be a combination of WS_EX_XXX
        /// style flags.
        /// </summary>
        public int ExStyle { get; set; }

        /// <summary>
        /// Class style bits. This must be a combination of CS_XXX style flags. This
        /// field is ignored if the className field is not null.
        /// </summary>
        public int ClassStyle { get; set; }

        /// <summary>
        /// The left portion of the initial proposed location.
        /// </summary>
        public int X { get; set; }

        /// <summary>
        /// The top portion of the initial proposed location.
        /// </summary>
        public int Y { get; set; }

        /// <summary>
        /// The initially proposed width.
        /// </summary>
        public int Width { get; set; }

        /// <summary>
        /// The initially proposed height.
        /// </summary>
        public int Height { get; set; }

        /// <summary>
        /// The controls parent.
        /// </summary>
        public IntPtr Parent { get; set; }

        /// <summary>
        /// Any extra information that the underlying handle might want.
        /// </summary>
        public object Param { get; set; }

        public override string ToString()
        {
            var builder = new StringBuilder(64);
            builder.Append("CreateParams {'");
            builder.Append(ClassName);
            builder.Append("', '");
            builder.Append(Caption);
            builder.Append("', 0x");
            builder.Append(Convert.ToString(Style, 16));
            builder.Append(", 0x");
            builder.Append(Convert.ToString(ExStyle, 16));
            builder.Append(", {");
            builder.Append(X);
            builder.Append(", ");
            builder.Append(Y);
            builder.Append(", ");
            builder.Append(Width);
            builder.Append(", ");
            builder.Append(Height);
<<<<<<< HEAD
            builder.Append("}");
            builder.Append("}");
=======
            builder.Append('}');
            builder.Append('}');
>>>>>>> 05087938
            return builder.ToString();
        }
    }
}<|MERGE_RESOLUTION|>--- conflicted
+++ resolved
@@ -89,13 +89,8 @@
             builder.Append(Width);
             builder.Append(", ");
             builder.Append(Height);
-<<<<<<< HEAD
-            builder.Append("}");
-            builder.Append("}");
-=======
             builder.Append('}');
             builder.Append('}');
->>>>>>> 05087938
             return builder.ToString();
         }
     }
