﻿// Licensed to the .NET Foundation under one or more agreements.
// The .NET Foundation licenses this file to you under the MIT license.
// See the LICENSE file in the project root for more information.

namespace System.Windows.Forms
{
    using System.Text;
    using System.Runtime.InteropServices;
    using System.ComponentModel;
    using System;
    using System.Diagnostics.CodeAnalysis;
    using System.Collections;
    using System.Windows.Forms;
    using System.Windows.Forms.Design;
    using System.ComponentModel.Design;
    using System.Drawing;
    using System.Windows.Forms.ComponentModel;
    using System.Windows.Forms.Layout;
    using System.Globalization;
    using System.Diagnostics;
    using System.Windows.Forms.VisualStyles;
    using Microsoft.Win32;
    using System.Collections.Specialized;

    [
        ComVisible(true),
        ClassInterface(ClassInterfaceType.AutoDispatch),
        Designer("System.Windows.Forms.Design.DataGridViewDesigner, " + AssemblyRef.SystemDesign),
        //DefaultProperty("DataSource"),
        DefaultEvent(nameof(CellContentClick)),
        ComplexBindingProperties(nameof(DataSource), nameof(DataMember)),
        Docking(DockingBehavior.Ask),
        Editor("System.Windows.Forms.Design.DataGridViewComponentEditor, " + AssemblyRef.SystemDesign, typeof(ComponentEditor)),
        SRDescription(nameof(SR.DescriptionDataGridView))
    ]
    public partial class DataGridView : Control, ISupportInitialize
    {
        private static readonly object EVENT_DATAGRIDVIEWALLOWUSERTOADDROWSCHANGED = new object();
        private static readonly object EVENT_DATAGRIDVIEWALLOWUSERTODELETEROWSCHANGED = new object();
        private static readonly object EVENT_DATAGRIDVIEWALLOWUSERTOORDERCOLUMNSCHANGED = new object();
        private static readonly object EVENT_DATAGRIDVIEWALLOWUSERTORESIZECOLUMNSCHANGED = new object();
        private static readonly object EVENT_DATAGRIDVIEWALLOWUSERTORESIZEROWSCHANGED = new object();
        private static readonly object EVENT_DATAGRIDVIEWALTERNATINGROWSDEFAULTCELLSTYLECHANGED = new object();
        private static readonly object EVENT_DATAGRIDVIEWAUTOGENERATECOLUMNSCHANGED = new object();
        private static readonly object EVENT_DATAGRIDVIEWAUTOSIZECOLUMNMODECHANGED = new object();
        private static readonly object EVENT_DATAGRIDVIEWAUTOSIZECOLUMNSMODECHANGED = new object();
        private static readonly object EVENT_DATAGRIDVIEWAUTOSIZEROWSMODECHANGED = new object();
        private static readonly object EVENT_DATAGRIDVIEWBACKGROUNDCOLORCHANGED = new object();
        private static readonly object EVENT_DATAGRIDVIEWBORDERSTYLECHANGED = new object();
        private static readonly object EVENT_DATAGRIDVIEWCANCELROWEDIT = new object();
        private static readonly object EVENT_DATAGRIDVIEWCELLBEGINEDIT = new object();
        private static readonly object EVENT_DATAGRIDVIEWCELLBORDERSTYLECHANGED = new object();
        private static readonly object EVENT_DATAGRIDVIEWCELLCLICK = new object();
        private static readonly object EVENT_DATAGRIDVIEWCELLCONTENTCLICK = new object();
        private static readonly object EVENT_DATAGRIDVIEWCELLCONTENTDOUBLECLICK = new object();
        private static readonly object EVENT_DATAGRIDVIEWCELLCONTEXTMENUSTRIPCHANGED = new object();
        private static readonly object EVENT_DATAGRIDVIEWCELLCONTEXTMENUSTRIPNEEDED = new object();
        private static readonly object EVENT_DATAGRIDVIEWCELLDOUBLECLICK = new object();
        private static readonly object EVENT_DATAGRIDVIEWCELLENDEDIT = new object();
        private static readonly object EVENT_DATAGRIDVIEWCELLENTER = new object();
        private static readonly object EVENT_DATAGRIDVIEWCELLERRORTEXTCHANGED = new object();
        private static readonly object EVENT_DATAGRIDVIEWCELLERRORTEXTNEEDED = new object();
        private static readonly object EVENT_DATAGRIDVIEWCELLFORMATTING = new object();
        private static readonly object EVENT_DATAGRIDVIEWCELLLEAVE = new object();
        private static readonly object EVENT_DATAGRIDVIEWCELLMOUSECLICK = new object();
        private static readonly object EVENT_DATAGRIDVIEWCELLMOUSEDOUBLECLICK = new object();
        private static readonly object EVENT_DATAGRIDVIEWCELLMOUSEDOWN = new object();
        private static readonly object EVENT_DATAGRIDVIEWCELLMOUSEENTER = new object();
        private static readonly object EVENT_DATAGRIDVIEWCELLMOUSELEAVE = new object();
        private static readonly object EVENT_DATAGRIDVIEWCELLMOUSEMOVE = new object();
        private static readonly object EVENT_DATAGRIDVIEWCELLMOUSEUP = new object();
        private static readonly object EVENT_DATAGRIDVIEWCELLPAINTING = new object();
        private static readonly object EVENT_DATAGRIDVIEWCELLPARSING = new object();
        private static readonly object EVENT_DATAGRIDVIEWCELLSTATECHANGED = new object();
        private static readonly object EVENT_DATAGRIDVIEWCELLSTYLECHANGED = new object();
        private static readonly object EVENT_DATAGRIDVIEWCELLSTYLECONTENTCHANGED = new object();
        private static readonly object EVENT_DATAGRIDVIEWCELLTOOLTIPTEXTCHANGED = new object();
        private static readonly object EVENT_DATAGRIDVIEWCELLTOOLTIPTEXTNEEDED = new object();
        private static readonly object EVENT_DATAGRIDVIEWCELLVALIDATING = new object();
        private static readonly object EVENT_DATAGRIDVIEWCELLVALIDATED = new object();
        private static readonly object EVENT_DATAGRIDVIEWCELLVALUECHANGED = new object();
        private static readonly object EVENT_DATAGRIDVIEWCELLVALUENEEDED = new object();
        private static readonly object EVENT_DATAGRIDVIEWCELLVALUEPUSHED = new object();
        private static readonly object EVENT_DATAGRIDVIEWCOLUMNADDED = new object();
        private static readonly object EVENT_DATAGRIDVIEWCOLUMNCONTEXTMENUSTRIPCHANGED = new object();
        private static readonly object EVENT_DATAGRIDVIEWCOLUMNDATAPROPERTYNAMECHANGED = new object();
        private static readonly object EVENT_DATAGRIDVIEWCOLUMNDEFAULTCELLSTYLECHANGED = new object();
        private static readonly object EVENT_DATAGRIDVIEWCOLUMNDISPLAYINDEXCHANGED = new object();
        private static readonly object EVENT_DATAGRIDVIEWCOLUMNDIVIDERWIDTHCHANGED = new object();
        private static readonly object EVENT_DATAGRIDVIEWCOLUMNHEADERCELLCHANGED = new object();
        private static readonly object EVENT_DATAGRIDVIEWCOLUMNDIVIDERDOUBLECLICK = new object();
        private static readonly object EVENT_DATAGRIDVIEWCOLUMNHEADERMOUSECLICK = new object();
        private static readonly object EVENT_DATAGRIDVIEWCOLUMNHEADERMOUSEDOUBLECLICK = new object();
        private static readonly object EVENT_DATAGRIDVIEWCOLUMNHEADERSBORDERSTYLECHANGED = new object();
        private static readonly object EVENT_DATAGRIDVIEWCOLUMNHEADERSDEFAULTCELLSTYLECHANGED = new object();
        private static readonly object EVENT_DATAGRIDVIEWCOLUMNHEADERSHEIGHTCHANGED = new object();
        private static readonly object EVENT_DATAGRIDVIEWCOLUMNHEADERSHEIGHTSIZEMODECHANGED = new object();
        private static readonly object EVENT_DATAGRIDVIEWCOLUMNMINIMUMWIDTHCHANGED = new object();
        private static readonly object EVENT_DATAGRIDVIEWCOLUMNNAMECHANGED = new object();
        private static readonly object EVENT_DATAGRIDVIEWCOLUMNREMOVED = new object();
        private static readonly object EVENT_DATAGRIDVIEWCOLUMNSORTMODECHANGED = new object();
        private static readonly object EVENT_DATAGRIDVIEWCOLUMNSTATECHANGED = new object();
        private static readonly object EVENT_DATAGRIDVIEWCOLUMNTOOLTIPTEXTCHANGED = new object();
        private static readonly object EVENT_DATAGRIDVIEWCOLUMNWIDTHCHANGED = new object();
        private static readonly object EVENT_DATAGRIDVIEWCURRENTCELLCHANGED = new object();
        private static readonly object EVENT_DATAGRIDVIEWCURRENTCELLDIRTYSTATECHANGED = new object();
        private static readonly object EVENT_DATAGRIDVIEWDATABINDINGCOMPLETE = new object();
        private static readonly object EVENT_DATAGRIDVIEWDATAERROR = new object();
        private static readonly object EVENT_DATAGRIDVIEWDATAMEMBERCHANGED = new object();
        private static readonly object EVENT_DATAGRIDVIEWDATASOURCECHANGED = new object();
        private static readonly object EVENT_DATAGRIDVIEWDEFAULTCELLSTYLECHANGED = new object();
        private static readonly object EVENT_DATAGRIDVIEWDEFAULTVALUESNEEDED = new object();
        private static readonly object EVENT_DATAGRIDVIEWEDITINGCONTROLSHOWING = new object();
        private static readonly object EVENT_DATAGRIDVIEWEDITMODECHANGED = new object();
        private static readonly object EVENT_DATAGRIDVIEWGRIDCOLORCHANGED = new object();
        private static readonly object EVENT_DATAGRIDVIEWMULTISELECTCHANGED = new object();
        private static readonly object EVENT_DATAGRIDVIEWNEWROWNEEDED = new object();
        private static readonly object EVENT_DATAGRIDVIEWREADONLYCHANGED = new object();
        private static readonly object EVENT_DATAGRIDVIEWROWCONTEXTMENUSTRIPCHANGED = new object();
        private static readonly object EVENT_DATAGRIDVIEWROWCONTEXTMENUSTRIPNEEDED = new object();
        private static readonly object EVENT_DATAGRIDVIEWROWDEFAULTCELLSTYLECHANGED = new object();
        private static readonly object EVENT_DATAGRIDVIEWROWDIRTYSTATENEEDED = new object();
        private static readonly object EVENT_DATAGRIDVIEWROWDIVIDERHEIGHTCHANGED = new object();
        private static readonly object EVENT_DATAGRIDVIEWROWENTER = new object();
        private static readonly object EVENT_DATAGRIDVIEWROWERRORTEXTCHANGED = new object();
        private static readonly object EVENT_DATAGRIDVIEWROWERRORTEXTNEEDED = new object();
        private static readonly object EVENT_DATAGRIDVIEWROWHEADERCELLCHANGED = new object();
        private static readonly object EVENT_DATAGRIDVIEWROWDIVIDERDOUBLECLICK = new object();
        private static readonly object EVENT_DATAGRIDVIEWROWHEADERMOUSECLICK = new object();
        private static readonly object EVENT_DATAGRIDVIEWROWHEADERMOUSEDOUBLECLICK = new object();
        private static readonly object EVENT_DATAGRIDVIEWROWHEADERSBORDERSTYLECHANGED = new object();
        private static readonly object EVENT_DATAGRIDVIEWROWHEADERSDEFAULTCELLSTYLECHANGED = new object();
        private static readonly object EVENT_DATAGRIDVIEWROWHEADERSWIDTHCHANGED = new object();
        private static readonly object EVENT_DATAGRIDVIEWROWHEADERSWIDTHSIZEMODECHANGED = new object();
        private static readonly object EVENT_DATAGRIDVIEWROWHEIGHTCHANGED = new object();
        private static readonly object EVENT_DATAGRIDVIEWROWHEIGHTINFONEEDED = new object();
        private static readonly object EVENT_DATAGRIDVIEWROWHEIGHTINFOPUSHED = new object();
        private static readonly object EVENT_DATAGRIDVIEWROWLEAVE = new object();
        private static readonly object EVENT_DATAGRIDVIEWROWMINIMUMHEIGHTCHANGED = new object();
        private static readonly object EVENT_DATAGRIDVIEWROWPOSTPAINT = new object();
        private static readonly object EVENT_DATAGRIDVIEWROWPREPAINT = new object();
        private static readonly object EVENT_DATAGRIDVIEWROWSADDED = new object();
        private static readonly object EVENT_DATAGRIDVIEWROWSDEFAULTCELLSTYLECHANGED = new object();
        private static readonly object EVENT_DATAGRIDVIEWROWSREMOVED = new object();
        private static readonly object EVENT_DATAGRIDVIEWROWSTATECHANGED = new object();
        private static readonly object EVENT_DATAGRIDVIEWROWUNSHARED = new object();
        private static readonly object EVENT_DATAGRIDVIEWROWVALIDATED = new object();
        private static readonly object EVENT_DATAGRIDVIEWROWVALIDATING = new object();
        private static readonly object EVENT_DATAGRIDVIEWSCROLL = new object();
        private static readonly object EVENT_DATAGRIDVIEWSELECTIONCHANGED = new object();
        private static readonly object EVENT_DATAGRIDVIEWSORTCOMPARE = new object();
        private static readonly object EVENT_DATAGRIDVIEWSORTED = new object();
        private static readonly object EVENT_DATAGRIDVIEWUSERADDEDROW = new object();
        private static readonly object EVENT_DATAGRIDVIEWUSERDELETEDROW = new object();
        private static readonly object EVENT_DATAGRIDVIEWUSERDELETINGROW = new object();

        private const int DATAGRIDVIEWSTATE1_allowUserToAddRows = 0x00000001;
        private const int DATAGRIDVIEWSTATE1_allowUserToDeleteRows = 0x00000002;
        private const int DATAGRIDVIEWSTATE1_allowUserToOrderColumns = 0x00000004;
        private const int DATAGRIDVIEWSTATE1_columnHeadersVisible = 0x00000008;
        private const int DATAGRIDVIEWSTATE1_rowHeadersVisible = 0x00000010;
        private const int DATAGRIDVIEWSTATE1_forwardCharMessage = 0x00000020;
        private const int DATAGRIDVIEWSTATE1_leavingWithTabKey = 0x00000040;
        private const int DATAGRIDVIEWSTATE1_multiSelect = 0x00000080;
        private const int DATAGRIDVIEWSTATE1_ignoringEditingChanges = 0x00000200;
        private const int DATAGRIDVIEWSTATE1_ambientForeColor = 0x00000400;
        private const int DATAGRIDVIEWSTATE1_scrolledSinceMouseDown = 0x00000800;
        private const int DATAGRIDVIEWSTATE1_editingControlHidden = 0x00001000;
        private const int DATAGRIDVIEWSTATE1_standardTab = 0x00002000;
        private const int DATAGRIDVIEWSTATE1_editingControlChanging = 0x00004000;
        private const int DATAGRIDVIEWSTATE1_currentCellInEditMode = 0x00008000;
        private const int DATAGRIDVIEWSTATE1_virtualMode = 0x00010000;
        private const int DATAGRIDVIEWSTATE1_editedCellChanged = 0x00020000;
        private const int DATAGRIDVIEWSTATE1_editedRowChanged = 0x00040000;
        private const int DATAGRIDVIEWSTATE1_newRowEdited = 0x00080000;
        private const int DATAGRIDVIEWSTATE1_readOnly = 0x00100000;
        private const int DATAGRIDVIEWSTATE1_newRowCreatedByEditing = 0x00200000;
        private const int DATAGRIDVIEWSTATE1_temporarilyResetCurrentCell = 0x00400000;
        private const int DATAGRIDVIEWSTATE1_autoGenerateColumns = 0x00800000;
        private const int DATAGRIDVIEWSTATE1_customCursorSet = 0x01000000;
        private const int DATAGRIDVIEWSTATE1_ambientFont = 0x02000000;
        private const int DATAGRIDVIEWSTATE1_ambientColumnHeadersFont = 0x04000000;
        private const int DATAGRIDVIEWSTATE1_ambientRowHeadersFont = 0x08000000;
        private const int DATAGRIDVIEWSTATE1_isAutoSized = 0x40000000;

        // DATAGRIDVIEWSTATE2_
        private const int DATAGRIDVIEWSTATE2_showEditingIcon = 0x00000001;
        private const int DATAGRIDVIEWSTATE2_allowUserToResizeColumns = 0x00000002;
        private const int DATAGRIDVIEWSTATE2_allowUserToResizeRows = 0x00000004;
        private const int DATAGRIDVIEWSTATE2_mouseOverRemovedEditingCtrl = 0x00000008;
        private const int DATAGRIDVIEWSTATE2_mouseOverRemovedEditingPanel = 0x00000010;
        private const int DATAGRIDVIEWSTATE2_mouseEnterExpected = 0x00000020;
        private const int DATAGRIDVIEWSTATE2_enableHeadersVisualStyles = 0x00000040;
        private const int DATAGRIDVIEWSTATE2_showCellErrors = 0x00000080;
        private const int DATAGRIDVIEWSTATE2_showCellToolTips = 0x00000100;
        private const int DATAGRIDVIEWSTATE2_showRowErrors = 0x00000200;
        private const int DATAGRIDVIEWSTATE2_showColumnRelocationInsertion = 0x00000400;
        private const int DATAGRIDVIEWSTATE2_rightToLeftMode = 0x00000800;
        private const int DATAGRIDVIEWSTATE2_rightToLeftValid = 0x00001000;
        private const int DATAGRIDVIEWSTATE2_currentCellWantsInputKey = 0x00002000;
        private const int DATAGRIDVIEWSTATE2_stopRaisingVerticalScroll = 0x00004000;
        private const int DATAGRIDVIEWSTATE2_stopRaisingHorizontalScroll = 0x00008000;
        private const int DATAGRIDVIEWSTATE2_replacedCellSelected = 0x00010000;
        private const int DATAGRIDVIEWSTATE2_replacedCellReadOnly = 0x00020000;
        private const int DATAGRIDVIEWSTATE2_raiseSelectionChanged = 0x00040000;
        private const int DATAGRIDVIEWSTATE2_initializing = 0x00080000;
        private const int DATAGRIDVIEWSTATE2_autoSizedWithoutHandle = 0x00100000;
        private const int DATAGRIDVIEWSTATE2_ignoreCursorChange = 0x00200000;
        private const int DATAGRIDVIEWSTATE2_rowsCollectionClearedInSetCell = 0x00400000;
        private const int DATAGRIDVIEWSTATE2_nextMouseUpIsDouble = 0x00800000;
        private const int DATAGRIDVIEWSTATE2_inBindingContextChanged = 0x01000000;
        private const int DATAGRIDVIEWSTATE2_allowHorizontalScrollbar = 0x02000000;
        private const int DATAGRIDVIEWSTATE2_usedFillWeightsDirty = 0x04000000;
        private const int DATAGRIDVIEWSTATE2_messageFromEditingCtrls = 0x08000000;
        private const int DATAGRIDVIEWSTATE2_cellMouseDownInContentBounds = 0x10000000;
        private const int DATAGRIDVIEWSTATE2_discardEditingControl = 0x20000000;

        // DATAGRIDVIEWOPER_
        private const int DATAGRIDVIEWOPER_trackColResize = 0x00000001;
        private const int DATAGRIDVIEWOPER_trackRowResize = 0x00000002;
        private const int DATAGRIDVIEWOPER_trackColSelect = 0x00000004;
        private const int DATAGRIDVIEWOPER_trackRowSelect = 0x00000008;
        private const int DATAGRIDVIEWOPER_trackCellSelect = 0x00000010;
        private const int DATAGRIDVIEWOPER_trackColRelocation = 0x00000020;
        private const int DATAGRIDVIEWOPER_inSort = 0x00000040;
        private const int DATAGRIDVIEWOPER_trackColHeadersResize = 0x00000080;
        private const int DATAGRIDVIEWOPER_trackRowHeadersResize = 0x00000100;
        private const int DATAGRIDVIEWOPER_trackMouseMoves = 0x00000200;
        private const int DATAGRIDVIEWOPER_inRefreshColumns = 0x00000400;
        private const int DATAGRIDVIEWOPER_inDisplayIndexAdjustments = 0x00000800;
        private const int DATAGRIDVIEWOPER_lastEditCtrlClickDoubled = 0x00001000;
        private const int DATAGRIDVIEWOPER_inMouseDown = 0x00002000;
        private const int DATAGRIDVIEWOPER_inReadOnlyChange = 0x00004000;
        private const int DATAGRIDVIEWOPER_inCellValidating = 0x00008000;
        private const int DATAGRIDVIEWOPER_inBorderStyleChange = 0x00010000;
        private const int DATAGRIDVIEWOPER_inCurrentCellChange = 0x00020000;
        private const int DATAGRIDVIEWOPER_inAdjustFillingColumns = 0x00040000;
        private const int DATAGRIDVIEWOPER_inAdjustFillingColumn = 0x00080000;
        private const int DATAGRIDVIEWOPER_inDispose = 0x00100000;
        private const int DATAGRIDVIEWOPER_inBeginEdit = 0x00200000;
        private const int DATAGRIDVIEWOPER_inEndEdit = 0x00400000;
        private const int DATAGRIDVIEWOPER_resizingOperationAboutToStart = 0x00800000;
        private const int DATAGRIDVIEWOPER_trackKeyboardColResize = 0x01000000;
        private const int DATAGRIDVIEWOPER_mouseOperationMask = DATAGRIDVIEWOPER_trackColResize | DATAGRIDVIEWOPER_trackRowResize |
            DATAGRIDVIEWOPER_trackColRelocation | DATAGRIDVIEWOPER_trackColHeadersResize | DATAGRIDVIEWOPER_trackRowHeadersResize;
        private const int DATAGRIDVIEWOPER_keyboardOperationMask = DATAGRIDVIEWOPER_trackKeyboardColResize;

        private static Size DragSize = SystemInformation.DragSize;

        private const byte DATAGRIDVIEW_columnSizingHotZone = 6;
        private const byte DATAGRIDVIEW_rowSizingHotZone = 5;
        private const byte DATAGRIDVIEW_insertionBarWidth = 3;
        private const byte DATAGRIDVIEW_bulkPaintThreshold = 8;

        private const string DATAGRIDVIEW_htmlPrefix = "Version:1.0\r\nStartHTML:00000097\r\nEndHTML:{0}\r\nStartFragment:00000133\r\nEndFragment:{1}\r\n";
        private const string DATAGRIDVIEW_htmlStartFragment = "<HTML>\r\n<BODY>\r\n<!--StartFragment-->";
        private const string DATAGRIDVIEW_htmlEndFragment = "\r\n<!--EndFragment-->\r\n</BODY>\r\n</HTML>";

        private const int FOCUS_RECT_OFFSET = 2;

        private System.Collections.Specialized.BitVector32 dataGridViewState1;  // see DATAGRIDVIEWSTATE1_ consts above
        private System.Collections.Specialized.BitVector32 dataGridViewState2;  // see DATAGRIDVIEWSTATE2_ consts above
        private System.Collections.Specialized.BitVector32 dataGridViewOper;   // see DATAGRIDVIEWOPER_ consts above

        private const BorderStyle defaultBorderStyle = BorderStyle.FixedSingle;
        private const DataGridViewAdvancedCellBorderStyle defaultAdvancedCellBorderStyle = DataGridViewAdvancedCellBorderStyle.Single;
        private const DataGridViewAdvancedCellBorderStyle defaultAdvancedRowHeadersBorderStyle = DataGridViewAdvancedCellBorderStyle.OutsetPartial;
        private const DataGridViewAdvancedCellBorderStyle defaultAdvancedColumnHeadersBorderStyle = DataGridViewAdvancedCellBorderStyle.OutsetPartial;

        private const DataGridViewSelectionMode defaultSelectionMode = DataGridViewSelectionMode.RowHeaderSelect;
        private const DataGridViewEditMode defaultEditMode = DataGridViewEditMode.EditOnKeystrokeOrF2;

        private const DataGridViewAutoSizeRowCriteriaInternal invalidDataGridViewAutoSizeRowCriteriaInternalMask = ~(DataGridViewAutoSizeRowCriteriaInternal.Header | DataGridViewAutoSizeRowCriteriaInternal.AllColumns);

        private SolidBrush backgroundBrush = DefaultBackgroundBrush;
        private Pen gridPen;
        private Cursor oldCursor;

        private HScrollBar horizScrollBar = new HScrollBar();
        private VScrollBar vertScrollBar = new VScrollBar();
        private DataGridViewHeaderCell topLeftHeaderCell;

        private DataGridViewRow rowTemplate;
        private DataGridViewRowCollection dataGridViewRows;
        private DataGridViewColumnCollection dataGridViewColumns;

        private DataGridViewCellStyle placeholderCellStyle;
        private StringFormat placeholderStringFormat;

        private DataGridViewColumn sortedColumn;
        private SortOrder sortOrder;

        private object uneditedFormattedValue;
        private Control editingControl, latestEditingControl, cachedEditingControl;
        private Panel editingPanel;
        private DataGridViewEditingPanelAccessibleObject editingPanelAccessibleObject;
        private Point ptCurrentCell, ptCurrentCellCache = Point.Empty, ptAnchorCell, ptMouseDownCell, ptMouseEnteredCell, ptToolTipCell, ptMouseDownGridCoord;

        private DataGridViewSelectionMode selectionMode;
        private DataGridViewEditMode editMode;

        // Note that a cell can only be in one bag but not both at the same time.
        private readonly DataGridViewCellLinkedList individualSelectedCells;
        private readonly DataGridViewCellLinkedList individualReadOnlyCells;
        private readonly DataGridViewIntLinkedList selectedBandIndexes;
        private DataGridViewIntLinkedList selectedBandSnapshotIndexes;

        private DataGridViewCellStyle defaultCellStyle, columnHeadersDefaultCellStyle, rowHeadersDefaultCellStyle;
        private DataGridViewCellStyle rowsDefaultCellStyle, alternatingRowsDefaultCellStyle;
        private ScrollBars scrollBars;
        private LayoutData layout;
        private readonly DisplayedBandsData displayedBandsInfo;
        private Rectangle normalClientRectangle;
        private readonly ArrayList lstRows;
        private int availableWidthForFillColumns;

        private BorderStyle borderStyle;
        private readonly DataGridViewAdvancedBorderStyle advancedCellBorderStyle;
        private readonly DataGridViewAdvancedBorderStyle advancedRowHeadersBorderStyle;
        private readonly DataGridViewAdvancedBorderStyle advancedColumnHeadersBorderStyle;

        private DataGridViewClipboardCopyMode clipboardCopyMode;

        private const int minimumRowHeadersWidth = 4;
        private const int minimumColumnHeadersHeight = 4;
        private const int defaultRowHeadersWidth = 41;
        private const int maxHeadersThickness = 32768;
        private const int upperSize = 0x007FFFFF;
        private int rowHeadersWidth = defaultRowHeadersWidth;
        private int cachedRowHeadersWidth;
        private const int defaultColumnHeadersHeight = 23;
        private int columnHeadersHeight = defaultColumnHeadersHeight;
        private int cachedColumnHeadersHeight;
        private DataGridViewAutoSizeRowsMode autoSizeRowsMode;
        private DataGridViewAutoSizeColumnsMode autoSizeColumnsMode;
        private DataGridViewColumnHeadersHeightSizeMode columnHeadersHeightSizeMode;
        private DataGridViewRowHeadersWidthSizeMode rowHeadersWidthSizeMode;

        private DataGridViewCellStyleChangedEventArgs dgvcsce;
        private DataGridViewCellPaintingEventArgs dgvcpe;
        private DataGridViewCellValueEventArgs dgvcve;
        private DataGridViewRowHeightInfoNeededEventArgs dgvrhine;
        private DataGridViewRowPostPaintEventArgs dgvrpope;
        private DataGridViewRowPrePaintEventArgs dgvrprpe;

        // the sum of the widths in pixels of the scrolling columns preceding 
        // the first visible scrolling column
        private int horizontalOffset;

        // the sum of the heights in pixels of the scrolling rows preceding 
        // the first visible scrolling row
        private int verticalOffset;

        // the number of pixels of the firstDisplayedScrollingCol which are not visible
        private int negOffset;

        // the index of the potential 'new' row. -1 if there is no 'new' row.
        private int newRowIndex = -1;

        // residual fraction of WHEEL_DELTA (120) for wheel scrolling
        private int cumulativeVerticalWheelDelta;
        private int cumulativeHorizontalWheelDelta;

        private int trackColAnchor;
        private int trackColumn = -1;
        private int trackColumnEdge = -1;
        private int trackRowAnchor;
        private int trackRow = -1;
        private int trackRowEdge = -1;
        private int lastHeaderShadow = -1;
        private int currentColSplitBar = -1, lastColSplitBar = -1;
        private int currentRowSplitBar = -1, lastRowSplitBar = -1;
        private int mouseBarOffset;
        private int noDimensionChangeCount;
        private int noSelectionChangeCount;
        private int noAutoSizeCount;
        private int inBulkPaintCount;
        private int inBulkLayoutCount;
        private int inPerformLayoutCount;

        private int keyboardResizeStep;
        private Rectangle resizeClipRectangle;

        private System.Windows.Forms.Timer vertScrollTimer, horizScrollTimer;

        private readonly Hashtable converters;
        private Hashtable pens;
        private Hashtable brushes;

        private NativeMethods.RECT[] cachedScrollableRegion;

        // DataBinding
        private DataGridViewDataConnection dataConnection;

        // ToolTip
        private readonly DataGridViewToolTip toolTipControl;
        // the tool tip string we get from cells
        private string toolTipCaption = string.Empty;

        private const int maxTTDISPINFOBufferLength = 80;

        // Last Mouse Click Info
        private MouseClickInfo lastMouseClickInfo;

#if DEBUG
        // set to false when the grid is not in sync with the underlying data store
        // in virtual mode, and OnCellValueNeeded cannot be called.
        // disable csharp compiler warning #0414: field assigned unused value
#pragma warning disable 0414
        internal bool dataStoreAccessAllowed = true;
#pragma warning restore 0414
#endif
        /// <summary>
        /// <para>Initializes a new instance of the <see cref='System.Windows.Forms.DataGridView'/> class.</para>
        /// </summary>
        public DataGridView()
        {
            SetStyle(ControlStyles.UserPaint |
                     ControlStyles.Opaque |
                     ControlStyles.UserMouse, true);

            SetStyle(ControlStyles.SupportsTransparentBackColor, false);

            // this class overrides GetPreferredSizeCore, let Control automatically cache the result
            SetState2(STATE2_USEPREFERREDSIZECACHE, true);

            dataGridViewState1 = new System.Collections.Specialized.BitVector32(0x00000000);
            dataGridViewState2 = new System.Collections.Specialized.BitVector32(0x00000000);
            dataGridViewOper = new System.Collections.Specialized.BitVector32(0x00000000);

            dataGridViewState1[DATAGRIDVIEWSTATE1_columnHeadersVisible
                                    | DATAGRIDVIEWSTATE1_rowHeadersVisible
                                    | DATAGRIDVIEWSTATE1_autoGenerateColumns
                                    | DATAGRIDVIEWSTATE1_allowUserToAddRows
                                    | DATAGRIDVIEWSTATE1_allowUserToDeleteRows] = true;



            dataGridViewState2[DATAGRIDVIEWSTATE2_showEditingIcon
                                    | DATAGRIDVIEWSTATE2_enableHeadersVisualStyles
                                    | DATAGRIDVIEWSTATE2_mouseEnterExpected
                                    | DATAGRIDVIEWSTATE2_allowUserToResizeColumns
                                    | DATAGRIDVIEWSTATE2_allowUserToResizeRows
                                    | DATAGRIDVIEWSTATE2_showCellToolTips
                                    | DATAGRIDVIEWSTATE2_showCellErrors
                                    | DATAGRIDVIEWSTATE2_showRowErrors
                                    | DATAGRIDVIEWSTATE2_allowHorizontalScrollbar
                                    | DATAGRIDVIEWSTATE2_usedFillWeightsDirty] = true;


            displayedBandsInfo = new DisplayedBandsData();
            lstRows = new ArrayList();

            converters = new Hashtable(8);
            pens = new Hashtable(8);
            brushes = new Hashtable(10);
            gridPen = new Pen(DefaultGridColor);

            selectedBandIndexes = new DataGridViewIntLinkedList();
            individualSelectedCells = new DataGridViewCellLinkedList();
            individualReadOnlyCells = new DataGridViewCellLinkedList();

            advancedCellBorderStyle = new DataGridViewAdvancedBorderStyle(this,
                DataGridViewAdvancedCellBorderStyle.OutsetDouble,
                DataGridViewAdvancedCellBorderStyle.OutsetPartial,
                DataGridViewAdvancedCellBorderStyle.InsetDouble);
            advancedRowHeadersBorderStyle = new DataGridViewAdvancedBorderStyle(this);
            advancedColumnHeadersBorderStyle = new DataGridViewAdvancedBorderStyle(this);
            advancedCellBorderStyle.All = defaultAdvancedCellBorderStyle;
            advancedRowHeadersBorderStyle.All = defaultAdvancedRowHeadersBorderStyle;
            advancedColumnHeadersBorderStyle.All = defaultAdvancedColumnHeadersBorderStyle;
            borderStyle = defaultBorderStyle;
            dataGridViewState1[DATAGRIDVIEWSTATE1_multiSelect] = true;
            selectionMode = defaultSelectionMode;
            editMode = defaultEditMode;
            autoSizeRowsMode = DataGridViewAutoSizeRowsMode.None;
            autoSizeColumnsMode = DataGridViewAutoSizeColumnsMode.None;
            columnHeadersHeightSizeMode = DataGridViewColumnHeadersHeightSizeMode.EnableResizing;
            rowHeadersWidthSizeMode = DataGridViewRowHeadersWidthSizeMode.EnableResizing;

            clipboardCopyMode = DataGridViewClipboardCopyMode.EnableWithAutoHeaderText;

            layout = new LayoutData
            {
                TopLeftHeader = Rectangle.Empty,
                ColumnHeaders = Rectangle.Empty,
                RowHeaders = Rectangle.Empty,
                ColumnHeadersVisible = true,
                RowHeadersVisible = true,
                ClientRectangle = ClientRectangle
            };

            scrollBars = ScrollBars.Both;

            horizScrollBar.RightToLeft = RightToLeft.Inherit;
            horizScrollBar.AccessibleName = string.Format(SR.DataGridView_AccHorizontalScrollBarAccName);
            horizScrollBar.Top = ClientRectangle.Height - horizScrollBar.Height;
            horizScrollBar.Left = 0;
            horizScrollBar.Visible = false;
            horizScrollBar.Scroll += new ScrollEventHandler(DataGridViewHScrolled);
            Controls.Add(horizScrollBar);

            vertScrollBar.Top = 0;
            vertScrollBar.AccessibleName = string.Format(SR.DataGridView_AccVerticalScrollBarAccName);
            vertScrollBar.Left = ClientRectangle.Width - vertScrollBar.Width;
            vertScrollBar.Visible = false;
            vertScrollBar.Scroll += new ScrollEventHandler(DataGridViewVScrolled);
            Controls.Add(vertScrollBar);

            ptCurrentCell = new Point(-1, -1);
            ptAnchorCell = new Point(-1, -1);
            ptMouseDownCell = new Point(-2, -2);
            ptMouseEnteredCell = new Point(-2, -2);
            ptToolTipCell = new Point(-1, -1);
            ptMouseDownGridCoord = new Point(-1, -1);

            sortOrder = SortOrder.None;

            lastMouseClickInfo.timeStamp = 0;

            WireScrollBarsEvents();
            PerformLayout();

            toolTipControl = new DataGridViewToolTip(this);
            rowHeadersWidth = ScaleToCurrentDpi(defaultRowHeadersWidth);
            columnHeadersHeight = ScaleToCurrentDpi(defaultColumnHeadersHeight);
            Invalidate();
        }

        /// <summary>
        /// Scaling row header width and column header height.
        /// </summary>
        private int ScaleToCurrentDpi(int value)
        {
            return DpiHelper.IsScalingRequirementMet ? LogicalToDeviceUnits(value) : value;
        }

        [
            Browsable(false),
            EditorBrowsable(EditorBrowsableState.Advanced),
            DesignerSerializationVisibility(DesignerSerializationVisibility.Hidden)
        ]
        public virtual DataGridViewAdvancedBorderStyle AdjustedTopLeftHeaderBorderStyle
        {
            get
            {
                DataGridViewAdvancedBorderStyle dgvabs;
                if (ApplyVisualStylesToHeaderCells)
                {
                    switch (AdvancedColumnHeadersBorderStyle.All)
                    {
                        case DataGridViewAdvancedCellBorderStyle.OutsetDouble:
                        case DataGridViewAdvancedCellBorderStyle.OutsetPartial:
                            dgvabs = new DataGridViewAdvancedBorderStyle();
                            if (RightToLeftInternal)
                            {
                                dgvabs.LeftInternal = DataGridViewAdvancedCellBorderStyle.Outset;
                            }
                            else
                            {
                                dgvabs.LeftInternal = DataGridViewAdvancedCellBorderStyle.OutsetDouble;
                            }
                            dgvabs.RightInternal = DataGridViewAdvancedCellBorderStyle.Outset;
                            dgvabs.TopInternal = DataGridViewAdvancedCellBorderStyle.OutsetDouble;
                            dgvabs.BottomInternal = DataGridViewAdvancedCellBorderStyle.Outset;
                            break;

                        case DataGridViewAdvancedCellBorderStyle.InsetDouble:
                            dgvabs = new DataGridViewAdvancedBorderStyle();
                            if (RightToLeftInternal)
                            {
                                dgvabs.LeftInternal = DataGridViewAdvancedCellBorderStyle.Inset;
                            }
                            else
                            {
                                dgvabs.LeftInternal = DataGridViewAdvancedCellBorderStyle.InsetDouble;
                            }
                            dgvabs.RightInternal = DataGridViewAdvancedCellBorderStyle.Inset;
                            dgvabs.TopInternal = DataGridViewAdvancedCellBorderStyle.InsetDouble;
                            dgvabs.BottomInternal = DataGridViewAdvancedCellBorderStyle.Inset;
                            break;

                        case DataGridViewAdvancedCellBorderStyle.NotSet:
                            // Since the row headers are visible, we should make sure
                            // that there is a left/right border for the TopLeftHeaderCell no matter what.
                            if ((!RightToLeftInternal && AdvancedColumnHeadersBorderStyle.Left == DataGridViewAdvancedCellBorderStyle.None) ||
                                (RightToLeftInternal && AdvancedColumnHeadersBorderStyle.Right == DataGridViewAdvancedCellBorderStyle.None))
                            {
                                dgvabs = new DataGridViewAdvancedBorderStyle();
                                if (RightToLeftInternal)
                                {
                                    dgvabs.LeftInternal = AdvancedColumnHeadersBorderStyle.Left;
                                    dgvabs.RightInternal = AdvancedRowHeadersBorderStyle.Right == DataGridViewAdvancedCellBorderStyle.OutsetDouble ?
                                        DataGridViewAdvancedCellBorderStyle.Outset : AdvancedRowHeadersBorderStyle.Right;
                                }
                                else
                                {
                                    dgvabs.LeftInternal = AdvancedRowHeadersBorderStyle.Left;
                                    dgvabs.RightInternal = AdvancedColumnHeadersBorderStyle.Right;
                                }
                                dgvabs.TopInternal = AdvancedColumnHeadersBorderStyle.Top;
                                dgvabs.BottomInternal = AdvancedColumnHeadersBorderStyle.Bottom;
                            }
                            else
                            {
                                dgvabs = AdvancedColumnHeadersBorderStyle;
                            }
                            break;

                        default:
                            dgvabs = AdvancedColumnHeadersBorderStyle;
                            break;
                    }
                }
                else
                {
                    switch (AdvancedColumnHeadersBorderStyle.All)
                    {
                        case DataGridViewAdvancedCellBorderStyle.OutsetDouble:
                        case DataGridViewAdvancedCellBorderStyle.OutsetPartial:
                            dgvabs = new DataGridViewAdvancedBorderStyle
                            {
                                LeftInternal = RightToLeftInternal ? DataGridViewAdvancedCellBorderStyle.Outset : DataGridViewAdvancedCellBorderStyle.OutsetDouble,
                                RightInternal = RightToLeftInternal ? DataGridViewAdvancedCellBorderStyle.OutsetDouble : DataGridViewAdvancedCellBorderStyle.Outset,
                                TopInternal = DataGridViewAdvancedCellBorderStyle.OutsetDouble,
                                BottomInternal = DataGridViewAdvancedCellBorderStyle.Outset
                            };
                            break;

                        case DataGridViewAdvancedCellBorderStyle.InsetDouble:
                            dgvabs = new DataGridViewAdvancedBorderStyle
                            {
                                LeftInternal = RightToLeftInternal ? DataGridViewAdvancedCellBorderStyle.Inset : DataGridViewAdvancedCellBorderStyle.InsetDouble,
                                RightInternal = RightToLeftInternal ? DataGridViewAdvancedCellBorderStyle.InsetDouble : DataGridViewAdvancedCellBorderStyle.Inset,
                                TopInternal = DataGridViewAdvancedCellBorderStyle.InsetDouble,
                                BottomInternal = DataGridViewAdvancedCellBorderStyle.Inset
                            };
                            break;

                        case DataGridViewAdvancedCellBorderStyle.NotSet:
                            // Since the row headers are visible, we should make sure
                            // that there is a left/right border for the TopLeftHeaderCell no matter what.
                            if ((!RightToLeftInternal && AdvancedColumnHeadersBorderStyle.Left == DataGridViewAdvancedCellBorderStyle.None) ||
                                (RightToLeftInternal && AdvancedColumnHeadersBorderStyle.Right == DataGridViewAdvancedCellBorderStyle.None))
                            {
                                dgvabs = new DataGridViewAdvancedBorderStyle();
                                if (RightToLeftInternal)
                                {
                                    dgvabs.LeftInternal = AdvancedColumnHeadersBorderStyle.Left;
                                    dgvabs.RightInternal = AdvancedRowHeadersBorderStyle.Right;
                                }
                                else
                                {
                                    dgvabs.LeftInternal = AdvancedRowHeadersBorderStyle.Left;
                                    dgvabs.RightInternal = AdvancedColumnHeadersBorderStyle.Right;
                                }
                                dgvabs.TopInternal = AdvancedColumnHeadersBorderStyle.Top;
                                dgvabs.BottomInternal = AdvancedColumnHeadersBorderStyle.Bottom;
                            }
                            else
                            {
                                dgvabs = AdvancedColumnHeadersBorderStyle;
                            }
                            break;

                        default:
                            dgvabs = AdvancedColumnHeadersBorderStyle;
                            break;
                    }
                }
                return dgvabs;
            }
        }

        [
            Browsable(false),
            EditorBrowsable(EditorBrowsableState.Advanced)
        ]
        public DataGridViewAdvancedBorderStyle AdvancedCellBorderStyle
        {
            get
            {
                return advancedCellBorderStyle;
            }
        }

        [
            Browsable(false),
            EditorBrowsable(EditorBrowsableState.Advanced)
        ]
        public DataGridViewAdvancedBorderStyle AdvancedColumnHeadersBorderStyle
        {
            get
            {
                return advancedColumnHeadersBorderStyle;
            }
        }

        [
            Browsable(false),
            EditorBrowsable(EditorBrowsableState.Advanced)
        ]
        public DataGridViewAdvancedBorderStyle AdvancedRowHeadersBorderStyle
        {
            get
            {
                return advancedRowHeadersBorderStyle;
            }
        }

        [
            DefaultValue(true),
            SRCategory(nameof(SR.CatBehavior)),
            SRDescription(nameof(SR.DataGridView_AllowUserToAddRowsDescr))
        ]
        public bool AllowUserToAddRows
        {
            get
            {
                return dataGridViewState1[DATAGRIDVIEWSTATE1_allowUserToAddRows];
            }
            set
            {
                if (AllowUserToAddRows != value)
                {
                    dataGridViewState1[DATAGRIDVIEWSTATE1_allowUserToAddRows] = value;
                    if (DataSource != null)
                    {
                        dataConnection.ResetCachedAllowUserToAddRowsInternal();
                    }
                    OnAllowUserToAddRowsChanged(EventArgs.Empty);
                }
            }
        }

        internal bool AllowUserToAddRowsInternal
        {
            get
            {
                if (DataSource == null)
                {
                    return AllowUserToAddRows;
                }
                else
                {
                    return AllowUserToAddRows && dataConnection.AllowAdd;
                }
            }
        }

        [
            SRCategory(nameof(SR.CatPropertyChanged)),
            SRDescription(nameof(SR.DataGridViewOnAllowUserToAddRowsChangedDescr))
        ]
        public event EventHandler AllowUserToAddRowsChanged
        {
            add => Events.AddHandler(EVENT_DATAGRIDVIEWALLOWUSERTOADDROWSCHANGED, value);
            remove => Events.RemoveHandler(EVENT_DATAGRIDVIEWALLOWUSERTOADDROWSCHANGED, value);
        }

        [
            DefaultValue(true),
            SRCategory(nameof(SR.CatBehavior)),
            SRDescription(nameof(SR.DataGridView_AllowUserToDeleteRowsDescr))
        ]
        public bool AllowUserToDeleteRows
        {
            get
            {
                return dataGridViewState1[DATAGRIDVIEWSTATE1_allowUserToDeleteRows];
            }
            set
            {
                if (AllowUserToDeleteRows != value)
                {
                    dataGridViewState1[DATAGRIDVIEWSTATE1_allowUserToDeleteRows] = value;
                    OnAllowUserToDeleteRowsChanged(EventArgs.Empty);
                }
            }
        }

        internal bool AllowUserToDeleteRowsInternal
        {
            get
            {
                if (DataSource == null)
                {
                    return AllowUserToDeleteRows;
                }
                else
                {
                    return AllowUserToDeleteRows && dataConnection.AllowRemove;
                }
            }
        }

        [
            SRCategory(nameof(SR.CatPropertyChanged)),
            SRDescription(nameof(SR.DataGridViewOnAllowUserToDeleteRowsChangedDescr))
        ]
        public event EventHandler AllowUserToDeleteRowsChanged
        {
            add => Events.AddHandler(EVENT_DATAGRIDVIEWALLOWUSERTODELETEROWSCHANGED, value);
            remove => Events.RemoveHandler(EVENT_DATAGRIDVIEWALLOWUSERTODELETEROWSCHANGED, value);
        }

        [
            DefaultValue(false),
            SRCategory(nameof(SR.CatBehavior)),
            SRDescription(nameof(SR.DataGridView_AllowUserToOrderColumnsDescr))
        ]
        public bool AllowUserToOrderColumns
        {
            get
            {
                return dataGridViewState1[DATAGRIDVIEWSTATE1_allowUserToOrderColumns];
            }
            set
            {
                if (AllowUserToOrderColumns != value)
                {
                    dataGridViewState1[DATAGRIDVIEWSTATE1_allowUserToOrderColumns] = value;
                    OnAllowUserToOrderColumnsChanged(EventArgs.Empty);
                }
            }
        }

        [
            SRCategory(nameof(SR.CatPropertyChanged)),
            SRDescription(nameof(SR.DataGridViewOnAllowUserToOrderColumnsChangedDescr))
        ]
        public event EventHandler AllowUserToOrderColumnsChanged
        {
            add => Events.AddHandler(EVENT_DATAGRIDVIEWALLOWUSERTOORDERCOLUMNSCHANGED, value);
            remove => Events.RemoveHandler(EVENT_DATAGRIDVIEWALLOWUSERTOORDERCOLUMNSCHANGED, value);
        }

        /// <summary>
        ///    <para>
        ///       Gets or sets a global value indicating if the dataGridView's columns are resizable with the mouse.
        ///       The resizable aspect of a column can be overridden by DataGridViewColumn.Resizable.
        ///    </para>
        /// </summary>
        [
            DefaultValue(true),
            SRCategory(nameof(SR.CatBehavior)),
            SRDescription(nameof(SR.DataGridView_AllowUserToResizeColumnsDescr))
        ]
        public bool AllowUserToResizeColumns
        {
            get
            {
                return dataGridViewState2[DATAGRIDVIEWSTATE2_allowUserToResizeColumns];
            }
            set
            {
                if (AllowUserToResizeColumns != value)
                {
                    dataGridViewState2[DATAGRIDVIEWSTATE2_allowUserToResizeColumns] = value;
                    OnAllowUserToResizeColumnsChanged(EventArgs.Empty);
                }
            }
        }

        [
            SRCategory(nameof(SR.CatPropertyChanged)),
            SRDescription(nameof(SR.DataGridViewOnAllowUserToResizeColumnsChangedDescr))
        ]
        public event EventHandler AllowUserToResizeColumnsChanged
        {
            add => Events.AddHandler(EVENT_DATAGRIDVIEWALLOWUSERTORESIZECOLUMNSCHANGED, value);
            remove => Events.RemoveHandler(EVENT_DATAGRIDVIEWALLOWUSERTORESIZECOLUMNSCHANGED, value);
        }

        /// <summary>
        ///    <para>
        ///       Gets or sets a global value indicating if the dataGridView's rows are resizable with the mouse.
        ///       The resizable aspect of a row can be overridden by DataGridViewRow.Resizable.
        ///    </para>
        /// </summary>
        [
            DefaultValue(true),
            SRCategory(nameof(SR.CatBehavior)),
            SRDescription(nameof(SR.DataGridView_AllowUserToResizeRowsDescr))
        ]
        public bool AllowUserToResizeRows
        {
            get
            {
                return dataGridViewState2[DATAGRIDVIEWSTATE2_allowUserToResizeRows];
            }
            set
            {
                if (AllowUserToResizeRows != value)
                {
                    dataGridViewState2[DATAGRIDVIEWSTATE2_allowUserToResizeRows] = value;
                    OnAllowUserToResizeRowsChanged(EventArgs.Empty);
                }
            }
        }

        [
            SRCategory(nameof(SR.CatPropertyChanged)),
            SRDescription(nameof(SR.DataGridViewOnAllowUserToResizeRowsChangedDescr))
        ]
        public event EventHandler AllowUserToResizeRowsChanged
        {
            add => Events.AddHandler(EVENT_DATAGRIDVIEWALLOWUSERTORESIZEROWSCHANGED, value);
            remove => Events.RemoveHandler(EVENT_DATAGRIDVIEWALLOWUSERTORESIZEROWSCHANGED, value);
        }

        [
            SRCategory(nameof(SR.CatAppearance)),
            SRDescription(nameof(SR.DataGridView_AlternatingRowsDefaultCellStyleDescr))
        ]
        public DataGridViewCellStyle AlternatingRowsDefaultCellStyle
        {
            get
            {
                if (alternatingRowsDefaultCellStyle == null)
                {
                    alternatingRowsDefaultCellStyle = new DataGridViewCellStyle();
                    alternatingRowsDefaultCellStyle.AddScope(this, DataGridViewCellStyleScopes.AlternatingRows);
                }
                return alternatingRowsDefaultCellStyle;
            }
            set
            {
                DataGridViewCellStyle cs = AlternatingRowsDefaultCellStyle;
                cs.RemoveScope(DataGridViewCellStyleScopes.AlternatingRows);
                alternatingRowsDefaultCellStyle = value;
                if (value != null)
                {
                    alternatingRowsDefaultCellStyle.AddScope(this, DataGridViewCellStyleScopes.AlternatingRows);
                }
                DataGridViewCellStyleDifferences dgvcsc = cs.GetDifferencesFrom(AlternatingRowsDefaultCellStyle);
                if (dgvcsc != DataGridViewCellStyleDifferences.None)
                {
                    CellStyleChangedEventArgs.ChangeAffectsPreferredSize = (dgvcsc == DataGridViewCellStyleDifferences.AffectPreferredSize);
                    OnAlternatingRowsDefaultCellStyleChanged(CellStyleChangedEventArgs);
                }
            }
        }

        [
            SRCategory(nameof(SR.CatPropertyChanged)),
            SRDescription(nameof(SR.DataGridViewAlternatingRowsDefaultCellStyleChangedDescr))
        ]
        public event EventHandler AlternatingRowsDefaultCellStyleChanged
        {
            add => Events.AddHandler(EVENT_DATAGRIDVIEWALTERNATINGROWSDEFAULTCELLSTYLECHANGED, value);
            remove => Events.RemoveHandler(EVENT_DATAGRIDVIEWALTERNATINGROWSDEFAULTCELLSTYLECHANGED, value);
        }

        internal bool ApplyVisualStylesToInnerCells
        {
            get
            {
                return Application.RenderWithVisualStyles;
            }
        }

        internal bool ApplyVisualStylesToHeaderCells
        {
            get
            {
                return Application.RenderWithVisualStyles && EnableHeadersVisualStyles;
            }
        }

        /// <summary>
        ///    <para>
        ///    </para>
        /// </summary>
        [
            Browsable(false),
            EditorBrowsable(EditorBrowsableState.Advanced),
            DefaultValue(true)
        ]
        public bool AutoGenerateColumns
        {
            get
            {
                return dataGridViewState1[DATAGRIDVIEWSTATE1_autoGenerateColumns];
            }
            set
            {
                if (dataGridViewState1[DATAGRIDVIEWSTATE1_autoGenerateColumns] != value)
                {
                    dataGridViewState1[DATAGRIDVIEWSTATE1_autoGenerateColumns] = value;
                    OnAutoGenerateColumnsChanged(EventArgs.Empty);
                }
            }
        }

        [
            Browsable(false),
            EditorBrowsable(EditorBrowsableState.Advanced)
        ]
        public event EventHandler AutoGenerateColumnsChanged
        {
            add => Events.AddHandler(EVENT_DATAGRIDVIEWAUTOGENERATECOLUMNSCHANGED, value);
            remove => Events.RemoveHandler(EVENT_DATAGRIDVIEWAUTOGENERATECOLUMNSCHANGED, value);
        }

        /// <summary>
        ///    <para> Overriding base implementation for perf gains. </para>
        /// </summary>
        public override bool AutoSize
        {
            get
            {
                return dataGridViewState1[DATAGRIDVIEWSTATE1_isAutoSized];
            }
            set
            {
                base.AutoSize = value;
                dataGridViewState1[DATAGRIDVIEWSTATE1_isAutoSized] = value;
            }
        }

        /// <summary>
        ///    <para> Gets or sets the columns' autosizing mode. Standard inheritance model is used:
        ///           Columns with AutoSizeMode property set to NotSet will use this auto size mode.
        ///    </para>
        /// </summary>
        [
            DefaultValue(DataGridViewAutoSizeColumnsMode.None),
            SRCategory(nameof(SR.CatLayout)),
            SRDescription(nameof(SR.DataGridView_AutoSizeColumnsModeDescr))
        ]
        public DataGridViewAutoSizeColumnsMode AutoSizeColumnsMode
        {
            get
            {
                return autoSizeColumnsMode;
            }

            set
            {
                switch (value)
                {
                    case DataGridViewAutoSizeColumnsMode.None:
                    case DataGridViewAutoSizeColumnsMode.ColumnHeader:
                    case DataGridViewAutoSizeColumnsMode.AllCellsExceptHeader:
                    case DataGridViewAutoSizeColumnsMode.AllCells:
                    case DataGridViewAutoSizeColumnsMode.DisplayedCellsExceptHeader:
                    case DataGridViewAutoSizeColumnsMode.DisplayedCells:
                    case DataGridViewAutoSizeColumnsMode.Fill:
                        break;
                    default:
                        throw new InvalidEnumArgumentException(nameof(value), (int)value, typeof(DataGridViewAutoSizeColumnsMode));
                }


                if (autoSizeColumnsMode != value)
                {
                    foreach (DataGridViewColumn dataGridViewColumn in Columns)
                    {
                        if (dataGridViewColumn.AutoSizeMode == DataGridViewAutoSizeColumnMode.NotSet && dataGridViewColumn.Visible)
                        {
                            // Make sure there is no visible column which would have an inherited autosize mode based on the header only.
                            if (value == DataGridViewAutoSizeColumnsMode.ColumnHeader && !ColumnHeadersVisible)
                            {
                                throw new InvalidOperationException(string.Format(SR.DataGridView_CannotAutoSizeColumnsInvisibleColumnHeaders));
                            }
                            // Make sure there is no visible frozen column which would have a Fill inherited autosize mode.
                            if (value == DataGridViewAutoSizeColumnsMode.Fill && dataGridViewColumn.Frozen)
                            {
                                throw new InvalidOperationException(string.Format(SR.DataGridView_CannotAutoFillFrozenColumns));
                            }
                        }
                    }
                    DataGridViewAutoSizeColumnMode[] previousModes = new DataGridViewAutoSizeColumnMode[Columns.Count];
                    foreach (DataGridViewColumn dataGridViewColumn in Columns)
                    {
                        /*DataGridViewAutoSizeColumnMode previousInheritedMode = dataGridViewColumn.InheritedAutoSizeMode;
                        bool previousInheritedModeAutoSized = previousInheritedMode != DataGridViewAutoSizeColumnMode.Fill &&
                                                              previousInheritedMode != DataGridViewAutoSizeColumnMode.None &&
                                                              previousInheritedMode != DataGridViewAutoSizeColumnMode.NotSet;*/
                        previousModes[dataGridViewColumn.Index] = dataGridViewColumn.InheritedAutoSizeMode;
                    }
                    DataGridViewAutoSizeColumnsModeEventArgs dgvcasme = new DataGridViewAutoSizeColumnsModeEventArgs(previousModes);
                    autoSizeColumnsMode = value;
                    OnAutoSizeColumnsModeChanged(dgvcasme);
                }
            }
        }

        [
            SRCategory(nameof(SR.CatPropertyChanged)),
            SRDescription(nameof(SR.DataGridViewAutoSizeColumnsModeChangedDescr))
        ]
        public event DataGridViewAutoSizeColumnsModeEventHandler AutoSizeColumnsModeChanged
        {
            add => Events.AddHandler(EVENT_DATAGRIDVIEWAUTOSIZECOLUMNSMODECHANGED, value);
            remove => Events.RemoveHandler(EVENT_DATAGRIDVIEWAUTOSIZECOLUMNSMODECHANGED, value);
        }

        /// <summary>
        ///    <para> Gets or sets the rows' autosizing mode. </para>
        /// </summary>
        [
            DefaultValue(DataGridViewAutoSizeRowsMode.None),
            SRCategory(nameof(SR.CatLayout)),
            SRDescription(nameof(SR.DataGridView_AutoSizeRowsModeDescr))
        ]
        public DataGridViewAutoSizeRowsMode AutoSizeRowsMode
        {
            get
            {
                return autoSizeRowsMode;
            }
            set
            {
                switch (value)
                {
                    case DataGridViewAutoSizeRowsMode.None:
                    case DataGridViewAutoSizeRowsMode.AllHeaders:
                    case DataGridViewAutoSizeRowsMode.AllCellsExceptHeaders:
                    case DataGridViewAutoSizeRowsMode.AllCells:
                    case DataGridViewAutoSizeRowsMode.DisplayedHeaders:
                    case DataGridViewAutoSizeRowsMode.DisplayedCellsExceptHeaders:
                    case DataGridViewAutoSizeRowsMode.DisplayedCells:
                        break;
                    default:
                        throw new InvalidEnumArgumentException(nameof(value), (int)value, typeof(DataGridViewAutoSizeRowsMode));
                }
                if ((value == DataGridViewAutoSizeRowsMode.AllHeaders || value == DataGridViewAutoSizeRowsMode.DisplayedHeaders) &&
                    !RowHeadersVisible)
                {
                    throw new InvalidOperationException(string.Format(SR.DataGridView_CannotAutoSizeRowsInvisibleRowHeader));
                }
                if (autoSizeRowsMode != value)
                {
                    DataGridViewAutoSizeModeEventArgs dgvasme = new DataGridViewAutoSizeModeEventArgs(autoSizeRowsMode != DataGridViewAutoSizeRowsMode.None);
                    autoSizeRowsMode = value;
                    OnAutoSizeRowsModeChanged(dgvasme);
                }
            }
        }

        [
            SRCategory(nameof(SR.CatPropertyChanged)),
            SRDescription(nameof(SR.DataGridViewAutoSizeRowsModeChangedDescr))
        ]
        public event DataGridViewAutoSizeModeEventHandler AutoSizeRowsModeChanged
        {
            add => Events.AddHandler(EVENT_DATAGRIDVIEWAUTOSIZEROWSMODECHANGED, value);
            remove => Events.RemoveHandler(EVENT_DATAGRIDVIEWAUTOSIZEROWSMODECHANGED, value);
        }

        [
            Browsable(false),
            EditorBrowsable(EditorBrowsableState.Never),
            DesignerSerializationVisibility(DesignerSerializationVisibility.Hidden)
        ]
        public override Color BackColor
        {
            get
            {
                return base.BackColor;
            }
            set
            {
                base.BackColor = value;
            }
        }

        [
            Browsable(false),
            EditorBrowsable(EditorBrowsableState.Never)
        ]
        new public event EventHandler BackColorChanged
        {
            add => base.BackColorChanged += value;
            remove => base.BackColorChanged -= value;
        }

        internal SolidBrush BackgroundBrush
        {
            get
            {
                return backgroundBrush;
            }
        }

        /// <summary>
        ///    <para>Gets or sets the background color of the dataGridView.</para>
        /// </summary>
        [
            SRCategory(nameof(SR.CatAppearance)),
            SRDescription(nameof(SR.DataGridViewBackgroundColorDescr))
        ]
        public Color BackgroundColor
        {
            get
            {
                return backgroundBrush.Color;
            }
            set
            {
                if (value.IsEmpty)
                {
                    throw new ArgumentException(string.Format(SR.DataGridView_EmptyColor, "BackgroundColor"));
                }
                if (value.A < 255)
                {
                    throw new ArgumentException(string.Format(SR.DataGridView_TransparentColor, "BackgroundColor"));
                }
                if (!value.Equals(backgroundBrush.Color))
                {
                    backgroundBrush = new SolidBrush(value);
                    OnBackgroundColorChanged(EventArgs.Empty);
                }
            }
        }

        [
            SRCategory(nameof(SR.CatPropertyChanged)),
            SRDescription(nameof(SR.DataGridViewBackgroundColorChangedDescr))
        ]
        public event EventHandler BackgroundColorChanged
        {
            add => Events.AddHandler(EVENT_DATAGRIDVIEWBACKGROUNDCOLORCHANGED, value);
            remove => Events.RemoveHandler(EVENT_DATAGRIDVIEWBACKGROUNDCOLORCHANGED, value);
        }

        [
            Browsable(false),
            EditorBrowsable(EditorBrowsableState.Never)
        ]
        public override Image BackgroundImage
        {
            get
            {
                return base.BackgroundImage;
            }
            set
            {
                base.BackgroundImage = value;
            }
        }

        [
            Browsable(false),
            EditorBrowsable(EditorBrowsableState.Never)
        ]
        public override ImageLayout BackgroundImageLayout
        {
            get
            {
                return base.BackgroundImageLayout;
            }
            set
            {
                base.BackgroundImageLayout = value;
            }
        }

        [
            Browsable(false),
            EditorBrowsable(EditorBrowsableState.Never)
        ]
        new public event EventHandler BackgroundImageChanged
        {
            add => base.BackgroundImageChanged += value;
            remove => base.BackgroundImageChanged -= value;
        }

        [
            Browsable(false),
            EditorBrowsable(EditorBrowsableState.Never)
        ]
        new public event EventHandler BackgroundImageLayoutChanged
        {
            add => base.BackgroundImageLayoutChanged += value;
            remove => base.BackgroundImageLayoutChanged -= value;
        }

        private bool ShouldSerializeBackgroundColor()
        {
            return !BackgroundColor.Equals(DefaultBackgroundBrush.Color);
        }

        [
            DefaultValue(BorderStyle.FixedSingle),
            SRCategory(nameof(SR.CatAppearance)),
            SRDescription(nameof(SR.DataGridView_BorderStyleDescr))
        ]
        public BorderStyle BorderStyle
        {
            get
            {
                return borderStyle;
            }
            set
            {
                // Sequential enum.  Valid values are 0x0 to 0x2
                if (!ClientUtils.IsEnumValid(value, (int)value, (int)BorderStyle.None, (int)BorderStyle.Fixed3D))
                {
                    throw new InvalidEnumArgumentException(nameof(value), (int)value, typeof(BorderStyle));
                }
                if (borderStyle != value)
                {
                    using (LayoutTransaction.CreateTransactionIf(AutoSize, ParentInternal, this, PropertyNames.BorderStyle))
                    {
                        borderStyle = value;
                        if (!AutoSize)
                        {
                            PerformLayoutPrivate(false /*useRowShortcut*/, false /*computeVisibleRows*/, true /*invalidInAdjustFillingColumns*/, true /*repositionEditingControl*/);
                        }
                        Invalidate();
                        OnBorderStyleChanged(EventArgs.Empty);
                    }
                }
            }
        }

        [
            SRCategory(nameof(SR.CatPropertyChanged)),
            SRDescription(nameof(SR.DataGridViewBorderStyleChangedDescr))
        ]
        public event EventHandler BorderStyleChanged
        {
            add => Events.AddHandler(EVENT_DATAGRIDVIEWBORDERSTYLECHANGED, value);
            remove => Events.RemoveHandler(EVENT_DATAGRIDVIEWBORDERSTYLECHANGED, value);
        }

<<<<<<< HEAD
        internal int BorderWidth 
=======
        internal int BorderWidth
>>>>>>> 05087938
        {
            get
            {
                if (BorderStyle == BorderStyle.Fixed3D)
                {
                    return Application.RenderWithVisualStyles ? 1 : SystemInformation.Border3DSize.Width;
                }
                else if (BorderStyle == BorderStyle.FixedSingle)
                {
                    return 1;
                }
                else
                {
                    return 0;
                }
            }
        }

        // Ime can be shown when there is a read-write current cell.
        protected override bool CanEnableIme
        {
            get
            {
                bool canEnable = false;

                Debug.WriteLineIf(CompModSwitches.ImeMode.Level >= TraceLevel.Info, "Inside get_CanEnableIme(), this = " + this);
                Debug.Indent();

                if (ptCurrentCell.X != -1 /*&& !this.IsCurrentCellInEditMode*/ && ColumnEditable(ptCurrentCell.X))
                {
                    DataGridViewCell dataGridViewCell = CurrentCellInternal;
                    Debug.Assert(dataGridViewCell != null);

                    if (!IsSharedCellReadOnly(dataGridViewCell, ptCurrentCell.Y))
                    {
                        canEnable = base.CanEnableIme;
                    }
                }

                Debug.WriteLineIf(CompModSwitches.ImeMode.Level >= TraceLevel.Info, "Value = " + canEnable);
                Debug.Unindent();

                return canEnable;
            }
        }

        [
            SRCategory(nameof(SR.CatAppearance)),
            SRDescription(nameof(SR.DataGridView_CellBorderStyleDescr)),
            Browsable(true),
            DefaultValue(DataGridViewCellBorderStyle.Single)
        ]
        public DataGridViewCellBorderStyle CellBorderStyle
        {
            get
            {
                switch (advancedCellBorderStyle.All)
                {
                    case DataGridViewAdvancedCellBorderStyle.NotSet:
                        if (advancedCellBorderStyle.Top == DataGridViewAdvancedCellBorderStyle.None &&
                            advancedCellBorderStyle.Bottom == DataGridViewAdvancedCellBorderStyle.None)
                        {
                            if (RightToLeftInternal)
                            {
                                if (advancedCellBorderStyle.Right == DataGridViewAdvancedCellBorderStyle.None &&
                                    advancedCellBorderStyle.Left == DataGridViewAdvancedCellBorderStyle.Single)
                                {
                                    return DataGridViewCellBorderStyle.SingleVertical;
                                }
                            }
                            else
                            {
                                if (advancedCellBorderStyle.Left == DataGridViewAdvancedCellBorderStyle.None &&
                                    advancedCellBorderStyle.Right == DataGridViewAdvancedCellBorderStyle.Single)
                                {
                                    return DataGridViewCellBorderStyle.SingleVertical;
                                }
                            }
                            if (advancedCellBorderStyle.Right == DataGridViewAdvancedCellBorderStyle.Outset &&
                                advancedCellBorderStyle.Left == DataGridViewAdvancedCellBorderStyle.Outset)
                            {
                                return DataGridViewCellBorderStyle.RaisedVertical;
                            }
                            if (advancedCellBorderStyle.Right == DataGridViewAdvancedCellBorderStyle.Inset &&
                                advancedCellBorderStyle.Left == DataGridViewAdvancedCellBorderStyle.Inset)
                            {
                                return DataGridViewCellBorderStyle.SunkenVertical;
                            }
                        }
                        if (advancedCellBorderStyle.Left == DataGridViewAdvancedCellBorderStyle.None &&
                            advancedCellBorderStyle.Right == DataGridViewAdvancedCellBorderStyle.None)
                        {
                            if (advancedCellBorderStyle.Top == DataGridViewAdvancedCellBorderStyle.None &&
                                advancedCellBorderStyle.Bottom == DataGridViewAdvancedCellBorderStyle.Single)
                            {
                                return DataGridViewCellBorderStyle.SingleHorizontal;
                            }
                            if (advancedCellBorderStyle.Top == DataGridViewAdvancedCellBorderStyle.Outset &&
                                advancedCellBorderStyle.Bottom == DataGridViewAdvancedCellBorderStyle.Outset)
                            {
                                return DataGridViewCellBorderStyle.RaisedHorizontal;
                            }
                            if (advancedCellBorderStyle.Top == DataGridViewAdvancedCellBorderStyle.Inset &&
                                advancedCellBorderStyle.Bottom == DataGridViewAdvancedCellBorderStyle.Inset)
                            {
                                return DataGridViewCellBorderStyle.SunkenHorizontal;
                            }
                        }
                        return DataGridViewCellBorderStyle.Custom;

                    case DataGridViewAdvancedCellBorderStyle.None:
                        return DataGridViewCellBorderStyle.None;

                    case DataGridViewAdvancedCellBorderStyle.Single:
                        return DataGridViewCellBorderStyle.Single;

                    case DataGridViewAdvancedCellBorderStyle.Inset:
                        return DataGridViewCellBorderStyle.Sunken;

                    case DataGridViewAdvancedCellBorderStyle.Outset:
                        return DataGridViewCellBorderStyle.Raised;

                    default:
                        Debug.Fail("Unexpected this.advancedCellBorderStyle.All value in CellBorderStyle.get");
                        return DataGridViewCellBorderStyle.Custom;
                }
            }
            set
            {
                // Sequential enum.  Valid values are 0x0 to 0xa
                if (!ClientUtils.IsEnumValid(value, (int)value, (int)DataGridViewCellBorderStyle.Custom, (int)DataGridViewCellBorderStyle.SunkenHorizontal))
                {
                    throw new InvalidEnumArgumentException(nameof(value), (int)value, typeof(DataGridViewCellBorderStyle));
                }

                if (value != CellBorderStyle)
                {
                    if (value == DataGridViewCellBorderStyle.Custom)
                    {
                        throw new ArgumentException(string.Format(SR.DataGridView_CustomCellBorderStyleInvalid, "CellBorderStyle"));
                    }
                    dataGridViewOper[DATAGRIDVIEWOPER_inBorderStyleChange] = true;
                    try
                    {
                        switch (value)
                        {
                            case DataGridViewCellBorderStyle.Single:
                                advancedCellBorderStyle.All = DataGridViewAdvancedCellBorderStyle.Single;
                                break;

                            case DataGridViewCellBorderStyle.Raised:
                                advancedCellBorderStyle.All = DataGridViewAdvancedCellBorderStyle.Outset;
                                break;

                            case DataGridViewCellBorderStyle.Sunken:
                                advancedCellBorderStyle.All = DataGridViewAdvancedCellBorderStyle.Inset;
                                break;

                            case DataGridViewCellBorderStyle.None:
                                advancedCellBorderStyle.All = DataGridViewAdvancedCellBorderStyle.None;
                                break;

                            case DataGridViewCellBorderStyle.SingleVertical:
                                advancedCellBorderStyle.All = DataGridViewAdvancedCellBorderStyle.None;
                                if (RightToLeftInternal)
                                {
                                    advancedCellBorderStyle.LeftInternal = DataGridViewAdvancedCellBorderStyle.Single;
                                }
                                else
                                {
                                    advancedCellBorderStyle.RightInternal = DataGridViewAdvancedCellBorderStyle.Single;
                                }
                                break;

                            case DataGridViewCellBorderStyle.RaisedVertical:
                                advancedCellBorderStyle.All = DataGridViewAdvancedCellBorderStyle.None;
                                advancedCellBorderStyle.RightInternal = DataGridViewAdvancedCellBorderStyle.Outset;
                                advancedCellBorderStyle.LeftInternal = DataGridViewAdvancedCellBorderStyle.Outset;
                                break;

                            case DataGridViewCellBorderStyle.SunkenVertical:
                                advancedCellBorderStyle.All = DataGridViewAdvancedCellBorderStyle.None;
                                advancedCellBorderStyle.RightInternal = DataGridViewAdvancedCellBorderStyle.Inset;
                                advancedCellBorderStyle.LeftInternal = DataGridViewAdvancedCellBorderStyle.Inset;
                                break;

                            case DataGridViewCellBorderStyle.SingleHorizontal:
                                advancedCellBorderStyle.All = DataGridViewAdvancedCellBorderStyle.None;
                                advancedCellBorderStyle.BottomInternal = DataGridViewAdvancedCellBorderStyle.Single;
                                break;

                            case DataGridViewCellBorderStyle.RaisedHorizontal:
                                advancedCellBorderStyle.All = DataGridViewAdvancedCellBorderStyle.None;
                                advancedCellBorderStyle.TopInternal = DataGridViewAdvancedCellBorderStyle.Outset;
                                advancedCellBorderStyle.BottomInternal = DataGridViewAdvancedCellBorderStyle.Outset;
                                break;

                            case DataGridViewCellBorderStyle.SunkenHorizontal:
                                advancedCellBorderStyle.All = DataGridViewAdvancedCellBorderStyle.None;
                                advancedCellBorderStyle.TopInternal = DataGridViewAdvancedCellBorderStyle.Inset;
                                advancedCellBorderStyle.BottomInternal = DataGridViewAdvancedCellBorderStyle.Inset;
                                break;
                        }
                    }
                    finally
                    {
                        dataGridViewOper[DATAGRIDVIEWOPER_inBorderStyleChange] = false;
                    }
                    OnCellBorderStyleChanged(EventArgs.Empty);
                }
            }
        }

        [
            SRCategory(nameof(SR.CatPropertyChanged)),
            SRDescription(nameof(SR.DataGridView_CellBorderStyleChangedDescr))
        ]
        public event EventHandler CellBorderStyleChanged
        {
            add => Events.AddHandler(EVENT_DATAGRIDVIEWCELLBORDERSTYLECHANGED, value);
            remove => Events.RemoveHandler(EVENT_DATAGRIDVIEWCELLBORDERSTYLECHANGED, value);
        }

        internal bool CellMouseDownInContentBounds
        {
            get
            {
                return dataGridViewState2[DATAGRIDVIEWSTATE2_cellMouseDownInContentBounds];
            }
            set
            {
                dataGridViewState2[DATAGRIDVIEWSTATE2_cellMouseDownInContentBounds] = value;
            }
        }

        internal DataGridViewCellPaintingEventArgs CellPaintingEventArgs
        {
            get
            {
                if (dgvcpe == null)
                {
                    dgvcpe = new DataGridViewCellPaintingEventArgs(this);
                }
                return dgvcpe;
            }
        }

        private DataGridViewCellStyleChangedEventArgs CellStyleChangedEventArgs
        {
            get
            {
                if (dgvcsce == null)
                {
                    dgvcsce = new DataGridViewCellStyleChangedEventArgs();
                }
                return dgvcsce;
            }
        }

        internal DataGridViewCellValueEventArgs CellValueEventArgs
        {
            get
            {
                if (dgvcve == null)
                {
                    dgvcve = new DataGridViewCellValueEventArgs();
                }
                return dgvcve;
            }
        }

        [
            Browsable(true),
            DefaultValue(DataGridViewClipboardCopyMode.EnableWithAutoHeaderText),
            SRCategory(nameof(SR.CatBehavior)),
            SRDescription(nameof(SR.DataGridView_ClipboardCopyModeDescr))
        ]
        public DataGridViewClipboardCopyMode ClipboardCopyMode
        {
            get
            {
                return clipboardCopyMode;
            }
            set
            {
                // Sequential enum.  Valid values are 0x0 to 0x3
                if (!ClientUtils.IsEnumValid(value, (int)value, (int)DataGridViewClipboardCopyMode.Disable, (int)DataGridViewClipboardCopyMode.EnableAlwaysIncludeHeaderText))
                {
                    throw new InvalidEnumArgumentException(nameof(value), (int)value, typeof(DataGridViewClipboardCopyMode));
                }
                clipboardCopyMode = value;
            }
        }

        [
            Browsable(false),
            DesignerSerializationVisibility(DesignerSerializationVisibility.Hidden),
            DefaultValue(0),
            EditorBrowsable(EditorBrowsableState.Advanced)
        ]
        public int ColumnCount
        {
            get
            {
                return Columns.Count;
            }
            set
            {
                if (value < 0)
                {
                    throw new ArgumentOutOfRangeException(nameof(value), value, string.Format(SR.InvalidLowBoundArgumentEx, nameof(ColumnCount), value, 0));
                }
                if (DataSource != null)
                {
                    throw new InvalidOperationException(string.Format(SR.DataGridView_CannotSetColumnCountOnDataBoundDataGridView));
                }
                if (value != Columns.Count)
                {
                    if (value == 0)
                    {
                        // Total removal of the columns. This also clears the rows.
                        Columns.Clear();
                    }
                    else if (value < Columns.Count)
                    {
                        // Some columns need to be removed, from the tail of the columns collection
                        while (value < Columns.Count)
                        {
                            int currentColumnCount = Columns.Count;
                            Columns.RemoveAt(currentColumnCount - 1);
                            if (Columns.Count >= currentColumnCount)
                            {
                                // Column removal failed. We stop the loop.
                                break;
                            }
                        }
                    }
                    else
                    {
                        // Some DataGridViewTextBoxColumn columns need to be appened.
                        while (value > Columns.Count)
                        {
                            int currentColumnCount = Columns.Count;
                            Columns.Add(null /*columnName*/, null /*headerText*/);
                            if (Columns.Count <= currentColumnCount)
                            {
                                // Column addition failed. We stop the loop.
                                break;
                            }
                        }
                    }
                }
            }
        }

        [
            SRCategory(nameof(SR.CatAppearance)),
            SRDescription(nameof(SR.DataGridView_ColumnHeadersBorderStyleDescr)),
            Browsable(true),
            DefaultValue(DataGridViewHeaderBorderStyle.Raised)
        ]
        public DataGridViewHeaderBorderStyle ColumnHeadersBorderStyle
        {
            get
            {
                switch (advancedColumnHeadersBorderStyle.All)
                {
                    case DataGridViewAdvancedCellBorderStyle.NotSet:
                        return DataGridViewHeaderBorderStyle.Custom;

                    case DataGridViewAdvancedCellBorderStyle.None:
                        return DataGridViewHeaderBorderStyle.None;

                    case DataGridViewAdvancedCellBorderStyle.Single:
                        return DataGridViewHeaderBorderStyle.Single;

                    case DataGridViewAdvancedCellBorderStyle.InsetDouble:
                        return DataGridViewHeaderBorderStyle.Sunken;

                    case DataGridViewAdvancedCellBorderStyle.OutsetPartial:
                        return DataGridViewHeaderBorderStyle.Raised;

                    default:
                        return DataGridViewHeaderBorderStyle.Custom;
                }
            }
            set
            {
                // Sequential enum.  Valid values are 0x0 to 0x4
                if (!ClientUtils.IsEnumValid(value, (int)value, (int)DataGridViewHeaderBorderStyle.Custom, (int)DataGridViewHeaderBorderStyle.None))
                {
                    throw new InvalidEnumArgumentException(nameof(value), (int)value, typeof(DataGridViewHeaderBorderStyle));
                }
                if (value != ColumnHeadersBorderStyle)
                {
                    if (value == DataGridViewHeaderBorderStyle.Custom)
                    {
                        throw new ArgumentException(string.Format(SR.DataGridView_CustomCellBorderStyleInvalid, "ColumnHeadersBorderStyle"));
                    }
                    dataGridViewOper[DATAGRIDVIEWOPER_inBorderStyleChange] = true;
                    try
                    {
                        switch (value)
                        {
                            case DataGridViewHeaderBorderStyle.Single:
                                advancedColumnHeadersBorderStyle.All = DataGridViewAdvancedCellBorderStyle.Single;
                                break;

                            case DataGridViewHeaderBorderStyle.Raised:
                                advancedColumnHeadersBorderStyle.All = DataGridViewAdvancedCellBorderStyle.OutsetPartial;
                                break;

                            case DataGridViewHeaderBorderStyle.Sunken:
                                advancedColumnHeadersBorderStyle.All = DataGridViewAdvancedCellBorderStyle.InsetDouble;
                                break;

                            case DataGridViewHeaderBorderStyle.None:
                                advancedColumnHeadersBorderStyle.All = DataGridViewAdvancedCellBorderStyle.None;
                                break;
                        }
                    }
                    finally
                    {
                        dataGridViewOper[DATAGRIDVIEWOPER_inBorderStyleChange] = false;
                    }
                    OnColumnHeadersBorderStyleChanged(EventArgs.Empty);
                }
            }
        }

        [
            SRCategory(nameof(SR.CatPropertyChanged)),
            SRDescription(nameof(SR.DataGridView_ColumnHeadersBorderStyleChangedDescr))
        ]
        public event EventHandler ColumnHeadersBorderStyleChanged
        {
            add => Events.AddHandler(EVENT_DATAGRIDVIEWCOLUMNHEADERSBORDERSTYLECHANGED, value);
            remove => Events.RemoveHandler(EVENT_DATAGRIDVIEWCOLUMNHEADERSBORDERSTYLECHANGED, value);
        }

        [
            SRCategory(nameof(SR.CatAppearance)),
            SRDescription(nameof(SR.DataGridView_ColumnHeadersDefaultCellStyleDescr)),
            AmbientValue(null)
        ]
        public DataGridViewCellStyle ColumnHeadersDefaultCellStyle
        {
            get
            {
                if (columnHeadersDefaultCellStyle == null)
                {
                    columnHeadersDefaultCellStyle = DefaultColumnHeadersDefaultCellStyle;
                }
                return columnHeadersDefaultCellStyle;
            }
            set
            {
                DataGridViewCellStyle cs = ColumnHeadersDefaultCellStyle;
                cs.RemoveScope(DataGridViewCellStyleScopes.ColumnHeaders);
                columnHeadersDefaultCellStyle = value;
                if (value != null)
                {
                    columnHeadersDefaultCellStyle.AddScope(this, DataGridViewCellStyleScopes.ColumnHeaders);
                }
                DataGridViewCellStyleDifferences dgvcsc = cs.GetDifferencesFrom(ColumnHeadersDefaultCellStyle);
                if (dgvcsc != DataGridViewCellStyleDifferences.None)
                {
                    CellStyleChangedEventArgs.ChangeAffectsPreferredSize = (dgvcsc == DataGridViewCellStyleDifferences.AffectPreferredSize);
                    OnColumnHeadersDefaultCellStyleChanged(CellStyleChangedEventArgs);
                }
            }
        }

        private DataGridViewCellStyle DefaultColumnHeadersDefaultCellStyle
        {
            get
            {
                DataGridViewCellStyle defaultStyle = new DataGridViewCellStyle
                {
                    BackColor = DefaultHeadersBackBrush.Color,
                    ForeColor = DefaultForeBrush.Color,
                    SelectionBackColor = DefaultSelectionBackBrush.Color,
                    SelectionForeColor = DefaultSelectionForeBrush.Color,
                    Font = base.Font,
                    AlignmentInternal = DataGridViewContentAlignment.MiddleLeft,
                    WrapModeInternal = DataGridViewTriState.True
                };
                defaultStyle.AddScope(this, DataGridViewCellStyleScopes.ColumnHeaders);

                dataGridViewState1[DATAGRIDVIEWSTATE1_ambientColumnHeadersFont] = true;

                return defaultStyle;
            }
        }

        [
            SRCategory(nameof(SR.CatPropertyChanged)),
            SRDescription(nameof(SR.DataGridViewColumnHeadersDefaultCellStyleChangedDescr))
        ]
        public event EventHandler ColumnHeadersDefaultCellStyleChanged
        {
            add => Events.AddHandler(EVENT_DATAGRIDVIEWCOLUMNHEADERSDEFAULTCELLSTYLECHANGED, value);
            remove => Events.RemoveHandler(EVENT_DATAGRIDVIEWCOLUMNHEADERSDEFAULTCELLSTYLECHANGED, value);
        }

        [
            SRCategory(nameof(SR.CatAppearance)),
            Localizable(true),
            SRDescription(nameof(SR.DataGridView_ColumnHeadersHeightDescr))
        ]
        public int ColumnHeadersHeight
        {
            get
            {
                return columnHeadersHeight;
            }
            set
            {
                if (value < minimumColumnHeadersHeight)
                {
                    throw new ArgumentOutOfRangeException(nameof(value), string.Format(SR.InvalidLowBoundArgumentEx, nameof(ColumnHeadersHeight), value, minimumColumnHeadersHeight));
                }
                if (value > maxHeadersThickness)
                {
                    throw new ArgumentOutOfRangeException(nameof(value), string.Format(SR.InvalidHighBoundArgumentEx, nameof(ColumnHeadersHeight), value, maxHeadersThickness));
                }
                if (ColumnHeadersHeightSizeMode == DataGridViewColumnHeadersHeightSizeMode.AutoSize)
                {
                    cachedColumnHeadersHeight = value;
                }
                else if (columnHeadersHeight != value)
                {
                    SetColumnHeadersHeightInternal(value, true /*invalidInAdjustFillingColumns*/);
                }
            }
        }

        [
            SRCategory(nameof(SR.CatPropertyChanged)),
            SRDescription(nameof(SR.DataGridViewColumnHeadersHeightChangedDescr))
        ]
        public event EventHandler ColumnHeadersHeightChanged
        {
            add => Events.AddHandler(EVENT_DATAGRIDVIEWCOLUMNHEADERSHEIGHTCHANGED, value);
            remove => Events.RemoveHandler(EVENT_DATAGRIDVIEWCOLUMNHEADERSHEIGHTCHANGED, value);
        }

        private bool ShouldSerializeColumnHeadersHeight()
        {
            return ColumnHeadersHeightSizeMode != DataGridViewColumnHeadersHeightSizeMode.AutoSize && defaultColumnHeadersHeight != ColumnHeadersHeight;
        }

        /// <summary>
        ///    <para>
        ///       Gets or sets a value that determines the behavior for adjusting the column headers height.
        ///    </para>
        /// </summary>
        [
            DefaultValue(DataGridViewColumnHeadersHeightSizeMode.EnableResizing),
            RefreshProperties(RefreshProperties.All),
            SRCategory(nameof(SR.CatBehavior)),
            SRDescription(nameof(SR.DataGridView_ColumnHeadersHeightSizeModeDescr))
        ]
        public DataGridViewColumnHeadersHeightSizeMode ColumnHeadersHeightSizeMode
        {
            get
            {
                return columnHeadersHeightSizeMode;
            }
            set
            {
                // Sequential enum.  Valid values are 0x0 to 0x2
                if (!ClientUtils.IsEnumValid(value, (int)value, (int)DataGridViewColumnHeadersHeightSizeMode.EnableResizing, (int)DataGridViewColumnHeadersHeightSizeMode.AutoSize))
                {
                    throw new InvalidEnumArgumentException(nameof(value), (int)value, typeof(DataGridViewColumnHeadersHeightSizeMode));
                }
                if (columnHeadersHeightSizeMode != value)
                {
                    /*if (value == DataGridViewColumnHeadersHeightSizeMode.AutoSize && !this.ColumnHeadersVisible)
                    {
                        We intentionally don't throw an error because of designer code spit order.
                    }*/
                    DataGridViewAutoSizeModeEventArgs dgvasme = new DataGridViewAutoSizeModeEventArgs(columnHeadersHeightSizeMode == DataGridViewColumnHeadersHeightSizeMode.AutoSize);
                    columnHeadersHeightSizeMode = value;
                    OnColumnHeadersHeightSizeModeChanged(dgvasme);
                }
            }
        }

        [
            SRCategory(nameof(SR.CatPropertyChanged)),
            SRDescription(nameof(SR.DataGridView_ColumnHeadersHeightSizeModeChangedDescr))
        ]
        public event DataGridViewAutoSizeModeEventHandler ColumnHeadersHeightSizeModeChanged
        {
            add => Events.AddHandler(EVENT_DATAGRIDVIEWCOLUMNHEADERSHEIGHTSIZEMODECHANGED, value);
            remove => Events.RemoveHandler(EVENT_DATAGRIDVIEWCOLUMNHEADERSHEIGHTSIZEMODECHANGED, value);
        }

        /// <summary>
        /// Indicates whether the ComboBox editing control was just detached. (focused out to another cell)
        /// </summary>
        internal bool ComboBoxControlWasDetached { get; set; }

        /// <summary>
        /// Indicates whether the TextBox editing control was just detached. (focused out to another cell)
        /// </summary>
        internal bool TextBoxControlWasDetached { get; set; }

        /// <summary>
        ///    <para>
        ///       Gets
        ///       or sets a value indicating if the dataGridView's column headers are visible.
        ///    </para>
        /// </summary>
        [
            SRCategory(nameof(SR.CatAppearance)),
            DefaultValue(true),
            SRDescription(nameof(SR.DataGridViewColumnHeadersVisibleDescr))
        ]
        public bool ColumnHeadersVisible
        {
            get
            {
                return dataGridViewState1[DATAGRIDVIEWSTATE1_columnHeadersVisible];
            }
            set
            {
                if (ColumnHeadersVisible != value)
                {
                    if (!value)
                    {
                        // Make sure that there is no visible column that only counts on the column headers to autosize
                        DataGridViewColumn dataGridViewColumn = Columns.GetFirstColumn(DataGridViewElementStates.Visible);
                        while (dataGridViewColumn != null)
                        {
                            if (dataGridViewColumn.InheritedAutoSizeMode == DataGridViewAutoSizeColumnMode.ColumnHeader)
                            {
                                throw new InvalidOperationException(string.Format(SR.DataGridView_ColumnHeadersCannotBeInvisible));
                            }
                            dataGridViewColumn = Columns.GetNextColumn(dataGridViewColumn,
                                DataGridViewElementStates.Visible,
                                DataGridViewElementStates.None);
                        }
                    }
                    using (LayoutTransaction.CreateTransactionIf(AutoSize, ParentInternal, this, PropertyNames.ColumnHeadersVisible))
                    {
                        dataGridViewState1[DATAGRIDVIEWSTATE1_columnHeadersVisible] = value;
                        layout.ColumnHeadersVisible = value;
                        displayedBandsInfo.EnsureDirtyState();
                        if (!AutoSize)
                        {
                            PerformLayoutPrivate(false /*useRowShortcut*/, false /*computeVisibleRows*/, true /*invalidInAdjustFillingColumns*/, true /*repositionEditingControl*/);
                        }
                        InvalidateInside();
                        OnColumnHeadersGlobalAutoSize();
                    }
                }
            }
        }

        [
            Editor("System.Windows.Forms.Design.DataGridViewColumnCollectionEditor, " + AssemblyRef.SystemDesign, typeof(System.Drawing.Design.UITypeEditor)),
            DesignerSerializationVisibility(DesignerSerializationVisibility.Content),
            MergableProperty(false)
        ]
        public DataGridViewColumnCollection Columns
        {
            get
            {
                if (dataGridViewColumns == null)
                {
                    dataGridViewColumns = CreateColumnsInstance();
                }
                return dataGridViewColumns;
            }
        }

        [
            Browsable(false),
            DesignerSerializationVisibility(DesignerSerializationVisibility.Hidden)
        ]
        public DataGridViewCell CurrentCell
        {
            get
            {
                if (ptCurrentCell.X == -1 && ptCurrentCell.Y == -1)
                {
                    return null;
                }
                Debug.Assert(ptCurrentCell.X >= 0 && ptCurrentCell.Y >= 0);
                Debug.Assert(ptCurrentCell.X < Columns.Count);
                Debug.Assert(ptCurrentCell.Y < Rows.Count);
                DataGridViewRow dataGridViewRow = (DataGridViewRow)Rows[ptCurrentCell.Y]; // unsharing row
                return dataGridViewRow.Cells[ptCurrentCell.X];
            }
            set
            {
                if ((value != null && (value.RowIndex != ptCurrentCell.Y || value.ColumnIndex != ptCurrentCell.X)) ||
                    (value == null && ptCurrentCell.X != -1))
                {
                    if (value == null)
                    {
                        ClearSelection();
                        if (!SetCurrentCellAddressCore(-1, -1, true /*setAnchorCellAddress*/, true /*validateCurrentCell*/, false /*throughMouseClick*/))
                        {
                            // Edited value couldn't be committed or aborted
                            throw new InvalidOperationException(string.Format(SR.DataGridView_CellChangeCannotBeCommittedOrAborted));
                        }
                    }
                    else
                    {
                        if (value.DataGridView != this)
                        {
                            throw new ArgumentException(string.Format(SR.DataGridView_CellDoesNotBelongToDataGridView));
                        }
                        if (!Columns[value.ColumnIndex].Visible ||
                            (Rows.GetRowState(value.RowIndex) & DataGridViewElementStates.Visible) == 0)
                        {
                            throw new InvalidOperationException(string.Format(SR.DataGridView_CurrentCellCannotBeInvisible));
                        }
                        if (!ScrollIntoView(value.ColumnIndex, value.RowIndex, true))
                        {
                            throw new InvalidOperationException(string.Format(SR.DataGridView_CellChangeCannotBeCommittedOrAborted));
                        }
                        if (IsInnerCellOutOfBounds(value.ColumnIndex, value.RowIndex))
                        {
                            return;
                        }
                        ClearSelection(value.ColumnIndex, value.RowIndex, true /*selectExceptionElement*/);
                        if (!SetCurrentCellAddressCore(value.ColumnIndex, value.RowIndex, true, false, false))
                        {
                            throw new InvalidOperationException(string.Format(SR.DataGridView_CellChangeCannotBeCommittedOrAborted));
                        }
                    }
                }
            }
        }

        [
            Browsable(false)
        ]
        public Point CurrentCellAddress
        {
            get
            {
                return ptCurrentCell;
            }
        }

        private DataGridViewCell CurrentCellInternal
        {
            get
            {
                Debug.Assert(ptCurrentCell.X >= 0 && ptCurrentCell.X < Columns.Count);
                Debug.Assert(ptCurrentCell.Y >= 0 && ptCurrentCell.Y < Rows.Count);
                DataGridViewRow dataGridViewRow = Rows.SharedRow(ptCurrentCell.Y);
                Debug.Assert(dataGridViewRow != null);
                DataGridViewCell dataGridViewCell = dataGridViewRow.Cells[ptCurrentCell.X];
                Debug.Assert(IsSharedCellVisible(dataGridViewCell, ptCurrentCell.Y));
                return dataGridViewCell;
            }
        }

        private bool CurrentCellIsFirstVisibleCell
        {
            get
            {
                if (ptCurrentCell.X == -1)
                {
                    return false;
                }
                Debug.Assert(ptCurrentCell.Y != -1);

                bool previousVisibleColumnExists = (null != Columns.GetPreviousColumn(Columns[ptCurrentCell.X], DataGridViewElementStates.Visible, DataGridViewElementStates.None));
                bool previousVisibleRowExists = (-1 != Rows.GetPreviousRow(ptCurrentCell.Y, DataGridViewElementStates.Visible));

                return !previousVisibleColumnExists && !previousVisibleRowExists;
            }
        }

        private bool CurrentCellIsLastVisibleCell
        {
            get
            {
                if (ptCurrentCell.X == -1)
                {
                    return false;
                }

                Debug.Assert(ptCurrentCell.Y != -1);

                bool nextVisibleColumnExists = (null != Columns.GetNextColumn(Columns[ptCurrentCell.X], DataGridViewElementStates.Visible, DataGridViewElementStates.None));
                bool nextVisibleRowExists = (-1 != Rows.GetNextRow(ptCurrentCell.Y, DataGridViewElementStates.Visible));

                return !nextVisibleColumnExists && !nextVisibleRowExists;
            }
        }

        private bool CurrentCellIsEditedAndOnlySelectedCell
        {
            get
            {
                if (ptCurrentCell.X == -1)
                {
                    return false;
                }

                Debug.Assert(ptCurrentCell.Y != -1);

                return editingControl != null &&
                       GetCellCount(DataGridViewElementStates.Selected) == 1 &&
                       CurrentCellInternal.Selected;
            }
        }

        [
            Browsable(false)
        ]
        public DataGridViewRow CurrentRow
        {
            get
            {
                if (ptCurrentCell.X == -1)
                {
                    return null;
                }

                Debug.Assert(ptCurrentCell.Y >= 0);
                Debug.Assert(ptCurrentCell.Y < Rows.Count);

                return Rows[ptCurrentCell.Y];
            }
        }

        internal Cursor CursorInternal
        {
            set
            {
                dataGridViewState2[DATAGRIDVIEWSTATE2_ignoreCursorChange] = true;
                try
                {
                    Cursor = value;
                }
                finally
                {
                    dataGridViewState2[DATAGRIDVIEWSTATE2_ignoreCursorChange] = false;
                }
            }
        }

        internal DataGridViewDataConnection DataConnection
        {
            get
            {
                return dataConnection;
            }
        }

        [
         DefaultValue(""),
         SRCategory(nameof(SR.CatData)),
         Editor("System.Windows.Forms.Design.DataMemberListEditor, " + AssemblyRef.SystemDesign, typeof(System.Drawing.Design.UITypeEditor)),
         SRDescription(nameof(SR.DataGridViewDataMemberDescr))
        ]
        public string DataMember
        {
            get
            {
                if (dataConnection == null)
                {
                    return string.Empty;
                }
                else
                {
                    return dataConnection.DataMember;
                }
            }
            set
            {
                if (value != DataMember)
                {
                    CurrentCell = null;
                    if (dataConnection == null)
                    {
                        dataConnection = new DataGridViewDataConnection(this);
                    }
                    dataConnection.SetDataConnection(DataSource, value);
                    OnDataMemberChanged(EventArgs.Empty);
                }
            }
        }

        [
            SRCategory(nameof(SR.CatPropertyChanged)),
            SRDescription(nameof(SR.DataGridViewDataMemberChangedDescr))
        ]
        public event EventHandler DataMemberChanged
        {
            add => Events.AddHandler(EVENT_DATAGRIDVIEWDATAMEMBERCHANGED, value);
            remove => Events.RemoveHandler(EVENT_DATAGRIDVIEWDATAMEMBERCHANGED, value);
        }

        [
         DefaultValue(null),
         SRCategory(nameof(SR.CatData)),
         RefreshProperties(RefreshProperties.Repaint),
         AttributeProvider(typeof(IListSource)),
         SRDescription(nameof(SR.DataGridViewDataSourceDescr))
        ]
        public object DataSource
        {
            get
            {
                if (dataConnection == null)
                {
                    return null;
                }
                else
                {
                    return dataConnection.DataSource;
                }
            }
            set
            {
                if (value != DataSource)
                {
                    CurrentCell = null;
                    if (dataConnection == null)
                    {
                        dataConnection = new DataGridViewDataConnection(this);
                        dataConnection.SetDataConnection(value, DataMember);
                    }
                    else
                    {
                        if (dataConnection.ShouldChangeDataMember(value))
                        {
                            // we fire DataMemberChanged event
                            DataMember = string.Empty;
                        }
                        dataConnection.SetDataConnection(value, DataMember);
                        if (value == null)
                        {
                            dataConnection = null;
                        }
                    }
                    OnDataSourceChanged(EventArgs.Empty);
                }
            }
        }

        [
            SRCategory(nameof(SR.CatPropertyChanged)),
            SRDescription(nameof(SR.DataGridViewDataSourceChangedDescr))
        ]
        public event EventHandler DataSourceChanged
        {
            add => Events.AddHandler(EVENT_DATAGRIDVIEWDATASOURCECHANGED, value);
            remove => Events.RemoveHandler(EVENT_DATAGRIDVIEWDATASOURCECHANGED, value);
        }

        private static SolidBrush DefaultBackBrush
        {
            get
            {
                return (SolidBrush)SystemBrushes.Window;
            }
        }

        private static SolidBrush DefaultBackgroundBrush
        {
            get
            {
                return (SolidBrush)SystemBrushes.AppWorkspace;
            }
        }

        [
            SRCategory(nameof(SR.CatAppearance)),
            SRDescription(nameof(SR.DataGridView_DefaultCellStyleDescr)),
            AmbientValue(null)
        ]
        public DataGridViewCellStyle DefaultCellStyle
        {
            get
            {
                if (defaultCellStyle == null)
                {
                    defaultCellStyle = DefaultDefaultCellStyle;
                    return defaultCellStyle;
                }
                else if (defaultCellStyle.BackColor == Color.Empty ||
                    defaultCellStyle.ForeColor == Color.Empty ||
                    defaultCellStyle.SelectionBackColor == Color.Empty ||
                    defaultCellStyle.SelectionForeColor == Color.Empty ||
                    defaultCellStyle.Font == null ||
                    defaultCellStyle.Alignment == DataGridViewContentAlignment.NotSet ||
                    defaultCellStyle.WrapMode == DataGridViewTriState.NotSet)
                {
                    DataGridViewCellStyle defaultCellStyleTmp = new DataGridViewCellStyle(defaultCellStyle)
                    {
                        Scope = DataGridViewCellStyleScopes.None
                    };
                    if (defaultCellStyle.BackColor == Color.Empty)
                    {
                        defaultCellStyleTmp.BackColor = DefaultBackBrush.Color;
                    }
                    if (defaultCellStyle.ForeColor == Color.Empty)
                    {
                        defaultCellStyleTmp.ForeColor = base.ForeColor;
                        dataGridViewState1[DATAGRIDVIEWSTATE1_ambientForeColor] = true;
                    }
                    if (defaultCellStyle.SelectionBackColor == Color.Empty)
                    {
                        defaultCellStyleTmp.SelectionBackColor = DefaultSelectionBackBrush.Color;
                    }
                    if (defaultCellStyle.SelectionForeColor == Color.Empty)
                    {
                        defaultCellStyleTmp.SelectionForeColor = DefaultSelectionForeBrush.Color;
                    }
                    if (defaultCellStyle.Font == null)
                    {
                        defaultCellStyleTmp.Font = base.Font;
                        dataGridViewState1[DATAGRIDVIEWSTATE1_ambientFont] = true;
                    }
                    if (defaultCellStyle.Alignment == DataGridViewContentAlignment.NotSet)
                    {
                        defaultCellStyleTmp.AlignmentInternal = DataGridViewContentAlignment.MiddleLeft;
                    }
                    if (defaultCellStyle.WrapMode == DataGridViewTriState.NotSet)
                    {
                        defaultCellStyleTmp.WrapModeInternal = DataGridViewTriState.False;
                    }
                    defaultCellStyleTmp.AddScope(this, DataGridViewCellStyleScopes.DataGridView);
                    return defaultCellStyleTmp;
                }
                else
                {
                    return defaultCellStyle;
                }
            }
            set
            {
                DataGridViewCellStyle cs = DefaultCellStyle;
                cs.RemoveScope(DataGridViewCellStyleScopes.DataGridView);
                defaultCellStyle = value;
                if (value != null)
                {
                    defaultCellStyle.AddScope(this, DataGridViewCellStyleScopes.DataGridView);
                }
                DataGridViewCellStyleDifferences dgvcsc = cs.GetDifferencesFrom(DefaultCellStyle);
                if (dgvcsc != DataGridViewCellStyleDifferences.None)
                {
                    CellStyleChangedEventArgs.ChangeAffectsPreferredSize = (dgvcsc == DataGridViewCellStyleDifferences.AffectPreferredSize);
                    OnDefaultCellStyleChanged(CellStyleChangedEventArgs);
                }
            }
        }

        private DataGridViewCellStyle DefaultDefaultCellStyle
        {
            get
            {
                DataGridViewCellStyle defaultCellStyle = new DataGridViewCellStyle
                {
                    BackColor = DefaultBackBrush.Color,
                    ForeColor = base.ForeColor,
                    SelectionBackColor = DefaultSelectionBackBrush.Color,
                    SelectionForeColor = DefaultSelectionForeBrush.Color,
                    Font = base.Font,
                    AlignmentInternal = DataGridViewContentAlignment.MiddleLeft,
                    WrapModeInternal = DataGridViewTriState.False
                };
                defaultCellStyle.AddScope(this, DataGridViewCellStyleScopes.DataGridView);

                dataGridViewState1[DATAGRIDVIEWSTATE1_ambientFont] = true;
                dataGridViewState1[DATAGRIDVIEWSTATE1_ambientForeColor] = true;

                return defaultCellStyle;
            }
        }

        [
            SRCategory(nameof(SR.CatPropertyChanged)),
            SRDescription(nameof(SR.DataGridViewDefaultCellStyleChangedDescr))
        ]
        public event EventHandler DefaultCellStyleChanged
        {
            add => Events.AddHandler(EVENT_DATAGRIDVIEWDEFAULTCELLSTYLECHANGED, value);
            remove => Events.RemoveHandler(EVENT_DATAGRIDVIEWDEFAULTCELLSTYLECHANGED, value);
        }

        private static SolidBrush DefaultForeBrush
        {
            get
            {
                return (SolidBrush)SystemBrushes.WindowText;
            }
        }

        private static Color DefaultGridColor
        {
            get
            {
                return SystemColors.ControlDark;
            }
        }

        private static SolidBrush DefaultHeadersBackBrush
        {
            get
            {
                return (SolidBrush)SystemBrushes.Control;
            }
        }

        private DataGridViewCellStyle DefaultRowHeadersDefaultCellStyle
        {
            get
            {
                DataGridViewCellStyle defaultStyle = new DataGridViewCellStyle
                {
                    BackColor = DefaultHeadersBackBrush.Color,
                    ForeColor = DefaultForeBrush.Color,
                    SelectionBackColor = DefaultSelectionBackBrush.Color,
                    SelectionForeColor = DefaultSelectionForeBrush.Color,
                    Font = base.Font,
                    AlignmentInternal = DataGridViewContentAlignment.MiddleLeft,
                    WrapModeInternal = DataGridViewTriState.True
                };
                defaultStyle.AddScope(this, DataGridViewCellStyleScopes.RowHeaders);

                dataGridViewState1[DATAGRIDVIEWSTATE1_ambientRowHeadersFont] = true;

                return defaultStyle;
            }
        }

        private static SolidBrush DefaultSelectionBackBrush
        {
            get
            {
                return (SolidBrush)SystemBrushes.Highlight;
            }
        }

        private static SolidBrush DefaultSelectionForeBrush
        {
            get
            {
                return (SolidBrush)SystemBrushes.HighlightText;
            }
        }

        protected override Size DefaultSize
        {
            get
            {
                return new Size(240, 150);
            }
        }

        internal DisplayedBandsData DisplayedBandsInfo
        {
            get
            {
                return displayedBandsInfo;
            }
        }

        /// <summary>
        ///     Returns the client rect of the display area of the control.
        ///     The DataGridView control return its client rectangle minus the potential scrollbars.
        /// </summary>
        public override Rectangle DisplayRectangle
        {
            get
            {
                Rectangle rectDisplay = ClientRectangle;
                if (horizScrollBar != null && horizScrollBar.Visible)
                {
                    rectDisplay.Height -= horizScrollBar.Height;
                }
                if (vertScrollBar != null && vertScrollBar.Visible)
                {
                    rectDisplay.Width -= vertScrollBar.Width;
                    if (RightToLeftInternal)
                    {
                        rectDisplay.X = vertScrollBar.Width;
                    }
                }
                return rectDisplay;
            }
        }

        [
            SRCategory(nameof(SR.CatBehavior)),
            DefaultValue(DataGridViewEditMode.EditOnKeystrokeOrF2),
            SRDescription(nameof(SR.DataGridView_EditModeDescr))
        ]
        public DataGridViewEditMode EditMode
        {
            get
            {
                return editMode;
            }
            set
            {
                // Sequential enum.  Valid values are 0x0 to 0x4
                if (!ClientUtils.IsEnumValid(value, (int)value, (int)DataGridViewEditMode.EditOnEnter, (int)DataGridViewEditMode.EditProgrammatically))
                {
                    throw new InvalidEnumArgumentException(nameof(value), (int)value, typeof(DataGridViewEditMode));
                }
                if (editMode != value)
                {
                    editMode = value;
                    OnEditModeChanged(EventArgs.Empty);
                }
            }
        }

        [
            SRCategory(nameof(SR.CatPropertyChanged)),
            SRDescription(nameof(SR.DataGridView_EditModeChangedDescr))
        ]
        public event EventHandler EditModeChanged
        {
            add => Events.AddHandler(EVENT_DATAGRIDVIEWEDITMODECHANGED, value);
            remove => Events.RemoveHandler(EVENT_DATAGRIDVIEWEDITMODECHANGED, value);
        }

        internal Point MouseEnteredCellAddress
        {
            get
            {
                return ptMouseEnteredCell;
            }
        }

        private bool MouseOverEditingControl
        {
            get
            {
                if (editingControl != null)
                {
                    Point ptMouse = PointToClient(Control.MousePosition);
                    return editingControl.Bounds.Contains(ptMouse);
                }
                return false;
            }
        }

        private bool MouseOverEditingPanel
        {
            get
            {
                if (editingPanel != null)
                {
                    Point ptMouse = PointToClient(Control.MousePosition);
                    return editingPanel.Bounds.Contains(ptMouse);
                }
                return false;
            }
        }

        private bool MouseOverScrollBar
        {
            get
            {
                Point ptMouse = PointToClient(Control.MousePosition);
                if (vertScrollBar != null && vertScrollBar.Visible)
                {
                    if (vertScrollBar.Bounds.Contains(ptMouse))
                    {
                        return true;
                    }
                }
                if (horizScrollBar != null && horizScrollBar.Visible)
                {
                    return horizScrollBar.Bounds.Contains(ptMouse);
                }
                return false;
            }
        }

        [
            Browsable(false),
            EditorBrowsable(EditorBrowsableState.Advanced)
        ]
        public Control EditingControl
        {
            get
            {
                return editingControl;
            }
        }

        internal AccessibleObject EditingControlAccessibleObject
        {
            get
            {
                return EditingControl.AccessibilityObject;
            }
        }

        [
            Browsable(false),
            EditorBrowsable(EditorBrowsableState.Advanced)
        ]
        public Panel EditingPanel
        {
            get
            {
                if (editingPanel == null)
                {
                    editingPanel = new DataGridViewEditingPanel(this)
                    {
                        AccessibleName = string.Format(SR.DataGridView_AccEditingPanelAccName)
                    };
                }
                return editingPanel;
            }
        }

        internal DataGridViewEditingPanelAccessibleObject EditingPanelAccessibleObject
        {
            get
            {
                if (editingPanelAccessibleObject == null)
                {
                    editingPanelAccessibleObject = new DataGridViewEditingPanelAccessibleObject(this, EditingPanel);
                }

                return editingPanelAccessibleObject;
            }
        }

        /// <summary>
        ///    <para>
        ///     Determines whether the DataGridView's header cells render using XP theming visual styles or not
        ///     when visual styles are enabled in the application.
        ///    </para>
        /// </summary>
        [
            SRCategory(nameof(SR.CatAppearance)),
            DefaultValue(true),
            SRDescription(nameof(SR.DataGridView_EnableHeadersVisualStylesDescr))
        ]
        public bool EnableHeadersVisualStyles
        {
            get
            {
                return dataGridViewState2[DATAGRIDVIEWSTATE2_enableHeadersVisualStyles];
            }
            set
            {
                if (dataGridViewState2[DATAGRIDVIEWSTATE2_enableHeadersVisualStyles] != value)
                {
                    dataGridViewState2[DATAGRIDVIEWSTATE2_enableHeadersVisualStyles] = value;
                    //OnEnableHeadersVisualStylesChanged(EventArgs.Empty);
                    // Some autosizing may have to be applied since the margins are potentially changed.
                    OnGlobalAutoSize(); // Put this into OnEnableHeadersVisualStylesChanged if created.
                }
            }
        }

        [
            Browsable(false),
            DesignerSerializationVisibility(DesignerSerializationVisibility.Hidden)
        ]
        public DataGridViewCell FirstDisplayedCell
        {
            get
            {
                Point firstDisplayedCellAddress = FirstDisplayedCellAddress;
                if (firstDisplayedCellAddress.X >= 0)
                {
                    return Rows[firstDisplayedCellAddress.Y].Cells[firstDisplayedCellAddress.X]; // unshares the row of first displayed cell
                }
                return null;
            }
            set
            {
                if (value != null)
                {
                    DataGridViewCell firstDisplayedCell = value;
                    if (firstDisplayedCell.DataGridView != this)
                    {
                        throw new ArgumentException(string.Format(SR.DataGridView_CellDoesNotBelongToDataGridView));
                    }
                    if (firstDisplayedCell.RowIndex == -1 || firstDisplayedCell.ColumnIndex == -1)
                    {
                        throw new InvalidOperationException(string.Format(SR.DataGridView_FirstDisplayedCellCannotBeAHeaderOrSharedCell));
                    }

                    Debug.Assert(firstDisplayedCell.RowIndex >= 0 &&
                        firstDisplayedCell.RowIndex < Rows.Count &&
                        firstDisplayedCell.ColumnIndex >= 0 &&
                        firstDisplayedCell.ColumnIndex < Columns.Count);

                    if (!firstDisplayedCell.Visible)
                    {
                        throw new InvalidOperationException(string.Format(SR.DataGridView_FirstDisplayedCellCannotBeInvisible));
                    }

                    if (!firstDisplayedCell.Frozen)
                    {
                        if (!Rows[firstDisplayedCell.RowIndex].Frozen)
                        {
                            FirstDisplayedScrollingRowIndex = firstDisplayedCell.RowIndex;
                        }

                        if (!Columns[firstDisplayedCell.ColumnIndex].Frozen)
                        {
                            FirstDisplayedScrollingColumnIndex = firstDisplayedCell.ColumnIndex;
                        }
                    }
                }
            }
        }

        private Point FirstDisplayedCellAddress
        {
            get
            {
                Point ptFirstDisplayedCellAddress = new Point(-1, -1)
                {
                    Y = Rows.GetFirstRow(DataGridViewElementStates.Visible | DataGridViewElementStates.Frozen)
                };
                if (ptFirstDisplayedCellAddress.Y == -1)
                {
                    Debug.Assert(displayedBandsInfo.NumTotallyDisplayedFrozenRows == 0);
                    if (displayedBandsInfo.FirstDisplayedScrollingRow >= 0)
                    {
                        ptFirstDisplayedCellAddress.Y = displayedBandsInfo.FirstDisplayedScrollingRow;
                    }
#if DEBUG
                    else
                    {
                        Debug.Assert(displayedBandsInfo.FirstDisplayedScrollingRow == -1);
                        Debug.Assert(displayedBandsInfo.NumDisplayedScrollingRows == 0);
                        Debug.Assert(displayedBandsInfo.NumTotallyDisplayedScrollingRows == 0);
                    }
#endif
                }
                if (ptFirstDisplayedCellAddress.Y >= 0)
                {
                    ptFirstDisplayedCellAddress.X = FirstDisplayedColumnIndex;
                }
                return ptFirstDisplayedCellAddress;
            }
        }

        internal int FirstDisplayedColumnIndex
        {
            get
            {
                if (!IsHandleCreated)
                {
                    return -1;
                }

                int firstDisplayedColumnIndex = -1;
                DataGridViewColumn dataGridViewColumn = Columns.GetFirstColumn(DataGridViewElementStates.Visible);
                if (dataGridViewColumn != null)
                {
                    if (dataGridViewColumn.Frozen)
                    {
                        firstDisplayedColumnIndex = dataGridViewColumn.Index;
                    }
                    else if (displayedBandsInfo.FirstDisplayedScrollingCol >= 0)
                    {
                        firstDisplayedColumnIndex = displayedBandsInfo.FirstDisplayedScrollingCol;
                    }
                }
#if DEBUG
                DataGridViewColumn dataGridViewColumnDbg1 = Columns.GetFirstColumn(DataGridViewElementStates.Displayed);
                int firstDisplayedColumnIndexDbg1 = (dataGridViewColumnDbg1 == null) ? -1 : dataGridViewColumnDbg1.Index;

                int firstDisplayedColumnIndexDbg2 = -1;
                DataGridViewColumn dataGridViewColumnDbg = Columns.GetFirstColumn(DataGridViewElementStates.Visible | DataGridViewElementStates.Frozen);
                if (dataGridViewColumnDbg != null)
                {
                    firstDisplayedColumnIndexDbg2 = dataGridViewColumnDbg.Index;
                }
                else if (displayedBandsInfo.FirstDisplayedScrollingCol >= 0)
                {
                    firstDisplayedColumnIndexDbg2 = displayedBandsInfo.FirstDisplayedScrollingCol;
                }
                else
                {
                    Debug.Assert(displayedBandsInfo.LastTotallyDisplayedScrollingCol == -1);
                }
                Debug.Assert(firstDisplayedColumnIndex == firstDisplayedColumnIndexDbg1 || !Visible || displayedBandsInfo.Dirty);
                Debug.Assert(firstDisplayedColumnIndex == firstDisplayedColumnIndexDbg2 || displayedBandsInfo.Dirty);
#endif
                return firstDisplayedColumnIndex;
            }
        }

        internal int FirstDisplayedRowIndex
        {
            get
            {
                if (!IsHandleCreated)
                {
                    return -1;
                }

                int firstDisplayedRowIndex = Rows.GetFirstRow(DataGridViewElementStates.Visible);
                if (firstDisplayedRowIndex != -1)
                {
                    if ((Rows.GetRowState(firstDisplayedRowIndex) & DataGridViewElementStates.Frozen) == 0 &&
                        displayedBandsInfo.FirstDisplayedScrollingRow >= 0)
                    {
                        firstDisplayedRowIndex = displayedBandsInfo.FirstDisplayedScrollingRow;
                    }
                }
#if FALSE //DEBUG
                int firstDisplayedRowIndexDbg1 = this.Rows.GetFirstRow(DataGridViewElementStates.Displayed);

                int firstDisplayedRowIndexDbg2 = this.Rows.GetFirstRow(DataGridViewElementStates.Visible | DataGridViewElementStates.Frozen);
                if (firstDisplayedRowIndexDbg2 == -1)
                {
                    if (this.displayedBandsInfo.FirstDisplayedScrollingRow >= 0)
                    {
                        firstDisplayedRowIndexDbg2 = this.displayedBandsInfo.FirstDisplayedScrollingRow;
                    }
                }

                Debug.Assert(firstDisplayedRowIndex == firstDisplayedRowIndexDbg1 || !this.Visible || this.displayedBandsInfo.Dirty, "firstDisplayedRowIndex =" + firstDisplayedRowIndex.ToString() + ", firstDisplayedRowIndexDbg1=" + firstDisplayedRowIndexDbg1.ToString());
                Debug.Assert(firstDisplayedRowIndex == firstDisplayedRowIndexDbg2 || this.displayedBandsInfo.Dirty, "firstDisplayedRowIndex =" + firstDisplayedRowIndex.ToString() + ", firstDisplayedRowIndexDbg2=" + firstDisplayedRowIndexDbg2.ToString());
#endif
                return firstDisplayedRowIndex;
            }
        }

        [
            Browsable(false),
            EditorBrowsable(EditorBrowsableState.Advanced),
            DesignerSerializationVisibility(DesignerSerializationVisibility.Hidden)
        ]
        public int FirstDisplayedScrollingColumnHiddenWidth
        {
            get
            {
                return negOffset;
            }
        }

        [
            Browsable(false),
            DesignerSerializationVisibility(DesignerSerializationVisibility.Hidden)
        ]
        public int FirstDisplayedScrollingColumnIndex
        {
            get
            {
                return displayedBandsInfo.FirstDisplayedScrollingCol;
            }
            set
            {
                if (value < 0 || value >= Columns.Count)
                {
                    throw new ArgumentOutOfRangeException(nameof(value));
                }
                if (!Columns[value].Visible)
                {
                    throw new InvalidOperationException(string.Format(SR.DataGridView_FirstDisplayedScrollingColumnCannotBeInvisible));
                }
                if (Columns[value].Frozen)
                {
                    throw new InvalidOperationException(string.Format(SR.DataGridView_FirstDisplayedScrollingColumnCannotBeFrozen));
                }

                if (!IsHandleCreated)
                {
                    CreateHandle();
                }

                int displayWidth = layout.Data.Width;
                if (displayWidth <= 0)
                {
                    throw new InvalidOperationException(string.Format(SR.DataGridView_NoRoomForDisplayedColumns));
                }

                int totalVisibleFrozenWidth = Columns.GetColumnsWidth(DataGridViewElementStates.Visible | DataGridViewElementStates.Frozen);
                if (totalVisibleFrozenWidth >= displayWidth)
                {
                    Debug.Assert(totalVisibleFrozenWidth > 0);
                    throw new InvalidOperationException(string.Format(SR.DataGridView_FrozenColumnsPreventFirstDisplayedScrollingColumn));
                }

                if (value == displayedBandsInfo.FirstDisplayedScrollingCol)
                {
                    return;
                }

                if (ptCurrentCell.X >= 0 &&
                    !CommitEdit(DataGridViewDataErrorContexts.Parsing | DataGridViewDataErrorContexts.Commit | DataGridViewDataErrorContexts.Scroll,
                                false /*forCurrentCellChange*/, false /*forCurrentRowChange*/))
                {
                    // Could not commit edited cell value - return silently
                    // Microsoft: should we throw an error here?
                    return;
                }
                if (IsColumnOutOfBounds(value))
                {
                    return;
                }
                bool success = ScrollColumnIntoView(value, -1, /*committed*/ true, false /*forCurrentCellChange*/);
                Debug.Assert(success);

                Debug.Assert(displayedBandsInfo.FirstDisplayedScrollingCol >= 0);
                Debug.Assert(displayedBandsInfo.FirstDisplayedScrollingCol == value ||
                             Columns.DisplayInOrder(displayedBandsInfo.FirstDisplayedScrollingCol, value));
                int maxHorizontalOffset = Columns.GetColumnsWidth(DataGridViewElementStates.Visible) - displayWidth;
                while (displayedBandsInfo.FirstDisplayedScrollingCol != value &&
                        HorizontalOffset < maxHorizontalOffset)
                {
                    ScrollColumns(1);
                }
            }
        }

        [
            Browsable(false),
            DesignerSerializationVisibility(DesignerSerializationVisibility.Hidden)
        ]
        public int FirstDisplayedScrollingRowIndex
        {
            get
            {
                return displayedBandsInfo.FirstDisplayedScrollingRow;
            }
            set
            {
                if (value < 0 || value >= Rows.Count)
                {
                    throw new ArgumentOutOfRangeException(nameof(value));
                }
                if ((Rows.GetRowState(value) & DataGridViewElementStates.Visible) == 0)
                {
                    throw new InvalidOperationException(string.Format(SR.DataGridView_FirstDisplayedScrollingRowCannotBeInvisible));
                }
                if ((Rows.GetRowState(value) & DataGridViewElementStates.Frozen) != 0)
                {
                    throw new InvalidOperationException(string.Format(SR.DataGridView_FirstDisplayedScrollingRowCannotBeFrozen));
                }

                if (!IsHandleCreated)
                {
                    CreateHandle();
                }

                int displayHeight = layout.Data.Height;
                if (displayHeight <= 0)
                {
                    throw new InvalidOperationException(string.Format(SR.DataGridView_NoRoomForDisplayedRows));
                }

                int totalVisibleFrozenHeight = Rows.GetRowsHeight(DataGridViewElementStates.Visible | DataGridViewElementStates.Frozen);
                if (totalVisibleFrozenHeight >= displayHeight)
                {
                    Debug.Assert(totalVisibleFrozenHeight > 0);
                    throw new InvalidOperationException(string.Format(SR.DataGridView_FrozenRowsPreventFirstDisplayedScrollingRow));
                }

                if (value == displayedBandsInfo.FirstDisplayedScrollingRow)
                {
                    return;
                }

                if (ptCurrentCell.X >= 0 &&
                    !CommitEdit(DataGridViewDataErrorContexts.Parsing | DataGridViewDataErrorContexts.Commit | DataGridViewDataErrorContexts.Scroll,
                                false /*forCurrentCellChange*/, false /*forCurrentRowChange*/))
                {
                    // Could not commit edited cell value - return silently
                    // Microsoft: should we throw an error here?
                    return;
                }
                if (IsRowOutOfBounds(value))
                {
                    return;
                }

                Debug.Assert(displayedBandsInfo.FirstDisplayedScrollingRow >= 0);

                if (value > displayedBandsInfo.FirstDisplayedScrollingRow)
                {
                    int rowsToScroll = Rows.GetRowCount(DataGridViewElementStates.Visible, displayedBandsInfo.FirstDisplayedScrollingRow, value);
                    Debug.Assert(rowsToScroll != 0);
                    ScrollRowsByCount(rowsToScroll, rowsToScroll > 1 ? ScrollEventType.LargeIncrement : ScrollEventType.SmallIncrement);
                }
                else
                {
                    bool success = ScrollRowIntoView(-1, value, /*committed*/ true, false /*forCurrentCellChange*/);
                    Debug.Assert(success);
                }
            }
        }

        [
            Browsable(false),
            EditorBrowsable(EditorBrowsableState.Advanced),
            DesignerSerializationVisibility(DesignerSerializationVisibility.Hidden)
        ]
        public override Color ForeColor
        {
            get
            {
                return base.ForeColor;
            }
            set
            {
                base.ForeColor = value;
            }
        }

        [
            Browsable(false),
            EditorBrowsable(EditorBrowsableState.Advanced)
        ]
        new public event EventHandler ForeColorChanged
        {
            add => base.ForeColorChanged += value;
            remove => base.ForeColorChanged -= value;
        }

        [
            Browsable(false),
            EditorBrowsable(EditorBrowsableState.Advanced)
        ]
        public override Font Font
        {
            get
            {
                return base.Font;
            }
            set
            {
                base.Font = value;
            }
        }

        [
            Browsable(false),
            EditorBrowsable(EditorBrowsableState.Advanced)
        ]
        new public event EventHandler FontChanged
        {
            add => base.FontChanged += value;
            remove => base.FontChanged -= value;
        }

        /// <summary>
        ///    <para>Gets or sets the grid color of the dataGridView (when Single mode is used).</para>
        /// </summary>
        [
            SRCategory(nameof(SR.CatAppearance)),
            SRDescription(nameof(SR.DataGridViewGridColorDescr))
        ]
        public Color GridColor
        {
            get
            {
                return gridPen.Color;
            }
            set
            {
                if (value.IsEmpty)
                {
                    throw new ArgumentException(string.Format(SR.DataGridView_EmptyColor, "GridColor"));
                }
                if (value.A < 255)
                {
                    throw new ArgumentException(string.Format(SR.DataGridView_TransparentColor, "GridColor"));
                }
                if (!value.Equals(gridPen.Color))
                {
                    if (gridPen != null)
                    {
                        gridPen.Dispose();
                    }

                    gridPen = new Pen(value);
                    OnGridColorChanged(EventArgs.Empty);
                }
            }
        }

        [
            SRCategory(nameof(SR.CatPropertyChanged)),
            SRDescription(nameof(SR.DataGridViewOnGridColorChangedDescr))
        ]
        public event EventHandler GridColorChanged
        {
            add => Events.AddHandler(EVENT_DATAGRIDVIEWGRIDCOLORCHANGED, value);
            remove => Events.RemoveHandler(EVENT_DATAGRIDVIEWGRIDCOLORCHANGED, value);
        }

        private bool ShouldSerializeGridColor()
        {
            return !GridPen.Color.Equals(DefaultGridColor);
        }

        internal Pen GridPen
        {
            get
            {
                return gridPen;
            }
        }

        internal int HorizontalOffset
        {
            get
            {
                return horizontalOffset;
            }
            set
            {
                if (value < 0)
                {
                    value = 0;
                }
                int widthNotVisible = Columns.GetColumnsWidth(DataGridViewElementStates.Visible) - layout.Data.Width;
                if (value > widthNotVisible && widthNotVisible > 0)
                {
                    value = widthNotVisible;
                }
                if (value == horizontalOffset)
                {
                    return;
                }

                ScrollEventType scrollEventType;
                int oldFirstVisibleScrollingCol = displayedBandsInfo.FirstDisplayedScrollingCol;
                int change = horizontalOffset - value;
                if (horizScrollBar.Enabled)
                {
                    horizScrollBar.Value = value;
                }
                horizontalOffset = value;

                int totalVisibleFrozenWidth = Columns.GetColumnsWidth(DataGridViewElementStates.Visible | DataGridViewElementStates.Frozen);

                Rectangle rectTmp = layout.Data;
                if (layout.ColumnHeadersVisible)
                {
                    // column headers must scroll as well
                    rectTmp = Rectangle.Union(rectTmp, layout.ColumnHeaders);
                }
                else if (SingleVerticalBorderAdded)
                {
                    if (!RightToLeftInternal)
                    {
                        rectTmp.X--;
                    }
                    rectTmp.Width++;
                }

                if (SingleVerticalBorderAdded &&
                    totalVisibleFrozenWidth > 0)
                {
                    if (!RightToLeftInternal)
                    {
                        rectTmp.X++;
                    }
                    rectTmp.Width--;
                }

                if (!RightToLeftInternal)
                {
                    rectTmp.X += totalVisibleFrozenWidth;
                }
                rectTmp.Width -= totalVisibleFrozenWidth;

                displayedBandsInfo.FirstDisplayedScrollingCol = ComputeFirstVisibleScrollingColumn();
                // update the lastTotallyDisplayedScrollingCol
                ComputeVisibleColumns();

                if (editingControl != null &&
                    !Columns[ptCurrentCell.X].Frozen &&
                    displayedBandsInfo.FirstDisplayedScrollingCol > -1)
                {
                    PositionEditingControl(true /*setLocation*/, false /*setSize*/, false /*setFocus*/);
                }

                // The mouse probably is not over the same cell after the scroll.
                UpdateMouseEnteredCell(null /*HitTestInfo*/, null /*MouseEventArgs*/);

                if (oldFirstVisibleScrollingCol == displayedBandsInfo.FirstDisplayedScrollingCol)
                {
                    scrollEventType = change > 0 ? ScrollEventType.SmallIncrement : ScrollEventType.SmallDecrement;
                }
                else if (Columns.DisplayInOrder(oldFirstVisibleScrollingCol, displayedBandsInfo.FirstDisplayedScrollingCol))
                {
                    scrollEventType = Columns.GetColumnCount(DataGridViewElementStates.Visible, oldFirstVisibleScrollingCol, displayedBandsInfo.FirstDisplayedScrollingCol) > 1 ? ScrollEventType.LargeIncrement : ScrollEventType.SmallIncrement;
                }
                else
                {
                    Debug.Assert(Columns.DisplayInOrder(displayedBandsInfo.FirstDisplayedScrollingCol, oldFirstVisibleScrollingCol));
                    scrollEventType = Columns.GetColumnCount(DataGridViewElementStates.Visible, displayedBandsInfo.FirstDisplayedScrollingCol, oldFirstVisibleScrollingCol) > 1 ? ScrollEventType.LargeDecrement : ScrollEventType.SmallDecrement;
                }

                NativeMethods.RECT[] rects = CreateScrollableRegion(rectTmp);
                if (RightToLeftInternal)
                {
                    change = -change;
                }
                ScrollRectangles(rects, change);
                if (!dataGridViewState2[DATAGRIDVIEWSTATE2_stopRaisingHorizontalScroll])
                {
                    OnScroll(scrollEventType, horizontalOffset + change, horizontalOffset, ScrollOrientation.HorizontalScroll);
                }
                FlushDisplayedChanged();
            }
        }

        protected ScrollBar HorizontalScrollBar
        {
            get
            {
                return horizScrollBar;
            }
        }

        internal int HorizontalScrollBarHeight
        {
            get
            {
                return horizScrollBar.Height;
            }
        }

        internal bool HorizontalScrollBarVisible
        {
            get
            {
                return horizScrollBar.Visible;
            }
        }

<<<<<<< HEAD
        internal int HorizontalScrollBarHeight
        {
            get
            {
                return this.horizScrollBar.Height;
            }
        }

        internal bool HorizontalScrollBarVisible
        {
            get
            {
                return this.horizScrollBar.Visible;
            }
        }

        /// <include file='doc\DataGridView.uex' path='docs/doc[@for="DataGridView.HorizontalScrollingOffset"]/*' />
=======
>>>>>>> 05087938
        [
            Browsable(false),
            DesignerSerializationVisibility(DesignerSerializationVisibility.Hidden)
        ]
        public int HorizontalScrollingOffset
        {
            get
            {
                return horizontalOffset;
            }
            set
            {
                // int widthNotVisible = this.Columns.GetColumnsWidth(DataGridViewElementStates.Visible) - this.layout.Data.Width;
                if (value < 0)
                {
                    throw new ArgumentOutOfRangeException(nameof(value), value, string.Format(SR.InvalidLowBoundArgumentEx, nameof(HorizontalScrollingOffset), value, 0));
                }
                // Intentionally ignoring the out of range situation. 
                // else if (value > widthNotVisible && widthNotVisible > 0)
                //{
                //    throw new ArgumentOutOfRangeException(string.Format(SR.DataGridView_PropertyTooLarge, "HorizontalScrollingOffset", (widthNotVisible).ToString()));
                //}
                else if (value > 0 && (Columns.GetColumnsWidth(DataGridViewElementStates.Visible) - layout.Data.Width) <= 0)
                {
                    // Intentionally ignoring the case where dev tries to set value while there is no horizontal scrolling possible.
                    // throw new ArgumentOutOfRangeException(nameof(HorizontalScrollingOffset), string.Format(SR.DataGridView_PropertyMustBeZero));
                    Debug.Assert(horizontalOffset == 0);
                    return;
                }
                if (value == horizontalOffset)
                {
                    return;
                }
                HorizontalOffset = value;
            }
        }

        private System.Windows.Forms.Timer HorizScrollTimer
        {
            get
            {
                if (horizScrollTimer == null)
                {
                    horizScrollTimer = new System.Windows.Forms.Timer();
                    horizScrollTimer.Tick += new System.EventHandler(HorizScrollTimer_Tick);
                }
                return horizScrollTimer;
            }
        }

        private bool InAdjustFillingColumns
        {
            get
            {
                return dataGridViewOper[DATAGRIDVIEWOPER_inAdjustFillingColumn] || dataGridViewOper[DATAGRIDVIEWOPER_inAdjustFillingColumns];
            }
        }

        internal bool InBeginEdit
        {
            get
            {
                return dataGridViewOper[DATAGRIDVIEWOPER_inBeginEdit];
            }
        }

        internal bool InDisplayIndexAdjustments
        {
            get
            {
                return dataGridViewOper[DATAGRIDVIEWOPER_inDisplayIndexAdjustments];
            }
            set
            {
                dataGridViewOper[DATAGRIDVIEWOPER_inDisplayIndexAdjustments] = value;
            }
        }

        internal bool InEndEdit
        {
            get
            {
                return dataGridViewOper[DATAGRIDVIEWOPER_inEndEdit];
            }
        }

        private DataGridViewCellStyle InheritedEditingCellStyle
        {
            get
            {
                if (ptCurrentCell.X == -1)
                {
                    return null;
                }

                return CurrentCellInternal.GetInheritedStyleInternal(ptCurrentCell.Y);
            }
        }

        internal bool InInitialization
        {
            get
            {
                return dataGridViewState2[DATAGRIDVIEWSTATE2_initializing];
            }
        }

        internal bool InSortOperation
        {
            get
            {
                return dataGridViewOper[DATAGRIDVIEWOPER_inSort];
            }
        }

        [Browsable(false)]
        public bool IsCurrentCellDirty
        {
            get
            {
                return dataGridViewState1[DATAGRIDVIEWSTATE1_editedCellChanged];
            }
        }

        private bool IsCurrentCellDirtyInternal
        {
            set
            {
                if (value != dataGridViewState1[DATAGRIDVIEWSTATE1_editedCellChanged])
                {
                    dataGridViewState1[DATAGRIDVIEWSTATE1_editedCellChanged] = value;
                    OnCurrentCellDirtyStateChanged(EventArgs.Empty);
                }
            }
        }

        [Browsable(false)]
        public bool IsCurrentCellInEditMode
        {
            get
            {
                return editingControl != null || dataGridViewState1[DATAGRIDVIEWSTATE1_currentCellInEditMode];
            }
        }

        // Only used in bound scenarios, when binding to a IEditableObject
        [Browsable(false)]
        public bool IsCurrentRowDirty
        {
            get
            {
                if (!VirtualMode)
                {
                    return dataGridViewState1[DATAGRIDVIEWSTATE1_editedRowChanged] || IsCurrentCellDirty;
                }
                else
                {
                    QuestionEventArgs qe = new QuestionEventArgs(dataGridViewState1[DATAGRIDVIEWSTATE1_editedRowChanged] || IsCurrentCellDirty);
                    OnRowDirtyStateNeeded(qe);
                    return qe.Response;
                }
            }
        }

        internal bool IsCurrentRowDirtyInternal
        {
            set
            {
                if (value != dataGridViewState1[DATAGRIDVIEWSTATE1_editedRowChanged])
                {
                    dataGridViewState1[DATAGRIDVIEWSTATE1_editedRowChanged] = value;
                    if (RowHeadersVisible && ShowEditingIcon && ptCurrentCell.Y >= 0)
                    {
                        // Force the pencil to appear in the row header
                        InvalidateCellPrivate(-1, ptCurrentCell.Y);
                    }
                }
            }
        }

        private bool IsEscapeKeyEffective
        {
            get
            {
                return dataGridViewOper[DATAGRIDVIEWOPER_trackColResize] ||
                       dataGridViewOper[DATAGRIDVIEWOPER_trackRowResize] ||
                       dataGridViewOper[DATAGRIDVIEWOPER_trackColHeadersResize] ||
                       dataGridViewOper[DATAGRIDVIEWOPER_trackRowHeadersResize] ||
                       dataGridViewOper[DATAGRIDVIEWOPER_trackColRelocation] ||
                       IsCurrentCellDirty ||
                       ((VirtualMode || DataSource != null) && IsCurrentRowDirty) ||
                       (EditMode != DataGridViewEditMode.EditOnEnter && editingControl != null ||
                       dataGridViewState1[DATAGRIDVIEWSTATE1_newRowEdited]);
            }
        }

        private bool IsMinimized
        {
            get
            {
                return TopLevelControlInternal is Form parentForm && parentForm.WindowState == FormWindowState.Minimized;
            }
        }

        private bool IsSharedCellReadOnly(DataGridViewCell dataGridViewCell, int rowIndex)
        {
            Debug.Assert(dataGridViewCell != null);
            Debug.Assert(rowIndex >= 0);
            DataGridViewElementStates rowState = Rows.GetRowState(rowIndex);
            return ReadOnly ||
                   (rowState & DataGridViewElementStates.ReadOnly) != 0 ||
                   (dataGridViewCell.OwningColumn != null && dataGridViewCell.OwningColumn.ReadOnly) ||
                   dataGridViewCell.StateIncludes(DataGridViewElementStates.ReadOnly);
        }

        internal bool IsSharedCellSelected(DataGridViewCell dataGridViewCell, int rowIndex)
        {
            Debug.Assert(dataGridViewCell != null);
            Debug.Assert(rowIndex >= 0);
            DataGridViewElementStates rowState = Rows.GetRowState(rowIndex);
            return (rowState & DataGridViewElementStates.Selected) != 0 ||
                   (dataGridViewCell.OwningColumn != null && dataGridViewCell.OwningColumn.Selected) ||
                   dataGridViewCell.StateIncludes(DataGridViewElementStates.Selected);
        }

        internal bool IsSharedCellVisible(DataGridViewCell dataGridViewCell, int rowIndex)
        {
            Debug.Assert(dataGridViewCell != null);
            Debug.Assert(rowIndex >= 0);
            DataGridViewElementStates rowState = Rows.GetRowState(rowIndex);
            return (rowState & DataGridViewElementStates.Visible) != 0 &&
                   (dataGridViewCell.OwningColumn != null && dataGridViewCell.OwningColumn.Visible);
        }

        internal LayoutData LayoutInfo
        {
            get
            {
                if (layout.dirty && IsHandleCreated)
                {
                    PerformLayoutPrivate(false /*useRowShortcut*/, true /*computeVisibleRows*/, false /*invalidInAdjustFillingColumns*/, false /*repositionEditingControl*/);
                }
                return layout;
            }
        }

        internal Point MouseDownCellAddress
        {
            get
            {
                return ptMouseDownCell;
            }
        }

        [
            SRCategory(nameof(SR.CatBehavior)),
            DefaultValue(true),
            SRDescription(nameof(SR.DataGridView_MultiSelectDescr))
        ]
        public bool MultiSelect
        {
            get
            {
                return dataGridViewState1[DATAGRIDVIEWSTATE1_multiSelect];
            }
            set
            {
                if (MultiSelect != value)
                {
                    ClearSelection();
                    dataGridViewState1[DATAGRIDVIEWSTATE1_multiSelect] = value;
                    OnMultiSelectChanged(EventArgs.Empty);
                }
            }
        }

        [
            SRCategory(nameof(SR.CatPropertyChanged)),
            SRDescription(nameof(SR.DataGridViewOnMultiSelectChangedDescr))
        ]
        public event EventHandler MultiSelectChanged
        {
            add => Events.AddHandler(EVENT_DATAGRIDVIEWMULTISELECTCHANGED, value);
            remove => Events.RemoveHandler(EVENT_DATAGRIDVIEWMULTISELECTCHANGED, value);
        }

        [
            Browsable(false),
            DesignerSerializationVisibility(DesignerSerializationVisibility.Hidden)
        ]
        public int NewRowIndex
        {
            get
            {
                return newRowIndex;
            }
        }

        internal bool NoDimensionChangeAllowed
        {
            get
            {
                return noDimensionChangeCount > 0;
            }
        }

        private int NoSelectionChangeCount
        {
            get
            {
                return noSelectionChangeCount;
            }
            set
            {
                Debug.Assert(value >= 0);
                noSelectionChangeCount = value;
                if (value == 0)
                {
                    FlushSelectionChanged();
                }
            }
        }

        [
            Browsable(false),
            EditorBrowsable(EditorBrowsableState.Never),
            DesignerSerializationVisibility(DesignerSerializationVisibility.Hidden)
        ]
        public new Padding Padding
        {
            get
            {
                return base.Padding;
            }
            set
            {
                base.Padding = value;
            }
        }

        [
            Browsable(false),
            EditorBrowsable(EditorBrowsableState.Never),
            DesignerSerializationVisibility(DesignerSerializationVisibility.Hidden)
        ]
        public new event EventHandler PaddingChanged
        {
            add => base.PaddingChanged += value;
            remove => base.PaddingChanged -= value;
        }

        internal DataGridViewCellStyle PlaceholderCellStyle
        {
            get
            {
                if (placeholderCellStyle == null)
                {
                    placeholderCellStyle = new DataGridViewCellStyle();
                }
                return placeholderCellStyle;
            }
        }

        [
            Browsable(true),
            DefaultValue(false),
            SRCategory(nameof(SR.CatBehavior)),
            SRDescription(nameof(SR.DataGridView_ReadOnlyDescr))
        ]
        public bool ReadOnly
        {
            get
            {
                return dataGridViewState1[DATAGRIDVIEWSTATE1_readOnly];
            }
            set
            {
                if (value != dataGridViewState1[DATAGRIDVIEWSTATE1_readOnly])
                {
                    if (value &&
                        ptCurrentCell.X != -1 &&
                        IsCurrentCellInEditMode)
                    {
                        // Current cell becomes read-only. Exit editing mode.
                        if (!EndEdit(DataGridViewDataErrorContexts.Parsing | DataGridViewDataErrorContexts.Commit,
                                     DataGridViewValidateCellInternal.Always /*validateCell*/,
                                     false /*fireCellLeave*/,
                                     false /*fireCellEnter*/,
                                     false /*fireRowLeave*/,
                                     false /*fireRowEnter*/,
                                     false /*fireLeave*/,
                                     true /*keepFocus*/,
                                     false /*resetCurrentCell*/,
                                     false /*resetAnchorCell*/))
                        {
                            throw new InvalidOperationException(string.Format(SR.DataGridView_CommitFailedCannotCompleteOperation));
                        }
                    }

                    dataGridViewState1[DATAGRIDVIEWSTATE1_readOnly] = value;

                    if (value)
                    {
                        try
                        {
                            dataGridViewOper[DATAGRIDVIEWOPER_inReadOnlyChange] = true;
                            for (int columnIndex = 0; columnIndex < Columns.Count; columnIndex++)
                            {
                                SetReadOnlyColumnCore(columnIndex, false);
                            }
                            int rowCount = Rows.Count;
                            for (int rowIndex = 0; rowIndex < rowCount; rowIndex++)
                            {
                                SetReadOnlyRowCore(rowIndex, false);
                            }
                        }
                        finally
                        {
                            dataGridViewOper[DATAGRIDVIEWOPER_inReadOnlyChange] = false;
                        }
                    }
#if DEBUG
                    else
                    {
                        Debug.Assert(individualReadOnlyCells.Count == 0);
                        for (int columnIndex = 0; columnIndex < Columns.Count; columnIndex++)
                        {
                            Debug.Assert(Columns[columnIndex].ReadOnly == false);
                        }
                        int rowCount = Rows.Count;
                        for (int rowIndex = 0; rowIndex < rowCount; rowIndex++)
                        {
                            Debug.Assert((Rows.GetRowState(rowIndex) & DataGridViewElementStates.ReadOnly) == 0);
                        }
                    }
#endif
                    OnReadOnlyChanged(EventArgs.Empty);
                }
            }
        }

        [
            SRCategory(nameof(SR.CatPropertyChanged)),
            SRDescription(nameof(SR.DataGridViewOnReadOnlyChangedDescr))
        ]
        public event EventHandler ReadOnlyChanged
        {
            add => Events.AddHandler(EVENT_DATAGRIDVIEWREADONLYCHANGED, value);
            remove => Events.RemoveHandler(EVENT_DATAGRIDVIEWREADONLYCHANGED, value);
        }

        private void ResetCurrentCell()
        {
            if (ptCurrentCell.X != -1 &&
                !SetCurrentCellAddressCore(-1, -1, true /*setAnchorCellAddress*/, true /*validateCurrentCell*/, false /*throughMouseClick*/))
            {
                // Edited value couldn't be committed or aborted
                throw new InvalidOperationException(string.Format(SR.DataGridView_CellChangeCannotBeCommittedOrAborted));
            }
        }

        internal bool ResizingOperationAboutToStart
        {
            get
            {
                return dataGridViewOper[DATAGRIDVIEWOPER_resizingOperationAboutToStart];
            }
        }

        internal bool RightToLeftInternal
        {
            get
            {
                if (dataGridViewState2[DATAGRIDVIEWSTATE2_rightToLeftValid])
                {
                    return dataGridViewState2[DATAGRIDVIEWSTATE2_rightToLeftMode];
                }
                dataGridViewState2[DATAGRIDVIEWSTATE2_rightToLeftMode] = (RightToLeft == RightToLeft.Yes);
                dataGridViewState2[DATAGRIDVIEWSTATE2_rightToLeftValid] = true;
                return dataGridViewState2[DATAGRIDVIEWSTATE2_rightToLeftMode];
            }
        }

        [
            Browsable(false),
            DesignerSerializationVisibility(DesignerSerializationVisibility.Hidden),
            EditorBrowsable(EditorBrowsableState.Advanced),
            DefaultValue(0)
        ]
        public int RowCount
        {
            get
            {
                return Rows.Count;
            }
            set
            {
                if (AllowUserToAddRowsInternal)
                {
                    if (value < 1)
                    {
                        throw new ArgumentOutOfRangeException(nameof(value), value, string.Format(SR.InvalidLowBoundArgumentEx, nameof(RowCount), value, 1));
                    }
                }
                else
                {
                    if (value < 0)
                    {
                        throw new ArgumentOutOfRangeException(nameof(value), value, string.Format(SR.InvalidLowBoundArgumentEx, nameof(RowCount), value, 0));
                    }
                }
                if (DataSource != null)
                {
                    throw new InvalidOperationException(string.Format(SR.DataGridView_CannotSetRowCountOnDataBoundDataGridView));
                }
                if (value != Rows.Count)
                {
                    if (value == 0)
                    {
                        // Total removal of the rows.
                        Rows.Clear();
                    }
                    else if (value < Rows.Count)
                    {
                        // Some rows need to be removed, from the tail of the rows collection
                        while (value < Rows.Count)
                        {
                            int currentRowCount = Rows.Count;
                            Rows.RemoveAt(currentRowCount - (AllowUserToAddRowsInternal ? 2 : 1));
                            if (Rows.Count >= currentRowCount)
                            {
                                // Row removal failed. We stop the loop.
                                break;
                            }
                        }
                    }
                    else
                    {
                        // Some rows need to be appened.
                        if (Columns.Count == 0)
                        {
                            // There are no columns yet, we simply create a single DataGridViewTextBoxColumn.
                            DataGridViewTextBoxColumn dataGridViewTextBoxColumn = new DataGridViewTextBoxColumn();
                            Columns.Add(dataGridViewTextBoxColumn);
                        }
                        int rowsToAdd = value - Rows.Count;
                        if (rowsToAdd > 0)
                        {
                            Rows.Add(rowsToAdd);
                        }
                    }
                }
            }
        }

        [
            SRCategory(nameof(SR.CatAppearance)),
            SRDescription(nameof(SR.DataGridView_RowHeadersBorderStyleDescr)),
            Browsable(true),
            DefaultValue(DataGridViewHeaderBorderStyle.Raised)
        ]
        public DataGridViewHeaderBorderStyle RowHeadersBorderStyle
        {
            get
            {
                switch (advancedRowHeadersBorderStyle.All)
                {
                    case DataGridViewAdvancedCellBorderStyle.NotSet:
                        return DataGridViewHeaderBorderStyle.Custom;

                    case DataGridViewAdvancedCellBorderStyle.None:
                        return DataGridViewHeaderBorderStyle.None;

                    case DataGridViewAdvancedCellBorderStyle.Single:
                        return DataGridViewHeaderBorderStyle.Single;

                    case DataGridViewAdvancedCellBorderStyle.InsetDouble:
                        return DataGridViewHeaderBorderStyle.Sunken;

                    case DataGridViewAdvancedCellBorderStyle.OutsetPartial:
                        return DataGridViewHeaderBorderStyle.Raised;

                    default:
                        return DataGridViewHeaderBorderStyle.Custom;
                }
            }
            set
            {
                // Sequential enum.  Valid values are 0x0 to 0x4
                if (!ClientUtils.IsEnumValid(value, (int)value, (int)DataGridViewHeaderBorderStyle.Custom, (int)DataGridViewHeaderBorderStyle.None))
                {
                    throw new InvalidEnumArgumentException(nameof(value), (int)value, typeof(DataGridViewHeaderBorderStyle));
                }

                if (value != RowHeadersBorderStyle)
                {
                    if (value == DataGridViewHeaderBorderStyle.Custom)
                    {
                        throw new ArgumentException(string.Format(SR.DataGridView_CustomCellBorderStyleInvalid, "RowHeadersBorderStyle"));
                    }
                    dataGridViewOper[DATAGRIDVIEWOPER_inBorderStyleChange] = true;
                    try
                    {
                        switch (value)
                        {
                            case DataGridViewHeaderBorderStyle.Single:
                                advancedRowHeadersBorderStyle.All = DataGridViewAdvancedCellBorderStyle.Single;
                                break;

                            case DataGridViewHeaderBorderStyle.Raised:
                                advancedRowHeadersBorderStyle.All = DataGridViewAdvancedCellBorderStyle.OutsetPartial;
                                break;

                            case DataGridViewHeaderBorderStyle.Sunken:
                                advancedRowHeadersBorderStyle.All = DataGridViewAdvancedCellBorderStyle.InsetDouble;
                                break;

                            case DataGridViewHeaderBorderStyle.None:
                                advancedRowHeadersBorderStyle.All = DataGridViewAdvancedCellBorderStyle.None;
                                break;
                        }
                    }
                    finally
                    {
                        dataGridViewOper[DATAGRIDVIEWOPER_inBorderStyleChange] = false;
                    }
                    OnRowHeadersBorderStyleChanged(EventArgs.Empty);
                }
            }
        }

        [
            SRCategory(nameof(SR.CatPropertyChanged)),
            SRDescription(nameof(SR.DataGridView_RowHeadersBorderStyleChangedDescr))
        ]
        public event EventHandler RowHeadersBorderStyleChanged
        {
            add => Events.AddHandler(EVENT_DATAGRIDVIEWROWHEADERSBORDERSTYLECHANGED, value);
            remove => Events.RemoveHandler(EVENT_DATAGRIDVIEWROWHEADERSBORDERSTYLECHANGED, value);
        }

        [
            SRCategory(nameof(SR.CatAppearance)),
            SRDescription(nameof(SR.DataGridView_RowHeadersDefaultCellStyleDescr)),
            AmbientValue(null)
        ]
        public DataGridViewCellStyle RowHeadersDefaultCellStyle
        {
            get
            {
                if (rowHeadersDefaultCellStyle == null)
                {
                    rowHeadersDefaultCellStyle = DefaultRowHeadersDefaultCellStyle;
                }
                return rowHeadersDefaultCellStyle;
            }
            set
            {
                DataGridViewCellStyle cs = RowHeadersDefaultCellStyle;
                cs.RemoveScope(DataGridViewCellStyleScopes.RowHeaders);
                rowHeadersDefaultCellStyle = value;
                if (value != null)
                {
                    rowHeadersDefaultCellStyle.AddScope(this, DataGridViewCellStyleScopes.RowHeaders);
                }
                DataGridViewCellStyleDifferences dgvcsc = cs.GetDifferencesFrom(RowHeadersDefaultCellStyle);
                if (dgvcsc != DataGridViewCellStyleDifferences.None)
                {
                    CellStyleChangedEventArgs.ChangeAffectsPreferredSize = (dgvcsc == DataGridViewCellStyleDifferences.AffectPreferredSize);
                    OnRowHeadersDefaultCellStyleChanged(CellStyleChangedEventArgs);
                }
            }
        }

        [
            SRCategory(nameof(SR.CatPropertyChanged)),
            SRDescription(nameof(SR.DataGridViewRowHeadersDefaultCellStyleChangedDescr))
        ]
        public event EventHandler RowHeadersDefaultCellStyleChanged
        {
            add => Events.AddHandler(EVENT_DATAGRIDVIEWROWHEADERSDEFAULTCELLSTYLECHANGED, value);
            remove => Events.RemoveHandler(EVENT_DATAGRIDVIEWROWHEADERSDEFAULTCELLSTYLECHANGED, value);
        }

        /// <summary>
        ///    <para>
        ///       Gets or sets a value indicating whether the dataGridView's row headers are
        ///       visible.
        ///    </para>
        /// </summary>
        [
            SRCategory(nameof(SR.CatAppearance)),
            DefaultValue(true),
            SRDescription(nameof(SR.DataGridViewRowHeadersVisibleDescr))
        ]
        public bool RowHeadersVisible
        {
            get
            {
                return dataGridViewState1[DATAGRIDVIEWSTATE1_rowHeadersVisible];
            }
            set
            {
                if (RowHeadersVisible != value)
                {
                    if (!value &&
                        (autoSizeRowsMode == DataGridViewAutoSizeRowsMode.AllHeaders || autoSizeRowsMode == DataGridViewAutoSizeRowsMode.DisplayedHeaders))
                    {
                        throw new InvalidOperationException(string.Format(SR.DataGridView_RowHeadersCannotBeInvisible));
                    }
                    using (LayoutTransaction.CreateTransactionIf(AutoSize, ParentInternal, this, PropertyNames.RowHeadersVisible))
                    {
                        dataGridViewState1[DATAGRIDVIEWSTATE1_rowHeadersVisible] = value;
                        layout.RowHeadersVisible = value;
                        displayedBandsInfo.EnsureDirtyState();
                        if (!AutoSize)
                        {
                            PerformLayoutPrivate(false /*useRowShortcut*/, false /*computeVisibleRows*/, true /*invalidInAdjustFillingColumns*/, true /*repositionEditingControl*/);
                        }
                        InvalidateInside();
                        OnRowHeadersGlobalAutoSize(value /*expandingRows*/);
                    }
                }
            }
        }

        [
            SRCategory(nameof(SR.CatLayout)),
            Localizable(true),
            SRDescription(nameof(SR.DataGridView_RowHeadersWidthDescr))
        ]
        public int RowHeadersWidth
        {
            get
            {
                return rowHeadersWidth;
            }
            set
            {
                if (value < minimumRowHeadersWidth)
                {
                    throw new ArgumentOutOfRangeException(nameof(value), value, string.Format(SR.InvalidLowBoundArgumentEx, nameof(RowHeadersWidth), value, minimumRowHeadersWidth));
                }
                if (value > maxHeadersThickness)
                {
                    throw new ArgumentOutOfRangeException(nameof(value), value, string.Format(SR.InvalidHighBoundArgumentEx, nameof(RowHeadersWidth), value, maxHeadersThickness));
                }

<<<<<<< HEAD
                if (this.RowHeadersWidthSizeMode != DataGridViewRowHeadersWidthSizeMode.EnableResizing &&
                    this.RowHeadersWidthSizeMode != DataGridViewRowHeadersWidthSizeMode.DisableResizing)
=======
                if (RowHeadersWidthSizeMode != DataGridViewRowHeadersWidthSizeMode.EnableResizing &&
                    RowHeadersWidthSizeMode != DataGridViewRowHeadersWidthSizeMode.DisableResizing)
>>>>>>> 05087938
                {
                    cachedRowHeadersWidth = value;
                }
                else if (rowHeadersWidth != value)
                {
                    RowHeadersWidthInternal = value;
                }
            }
        }

        private int RowHeadersWidthInternal
        {
            set
            {
                using (LayoutTransaction.CreateTransactionIf(AutoSize, ParentInternal, this, PropertyNames.RowHeadersWidth))
                {
                    Debug.Assert(rowHeadersWidth != value);
                    Debug.Assert(value >= minimumRowHeadersWidth);
                    rowHeadersWidth = value;
                    if (AutoSize)
                    {
                        InvalidateInside();
                    }
                    else
                    {
                        if (layout.RowHeadersVisible)
                        {
                            PerformLayoutPrivate(false /*useRowShortcut*/, false /*computeVisibleRows*/, true /*invalidInAdjustFillingColumns*/, true /*repositionEditingControl*/);
                            InvalidateInside();
                        }
                    }
                    OnRowHeadersWidthChanged(EventArgs.Empty);
                }
            }
        }

        [
            SRCategory(nameof(SR.CatPropertyChanged)),
            SRDescription(nameof(SR.DataGridViewRowHeadersWidthChangedDescr))
        ]
        public event EventHandler RowHeadersWidthChanged
        {
            add => Events.AddHandler(EVENT_DATAGRIDVIEWROWHEADERSWIDTHCHANGED, value);
            remove => Events.RemoveHandler(EVENT_DATAGRIDVIEWROWHEADERSWIDTHCHANGED, value);
        }

        private bool ShouldSerializeRowHeadersWidth()
        {
            return (rowHeadersWidthSizeMode == DataGridViewRowHeadersWidthSizeMode.EnableResizing || rowHeadersWidthSizeMode == DataGridViewRowHeadersWidthSizeMode.DisableResizing) &&
                   defaultRowHeadersWidth != RowHeadersWidth;
        }

        /// <summary>
        ///    <para>
        ///       Gets or sets a value that determines the behavior for adjusting the row headers width.
        ///    </para>
        /// </summary>
        [
            DefaultValue(DataGridViewRowHeadersWidthSizeMode.EnableResizing),
            RefreshProperties(RefreshProperties.All),
            SRCategory(nameof(SR.CatBehavior)),
            SRDescription(nameof(SR.DataGridView_RowHeadersWidthSizeModeDescr))
        ]
        public DataGridViewRowHeadersWidthSizeMode RowHeadersWidthSizeMode
        {
            get
            {
                return rowHeadersWidthSizeMode;
            }
            set
            {
                // Sequential enum.  Valid values are 0x0 to 0x4
                if (!ClientUtils.IsEnumValid(value, (int)value, (int)DataGridViewRowHeadersWidthSizeMode.EnableResizing, (int)DataGridViewRowHeadersWidthSizeMode.AutoSizeToFirstHeader))
                {
                    throw new InvalidEnumArgumentException(nameof(value), (int)value, typeof(DataGridViewRowHeadersWidthSizeMode));
                }
                if (rowHeadersWidthSizeMode != value)
                {
                    /*if (value != DataGridViewRowHeadersWidthSizeMode.EnableResizing && 
                     *    value != DataGridViewRowHeadersWidthSizeMode.DisableResizing &&
                     *    !this.RowHeadersVisible)
                    {
                        We intentionally don't throw an error because of designer code spit order.
                    }*/
                    DataGridViewAutoSizeModeEventArgs dgvasme = new DataGridViewAutoSizeModeEventArgs(rowHeadersWidthSizeMode != DataGridViewRowHeadersWidthSizeMode.EnableResizing &&
                                                                                                      rowHeadersWidthSizeMode != DataGridViewRowHeadersWidthSizeMode.DisableResizing);
                    rowHeadersWidthSizeMode = value;
                    OnRowHeadersWidthSizeModeChanged(dgvasme);
                }
            }
        }

        [
            SRCategory(nameof(SR.CatPropertyChanged)),
            SRDescription(nameof(SR.DataGridView_RowHeadersWidthSizeModeChangedDescr))
        ]
        public event DataGridViewAutoSizeModeEventHandler RowHeadersWidthSizeModeChanged
        {
            add => Events.AddHandler(EVENT_DATAGRIDVIEWROWHEADERSWIDTHSIZEMODECHANGED, value);
            remove => Events.RemoveHandler(EVENT_DATAGRIDVIEWROWHEADERSWIDTHSIZEMODECHANGED, value);
        }

        [
            Browsable(false)
        ]
        public DataGridViewRowCollection Rows
        {
            get
            {
                if (dataGridViewRows == null)
                {
                    dataGridViewRows = CreateRowsInstance();
                }
                return dataGridViewRows;
            }
        }

        [
            SRCategory(nameof(SR.CatAppearance)),
            SRDescription(nameof(SR.DataGridView_RowsDefaultCellStyleDescr))
        ]
        public DataGridViewCellStyle RowsDefaultCellStyle
        {
            get
            {
                if (rowsDefaultCellStyle == null)
                {
                    rowsDefaultCellStyle = new DataGridViewCellStyle();
                    rowsDefaultCellStyle.AddScope(this, DataGridViewCellStyleScopes.Rows);
                }
                return rowsDefaultCellStyle;
            }
            set
            {
                DataGridViewCellStyle cs = RowsDefaultCellStyle;
                cs.RemoveScope(DataGridViewCellStyleScopes.Rows);
                rowsDefaultCellStyle = value;
                if (value != null)
                {
                    rowsDefaultCellStyle.AddScope(this, DataGridViewCellStyleScopes.Rows);
                }
                DataGridViewCellStyleDifferences dgvcsc = cs.GetDifferencesFrom(RowsDefaultCellStyle);
                if (dgvcsc != DataGridViewCellStyleDifferences.None)
                {
                    CellStyleChangedEventArgs.ChangeAffectsPreferredSize = (dgvcsc == DataGridViewCellStyleDifferences.AffectPreferredSize);
                    OnRowsDefaultCellStyleChanged(CellStyleChangedEventArgs);
                }
            }
        }

        [
            SRCategory(nameof(SR.CatPropertyChanged)),
            SRDescription(nameof(SR.DataGridViewRowsDefaultCellStyleChangedDescr))
        ]
        public event EventHandler RowsDefaultCellStyleChanged
        {
            add => Events.AddHandler(EVENT_DATAGRIDVIEWROWSDEFAULTCELLSTYLECHANGED, value);
            remove => Events.RemoveHandler(EVENT_DATAGRIDVIEWROWSDEFAULTCELLSTYLECHANGED, value);
        }

        [
            SRCategory(nameof(SR.CatAppearance)),
            Browsable(true),
            SRDescription(nameof(SR.DataGridView_RowTemplateDescr)),
            DesignerSerializationVisibility(DesignerSerializationVisibility.Content)
        ]
        public DataGridViewRow RowTemplate
        {
            get
            {
                if (rowTemplate == null)
                {
                    rowTemplate = new DataGridViewRow();
                }
                return rowTemplate;
            }
            set
            {
                DataGridViewRow dataGridViewRow = value;
                if (dataGridViewRow != null)
                {
                    if (dataGridViewRow.DataGridView != null)
                    {
                        throw new InvalidOperationException(string.Format(SR.DataGridView_RowAlreadyBelongsToDataGridView));
                    }
                    //if (dataGridViewRow.Selected)
                    //{
                    //    throw new InvalidOperationException(string.Format(SR.DataGridView_RowTemplateCannotBeSelected));
                    //}
                }
                rowTemplate = dataGridViewRow;
            }
        }

        private bool ShouldSerializeRowTemplate()
        {
            return rowTemplate != null;
        }

        internal DataGridViewRow RowTemplateClone
        {
            get
            {
                DataGridViewRow rowTemplateClone = (DataGridViewRow)RowTemplate.Clone();
                CompleteCellsCollection(rowTemplateClone);
                return rowTemplateClone;
            }
        }

        /// <summary>
        ///     Possible return values are given by the ScrollBars enumeration.
        /// </summary>
        [
            DefaultValue(ScrollBars.Both),
            Localizable(true),
            SRCategory(nameof(SR.CatLayout)),
            SRDescription(nameof(SR.DataGridView_ScrollBarsDescr))
        ]
        public ScrollBars ScrollBars
        {
            get
            {
                return scrollBars;
            }
            set
            {
                // Sequential enum.  Valid values are 0x0 to 0x3
                if (!ClientUtils.IsEnumValid(value, (int)value, (int)ScrollBars.None, (int)ScrollBars.Both))
                {
                    throw new InvalidEnumArgumentException(nameof(value), (int)value, typeof(ScrollBars));
                }

                if (scrollBars != value)
                {
                    using (LayoutTransaction.CreateTransactionIf(AutoSize, ParentInternal, this, PropertyNames.ScrollBars))
                    {
                        // Before changing the value of this.scrollBars, we scroll to the top-left cell to
                        // avoid inconsitent state of scrollbars.
                        DataGridViewColumn dataGridViewColumn = Columns.GetFirstColumn(DataGridViewElementStates.Visible);
                        int firstVisibleRowIndex = Rows.GetFirstRow(DataGridViewElementStates.Visible);

                        if (dataGridViewColumn != null && firstVisibleRowIndex != -1)
                        {
                            if (!ScrollIntoView(dataGridViewColumn.Index, firstVisibleRowIndex, false))
                            {
                                throw new InvalidOperationException(string.Format(SR.DataGridView_CellChangeCannotBeCommittedOrAborted));
                            }
                        }
                        Debug.Assert(HorizontalOffset == 0);
                        Debug.Assert(VerticalOffset == 0);

                        scrollBars = value;

                        if (!AutoSize)
                        {
                            PerformLayoutPrivate(false /*useRowShortcut*/, false /*computeVisibleRows*/, true /*invalidInAdjustFillingColumns*/, true /*repositionEditingControl*/);
                        }
                        Invalidate();
                    }
                }
            }
        }

        [
            Browsable(false)
        ]
        public DataGridViewSelectedCellCollection SelectedCells
        {
            [
                SuppressMessage("Microsoft.Performance", "CA1817:DoNotCallPropertiesThatCloneValuesInLoops"), // not legitimate
                SuppressMessage("Microsoft.Performance", "CA1808:AvoidCallsThatBoxValueTypes") // consider using generics instead of DataGridViewIntLinkedList
            ]
            get
            {
                DataGridViewSelectedCellCollection stcc = new DataGridViewSelectedCellCollection();
                switch (SelectionMode)
                {
                    case DataGridViewSelectionMode.CellSelect:
                        {
                            // Note: If we change the design and decide that SelectAll() should use band selection, 
                            // we need to add those to the selected cells.
                            stcc.AddCellLinkedList(individualSelectedCells);
                            break;
                        }
                    case DataGridViewSelectionMode.FullColumnSelect:
                    case DataGridViewSelectionMode.ColumnHeaderSelect:
                        {
                            foreach (int columnIndex in selectedBandIndexes)
                            {
                                foreach (DataGridViewRow dataGridViewRow in Rows)   // unshares all rows!
                                {
                                    stcc.Add(dataGridViewRow.Cells[columnIndex]);
                                }
                            }
                            if (SelectionMode == DataGridViewSelectionMode.ColumnHeaderSelect)
                            {
                                stcc.AddCellLinkedList(individualSelectedCells);
                            }
                            break;
                        }
                    case DataGridViewSelectionMode.FullRowSelect:
                    case DataGridViewSelectionMode.RowHeaderSelect:
                        {
                            foreach (int rowIndex in selectedBandIndexes)
                            {
                                DataGridViewRow dataGridViewRow = (DataGridViewRow)Rows[rowIndex]; // unshares the selected row
                                foreach (DataGridViewCell dataGridViewCell in dataGridViewRow.Cells)
                                {
                                    stcc.Add(dataGridViewCell);
                                }
                            }
                            if (SelectionMode == DataGridViewSelectionMode.RowHeaderSelect)
                            {
                                stcc.AddCellLinkedList(individualSelectedCells);
                            }
                            break;
                        }
                }
                return stcc;
            }
        }

        [
            Browsable(false)
        ]
        public DataGridViewSelectedColumnCollection SelectedColumns
        {
            [
                SuppressMessage("Microsoft.Performance", "CA1808:AvoidCallsThatBoxValueTypes") // consider using generics instead of DataGridViewIntLinkedList
            ]
            get
            {
                DataGridViewSelectedColumnCollection strc = new DataGridViewSelectedColumnCollection();
                switch (SelectionMode)
                {
                    case DataGridViewSelectionMode.CellSelect:
                    case DataGridViewSelectionMode.FullRowSelect:
                    case DataGridViewSelectionMode.RowHeaderSelect:
                        break;
                    case DataGridViewSelectionMode.FullColumnSelect:
                    case DataGridViewSelectionMode.ColumnHeaderSelect:
                        foreach (int columnIndex in selectedBandIndexes)
                        {
                            strc.Add(Columns[columnIndex]);
                        }
                        break;
                }
                return strc;
            }
        }

        [
            Browsable(false),
        ]
        public DataGridViewSelectedRowCollection SelectedRows
        {
            [
                SuppressMessage("Microsoft.Performance", "CA1808:AvoidCallsThatBoxValueTypes"), // using specialized DataGridViewIntLinkedList class instead of generics
                SuppressMessage("Microsoft.Performance", "CA1817:DoNotCallPropertiesThatCloneValuesInLoops") // not legitimate
            ]
            get
            {
                DataGridViewSelectedRowCollection strc = new DataGridViewSelectedRowCollection();
                switch (SelectionMode)
                {
                    case DataGridViewSelectionMode.CellSelect:
                    case DataGridViewSelectionMode.FullColumnSelect:
                    case DataGridViewSelectionMode.ColumnHeaderSelect:
                        break;
                    case DataGridViewSelectionMode.FullRowSelect:
                    case DataGridViewSelectionMode.RowHeaderSelect:
                        foreach (int rowIndex in selectedBandIndexes)
                        {
                            strc.Add((DataGridViewRow)Rows[rowIndex]); // unshares the selected row
                        }
                        break;
                }
                return strc;
            }
        }

        [
            Browsable(true),
            SRCategory(nameof(SR.CatBehavior)),
            DefaultValue(DataGridViewSelectionMode.RowHeaderSelect),
            SRDescription(nameof(SR.DataGridView_SelectionModeDescr))
        ]
        public DataGridViewSelectionMode SelectionMode
        {
            get
            {
                return selectionMode;
            }
            set
            {
                // Sequential enum.  Valid values are 0x0 to 0x4
                if (!ClientUtils.IsEnumValid(value, (int)value, (int)DataGridViewSelectionMode.CellSelect, (int)DataGridViewSelectionMode.ColumnHeaderSelect))
                {
                    throw new InvalidEnumArgumentException(nameof(value), (int)value, typeof(DataGridViewSelectionMode));
                }

                if (SelectionMode != value)
                {
                    if (!dataGridViewState2[DATAGRIDVIEWSTATE2_initializing] &&
                        (value == DataGridViewSelectionMode.FullColumnSelect || value == DataGridViewSelectionMode.ColumnHeaderSelect))
                    {
                        foreach (DataGridViewColumn dataGridViewColumn in Columns)
                        {
                            if (dataGridViewColumn.SortMode == DataGridViewColumnSortMode.Automatic)
                            {
                                throw new InvalidOperationException(string.Format(SR.DataGridView_SelectionModeAndSortModeClash, (value).ToString()));
                            }
                        }
                    }
                    ClearSelection();
                    selectionMode = value;
                }
            }
        }

        [
            DefaultValue(true),
            SRCategory(nameof(SR.CatAppearance)),
            SRDescription(nameof(SR.DataGridView_ShowCellErrorsDescr))
        ]
        public bool ShowCellErrors
        {
            get
            {
                return dataGridViewState2[DATAGRIDVIEWSTATE2_showCellErrors];
            }
            set
            {
                if (ShowCellErrors != value)
                {
                    dataGridViewState2[DATAGRIDVIEWSTATE2_showCellErrors] = value;

                    // Put this into OnShowCellErrorsChanged if created.
                    if (IsHandleCreated && !DesignMode)
                    {
                        if (value && !ShowRowErrors && !ShowCellToolTips)
                        {
                            // the tool tip hasn't yet been activated
                            // activate it now
                            toolTipControl.Activate(!string.IsNullOrEmpty(toolTipCaption));
                        }

                        if (!value && !ShowRowErrors && !ShowCellToolTips)
                        {
                            // there is no reason to keep the tool tip activated
                            // deactivate it
                            toolTipCaption = string.Empty;
                            toolTipControl.Activate(false /*activate*/);
                        }

                        if (!value && (ShowRowErrors || ShowCellToolTips))
                        {
                            // reset the tool tip
                            toolTipControl.Activate(!string.IsNullOrEmpty(toolTipCaption));
                        }

                        // Some autosizing may have to be applied since the potential presence of error icons influences the preferred sizes.
                        OnGlobalAutoSize();
                    }

                    if (!layout.dirty && !DesignMode)
                    {
                        Invalidate(Rectangle.Union(layout.Data, layout.ColumnHeaders));
                        Invalidate(layout.TopLeftHeader);
                    }
                }
            }
        }

        [
            DefaultValue(true),
            SRCategory(nameof(SR.CatAppearance)),
            SRDescription(nameof(SR.DataGridView_ShowCellToolTipsDescr))
        ]
        public bool ShowCellToolTips
        {
            get
            {
                return dataGridViewState2[DATAGRIDVIEWSTATE2_showCellToolTips];
            }
            set
            {
                if (ShowCellToolTips != value)
                {
                    dataGridViewState2[DATAGRIDVIEWSTATE2_showCellToolTips] = value;

                    if (IsHandleCreated && !DesignMode)
                    {
                        if (value && !ShowRowErrors && !ShowCellErrors)
                        {
                            // the tool tip hasn't yet been activated
                            // activate it now
                            toolTipControl.Activate(!string.IsNullOrEmpty(toolTipCaption) /*activate*/);
                        }

                        if (!value && !ShowRowErrors && !ShowCellErrors)
                        {
                            // there is no reason to keep the tool tip activated
                            // deactivate it
                            toolTipCaption = string.Empty;
                            toolTipControl.Activate(false /*activate*/);
                        }

                        if (!value && (ShowRowErrors || ShowCellErrors))
                        {
                            bool activate = !string.IsNullOrEmpty(toolTipCaption);
                            Point mouseCoord = System.Windows.Forms.Control.MousePosition;
                            activate &= ClientRectangle.Contains(PointToClient(mouseCoord));

                            // reset the tool tip
                            toolTipControl.Activate(activate);
                        }
                    }

                    if (!layout.dirty && !DesignMode)
                    {
                        Invalidate(layout.Data);
                    }
                }
            }
        }

        [
            DefaultValue(true),
            SRCategory(nameof(SR.CatAppearance)),
            SRDescription(nameof(SR.DataGridView_ShowEditingIconDescr))
        ]
        public bool ShowEditingIcon
        {
            get
            {
                return dataGridViewState2[DATAGRIDVIEWSTATE2_showEditingIcon];
            }
            set
            {
                if (ShowEditingIcon != value)
                {
                    dataGridViewState2[DATAGRIDVIEWSTATE2_showEditingIcon] = value;

                    // invalidate the row header to pick up the new ShowEditingIcon value 
                    if (RowHeadersVisible)
                    {
                        if (VirtualMode || DataSource != null)
                        {
                            if (IsCurrentRowDirty)
                            {
                                Debug.Assert(ptCurrentCell.Y >= 0);
                                InvalidateCellPrivate(-1, ptCurrentCell.Y);
                            }
                        }
                        else
                        {
                            if (IsCurrentCellDirty)
                            {
                                Debug.Assert(ptCurrentCell.Y >= 0);
                                InvalidateCellPrivate(-1, ptCurrentCell.Y);
                            }
                        }
                    }
                }
            }
        }

        [
            DefaultValue(true),
            SRCategory(nameof(SR.CatAppearance)),
            SRDescription(nameof(SR.DataGridView_ShowRowErrorsDescr))
        ]
        public bool ShowRowErrors
        {
            get
            {
                return dataGridViewState2[DATAGRIDVIEWSTATE2_showRowErrors];
            }
            set
            {
                if (ShowRowErrors != value)
                {
                    dataGridViewState2[DATAGRIDVIEWSTATE2_showRowErrors] = value;

                    if (IsHandleCreated && !DesignMode)
                    {
                        if (value && !ShowCellErrors && !ShowCellToolTips)
                        {
                            // the tool tip hasn't yet been activated
                            // activate it now
                            toolTipControl.Activate(!string.IsNullOrEmpty(toolTipCaption));
                        }

                        if (!value && !ShowCellErrors && !ShowCellToolTips)
                        {
                            // there is no reason to keep the tool tip activated
                            // deactivate it
                            toolTipCaption = string.Empty;
                            toolTipControl.Activate(false /*activate*/);
                        }

                        if (!value && (ShowCellErrors || ShowCellToolTips))
                        {
                            // reset the tool tip
                            toolTipControl.Activate(!string.IsNullOrEmpty(toolTipCaption));
                        }
                    }

                    if (!layout.dirty && !DesignMode)
                    {
                        Invalidate(layout.RowHeaders);
                    }
                }
            }
        }

        internal bool SingleHorizontalBorderAdded
        {
            get
            {
                return !layout.ColumnHeadersVisible &&
                    (AdvancedCellBorderStyle.All == DataGridViewAdvancedCellBorderStyle.Single ||
                     CellBorderStyle == DataGridViewCellBorderStyle.SingleHorizontal);
            }
        }

        internal bool SingleVerticalBorderAdded
        {
            get
            {
                return !layout.RowHeadersVisible &&
                    (AdvancedCellBorderStyle.All == DataGridViewAdvancedCellBorderStyle.Single ||
                     CellBorderStyle == DataGridViewCellBorderStyle.SingleVertical);
            }
        }

        [
            Browsable(false)
        ]
        public DataGridViewColumn SortedColumn
        {
            get
            {
                return sortedColumn;
            }
        }

        [
            Browsable(false)
        ]
        public SortOrder SortOrder
        {
            get
            {
                return sortOrder;
            }
        }

        /// <summary>
        ///    <para>
        ///    </para>
        /// </summary>
        [
            SRCategory(nameof(SR.CatBehavior)),
            DefaultValue(false),
            EditorBrowsable(EditorBrowsableState.Advanced),
            SRDescription(nameof(SR.DataGridView_StandardTabDescr))
        ]
        public bool StandardTab
        {
            get
            {
                return dataGridViewState1[DATAGRIDVIEWSTATE1_standardTab];
            }
            set
            {
                if (dataGridViewState1[DATAGRIDVIEWSTATE1_standardTab] != value)
                {
                    dataGridViewState1[DATAGRIDVIEWSTATE1_standardTab] = value;
                    //OnStandardTabChanged(EventArgs.Empty);
                }
            }
        }

        internal override bool SupportsUiaProviders => true;

        [
            Browsable(false),
            EditorBrowsable(EditorBrowsableState.Never),
            Bindable(false)
        ]
        public override string Text
        {
            get
            {
                return base.Text;
            }
            set
            {
                base.Text = value;
            }
        }

        [
            Browsable(false),
            EditorBrowsable(EditorBrowsableState.Never)
        ]
        new public event EventHandler TextChanged
        {
            add => base.TextChanged += value;
            remove => base.TextChanged -= value;
        }

        [
            Browsable(false),
            DesignerSerializationVisibility(DesignerSerializationVisibility.Hidden),
            SuppressMessage("Microsoft.Design", "CA1023:IndexersShouldNotBeMultidimensional")
        ]
        public DataGridViewCell this[int columnIndex, int rowIndex]
        {
            get
            {
                DataGridViewRow row = Rows[rowIndex];
                return row.Cells[columnIndex];
            }
            set
            {
                DataGridViewRow row = Rows[rowIndex];
                row.Cells[columnIndex] = value;
            }
        }

        [
            Browsable(false),
            DesignerSerializationVisibility(DesignerSerializationVisibility.Hidden),
            SuppressMessage("Microsoft.Design", "CA1023:IndexersShouldNotBeMultidimensional")
        ]
        public DataGridViewCell this[string columnName, int rowIndex]
        {
            get
            {
                DataGridViewRow row = Rows[rowIndex];
                return row.Cells[columnName];
            }
            set
            {
                DataGridViewRow row = Rows[rowIndex];
                row.Cells[columnName] = value;
            }
        }

        private string ToolTipPrivate
        {
            get
            {
                return toolTipCaption;
            }
        }

        [
            Browsable(false),
            DesignerSerializationVisibility(DesignerSerializationVisibility.Hidden)
        ]
        public DataGridViewHeaderCell TopLeftHeaderCell
        {
            get
            {
                if (topLeftHeaderCell == null)
                {
                    TopLeftHeaderCell = new DataGridViewTopLeftHeaderCell();
                }
                return topLeftHeaderCell;
            }
            set
            {
                if (topLeftHeaderCell != value)
                {
                    if (topLeftHeaderCell != null)
                    {
                        // Detach existing header cell
                        topLeftHeaderCell.DataGridViewInternal = null;
                    }
                    topLeftHeaderCell = value;
                    if (value != null)
                    {
                        topLeftHeaderCell.DataGridViewInternal = this;
                    }
                    if (ColumnHeadersVisible && RowHeadersVisible)
                    {
                        // If headers (rows or columns) are autosized, then this.RowHeadersWidth or this.ColumnHeadersHeight
                        // must be updated based on new cell preferred size
                        OnColumnHeadersGlobalAutoSize();
                        // In all cases, the top left cell needs to repaint
                        Invalidate(new Rectangle(layout.Inside.X, layout.Inside.Y, RowHeadersWidth, ColumnHeadersHeight));
                    }
                }
            }
        }

        [
            Browsable(false),
            EditorBrowsable(EditorBrowsableState.Advanced)
        ]
        public Cursor UserSetCursor
        {
            get
            {
                if (dataGridViewState1[DATAGRIDVIEWSTATE1_customCursorSet])
                {
                    return oldCursor;
                }
                else
                {
                    return Cursor;
                }
            }
        }

        internal int VerticalOffset
        {
            get
            {
                return verticalOffset;
            }
            set
            {
                if (value < 0)
                {
                    value = 0;
                }
                int totalVisibleFrozenHeight = Rows.GetRowsHeight(DataGridViewElementStates.Visible | DataGridViewElementStates.Frozen);
                int fittingTrailingScrollingRowsHeight = ComputeHeightOfFittingTrailingScrollingRows(totalVisibleFrozenHeight);
                if (value > vertScrollBar.Maximum - fittingTrailingScrollingRowsHeight)
                {
                    value = vertScrollBar.Maximum - fittingTrailingScrollingRowsHeight;
                }
                if (value == verticalOffset)
                {
                    return;
                }

                int change = value - verticalOffset;
                if (vertScrollBar.Enabled)
                {
                    vertScrollBar.Value = value;
                }
                ScrollRowsByHeight(change); // calculate how many rows need to be scrolled based on 'change'
            }
        }

        protected ScrollBar VerticalScrollBar
        {
            get
            {
                return vertScrollBar;
            }
        }

        [
            Browsable(false),
            DesignerSerializationVisibility(DesignerSerializationVisibility.Hidden)
        ]
        public int VerticalScrollingOffset
        {
            get
            {
                return verticalOffset;
            }
        }

        private System.Windows.Forms.Timer VertScrollTimer
        {
            get
            {
                if (vertScrollTimer == null)
                {
                    vertScrollTimer = new System.Windows.Forms.Timer();
                    vertScrollTimer.Tick += new System.EventHandler(VertScrollTimer_Tick);
                }
                return vertScrollTimer;
            }
        }

        /// <summary>
        ///    <para>
        ///    </para>
        /// </summary>
        [
            SRCategory(nameof(SR.CatBehavior)),
            DefaultValue(false),
            EditorBrowsable(EditorBrowsableState.Advanced),
            SRDescription(nameof(SR.DataGridViewVirtualModeDescr))
        ]
        public bool VirtualMode
        {
            get
            {
                return dataGridViewState1[DATAGRIDVIEWSTATE1_virtualMode];
            }
            set
            {
                if (dataGridViewState1[DATAGRIDVIEWSTATE1_virtualMode] != value)
                {
                    dataGridViewState1[DATAGRIDVIEWSTATE1_virtualMode] = value;
                    InvalidateRowHeights();
                    //OnVirtualModeChanged(EventArgs.Empty);
                }
            }
        }

        private bool VisibleCellExists
        {
            get
            {
                if (null == Columns.GetFirstColumn(DataGridViewElementStates.Visible))
                {
                    return false;
                }
                return -1 != Rows.GetFirstRow(DataGridViewElementStates.Visible);
            }
        }

        // Events start here

        [
            SRCategory(nameof(SR.CatPropertyChanged)),
            SRDescription(nameof(SR.DataGridViewAutoSizeColumnModeChangedDescr))
        ]
        public event DataGridViewAutoSizeColumnModeEventHandler AutoSizeColumnModeChanged
        {
            add => Events.AddHandler(EVENT_DATAGRIDVIEWAUTOSIZECOLUMNMODECHANGED, value);
            remove => Events.RemoveHandler(EVENT_DATAGRIDVIEWAUTOSIZECOLUMNMODECHANGED, value);
        }

        [
            SRCategory(nameof(SR.CatAction)),
            SRDescription(nameof(SR.DataGridView_CancelRowEditDescr))
        ]
        public event QuestionEventHandler CancelRowEdit
        {
            add => Events.AddHandler(EVENT_DATAGRIDVIEWCANCELROWEDIT, value);
            remove => Events.RemoveHandler(EVENT_DATAGRIDVIEWCANCELROWEDIT, value);
        }

        [
            SRCategory(nameof(SR.CatData)),
            SRDescription(nameof(SR.DataGridView_CellBeginEditDescr))
        ]
        public event DataGridViewCellCancelEventHandler CellBeginEdit
        {
            add => Events.AddHandler(EVENT_DATAGRIDVIEWCELLBEGINEDIT, value);
            remove => Events.RemoveHandler(EVENT_DATAGRIDVIEWCELLBEGINEDIT, value);
        }

        [
            SRCategory(nameof(SR.CatMouse)),
            SRDescription(nameof(SR.DataGridView_CellClickDescr))
        ]
        public event DataGridViewCellEventHandler CellClick
        {
            add => Events.AddHandler(EVENT_DATAGRIDVIEWCELLCLICK, value);
            remove => Events.RemoveHandler(EVENT_DATAGRIDVIEWCELLCLICK, value);
        }

        [
            SRCategory(nameof(SR.CatMouse)),
            SRDescription(nameof(SR.DataGridView_CellContentClick))
        ]
        public event DataGridViewCellEventHandler CellContentClick
        {
            add => Events.AddHandler(EVENT_DATAGRIDVIEWCELLCONTENTCLICK, value);
            remove => Events.RemoveHandler(EVENT_DATAGRIDVIEWCELLCONTENTCLICK, value);
        }

        [
            SRCategory(nameof(SR.CatMouse)),
            SRDescription(nameof(SR.DataGridView_CellContentDoubleClick))
        ]
        public event DataGridViewCellEventHandler CellContentDoubleClick
        {
            add => Events.AddHandler(EVENT_DATAGRIDVIEWCELLCONTENTDOUBLECLICK, value);
            remove => Events.RemoveHandler(EVENT_DATAGRIDVIEWCELLCONTENTDOUBLECLICK, value);
        }

        [
            SRCategory(nameof(SR.CatAction)),
            SRDescription(nameof(SR.DataGridView_CellContextMenuStripChanged)),
            EditorBrowsable(EditorBrowsableState.Advanced)
        ]
        public event DataGridViewCellEventHandler CellContextMenuStripChanged
        {
            add => Events.AddHandler(EVENT_DATAGRIDVIEWCELLCONTEXTMENUSTRIPCHANGED, value);
            remove => Events.RemoveHandler(EVENT_DATAGRIDVIEWCELLCONTEXTMENUSTRIPCHANGED, value);
        }

        [
            SRCategory(nameof(SR.CatBehavior)),
            SRDescription(nameof(SR.DataGridView_CellContextMenuStripNeeded)),
            EditorBrowsable(EditorBrowsableState.Advanced)
        ]
        public event DataGridViewCellContextMenuStripNeededEventHandler CellContextMenuStripNeeded
        {
            add => Events.AddHandler(EVENT_DATAGRIDVIEWCELLCONTEXTMENUSTRIPNEEDED, value);
            remove => Events.RemoveHandler(EVENT_DATAGRIDVIEWCELLCONTEXTMENUSTRIPNEEDED, value);
        }

        [
            SRCategory(nameof(SR.CatMouse)),
            SRDescription(nameof(SR.DataGridView_CellDoubleClickDescr))
        ]
        public event DataGridViewCellEventHandler CellDoubleClick
        {
            add => Events.AddHandler(EVENT_DATAGRIDVIEWCELLDOUBLECLICK, value);
            remove => Events.RemoveHandler(EVENT_DATAGRIDVIEWCELLDOUBLECLICK, value);
        }

        [
            SRCategory(nameof(SR.CatData)),
            SRDescription(nameof(SR.DataGridView_CellEndEditDescr))
        ]
        public event DataGridViewCellEventHandler CellEndEdit
        {
            add => Events.AddHandler(EVENT_DATAGRIDVIEWCELLENDEDIT, value);
            remove => Events.RemoveHandler(EVENT_DATAGRIDVIEWCELLENDEDIT, value);
        }

        [
            SRCategory(nameof(SR.CatFocus)),
            SRDescription(nameof(SR.DataGridView_CellEnterDescr))
        ]
        public event DataGridViewCellEventHandler CellEnter
        {
            add => Events.AddHandler(EVENT_DATAGRIDVIEWCELLENTER, value);
            remove => Events.RemoveHandler(EVENT_DATAGRIDVIEWCELLENTER, value);
        }

        [
            SRCategory(nameof(SR.CatPropertyChanged)),
            SRDescription(nameof(SR.DataGridView_CellErrorTextChangedDescr))
        ]
        public event DataGridViewCellEventHandler CellErrorTextChanged
        {
            add => Events.AddHandler(EVENT_DATAGRIDVIEWCELLERRORTEXTCHANGED, value);
            remove => Events.RemoveHandler(EVENT_DATAGRIDVIEWCELLERRORTEXTCHANGED, value);
        }

        [
            SRCategory(nameof(SR.CatData)),
            EditorBrowsable(EditorBrowsableState.Advanced),
            SRDescription(nameof(SR.DataGridView_CellErrorTextNeededDescr))
        ]
        public event DataGridViewCellErrorTextNeededEventHandler CellErrorTextNeeded
        {
            add => Events.AddHandler(EVENT_DATAGRIDVIEWCELLERRORTEXTNEEDED, value);
            remove => Events.RemoveHandler(EVENT_DATAGRIDVIEWCELLERRORTEXTNEEDED, value);
        }

        [
            SRCategory(nameof(SR.CatDisplay)),
            SRDescription(nameof(SR.DataGridView_CellFormattingDescr))
        ]
        public event DataGridViewCellFormattingEventHandler CellFormatting
        {
            add => Events.AddHandler(EVENT_DATAGRIDVIEWCELLFORMATTING, value);
            remove => Events.RemoveHandler(EVENT_DATAGRIDVIEWCELLFORMATTING, value);
        }

        [
            SRCategory(nameof(SR.CatFocus)),
            SRDescription(nameof(SR.DataGridView_CellLeaveDescr))
        ]
        public event DataGridViewCellEventHandler CellLeave
        {
            add => Events.AddHandler(EVENT_DATAGRIDVIEWCELLLEAVE, value);
            remove => Events.RemoveHandler(EVENT_DATAGRIDVIEWCELLLEAVE, value);
        }

        [
            SRCategory(nameof(SR.CatMouse)),
            SRDescription(nameof(SR.DataGridView_CellMouseClickDescr))
        ]
        public event DataGridViewCellMouseEventHandler CellMouseClick
        {
            add => Events.AddHandler(EVENT_DATAGRIDVIEWCELLMOUSECLICK, value);
            remove => Events.RemoveHandler(EVENT_DATAGRIDVIEWCELLMOUSECLICK, value);
        }

        [
            SRCategory(nameof(SR.CatMouse)),
            SRDescription(nameof(SR.DataGridView_CellMouseDoubleClickDescr))
        ]
        public event DataGridViewCellMouseEventHandler CellMouseDoubleClick
        {
            add => Events.AddHandler(EVENT_DATAGRIDVIEWCELLMOUSEDOUBLECLICK, value);
            remove => Events.RemoveHandler(EVENT_DATAGRIDVIEWCELLMOUSEDOUBLECLICK, value);
        }

        [
            SRCategory(nameof(SR.CatMouse)),
            SRDescription(nameof(SR.DataGridView_CellMouseDownDescr))
        ]
        public event DataGridViewCellMouseEventHandler CellMouseDown
        {
            add => Events.AddHandler(EVENT_DATAGRIDVIEWCELLMOUSEDOWN, value);
            remove => Events.RemoveHandler(EVENT_DATAGRIDVIEWCELLMOUSEDOWN, value);
        }

        [
            SRCategory(nameof(SR.CatMouse)),
            SRDescription(nameof(SR.DataGridView_CellMouseEnterDescr))
        ]
        public event DataGridViewCellEventHandler CellMouseEnter
        {
            add => Events.AddHandler(EVENT_DATAGRIDVIEWCELLMOUSEENTER, value);
            remove => Events.RemoveHandler(EVENT_DATAGRIDVIEWCELLMOUSEENTER, value);
        }

        [
            SRCategory(nameof(SR.CatMouse)),
            SRDescription(nameof(SR.DataGridView_CellMouseLeaveDescr))
        ]
        public event DataGridViewCellEventHandler CellMouseLeave
        {
            add => Events.AddHandler(EVENT_DATAGRIDVIEWCELLMOUSELEAVE, value);
            remove => Events.RemoveHandler(EVENT_DATAGRIDVIEWCELLMOUSELEAVE, value);
        }

        [
            SRCategory(nameof(SR.CatMouse)),
            SRDescription(nameof(SR.DataGridView_CellMouseMoveDescr))
        ]
        public event DataGridViewCellMouseEventHandler CellMouseMove
        {
            add => Events.AddHandler(EVENT_DATAGRIDVIEWCELLMOUSEMOVE, value);
            remove => Events.RemoveHandler(EVENT_DATAGRIDVIEWCELLMOUSEMOVE, value);
        }

        [
            SRCategory(nameof(SR.CatMouse)),
            SRDescription(nameof(SR.DataGridView_CellMouseUpDescr))
        ]
        public event DataGridViewCellMouseEventHandler CellMouseUp
        {
            add => Events.AddHandler(EVENT_DATAGRIDVIEWCELLMOUSEUP, value);
            remove => Events.RemoveHandler(EVENT_DATAGRIDVIEWCELLMOUSEUP, value);
        }

        [
            SRCategory(nameof(SR.CatDisplay)),
            SRDescription(nameof(SR.DataGridView_CellPaintingDescr))
        ]
        public event DataGridViewCellPaintingEventHandler CellPainting
        {
            add => Events.AddHandler(EVENT_DATAGRIDVIEWCELLPAINTING, value);
            remove => Events.RemoveHandler(EVENT_DATAGRIDVIEWCELLPAINTING, value);
        }

        [
            SRCategory(nameof(SR.CatDisplay)),
            SRDescription(nameof(SR.DataGridView_CellParsingDescr))
        ]
        public event DataGridViewCellParsingEventHandler CellParsing
        {
            add => Events.AddHandler(EVENT_DATAGRIDVIEWCELLPARSING, value);
            remove => Events.RemoveHandler(EVENT_DATAGRIDVIEWCELLPARSING, value);
        }

        [
            SRCategory(nameof(SR.CatBehavior)),
            SRDescription(nameof(SR.DataGridView_CellStateChangedDescr))
        ]
        public event DataGridViewCellStateChangedEventHandler CellStateChanged
        {
            add => Events.AddHandler(EVENT_DATAGRIDVIEWCELLSTATECHANGED, value);
            remove => Events.RemoveHandler(EVENT_DATAGRIDVIEWCELLSTATECHANGED, value);
        }

        [
            SRCategory(nameof(SR.CatPropertyChanged)),
            SRDescription(nameof(SR.DataGridView_CellStyleChangedDescr))
        ]
        public event DataGridViewCellEventHandler CellStyleChanged
        {
            add => Events.AddHandler(EVENT_DATAGRIDVIEWCELLSTYLECHANGED, value);
            remove => Events.RemoveHandler(EVENT_DATAGRIDVIEWCELLSTYLECHANGED, value);
        }

        [
            SRCategory(nameof(SR.CatPropertyChanged)),
            SRDescription(nameof(SR.DataGridView_CellStyleContentChangedDescr))
        ]
        public event DataGridViewCellStyleContentChangedEventHandler CellStyleContentChanged
        {
            add => Events.AddHandler(EVENT_DATAGRIDVIEWCELLSTYLECONTENTCHANGED, value);
            remove => Events.RemoveHandler(EVENT_DATAGRIDVIEWCELLSTYLECONTENTCHANGED, value);
        }

        [
            SRCategory(nameof(SR.CatPropertyChanged)),
            SRDescription(nameof(SR.DataGridView_CellToolTipTextChangedDescr))
        ]
        public event DataGridViewCellEventHandler CellToolTipTextChanged
        {
            add => Events.AddHandler(EVENT_DATAGRIDVIEWCELLTOOLTIPTEXTCHANGED, value);
            remove => Events.RemoveHandler(EVENT_DATAGRIDVIEWCELLTOOLTIPTEXTCHANGED, value);
        }

        [
            SRCategory(nameof(SR.CatBehavior)),
            SRDescription(nameof(SR.DataGridView_CellToolTipTextNeededDescr)),
            EditorBrowsable(EditorBrowsableState.Advanced)
        ]
        public event DataGridViewCellToolTipTextNeededEventHandler CellToolTipTextNeeded
        {
            add => Events.AddHandler(EVENT_DATAGRIDVIEWCELLTOOLTIPTEXTNEEDED, value);
            remove => Events.RemoveHandler(EVENT_DATAGRIDVIEWCELLTOOLTIPTEXTNEEDED, value);
        }

        [
            SRCategory(nameof(SR.CatFocus)),
            SRDescription(nameof(SR.DataGridView_CellValidatedDescr))
        ]
        public event DataGridViewCellEventHandler CellValidated
        {
            add => Events.AddHandler(EVENT_DATAGRIDVIEWCELLVALIDATED, value);
            remove => Events.RemoveHandler(EVENT_DATAGRIDVIEWCELLVALIDATED, value);
        }

        [
            SRCategory(nameof(SR.CatFocus)),
            SRDescription(nameof(SR.DataGridView_CellValidatingDescr))
        ]
        public event DataGridViewCellValidatingEventHandler CellValidating
        {
            add => Events.AddHandler(EVENT_DATAGRIDVIEWCELLVALIDATING, value);
            remove => Events.RemoveHandler(EVENT_DATAGRIDVIEWCELLVALIDATING, value);
        }

        [
            SRCategory(nameof(SR.CatAction)),
            SRDescription(nameof(SR.DataGridView_CellValueChangedDescr))
        ]
        public event DataGridViewCellEventHandler CellValueChanged
        {
            add => Events.AddHandler(EVENT_DATAGRIDVIEWCELLVALUECHANGED, value);
            remove => Events.RemoveHandler(EVENT_DATAGRIDVIEWCELLVALUECHANGED, value);
        }

        [
            SRCategory(nameof(SR.CatData)),
            EditorBrowsable(EditorBrowsableState.Advanced),
            SRDescription(nameof(SR.DataGridView_CellValueNeededDescr))
        ]
        public event DataGridViewCellValueEventHandler CellValueNeeded
        {
            add => Events.AddHandler(EVENT_DATAGRIDVIEWCELLVALUENEEDED, value);
            remove => Events.RemoveHandler(EVENT_DATAGRIDVIEWCELLVALUENEEDED, value);
        }

        [
            SRCategory(nameof(SR.CatData)),
            EditorBrowsable(EditorBrowsableState.Advanced),
            SRDescription(nameof(SR.DataGridView_CellValuePushedDescr))
        ]
        public event DataGridViewCellValueEventHandler CellValuePushed
        {
            add => Events.AddHandler(EVENT_DATAGRIDVIEWCELLVALUEPUSHED, value);
            remove => Events.RemoveHandler(EVENT_DATAGRIDVIEWCELLVALUEPUSHED, value);
        }

        [
            SRCategory(nameof(SR.CatAction)),
            SRDescription(nameof(SR.DataGridView_ColumnAddedDescr))
        ]
        public event DataGridViewColumnEventHandler ColumnAdded
        {
            add => Events.AddHandler(EVENT_DATAGRIDVIEWCOLUMNADDED, value);
            remove => Events.RemoveHandler(EVENT_DATAGRIDVIEWCOLUMNADDED, value);
        }

        [
            SRCategory(nameof(SR.CatPropertyChanged)),
            SRDescription(nameof(SR.DataGridView_ColumnContextMenuStripChangedDescr))
        ]
        public event DataGridViewColumnEventHandler ColumnContextMenuStripChanged
        {
            add => Events.AddHandler(EVENT_DATAGRIDVIEWCOLUMNCONTEXTMENUSTRIPCHANGED, value);
            remove => Events.RemoveHandler(EVENT_DATAGRIDVIEWCOLUMNCONTEXTMENUSTRIPCHANGED, value);
        }

        [
            SRCategory(nameof(SR.CatPropertyChanged)),
            SRDescription(nameof(SR.DataGridView_ColumnDataPropertyNameChangedDescr))
        ]
        public event DataGridViewColumnEventHandler ColumnDataPropertyNameChanged
        {
            add => Events.AddHandler(EVENT_DATAGRIDVIEWCOLUMNDATAPROPERTYNAMECHANGED, value);
            remove => Events.RemoveHandler(EVENT_DATAGRIDVIEWCOLUMNDATAPROPERTYNAMECHANGED, value);
        }

        [
            SRCategory(nameof(SR.CatPropertyChanged)),
            SRDescription(nameof(SR.DataGridView_ColumnDefaultCellStyleChangedDescr))
        ]
        public event DataGridViewColumnEventHandler ColumnDefaultCellStyleChanged
        {
            add => Events.AddHandler(EVENT_DATAGRIDVIEWCOLUMNDEFAULTCELLSTYLECHANGED, value);
            remove => Events.RemoveHandler(EVENT_DATAGRIDVIEWCOLUMNDEFAULTCELLSTYLECHANGED, value);
        }

        [
            SRCategory(nameof(SR.CatPropertyChanged)),
            SRDescription(nameof(SR.DataGridView_ColumnDisplayIndexChangedDescr))
        ]
        public event DataGridViewColumnEventHandler ColumnDisplayIndexChanged
        {
            add => Events.AddHandler(EVENT_DATAGRIDVIEWCOLUMNDISPLAYINDEXCHANGED, value);
            remove => Events.RemoveHandler(EVENT_DATAGRIDVIEWCOLUMNDISPLAYINDEXCHANGED, value);
        }

        [
            SRCategory(nameof(SR.CatMouse)),
            SRDescription(nameof(SR.DataGridView_ColumnDividerDoubleClickDescr))
        ]
        public event DataGridViewColumnDividerDoubleClickEventHandler ColumnDividerDoubleClick
        {
            add => Events.AddHandler(EVENT_DATAGRIDVIEWCOLUMNDIVIDERDOUBLECLICK, value);
            remove => Events.RemoveHandler(EVENT_DATAGRIDVIEWCOLUMNDIVIDERDOUBLECLICK, value);
        }

        [
            SRCategory(nameof(SR.CatPropertyChanged)),
            SRDescription(nameof(SR.DataGridView_ColumnDividerWidthChangedDescr))
        ]
        public event DataGridViewColumnEventHandler ColumnDividerWidthChanged
        {
            add => Events.AddHandler(EVENT_DATAGRIDVIEWCOLUMNDIVIDERWIDTHCHANGED, value);
            remove => Events.RemoveHandler(EVENT_DATAGRIDVIEWCOLUMNDIVIDERWIDTHCHANGED, value);
        }

        [
            SRCategory(nameof(SR.CatMouse)),
            SRDescription(nameof(SR.DataGridView_ColumnHeaderMouseClickDescr))
        ]
        public event DataGridViewCellMouseEventHandler ColumnHeaderMouseClick
        {
            add => Events.AddHandler(EVENT_DATAGRIDVIEWCOLUMNHEADERMOUSECLICK, value);
            remove => Events.RemoveHandler(EVENT_DATAGRIDVIEWCOLUMNHEADERMOUSECLICK, value);
        }

        [
            SRCategory(nameof(SR.CatMouse)),
            SRDescription(nameof(SR.DataGridView_ColumnHeaderMouseDoubleClickDescr))
        ]
        public event DataGridViewCellMouseEventHandler ColumnHeaderMouseDoubleClick
        {
            add => Events.AddHandler(EVENT_DATAGRIDVIEWCOLUMNHEADERMOUSEDOUBLECLICK, value);
            remove => Events.RemoveHandler(EVENT_DATAGRIDVIEWCOLUMNHEADERMOUSEDOUBLECLICK, value);
        }

        [
            SRCategory(nameof(SR.CatPropertyChanged)),
            SRDescription(nameof(SR.DataGridView_ColumnHeaderCellChangedDescr))
        ]
        public event DataGridViewColumnEventHandler ColumnHeaderCellChanged
        {
            add => Events.AddHandler(EVENT_DATAGRIDVIEWCOLUMNHEADERCELLCHANGED, value);
            remove => Events.RemoveHandler(EVENT_DATAGRIDVIEWCOLUMNHEADERCELLCHANGED, value);
        }

        [
            SRCategory(nameof(SR.CatPropertyChanged)),
            SRDescription(nameof(SR.DataGridView_ColumnMinimumWidthChangedDescr))
        ]
        public event DataGridViewColumnEventHandler ColumnMinimumWidthChanged
        {
            add => Events.AddHandler(EVENT_DATAGRIDVIEWCOLUMNMINIMUMWIDTHCHANGED, value);
            remove => Events.RemoveHandler(EVENT_DATAGRIDVIEWCOLUMNMINIMUMWIDTHCHANGED, value);
        }

        [
            SRCategory(nameof(SR.CatPropertyChanged)),
            SRDescription(nameof(SR.DataGridView_ColumnNameChangedDescr))
        ]
        public event DataGridViewColumnEventHandler ColumnNameChanged
        {
            add => Events.AddHandler(EVENT_DATAGRIDVIEWCOLUMNNAMECHANGED, value);
            remove => Events.RemoveHandler(EVENT_DATAGRIDVIEWCOLUMNNAMECHANGED, value);
        }

        [
            SRCategory(nameof(SR.CatAction)),
            SRDescription(nameof(SR.DataGridView_ColumnRemovedDescr))
        ]
        public event DataGridViewColumnEventHandler ColumnRemoved
        {
            add => Events.AddHandler(EVENT_DATAGRIDVIEWCOLUMNREMOVED, value);
            remove => Events.RemoveHandler(EVENT_DATAGRIDVIEWCOLUMNREMOVED, value);
        }

        /*
        public event EventHandler ColumnsDefaultCellStyleChanged
        {
            add => this.Events.AddHandler(EVENT_DATAGRIDVIEWCOLUMNSDEFAULTCELLSTYLECHANGED, value);
            remove => this.Events.RemoveHandler(EVENT_DATAGRIDVIEWCOLUMNSDEFAULTCELLSTYLECHANGED, value);
        }*/

        [
            SRCategory(nameof(SR.CatBehavior)),
            SRDescription(nameof(SR.DataGridViewColumnSortModeChangedDescr))
        ]
        public event DataGridViewColumnEventHandler ColumnSortModeChanged
        {
            add => Events.AddHandler(EVENT_DATAGRIDVIEWCOLUMNSORTMODECHANGED, value);
            remove => Events.RemoveHandler(EVENT_DATAGRIDVIEWCOLUMNSORTMODECHANGED, value);
        }

        [
            SRCategory(nameof(SR.CatBehavior)),
            SRDescription(nameof(SR.DataGridView_ColumnStateChangedDescr))
        ]
        public event DataGridViewColumnStateChangedEventHandler ColumnStateChanged
        {
            add => Events.AddHandler(EVENT_DATAGRIDVIEWCOLUMNSTATECHANGED, value);
            remove => Events.RemoveHandler(EVENT_DATAGRIDVIEWCOLUMNSTATECHANGED, value);
        }

        [
            SRCategory(nameof(SR.CatPropertyChanged)),
            SRDescription(nameof(SR.DataGridView_ColumnToolTipTextChangedDescr))
        ]
        public event DataGridViewColumnEventHandler ColumnToolTipTextChanged
        {
            add => Events.AddHandler(EVENT_DATAGRIDVIEWCOLUMNTOOLTIPTEXTCHANGED, value);
            remove => Events.RemoveHandler(EVENT_DATAGRIDVIEWCOLUMNTOOLTIPTEXTCHANGED, value);
        }

        [
            SRCategory(nameof(SR.CatAction)),
            SRDescription(nameof(SR.DataGridView_ColumnWidthChangedDescr))
        ]
        public event DataGridViewColumnEventHandler ColumnWidthChanged
        {
            add => Events.AddHandler(EVENT_DATAGRIDVIEWCOLUMNWIDTHCHANGED, value);
            remove => Events.RemoveHandler(EVENT_DATAGRIDVIEWCOLUMNWIDTHCHANGED, value);
        }

        [
            SRCategory(nameof(SR.CatAction)),
            SRDescription(nameof(SR.DataGridView_CurrentCellChangedDescr))
        ]
        public event EventHandler CurrentCellChanged
        {
            add => Events.AddHandler(EVENT_DATAGRIDVIEWCURRENTCELLCHANGED, value);
            remove => Events.RemoveHandler(EVENT_DATAGRIDVIEWCURRENTCELLCHANGED, value);
        }

        [
            SRCategory(nameof(SR.CatBehavior)),
            EditorBrowsable(EditorBrowsableState.Advanced),
            SRDescription(nameof(SR.DataGridView_CurrentCellDirtyStateChangedDescr))
        ]
        public event EventHandler CurrentCellDirtyStateChanged
        {
            add => Events.AddHandler(EVENT_DATAGRIDVIEWCURRENTCELLDIRTYSTATECHANGED, value);
            remove => Events.RemoveHandler(EVENT_DATAGRIDVIEWCURRENTCELLDIRTYSTATECHANGED, value);
        }

        [
            SRCategory(nameof(SR.CatData)),
            SRDescription(nameof(SR.DataGridView_DataBindingCompleteDescr))
        ]
        public event DataGridViewBindingCompleteEventHandler DataBindingComplete
        {
            add => Events.AddHandler(EVENT_DATAGRIDVIEWDATABINDINGCOMPLETE, value);
            remove => Events.RemoveHandler(EVENT_DATAGRIDVIEWDATABINDINGCOMPLETE, value);
        }

        [
            SRCategory(nameof(SR.CatBehavior)),
            SRDescription(nameof(SR.DataGridView_DataErrorDescr))
        ]
        public event DataGridViewDataErrorEventHandler DataError
        {
            add => Events.AddHandler(EVENT_DATAGRIDVIEWDATAERROR, value);
            remove => Events.RemoveHandler(EVENT_DATAGRIDVIEWDATAERROR, value);
        }

        [
            SRCategory(nameof(SR.CatData)),
            EditorBrowsable(EditorBrowsableState.Advanced),
            SRDescription(nameof(SR.DataGridView_DefaultValuesNeededDescr))
        ]
        public event DataGridViewRowEventHandler DefaultValuesNeeded
        {
            add => Events.AddHandler(EVENT_DATAGRIDVIEWDEFAULTVALUESNEEDED, value);
            remove => Events.RemoveHandler(EVENT_DATAGRIDVIEWDEFAULTVALUESNEEDED, value);
        }

        [
            SRCategory(nameof(SR.CatAction)),
            SRDescription(nameof(SR.DataGridView_EditingControlShowingDescr))
        ]
        public event DataGridViewEditingControlShowingEventHandler EditingControlShowing
        {
            add => Events.AddHandler(EVENT_DATAGRIDVIEWEDITINGCONTROLSHOWING, value);
            remove => Events.RemoveHandler(EVENT_DATAGRIDVIEWEDITINGCONTROLSHOWING, value);
        }

        /*
        public event QuestionEventHandler KeepNewRow
        {
            add => this.Events.AddHandler(EVENT_DATAGRIDVIEWKEEPNEWROW, value);
            remove => this.Events.RemoveHandler(EVENT_DATAGRIDVIEWKEEPNEWROW, value);
        }*/

        /*
        public event EventHandler NewRowDiscarded
        {
            add => this.Events.AddHandler(EVENT_DATAGRIDVIEWNEWROWDISCARDED, value);
            remove => this.Events.RemoveHandler(EVENT_DATAGRIDVIEWNEWROWDISCARDED, value);
        }*/

        [
            SRCategory(nameof(SR.CatData)),
            SRDescription(nameof(SR.DataGridView_NewRowNeededDescr))
        ]
        public event DataGridViewRowEventHandler NewRowNeeded
        {
            add => Events.AddHandler(EVENT_DATAGRIDVIEWNEWROWNEEDED, value);
            remove => Events.RemoveHandler(EVENT_DATAGRIDVIEWNEWROWNEEDED, value);
        }

        [
            SRCategory(nameof(SR.CatPropertyChanged)),
            SRDescription(nameof(SR.DataGridView_RowContextMenuStripChangedDescr))
        ]
        public event DataGridViewRowEventHandler RowContextMenuStripChanged
        {
            add => Events.AddHandler(EVENT_DATAGRIDVIEWROWCONTEXTMENUSTRIPCHANGED, value);
            remove => Events.RemoveHandler(EVENT_DATAGRIDVIEWROWCONTEXTMENUSTRIPCHANGED, value);
        }

        [
            SRCategory(nameof(SR.CatData)),
            EditorBrowsable(EditorBrowsableState.Advanced),
            SRDescription(nameof(SR.DataGridView_RowContextMenuStripNeededDescr))
        ]
        public event DataGridViewRowContextMenuStripNeededEventHandler RowContextMenuStripNeeded
        {
            add => Events.AddHandler(EVENT_DATAGRIDVIEWROWCONTEXTMENUSTRIPNEEDED, value);
            remove => Events.RemoveHandler(EVENT_DATAGRIDVIEWROWCONTEXTMENUSTRIPNEEDED, value);
        }

        [
            SRCategory(nameof(SR.CatPropertyChanged)),
            SRDescription(nameof(SR.DataGridView_RowDefaultCellStyleChangedDescr))
        ]
        public event DataGridViewRowEventHandler RowDefaultCellStyleChanged
        {
            add => Events.AddHandler(EVENT_DATAGRIDVIEWROWDEFAULTCELLSTYLECHANGED, value);
            remove => Events.RemoveHandler(EVENT_DATAGRIDVIEWROWDEFAULTCELLSTYLECHANGED, value);
        }

        [
            SRCategory(nameof(SR.CatData)),
            EditorBrowsable(EditorBrowsableState.Advanced),
            SRDescription(nameof(SR.DataGridView_RowDirtyStateNeededDescr))
        ]
        public event QuestionEventHandler RowDirtyStateNeeded
        {
            add => Events.AddHandler(EVENT_DATAGRIDVIEWROWDIRTYSTATENEEDED, value);
            remove => Events.RemoveHandler(EVENT_DATAGRIDVIEWROWDIRTYSTATENEEDED, value);
        }

        [
            SRCategory(nameof(SR.CatMouse)),
            SRDescription(nameof(SR.DataGridView_RowDividerDoubleClickDescr))
        ]
        public event DataGridViewRowDividerDoubleClickEventHandler RowDividerDoubleClick
        {
            add => Events.AddHandler(EVENT_DATAGRIDVIEWROWDIVIDERDOUBLECLICK, value);
            remove => Events.RemoveHandler(EVENT_DATAGRIDVIEWROWDIVIDERDOUBLECLICK, value);
        }

        [
            SRCategory(nameof(SR.CatAppearance)),
            SRDescription(nameof(SR.DataGridView_RowDividerHeightChangedDescr))
        ]
        public event DataGridViewRowEventHandler RowDividerHeightChanged
        {
            add => Events.AddHandler(EVENT_DATAGRIDVIEWROWDIVIDERHEIGHTCHANGED, value);
            remove => Events.RemoveHandler(EVENT_DATAGRIDVIEWROWDIVIDERHEIGHTCHANGED, value);
        }

        [
            SRCategory(nameof(SR.CatFocus)),
            SRDescription(nameof(SR.DataGridView_RowEnterDescr))
        ]
        public event DataGridViewCellEventHandler RowEnter
        {
            add => Events.AddHandler(EVENT_DATAGRIDVIEWROWENTER, value);
            remove => Events.RemoveHandler(EVENT_DATAGRIDVIEWROWENTER, value);
        }

        [
            SRCategory(nameof(SR.CatPropertyChanged)),
            SRDescription(nameof(SR.DataGridView_RowErrorTextChangedDescr))
        ]
        public event DataGridViewRowEventHandler RowErrorTextChanged
        {
            add => Events.AddHandler(EVENT_DATAGRIDVIEWROWERRORTEXTCHANGED, value);
            remove => Events.RemoveHandler(EVENT_DATAGRIDVIEWROWERRORTEXTCHANGED, value);
        }

        [
            SRCategory(nameof(SR.CatData)),
            EditorBrowsable(EditorBrowsableState.Advanced),
            SRDescription(nameof(SR.DataGridView_RowErrorTextNeededDescr))
        ]
        public event DataGridViewRowErrorTextNeededEventHandler RowErrorTextNeeded
        {
            add => Events.AddHandler(EVENT_DATAGRIDVIEWROWERRORTEXTNEEDED, value);
            remove => Events.RemoveHandler(EVENT_DATAGRIDVIEWROWERRORTEXTNEEDED, value);
        }

        [
            SRCategory(nameof(SR.CatMouse)),
            SRDescription(nameof(SR.DataGridView_RowHeaderMouseClickDescr))
        ]
        public event DataGridViewCellMouseEventHandler RowHeaderMouseClick
        {
            add => Events.AddHandler(EVENT_DATAGRIDVIEWROWHEADERMOUSECLICK, value);
            remove => Events.RemoveHandler(EVENT_DATAGRIDVIEWROWHEADERMOUSECLICK, value);
        }

        [
            SRCategory(nameof(SR.CatMouse)),
            SRDescription(nameof(SR.DataGridView_RowHeaderMouseDoubleClickDescr))
        ]
        public event DataGridViewCellMouseEventHandler RowHeaderMouseDoubleClick
        {
            add => Events.AddHandler(EVENT_DATAGRIDVIEWROWHEADERMOUSEDOUBLECLICK, value);
            remove => Events.RemoveHandler(EVENT_DATAGRIDVIEWROWHEADERMOUSEDOUBLECLICK, value);
        }

        [
            SRCategory(nameof(SR.CatPropertyChanged)),
            SRDescription(nameof(SR.DataGridView_RowHeaderCellChangedDescr))
        ]
        public event DataGridViewRowEventHandler RowHeaderCellChanged
        {
            add => Events.AddHandler(EVENT_DATAGRIDVIEWROWHEADERCELLCHANGED, value);
            remove => Events.RemoveHandler(EVENT_DATAGRIDVIEWROWHEADERCELLCHANGED, value);
        }

        [
            SRCategory(nameof(SR.CatPropertyChanged)),
            SRDescription(nameof(SR.DataGridView_RowHeightChangedDescr))
        ]
        public event DataGridViewRowEventHandler RowHeightChanged
        {
            add => Events.AddHandler(EVENT_DATAGRIDVIEWROWHEIGHTCHANGED, value);
            remove => Events.RemoveHandler(EVENT_DATAGRIDVIEWROWHEIGHTCHANGED, value);
        }

        [
            SRCategory(nameof(SR.CatData)),
            EditorBrowsable(EditorBrowsableState.Advanced),
            SRDescription(nameof(SR.DataGridView_RowHeightInfoNeededDescr))
        ]
        public event DataGridViewRowHeightInfoNeededEventHandler RowHeightInfoNeeded
        {
            add => Events.AddHandler(EVENT_DATAGRIDVIEWROWHEIGHTINFONEEDED, value);
            remove => Events.RemoveHandler(EVENT_DATAGRIDVIEWROWHEIGHTINFONEEDED, value);
        }

        internal DataGridViewRowHeightInfoNeededEventArgs RowHeightInfoNeededEventArgs
        {
            get
            {
                if (dgvrhine == null)
                {
                    dgvrhine = new DataGridViewRowHeightInfoNeededEventArgs();
                }
                return dgvrhine;
            }
        }

        [
            SRCategory(nameof(SR.CatData)),
            EditorBrowsable(EditorBrowsableState.Advanced),
            SRDescription(nameof(SR.DataGridView_RowHeightInfoPushedDescr))
        ]
        public event DataGridViewRowHeightInfoPushedEventHandler RowHeightInfoPushed
        {
            add => Events.AddHandler(EVENT_DATAGRIDVIEWROWHEIGHTINFOPUSHED, value);
            remove => Events.RemoveHandler(EVENT_DATAGRIDVIEWROWHEIGHTINFOPUSHED, value);
        }

        [
            SRCategory(nameof(SR.CatFocus)),
            SRDescription(nameof(SR.DataGridView_RowLeaveDescr))
        ]
        public event DataGridViewCellEventHandler RowLeave
        {
            add => Events.AddHandler(EVENT_DATAGRIDVIEWROWLEAVE, value);
            remove => Events.RemoveHandler(EVENT_DATAGRIDVIEWROWLEAVE, value);
        }

        [
            SRCategory(nameof(SR.CatPropertyChanged)),
            SRDescription(nameof(SR.DataGridView_RowMinimumHeightChangedDescr))
        ]
        public event DataGridViewRowEventHandler RowMinimumHeightChanged
        {
            add => Events.AddHandler(EVENT_DATAGRIDVIEWROWMINIMUMHEIGHTCHANGED, value);
            remove => Events.RemoveHandler(EVENT_DATAGRIDVIEWROWMINIMUMHEIGHTCHANGED, value);
        }

        [
            SRCategory(nameof(SR.CatDisplay)),
            SRDescription(nameof(SR.DataGridView_RowPostPaintDescr))
        ]
        public event DataGridViewRowPostPaintEventHandler RowPostPaint
        {
            add => Events.AddHandler(EVENT_DATAGRIDVIEWROWPOSTPAINT, value);
            remove => Events.RemoveHandler(EVENT_DATAGRIDVIEWROWPOSTPAINT, value);
        }

        internal DataGridViewRowPostPaintEventArgs RowPostPaintEventArgs
        {
            get
            {
                if (dgvrpope == null)
                {
                    dgvrpope = new DataGridViewRowPostPaintEventArgs(this);
                }
                return dgvrpope;
            }
        }

        [
            SRCategory(nameof(SR.CatDisplay)),
            SRDescription(nameof(SR.DataGridView_RowPrePaintDescr))
        ]
        public event DataGridViewRowPrePaintEventHandler RowPrePaint
        {
            add => Events.AddHandler(EVENT_DATAGRIDVIEWROWPREPAINT, value);
            remove => Events.RemoveHandler(EVENT_DATAGRIDVIEWROWPREPAINT, value);
        }

        internal DataGridViewRowPrePaintEventArgs RowPrePaintEventArgs
        {
            get
            {
                if (dgvrprpe == null)
                {
                    dgvrprpe = new DataGridViewRowPrePaintEventArgs(this);
                }
                return dgvrprpe;
            }
        }

        [
            SRCategory(nameof(SR.CatAction)),
            SRDescription(nameof(SR.DataGridView_RowsAddedDescr))
        ]
        public event DataGridViewRowsAddedEventHandler RowsAdded
        {
            add => Events.AddHandler(EVENT_DATAGRIDVIEWROWSADDED, value);
            remove => Events.RemoveHandler(EVENT_DATAGRIDVIEWROWSADDED, value);
        }

        [
            SRCategory(nameof(SR.CatAction)),
            SRDescription(nameof(SR.DataGridView_RowsRemovedDescr))
        ]
        public event DataGridViewRowsRemovedEventHandler RowsRemoved
        {
            add => Events.AddHandler(EVENT_DATAGRIDVIEWROWSREMOVED, value);
            remove => Events.RemoveHandler(EVENT_DATAGRIDVIEWROWSREMOVED, value);
        }

        [
            SRCategory(nameof(SR.CatBehavior)),
            SRDescription(nameof(SR.DataGridView_RowStateChangedDescr))
        ]
        public event DataGridViewRowStateChangedEventHandler RowStateChanged
        {
            add => Events.AddHandler(EVENT_DATAGRIDVIEWROWSTATECHANGED, value);
            remove => Events.RemoveHandler(EVENT_DATAGRIDVIEWROWSTATECHANGED, value);
        }

        [
            SRCategory(nameof(SR.CatBehavior)),
            EditorBrowsable(EditorBrowsableState.Advanced),
            SRDescription(nameof(SR.DataGridView_RowUnsharedDescr))
        ]
        public event DataGridViewRowEventHandler RowUnshared
        {
            add => Events.AddHandler(EVENT_DATAGRIDVIEWROWUNSHARED, value);
            remove => Events.RemoveHandler(EVENT_DATAGRIDVIEWROWUNSHARED, value);
        }

        [
            SRCategory(nameof(SR.CatFocus)),
            SRDescription(nameof(SR.DataGridView_RowValidatedDescr))
        ]
        public event DataGridViewCellEventHandler RowValidated
        {
            add => Events.AddHandler(EVENT_DATAGRIDVIEWROWVALIDATED, value);
            remove => Events.RemoveHandler(EVENT_DATAGRIDVIEWROWVALIDATED, value);
        }

        [
            SRCategory(nameof(SR.CatFocus)),
            SRDescription(nameof(SR.DataGridView_RowValidatingDescr))
        ]
        public event DataGridViewCellCancelEventHandler RowValidating
        {
            add => Events.AddHandler(EVENT_DATAGRIDVIEWROWVALIDATING, value);
            remove => Events.RemoveHandler(EVENT_DATAGRIDVIEWROWVALIDATING, value);
        }

        [
            SRCategory(nameof(SR.CatAction)),
            SRDescription(nameof(SR.DataGridView_ScrollDescr))
        ]
        public event ScrollEventHandler Scroll
        {
            add => Events.AddHandler(EVENT_DATAGRIDVIEWSCROLL, value);
            remove => Events.RemoveHandler(EVENT_DATAGRIDVIEWSCROLL, value);
        }

        [
            SRCategory(nameof(SR.CatAction)),
            SRDescription(nameof(SR.DataGridView_SelectionChangedDescr))
        ]
        public event EventHandler SelectionChanged
        {
            add => Events.AddHandler(EVENT_DATAGRIDVIEWSELECTIONCHANGED, value);
            remove => Events.RemoveHandler(EVENT_DATAGRIDVIEWSELECTIONCHANGED, value);
        }

        [
            SRCategory(nameof(SR.CatData)),
            EditorBrowsable(EditorBrowsableState.Advanced),
            SRDescription(nameof(SR.DataGridView_SortCompareDescr))
        ]
        public event DataGridViewSortCompareEventHandler SortCompare
        {
            add => Events.AddHandler(EVENT_DATAGRIDVIEWSORTCOMPARE, value);
            remove => Events.RemoveHandler(EVENT_DATAGRIDVIEWSORTCOMPARE, value);
        }

        [
            SRCategory(nameof(SR.CatData)),
            SRDescription(nameof(SR.DataGridView_SortedDescr))
        ]
        public event EventHandler Sorted
        {
            add => Events.AddHandler(EVENT_DATAGRIDVIEWSORTED, value);
            remove => Events.RemoveHandler(EVENT_DATAGRIDVIEWSORTED, value);
        }

        [
            Browsable(false),
            EditorBrowsable(EditorBrowsableState.Never)
        ]
        new public event EventHandler StyleChanged
        {
            add => base.StyleChanged += value;
            remove => base.StyleChanged -= value;
        }

        [
            SRCategory(nameof(SR.CatAction)),
            SRDescription(nameof(SR.DataGridView_UserAddedRowDescr))
        ]
        public event DataGridViewRowEventHandler UserAddedRow
        {
            add => Events.AddHandler(EVENT_DATAGRIDVIEWUSERADDEDROW, value);
            remove => Events.RemoveHandler(EVENT_DATAGRIDVIEWUSERADDEDROW, value);
        }

        /*
        public event DataGridViewRowCancelEventHandler UserAddingRow
        {
            add => this.Events.AddHandler(EVENT_DATAGRIDVIEWUSERADDINGROW, value);
            remove => this.Events.RemoveHandler(EVENT_DATAGRIDVIEWUSERADDINGROW, value);
        }*/

        [
            SRCategory(nameof(SR.CatAction)),
            SRDescription(nameof(SR.DataGridView_UserDeletedRowDescr))
        ]
        public event DataGridViewRowEventHandler UserDeletedRow
        {
            add => Events.AddHandler(EVENT_DATAGRIDVIEWUSERDELETEDROW, value);
            remove => Events.RemoveHandler(EVENT_DATAGRIDVIEWUSERDELETEDROW, value);
        }

        [
            SRCategory(nameof(SR.CatAction)),
            SRDescription(nameof(SR.DataGridView_UserDeletingRowDescr))
        ]
        public event DataGridViewRowCancelEventHandler UserDeletingRow
        {
            add => Events.AddHandler(EVENT_DATAGRIDVIEWUSERDELETINGROW, value);
            remove => Events.RemoveHandler(EVENT_DATAGRIDVIEWUSERDELETINGROW, value);
        }

        ////////////////////////
        //                    //
        // ISupportInitialize //
        //                    //
        ////////////////////////
        [
            SuppressMessage("Microsoft.Design", "CA1033:InterfaceMethodsShouldBeCallableByChildTypes")
        ]
        void ISupportInitialize.BeginInit()
        {
            if (dataGridViewState2[DATAGRIDVIEWSTATE2_initializing])
            {
                throw new InvalidOperationException(SR.DataGridViewBeginInit);
            }

            dataGridViewState2[DATAGRIDVIEWSTATE2_initializing] = true;
        }

        [
            SuppressMessage("Microsoft.Design", "CA1033:InterfaceMethodsShouldBeCallableByChildTypes")
        ]
        void ISupportInitialize.EndInit()
        {
            dataGridViewState2[DATAGRIDVIEWSTATE2_initializing] = false;

            foreach (DataGridViewColumn dataGridViewColumn in Columns)
            {
                if (dataGridViewColumn.Frozen &&
                    dataGridViewColumn.Visible &&
                    dataGridViewColumn.InheritedAutoSizeMode == DataGridViewAutoSizeColumnMode.Fill)
                {
                    dataGridViewColumn.AutoSizeMode = DataGridViewAutoSizeColumnMode.None;
                }
            }

            DataGridViewSelectionMode selectionMode = SelectionMode;
            if (selectionMode == DataGridViewSelectionMode.FullColumnSelect || selectionMode == DataGridViewSelectionMode.ColumnHeaderSelect)
            {
                foreach (DataGridViewColumn dataGridViewColumn in Columns)
                {
                    if (dataGridViewColumn.SortMode == DataGridViewColumnSortMode.Automatic)
                    {
                        // Resetting SelectionMode to its acceptable default value. We don't want the control to ever end up in an invalid state.
                        SelectionMode = defaultSelectionMode; // DataGridViewSelectionMode.RowHeaderSelect
                        throw new InvalidOperationException(string.Format(SR.DataGridView_SelectionModeReset,
                                                                         string.Format(SR.DataGridView_SelectionModeAndSortModeClash, (selectionMode).ToString()),
                                                                         (defaultSelectionMode).ToString()));
                    }
                }
            }
        }

        /* INTERNAL ENUMERATIONS */

        internal enum DataGridViewHitTestTypeInternal
        {
            None,
            Cell,
            ColumnHeader,
            RowHeader,
            ColumnResizeLeft,
            ColumnResizeRight,
            RowResizeTop,
            RowResizeBottom,
            FirstColumnHeaderLeft,
            TopLeftHeader,
            TopLeftHeaderResizeLeft,
            TopLeftHeaderResizeRight,
            TopLeftHeaderResizeTop,
            TopLeftHeaderResizeBottom,
            ColumnHeadersResizeBottom,
            ColumnHeadersResizeTop,
            RowHeadersResizeRight,
            RowHeadersResizeLeft,
            ColumnHeaderLeft,
            ColumnHeaderRight
        }

        internal enum DataGridViewValidateCellInternal
        {
            Never,
            Always,
            WhenChanged
        }

        private enum DataGridViewMouseEvent
        {
            Click,
            DoubleClick,
            MouseClick,
            MouseDoubleClick,
            MouseDown,
            MouseUp,
            MouseMove
        }

        private struct MouseClickInfo
        {
            public MouseButtons button;
            public long timeStamp;
            public int x;
            public int y;
            public int col;
            public int row;
        }

        internal class DataGridViewEditingPanel : Panel
        {
            private readonly DataGridView owningDataGridView;

            public DataGridViewEditingPanel(DataGridView owningDataGridView)
            {
                this.owningDataGridView = owningDataGridView;
            }

            internal override bool SupportsUiaProviders => true;

            protected override AccessibleObject CreateAccessibilityInstance()
            {
                return new DataGridViewEditingPanelAccessibleObject(owningDataGridView, this);
            }
        }
    }
}<|MERGE_RESOLUTION|>--- conflicted
+++ resolved
@@ -1327,11 +1327,7 @@
             remove => Events.RemoveHandler(EVENT_DATAGRIDVIEWBORDERSTYLECHANGED, value);
         }
 
-<<<<<<< HEAD
-        internal int BorderWidth 
-=======
         internal int BorderWidth
->>>>>>> 05087938
         {
             get
             {
@@ -3276,26 +3272,6 @@
             }
         }
 
-<<<<<<< HEAD
-        internal int HorizontalScrollBarHeight
-        {
-            get
-            {
-                return this.horizScrollBar.Height;
-            }
-        }
-
-        internal bool HorizontalScrollBarVisible
-        {
-            get
-            {
-                return this.horizScrollBar.Visible;
-            }
-        }
-
-        /// <include file='doc\DataGridView.uex' path='docs/doc[@for="DataGridView.HorizontalScrollingOffset"]/*' />
-=======
->>>>>>> 05087938
         [
             Browsable(false),
             DesignerSerializationVisibility(DesignerSerializationVisibility.Hidden)
@@ -4044,13 +4020,8 @@
                     throw new ArgumentOutOfRangeException(nameof(value), value, string.Format(SR.InvalidHighBoundArgumentEx, nameof(RowHeadersWidth), value, maxHeadersThickness));
                 }
 
-<<<<<<< HEAD
-                if (this.RowHeadersWidthSizeMode != DataGridViewRowHeadersWidthSizeMode.EnableResizing &&
-                    this.RowHeadersWidthSizeMode != DataGridViewRowHeadersWidthSizeMode.DisableResizing)
-=======
                 if (RowHeadersWidthSizeMode != DataGridViewRowHeadersWidthSizeMode.EnableResizing &&
                     RowHeadersWidthSizeMode != DataGridViewRowHeadersWidthSizeMode.DisableResizing)
->>>>>>> 05087938
                 {
                     cachedRowHeadersWidth = value;
                 }
