﻿// Licensed to the .NET Foundation under one or more agreements.
// The .NET Foundation licenses this file to you under the MIT license.
// See the LICENSE file in the project root for more information.

namespace System.Windows.Forms
{
    using System;
    using System.Text;
    using System.ComponentModel;
    using System.Runtime.InteropServices;
    using System.Globalization;
    using System.Diagnostics;
    using System.Collections;
    using System.Collections.Specialized;
    using System.Drawing;
    using System.Drawing.Design;
    using System.Windows.Forms.Layout;
    using System.Windows.Forms.VisualStyles;

    /// <summary>
    ///     MaskedTextBox control definition class.  
    ///     Uses the services from the System.ComponentModel.MaskedTextBoxProvider class.
    ///     See spec at http://dotnetclient/whidbey/Specs/MaskEdit.doc
    /// </summary>
    [
    ComVisible(true),
    ClassInterface(ClassInterfaceType.AutoDispatch),
    DefaultEvent(nameof(MaskInputRejected)),
    DefaultBindingProperty(nameof(Text)),
    DefaultProperty(nameof(Mask)),
    Designer("System.Windows.Forms.Design.MaskedTextBoxDesigner, " + AssemblyRef.SystemDesign),
    SRDescription(nameof(SR.DescriptionMaskedTextBox))
    ]
    public class MaskedTextBox : TextBoxBase
    {
        // Consider: The MaskedTextBox control, when initialized with a non-null/empty mask, processes all
        // WM_CHAR messages and always sets the text using the SetWindowText Windows function in the furthest base
        // class.  This means that the underlying Edit control won't enable Undo operations and the context
        // menu behavior will be a bit different (for instance Copy option is enabled when PasswordChar is set).
        // To provide Undo functionality and make the context menu behave like the Edit control, we would have
        // to implement our own.  See http://msdn.microsoft.com/msdnmag/issues/1100/c/default.aspx for more info
        // about how to do this. See postponed 

        private const bool forward = true;
        private const bool backward = false;
        private const string nullMask = "<>"; // any char/str is OK here.

        private static readonly object EVENT_MASKINPUTREJECTED = new object();
        private static readonly object EVENT_VALIDATIONCOMPLETED = new object();
        private static readonly object EVENT_TEXTALIGNCHANGED = new object();
        private static readonly object EVENT_ISOVERWRITEMODECHANGED = new object();
        private static readonly object EVENT_MASKCHANGED = new object();

        // The native edit control's default password char (per thread). See corresponding property for more info.
        private static char systemPwdChar;

        // Values to track changes in IME composition string (if any).  Having const variables is a bit more efficient
        // than having an enum (which creates a class).
        private const byte imeConvertionNone = 0;  // no convertion has been performed in the composition string.
        private const byte imeConvertionUpdate = 1;  // the char being composed has been updated but not coverted yet.
        private const byte imeConvertionCompleted = 2;  // the char being composed has been fully converted.

        ///////// Instance fields

        // Used for keeping selection when prompt is hidden on leave (text changes).
        private int lastSelLength;

        // Used for caret positioning.
        private int caretTestPos;

        // Bit mask - Determines when the Korean IME composition string is completed so converted character can be processed.
        private static readonly int IME_ENDING_COMPOSITION = BitVector32.CreateMask();

        // Bit mask - Determines when the Korean IME is completing a composition, used when forcing convertion.
        private static readonly int IME_COMPLETING = BitVector32.CreateMask(IME_ENDING_COMPOSITION);

        // Used for handling characters that have a modifier (Ctrl-A, Shift-Del...).
        private static readonly int HANDLE_KEY_PRESS = BitVector32.CreateMask(IME_COMPLETING);

        // Bit mask - Used to simulate a null mask.  Needed since a MaskedTextProvider object cannot be 
        // initialized with a null mask but we need one even in this case as a backend for 
        // default properties.  This is to support creating a MaskedTextBox with the default 
        // constructor, specially at design time.
        private static readonly int IS_NULL_MASK = BitVector32.CreateMask(HANDLE_KEY_PRESS);

        // Bit mask - Used in conjuction with get_Text to return the text that is actually set in the native
        // control.  This is required to be able to measure text correctly (GetPreferredSize) and
        // to compare against during set_Text (to bail if the same and not to raise TextChanged event).
        private static readonly int QUERY_BASE_TEXT = BitVector32.CreateMask(IS_NULL_MASK);

        // If true, the input text is rejected whenever a character does not comply with the mask; a MaskInputRejected
        // event is fired for the failing character.  
        // If false, characters in the input string are processed one by one accepting the ones that comply
        // with the mask and raising the MaskInputRejected event for the rejected ones.
        private static readonly int REJECT_INPUT_ON_FIRST_FAILURE = BitVector32.CreateMask(QUERY_BASE_TEXT);

        // Bit masks for boolean properties.
        private static readonly int HIDE_PROMPT_ON_LEAVE = BitVector32.CreateMask(REJECT_INPUT_ON_FIRST_FAILURE);
        private static readonly int BEEP_ON_ERROR = BitVector32.CreateMask(HIDE_PROMPT_ON_LEAVE);
        private static readonly int USE_SYSTEM_PASSWORD_CHAR = BitVector32.CreateMask(BEEP_ON_ERROR);
        private static readonly int INSERT_TOGGLED = BitVector32.CreateMask(USE_SYSTEM_PASSWORD_CHAR);
        private static readonly int CUTCOPYINCLUDEPROMPT = BitVector32.CreateMask(INSERT_TOGGLED);
        private static readonly int CUTCOPYINCLUDELITERALS = BitVector32.CreateMask(CUTCOPYINCLUDEPROMPT);

        ///////// Properties backend fields. See corresponding property comments for more info.

        private char passwordChar; // control's pwd char, it could be different from the one displayed if using system password.
        private Type validatingType;
        private IFormatProvider formatProvider;
        private MaskedTextProvider maskedTextProvider;
        private InsertKeyMode insertMode;
        private HorizontalAlignment textAlign;

        // Bit vector to represent bool variables.
        private BitVector32 flagState;

        /// <summary>
        ///     Constructs the MaskedTextBox with the specified MaskedTextProvider object.
        /// </summary>
        public MaskedTextBox()
        {
            MaskedTextProvider maskedTextProvider = new MaskedTextProvider(nullMask, CultureInfo.CurrentCulture);
            flagState[IS_NULL_MASK] = true;
            Initialize(maskedTextProvider);
        }

        /// <summary>
        ///     Constructs the MaskedTextBox with the specified MaskedTextProvider object.
        /// </summary>
        public MaskedTextBox(string mask)
        {
            if (mask == null)
            {
                throw new ArgumentNullException();
            }

            MaskedTextProvider maskedTextProvider = new MaskedTextProvider(mask, CultureInfo.CurrentCulture);
            flagState[IS_NULL_MASK] = false;
            Initialize(maskedTextProvider);
        }

        /// <summary>
        ///     Constructs the MaskedTextBox with the specified MaskedTextProvider object.
        /// </summary>
        public MaskedTextBox(MaskedTextProvider maskedTextProvider)
        {
            if (maskedTextProvider == null)
            {
                throw new ArgumentNullException();
            }

            flagState[IS_NULL_MASK] = false;
            Initialize(maskedTextProvider);
        }

        /// <summary>
        ///     Initializes the object with the specified MaskedTextProvider object and default
        ///     property values.
        /// </summary>
        private void Initialize(MaskedTextProvider maskedTextProvider)
        {
            Debug.Assert(maskedTextProvider != null, "Initializing from a null MaskProvider ref.");

            this.maskedTextProvider = maskedTextProvider;

            // set the initial display text.
            if (!flagState[IS_NULL_MASK])
            {
                SetWindowText();
            }

            // set default values.
            passwordChar = this.maskedTextProvider.PasswordChar;
            insertMode = InsertKeyMode.Default;

            flagState[HIDE_PROMPT_ON_LEAVE] = false;
            flagState[BEEP_ON_ERROR] = false;
            flagState[USE_SYSTEM_PASSWORD_CHAR] = false;
            flagState[REJECT_INPUT_ON_FIRST_FAILURE] = false;

            // CutCopyMaskFormat - set same defaults as TextMaskFormat (IncludePromptAndLiterals).
            // It is a lot easier to handle this flags individually since that's the way the MaskedTextProvider does it.
            flagState[CUTCOPYINCLUDEPROMPT] = this.maskedTextProvider.IncludePrompt;
            flagState[CUTCOPYINCLUDELITERALS] = this.maskedTextProvider.IncludeLiterals;

            // fields for internal use.
            flagState[HANDLE_KEY_PRESS] = true;
            caretTestPos = 0;
        }


        /////////////////// Properties
        ///

        /// <summary>
        ///     Unsupported method/property.
        /// </summary>
        [
        Browsable(false),
        EditorBrowsable(EditorBrowsableState.Never),
        DesignerSerializationVisibility(DesignerSerializationVisibility.Hidden)
        ]
        public new bool AcceptsTab
        {
            get { return false; }
            set { }
        }

        /// <summary>
        ///     Specifies whether the prompt character should be treated as a valid input character or not.
        ///     The setter resets the underlying MaskedTextProvider object and attempts
        ///     to add the existing input text (if any) using the new mask, failure is ignored.
        ///     This property has no particular effect if no mask has been set.
        /// </summary>
        [
        SRCategory(nameof(SR.CatBehavior)),
        SRDescription(nameof(SR.MaskedTextBoxAllowPromptAsInputDescr)),
        DefaultValue(true)
        ]
        public bool AllowPromptAsInput
        {
            get
            {
                return maskedTextProvider.AllowPromptAsInput;
            }
            set
            {
                if (value != maskedTextProvider.AllowPromptAsInput)
                {
                    // Recreate masked text provider since this property is read-only.
                    MaskedTextProvider newProvider = new MaskedTextProvider(
                        maskedTextProvider.Mask,
                        maskedTextProvider.Culture,
                        value,
                        maskedTextProvider.PromptChar,
                        maskedTextProvider.PasswordChar,
                        maskedTextProvider.AsciiOnly);

                    SetMaskedTextProvider(newProvider);
                }
            }
        }

        /// <summary>
        ///     Unsupported method/property.
        /// </summary>
        [
        Browsable(false),
        EditorBrowsable(EditorBrowsableState.Never),
        DesignerSerializationVisibility(DesignerSerializationVisibility.Hidden)
        ]
        public new event EventHandler AcceptsTabChanged
        {
            add { }
            remove { }
        }

        /// <summary>
        ///     Specifies whether only ASCII characters are accepted as valid input.
        ///     This property has no particular effect if no mask has been set.
        /// </summary>
        [
        SRCategory(nameof(SR.CatBehavior)),
        SRDescription(nameof(SR.MaskedTextBoxAsciiOnlyDescr)),
        RefreshProperties(RefreshProperties.Repaint),
        DefaultValue(false)
        ]
        public bool AsciiOnly
        {
            get
            {
                return maskedTextProvider.AsciiOnly;
            }

            set
            {
                if (value != maskedTextProvider.AsciiOnly)
                {
                    // Recreate masked text provider since this property is read-only.
                    MaskedTextProvider newProvider = new MaskedTextProvider(
                        maskedTextProvider.Mask,
                        maskedTextProvider.Culture,
                        maskedTextProvider.AllowPromptAsInput,
                        maskedTextProvider.PromptChar,
                        maskedTextProvider.PasswordChar,
                        value);

                    SetMaskedTextProvider(newProvider);
                }
            }
        }

        /// <summary>
        ///     Specifies whether to play a beep when the input is not valid according to the mask.
        /// </summary>
        [
        SRCategory(nameof(SR.CatBehavior)),
        SRDescription(nameof(SR.MaskedTextBoxBeepOnErrorDescr)),
        DefaultValue(false)
        ]
        public bool BeepOnError
        {
            get
            {
                return flagState[BEEP_ON_ERROR];
            }
            set
            {
                flagState[BEEP_ON_ERROR] = value;
            }
        }

        /// <summary>
        ///       Gets a value indicating whether the user can undo the previous operation in a text box control.
        ///       Unsupported method/property.
        ///       WndProc ignores EM_CANUNDO.
        /// </summary>
        [
        Browsable(false),
        EditorBrowsable(EditorBrowsableState.Never),
        DesignerSerializationVisibility(DesignerSerializationVisibility.Hidden)
        ]
        public new bool CanUndo
        {
            get
            {
                return false;
            }
        }

        /// <summary>
        ///     Returns the parameters needed to create the handle. Inheriting classes
        ///     can override this to provide extra functionality. They should not,
        ///     however, forget to call base.getCreateParams() first to get the struct
        ///     filled up with the basic info.
        /// </summary>
        protected override CreateParams CreateParams
        {
            get
            {
                CreateParams cp = base.CreateParams;

                // Translate for Rtl if necessary
                //
                HorizontalAlignment align = RtlTranslateHorizontal(textAlign);
                cp.ExStyle &= ~NativeMethods.WS_EX_RIGHT;   // WS_EX_RIGHT overrides the ES_XXXX alignment styles
                switch (align)
                {
                    case HorizontalAlignment.Left:
                        cp.Style |= NativeMethods.ES_LEFT;
                        break;
                    case HorizontalAlignment.Center:
                        cp.Style |= NativeMethods.ES_CENTER;
                        break;
                    case HorizontalAlignment.Right:
                        cp.Style |= NativeMethods.ES_RIGHT;
                        break;
                }

                return cp;
            }
        }

        /// <summary>
        ///     The culture that determines the value of the localizable mask language separators and placeholders.
        /// </summary>
        [
        SRCategory(nameof(SR.CatBehavior)),
        SRDescription(nameof(SR.MaskedTextBoxCultureDescr)),
        RefreshProperties(RefreshProperties.Repaint),
        ]
        public CultureInfo Culture
        {
            get
            {
                return maskedTextProvider.Culture;
            }

            set
            {
                if (value == null)
                {
                    throw new ArgumentNullException();
                }

                if (!maskedTextProvider.Culture.Equals(value))
                {
                    // Recreate masked text provider since this property is read-only.
                    MaskedTextProvider newProvider = new MaskedTextProvider(
                        maskedTextProvider.Mask,
                        value,
                        maskedTextProvider.AllowPromptAsInput,
                        maskedTextProvider.PromptChar,
                        maskedTextProvider.PasswordChar,
                        maskedTextProvider.AsciiOnly);

                    SetMaskedTextProvider(newProvider);
                }
            }
        }

        /// <summary>
        ///    Specifies the formatting options for text cut/copited to the clipboard (Whether the mask returned from the Text 
        ///    property includes Literals and/or prompt characters).  
        ///    When prompt characters are excluded, theyare returned as spaces in the string returned.
        /// </summary>
        [
        SRCategory(nameof(SR.CatBehavior)),
        SRDescription(nameof(SR.MaskedTextBoxCutCopyMaskFormat)),
        RefreshProperties(RefreshProperties.Repaint),
        DefaultValue(MaskFormat.IncludeLiterals)
        ]
        public MaskFormat CutCopyMaskFormat
        {
            get
            {
                if (flagState[CUTCOPYINCLUDEPROMPT])
                {
                    if (flagState[CUTCOPYINCLUDELITERALS])
                    {
                        return MaskFormat.IncludePromptAndLiterals;
                    }

                    return MaskFormat.IncludePrompt;
                }

                if (flagState[CUTCOPYINCLUDELITERALS])
                {
                    return MaskFormat.IncludeLiterals;
                }

                return MaskFormat.ExcludePromptAndLiterals;
            }

            set
            {
                //valid values are 0x0 to 0x3
                if (!ClientUtils.IsEnumValid(value, (int)value, (int)MaskFormat.ExcludePromptAndLiterals, (int)MaskFormat.IncludePromptAndLiterals))
                {
                    throw new InvalidEnumArgumentException(nameof(value), (int)value, typeof(MaskFormat));
                }

                if (value == MaskFormat.IncludePrompt)
                {
                    flagState[CUTCOPYINCLUDEPROMPT] = true;
                    flagState[CUTCOPYINCLUDELITERALS] = false;
                }
                else if (value == MaskFormat.IncludeLiterals)
                {
                    flagState[CUTCOPYINCLUDEPROMPT] = false;
                    flagState[CUTCOPYINCLUDELITERALS] = true;
                }
                else // value == MaskFormat.IncludePromptAndLiterals || value == MaskFormat.ExcludePromptAndLiterals
                {
                    bool include = value == MaskFormat.IncludePromptAndLiterals;
                    flagState[CUTCOPYINCLUDEPROMPT] = include;
                    flagState[CUTCOPYINCLUDELITERALS] = include;
                }
            }
        }

        /// <summary>
        ///     Specifies the IFormatProvider to be used when parsing the string to the ValidatingType.
        /// </summary>
        [
        Browsable(false),
        DesignerSerializationVisibility(DesignerSerializationVisibility.Hidden)
        ]
        public IFormatProvider FormatProvider
        {
            get
            {
                return formatProvider;
            }

            set
            {
                formatProvider = value;
            }
        }

        /// <summary>
        ///     Specifies whether the PromptCharacter is displayed when the control loses focus.
        /// </summary>
        [
        SRCategory(nameof(SR.CatBehavior)),
        SRDescription(nameof(SR.MaskedTextBoxHidePromptOnLeaveDescr)),
        RefreshProperties(RefreshProperties.Repaint),
        DefaultValue(false)
        ]
        public bool HidePromptOnLeave
        {
            get
            {
                return flagState[HIDE_PROMPT_ON_LEAVE];
            }
            set
            {
                if (flagState[HIDE_PROMPT_ON_LEAVE] != value)
                {
                    flagState[HIDE_PROMPT_ON_LEAVE] = value;

                    // If the control is not focused and there are available edit positions (mask not full) we need to 
                    // update the displayed text.
                    if (!flagState[IS_NULL_MASK] && !Focused && !MaskFull && !DesignMode)
                    {
                        SetWindowText();
                    }
                }
            }
        }

        /// <summary>
        ///     Specifies whether to include mask literal characters when formatting the text.
        /// </summary>
        private bool IncludeLiterals
        {
            get
            {
                return maskedTextProvider.IncludeLiterals;
            }
            set
            {
                maskedTextProvider.IncludeLiterals = value;
            }
        }

        /// <summary>
        ///     Specifies whether to include the mask prompt character when formatting the text in places
        ///     where an edit char has not being assigned.
        /// </summary>
        private bool IncludePrompt
        {
            get
            {
                return maskedTextProvider.IncludePrompt;
            }
            set
            {
                maskedTextProvider.IncludePrompt = value;
            }
        }

        /// <summary>
        ///     Specifies the text insertion mode of the text box.  This can be used to simulated the Access masked text
        ///     control behavior where insertion is set to TextInsertionMode.AlwaysOverwrite
        ///     This property has no particular effect if no mask has been set.
        /// </summary>
        [
        SRCategory(nameof(SR.CatBehavior)),
        SRDescription(nameof(SR.MaskedTextBoxInsertKeyModeDescr)),
        DefaultValue(InsertKeyMode.Default)
        ]
        public InsertKeyMode InsertKeyMode
        {
            get
            {
                return insertMode;
            }
            set
            {
                //valid values are 0x0 to 0x2
                if (!ClientUtils.IsEnumValid(value, (int)value, (int)InsertKeyMode.Default, (int)InsertKeyMode.Overwrite))
                {
                    throw new InvalidEnumArgumentException(nameof(value), (int)value, typeof(InsertKeyMode));
                }

                if (insertMode != value)
                {
                    bool isOverwrite = IsOverwriteMode;
                    insertMode = value;

                    if (isOverwrite != IsOverwriteMode)
                    {
                        OnIsOverwriteModeChanged(EventArgs.Empty);
                    }
                }
            }
        }

        /// <summary>
        ///     Overridden to handle unsupported RETURN key.
        /// </summary>
        protected override bool IsInputKey(Keys keyData)
        {
            if ((keyData & Keys.KeyCode) == Keys.Return)
            {
                return false;
            }
            return base.IsInputKey(keyData);
        }

        /// <summary>
        ///     Specifies whether text insertion mode in 'on' or not.
        /// </summary>
        [
        Browsable(false)
        ]
        public bool IsOverwriteMode
        {
            get
            {
                if (flagState[IS_NULL_MASK])
                {
                    return false; // EditBox always inserts.
                }

                switch (insertMode)
                {
                    case InsertKeyMode.Overwrite:
                        return true;

                    case InsertKeyMode.Insert:
                        return false;

                    case InsertKeyMode.Default:

                        // Note that the insert key state should be per process and its initial state insert, this is the
                        // behavior of apps like WinWord, WordPad and VS; so we have to keep track of it and not query its
                        // system value.
                        //return Control.IsKeyLocked(Keys.Insert);
                        return flagState[INSERT_TOGGLED];

                    default:
                        Debug.Fail("Invalid InsertKeyMode.  This code path should have never been executed.");
                        return false;
                }
            }
        }


        /// <summary>
        ///   Event to notify when the insert mode has changed.  This is required for data binding. 
        /// </summary>
        [
        SRCategory(nameof(SR.CatPropertyChanged)),
        SRDescription(nameof(SR.MaskedTextBoxIsOverwriteModeChangedDescr))
        ]
        public event EventHandler IsOverwriteModeChanged
        {
            add => Events.AddHandler(EVENT_ISOVERWRITEMODECHANGED, value);
            remove => Events.RemoveHandler(EVENT_ISOVERWRITEMODECHANGED, value);
        }

        /// <summary>
        ///     Unsupported method/property.
        /// </summary>
        [
        Browsable(false),
        EditorBrowsable(EditorBrowsableState.Never),
        DesignerSerializationVisibility(DesignerSerializationVisibility.Hidden)
        ]
        public new string[] Lines
        {
            get
            {
                string[] lines;

                flagState[QUERY_BASE_TEXT] = true;
                try
                {
                    lines = base.Lines;
                }
                finally
                {
                    flagState[QUERY_BASE_TEXT] = false;
                }

                return lines;
            }

            set { }
        }

        /// <summary>
        ///     The mask applied to this control.  The setter resets the underlying MaskedTextProvider object and attempts
        ///     to add the existing input text (if any) using the new mask, failure is ignored.
        /// </summary>
        [
        SRCategory(nameof(SR.CatBehavior)),
        SRDescription(nameof(SR.MaskedTextBoxMaskDescr)),
        RefreshProperties(RefreshProperties.Repaint),
        DefaultValue(""),
        MergableProperty(false),
        Localizable(true),
        Editor("System.Windows.Forms.Design.MaskPropertyEditor, " + AssemblyRef.SystemDesign, typeof(UITypeEditor))
        ]
        public string Mask
        {
            get
            {
                return flagState[IS_NULL_MASK] ? string.Empty : maskedTextProvider.Mask;
            }
            set
            {
                //
                // We dont' do anything if:
                // 1.  IsNullOrEmpty( value )->[Reset control] && this.flagState[IS_NULL_MASK]==>Already Reset.
                // 2. !IsNullOrEmpty( value )->[Set control] && !this.flagState[IS_NULL_MASK][control is set] && [value is the same]==>No need to update.
                //
                if (flagState[IS_NULL_MASK] == string.IsNullOrEmpty(value) && (flagState[IS_NULL_MASK] || value == maskedTextProvider.Mask))
                {
                    return;
                }

                string text = null;
                string newMask = value;

                // We need to update the this.flagState[IS_NULL_MASK]field before raising any events (when setting the maskedTextProvider) so 
                // querying for properties from an event handler returns the right value (i.e: Text).

                if (string.IsNullOrEmpty(value)) // Resetting the control, the native edit control will be in charge.
                {
                    // Need to get the formatted & unformatted text before resetting the mask, they'll be used to determine whether we need to
                    // raise the TextChanged event.
                    string formattedText = TextOutput;
                    string unformattedText = maskedTextProvider.ToString(false, false);

                    flagState[IS_NULL_MASK] = true;

                    if (maskedTextProvider.IsPassword)
                    {
                        SetEditControlPasswordChar(maskedTextProvider.PasswordChar);
                    }

                    // Set the window text to the unformatted text before raising events. Also, TextChanged needs to be raised after MaskChanged so
                    // pass false to SetWindowText 'raiseTextChanged' param.
                    SetWindowText(unformattedText, false, false);

                    EventArgs e = EventArgs.Empty;

                    OnMaskChanged(e);

                    if (unformattedText != formattedText)
                    {
                        OnTextChanged(e);
                    }

                    newMask = nullMask;
                }
                else    // Setting control to a new value.
                {
                    foreach (char c in value)
                    {
                        if (!MaskedTextProvider.IsValidMaskChar(c))
                        {
                            // Same message as in SR.MaskedTextProviderMaskInvalidChar in System.txt
                            throw new ArgumentException(string.Format(SR.MaskedTextBoxMaskInvalidChar));
                        }
                    }

                    if (flagState[IS_NULL_MASK])
                    {
                        // If this.IsNullMask, we are setting the mask to a new value; in this case we need to get the text because
                        // the underlying MTP does not have it (used as a property backend only) and pass it to SetMaskedTextProvider
                        // method below to update the provider.

                        text = Text;
                    }
                }

                // Recreate masked text provider since this property is read-only.
                MaskedTextProvider newProvider = new MaskedTextProvider(
                    newMask,
                    maskedTextProvider.Culture,
                    maskedTextProvider.AllowPromptAsInput,
                    maskedTextProvider.PromptChar,
                    maskedTextProvider.PasswordChar,
                    maskedTextProvider.AsciiOnly);

                //text == null when setting to a different mask value or when resetting the mask to null.
                //text != null only when setting the mask from null to some value.
                SetMaskedTextProvider(newProvider, text);
            }
        }

        /// <summary>
        ///   Event to notify when the mask has changed.
        /// </summary>
        [
        SRCategory(nameof(SR.CatPropertyChanged)),
        SRDescription(nameof(SR.MaskedTextBoxMaskChangedDescr))
        ]
        public event EventHandler MaskChanged
        {
            add => Events.AddHandler(EVENT_MASKCHANGED, value);
            remove => Events.RemoveHandler(EVENT_MASKCHANGED, value);
        }

        /// <summary>
        ///     Specifies whether the test string required input positions, as specified by the mask, have 
        ///     all been assigned.
        /// </summary>
        [
        Browsable(false)
        ]
        public bool MaskCompleted
        {
            get
            {
                return maskedTextProvider.MaskCompleted;
            }
        }

        /// <summary>
        ///     Specifies whether all inputs (required and optional) have been provided into the mask successfully.
        /// </summary>
        [
        Browsable(false)
        ]
        public bool MaskFull
        {
            get
            {
                return maskedTextProvider.MaskFull;
            }
        }

        /// <summary>
        ///     Returns a copy of the control's internal MaskedTextProvider.  This is useful for user's to provide
        ///     cloning semantics for the control (we don't want to do it) w/o incurring in any perf penalty since 
        ///     some of the properties require recreating the underlying provider when they are changed.
        /// </summary>
        [
        Browsable(false),
        DesignerSerializationVisibility(DesignerSerializationVisibility.Hidden)
        ]
        public MaskedTextProvider MaskedTextProvider
        {
            get
            {
                return flagState[IS_NULL_MASK] ? null : (MaskedTextProvider)maskedTextProvider.Clone();
            }
        }

        /// <summary>
        ///     Event to notify when an input has been rejected according to the mask.
        /// </summary>
        [
        SRCategory(nameof(SR.CatBehavior)),
        SRDescription(nameof(SR.MaskedTextBoxMaskInputRejectedDescr))
        ]
        public event MaskInputRejectedEventHandler MaskInputRejected
        {
            add => Events.AddHandler(EVENT_MASKINPUTREJECTED, value);
            remove => Events.RemoveHandler(EVENT_MASKINPUTREJECTED, value);
        }

        /// <summary>
        ///     Unsupported method/property.
        ///     WndProc ignores EM_LIMITTEXT & this is a virtual method.
        /// </summary>
        [
        Browsable(false),
        EditorBrowsable(EditorBrowsableState.Never),
        DesignerSerializationVisibility(DesignerSerializationVisibility.Hidden)
        ]
        public override int MaxLength
        {
            get { return base.MaxLength; }
            set { }
        }

        /// <summary>
        ///     Unsupported method/property.
        ///     virtual method.
        /// </summary>
        [
        Browsable(false),
        EditorBrowsable(EditorBrowsableState.Never),
        DesignerSerializationVisibility(DesignerSerializationVisibility.Hidden)
        ]
        public override bool Multiline
        {
            get { return false; }
            set { }
        }

        /// <summary>
        ///     Unsupported method/property.
        /// </summary>
        [
        Browsable(false),
        EditorBrowsable(EditorBrowsableState.Never),
        DesignerSerializationVisibility(DesignerSerializationVisibility.Hidden)
        ]
        public new event EventHandler MultilineChanged
        {
            add { }
            remove { }
        }

        /// <summary>
        ///     Specifies the character to be used in the formatted string in place of editable characters, if
        ///     set to any printable character, the text box becomes a password text box, to reset it use the null
        ///     character.
        /// </summary>
        [
        SRCategory(nameof(SR.CatBehavior)),
        SRDescription(nameof(SR.MaskedTextBoxPasswordCharDescr)),
        RefreshProperties(RefreshProperties.Repaint),
        DefaultValue('\0') // This property is shadowed by MaskedTextBoxDesigner.
        ]
        public char PasswordChar
        {
            get
            {
                // The password char could be the one set in the control or the system password char, 
                // in any case the maskedTextProvider has the correct one.
                return maskedTextProvider.PasswordChar;
            }
            set
            {
                if (!MaskedTextProvider.IsValidPasswordChar(value)) // null character accepted (resets value)
                {
                    // Same message as in SR.MaskedTextProviderInvalidCharError.
                    throw new ArgumentException(SR.MaskedTextBoxInvalidCharError);
                }

                if (passwordChar != value)
                {
                    if (value == maskedTextProvider.PromptChar)
                    {
                        // Prompt and password chars must be different.
                        throw new InvalidOperationException(SR.MaskedTextBoxPasswordAndPromptCharError);
                    }

                    passwordChar = value;

                    // UseSystemPasswordChar take precedence over PasswordChar...Let's check.
                    if (!UseSystemPasswordChar)
                    {
                        maskedTextProvider.PasswordChar = value;

                        if (flagState[IS_NULL_MASK])
                        {
                            SetEditControlPasswordChar(value);
                        }
                        else
                        {
                            SetWindowText();
                        }

                        VerifyImeRestrictedModeChanged();
                    }
                }
            }
        }

        /// <summary>
        ///     Determines if the control is in password protect mode.
        /// </summary>
        internal override bool PasswordProtect
        {
            get
            {
                if (maskedTextProvider != null) // could be queried during object construction.
                {
                    return maskedTextProvider.IsPassword;
                }
                return base.PasswordProtect;
            }
        }

        /// <summary>
        ///     Specifies the prompt character to be used in the formatted string for unsupplied characters.
        /// </summary>
        [
        SRCategory(nameof(SR.CatAppearance)),
        SRDescription(nameof(SR.MaskedTextBoxPromptCharDescr)),
        RefreshProperties(RefreshProperties.Repaint),
        Localizable(true),
        DefaultValue('_')
        ]
        public char PromptChar
        {
            get
            {
                return maskedTextProvider.PromptChar;
            }
            set
            {
                if (!MaskedTextProvider.IsValidInputChar(value))
                {
                    // This message is the same as the one in SR.MaskedTextProviderInvalidCharError.
                    throw new ArgumentException(SR.MaskedTextBoxInvalidCharError);
                }

                if (maskedTextProvider.PromptChar != value)
                {
                    // We need to check maskedTextProvider password char in case it is using the system password.
                    if (value == passwordChar || value == maskedTextProvider.PasswordChar)
                    {
                        // Prompt and password chars must be different.
                        throw new InvalidOperationException(SR.MaskedTextBoxPasswordAndPromptCharError);
                    }

                    // Recreate masked text provider to be consistent with AllowPromptAsInput - current text may have chars with same value as new prompt.
                    MaskedTextProvider newProvider = new MaskedTextProvider(
                        maskedTextProvider.Mask,
                        maskedTextProvider.Culture,
                        maskedTextProvider.AllowPromptAsInput,
                        value,
                        maskedTextProvider.PasswordChar,
                        maskedTextProvider.AsciiOnly);

                    SetMaskedTextProvider(newProvider);
                }
            }
        }

        /// <summary>
        ///     Overwrite base class' property.
        /// </summary>
        public new bool ReadOnly
        {
            get
            {
                return base.ReadOnly;
            }

            set
            {
                if (ReadOnly != value)
                {
                    // if true, this disables IME in the base class.
                    base.ReadOnly = value;

                    if (!flagState[IS_NULL_MASK])
                    {
                        // Prompt will be hidden.
                        SetWindowText();
                    }
                }
            }
        }

        /// <summary>
        ///     Specifies whether to include the mask prompt character when formatting the text in places
        ///     where an edit char has not being assigned.
        /// </summary>
        [
        SRCategory(nameof(SR.CatBehavior)),
        SRDescription(nameof(SR.MaskedTextBoxRejectInputOnFirstFailureDescr)),
        DefaultValue(false)
        ]
        public bool RejectInputOnFirstFailure
        {
            get
            {
                return flagState[REJECT_INPUT_ON_FIRST_FAILURE];
            }
            set
            {
                flagState[REJECT_INPUT_ON_FIRST_FAILURE] = value;
            }
        }

        /// <summary>
        ///     Designe time support for resetting the Culture property.
        /// </summary>
        /* No longer needed since Culture has been removed from the property browser - Left here for documentation.
        [EditorBrowsable(EditorBrowsableState.Never)]
        private void ResetCulture()
        {
            this.Culture = CultureInfo.CurrentCulture;
        }*/


        /// <summary>
        ///     Specifies whether to reset and skip the current position if editable, when the input character
        ///     has the same value as the prompt.  This property takes precedence over AllowPromptAsInput.
        /// </summary>
        [
        SRCategory(nameof(SR.CatBehavior)),
        SRDescription(nameof(SR.MaskedTextBoxResetOnPrompt)),
        DefaultValue(true)
        ]
        public bool ResetOnPrompt
        {
            get
            {
                return maskedTextProvider.ResetOnPrompt;
            }
            set
            {
                maskedTextProvider.ResetOnPrompt = value;
            }
        }

        /// <summary>
        ///     Specifies whether to reset and skip the current position if editable, when the input 
        ///     is the space character.
        /// </summary>
        [
        SRCategory(nameof(SR.CatBehavior)),
        SRDescription(nameof(SR.MaskedTextBoxResetOnSpace)),
        DefaultValue(true)
        ]
        public bool ResetOnSpace
        {
            get
            {
                return maskedTextProvider.ResetOnSpace;
            }
            set
            {
                maskedTextProvider.ResetOnSpace = value;
            }
        }

        /// <summary>
        ///     Specifies whether to skip the current position if non-editable and the input character has 
        ///     the same value as the literal at that position.
        /// </summary>
        [
        SRCategory(nameof(SR.CatBehavior)),
        SRDescription(nameof(SR.MaskedTextBoxSkipLiterals)),
        DefaultValue(true)
        ]
        public bool SkipLiterals
        {
            get
            {
                return maskedTextProvider.SkipLiterals;
            }
            set
            {
                maskedTextProvider.SkipLiterals = value;
            }
        }

        /// <summary>
        ///       The currently selected text (if any) in the control.
        /// </summary>
        public override string SelectedText
        {
            get
            {
                if (flagState[IS_NULL_MASK])
                {
                    return base.SelectedText;
                }

                return GetSelectedText();
            }
            set
            {
                SetSelectedTextInternal(value, true);
            }
        }

        internal override void SetSelectedTextInternal(string value, bool clearUndo)
        {
            if (flagState[IS_NULL_MASK])
            {
                base.SetSelectedTextInternal(value, true); // Operates as a regular text box base.
                return;
            }

            PasteInt(value);
        }

        /// <summary>
        ///     Set the composition string as the result string.
        /// </summary>
        private void ImeComplete()
        {
            flagState[IME_COMPLETING] = true;
            ImeNotify(NativeMethods.CPS_COMPLETE);
        }

        /// <summary>
        ///     Notifies the IMM about changes to the status of the IME input context.
        /// </summary>
        private void ImeNotify(int action)
        {
            HandleRef handle = new HandleRef(this, Handle);
            IntPtr inputContext = UnsafeNativeMethods.ImmGetContext(handle);

            if (inputContext != IntPtr.Zero)
            {
                try
                {
                    UnsafeNativeMethods.ImmNotifyIME(new HandleRef(null, inputContext), NativeMethods.NI_COMPOSITIONSTR, action, 0);
                }
                finally
                {
                    UnsafeNativeMethods.ImmReleaseContext(handle, new HandleRef(null, inputContext));
                }
            }
            else
            {
                Debug.Fail("Could not get IME input context.");
            }
        }

        /// <summary>
        ///     Sets the underlying edit control's password char to the one obtained from this.PasswordChar.
        ///     This is used when the control is passworded and this.flagState[IS_NULL_MASK].
        /// </summary>
        private void SetEditControlPasswordChar(char pwdChar)
        {
            if (IsHandleCreated)
            {
                // This message does not return a value.
                SendMessage(Interop.EditMessages.EM_SETPASSWORDCHAR, pwdChar, 0);
                Invalidate();
            }
        }

        /// <summary>
        /// The value of the Edit control default password char.
        /// </summary>
        private char SystemPasswordChar
        {
            get
            {
                if (MaskedTextBox.systemPwdChar == '\0')
                {
<<<<<<< HEAD
                    // This is the hard way to get the password char - left here for information.
                    // It is picked up from Comctl32.dll. If VisualStyles is enabled it will get the dot char. 
                    /*                
                    StringBuilder charVal = new StringBuilder(20);  // it could be 0x0000000000009999 format.
                    bool foundRsc         = false;
                    int IDS_PASSWORDCHAR  = 0x1076; // %ntsdx%\shell\comctrl32\v6\rcids.h
                                                    // defined in en.rc as: IDS_PASSWORDCHAR "9679" // 0x25cf - Black Circle

                    IntSecurity.UnmanagedCode.Assert();

                    try
                    {   
                        // The GetModuleHandle function returns a handle to a mapped module without incrementing its reference count. 
                        // @"C:\windows\winsxs\x86_Microsoft.Windows.Common-Controls_6595b64144ccf1df_6.0.10.0_x-ww_f7fb5805\comctl32.dll if VisulaStyles enabled.

                        IntPtr hModule = UnsafeNativeMethods.GetModuleHandle("comctl32.dll");
                        Debug.Assert(hModule != IntPtr.Zero, String.Format("Could not get a handle to comctl32.dll - Error: 0x{0:X8}", Marshal.GetLastWin32Error()));

                        foundRsc = UnsafeNativeMethods.LoadString(new HandleRef(null, hModule), IDS_PASSWORDCHAR, charVal, charVal.Capacity);
                    }
                    catch( Exception ex )
                    {
                        if( ClientUtils.IsSecurityOrCriticalException( ex ) )
                        {
                            throw;
                        }
                    }

                    MaskedTextBox.systemPwdChar = foundRsc ? (char) int.Parse(charVal.ToString()) : MaskedTextProvider.DefaultPasswordChar;
                    */

=======
>>>>>>> 05087938
                    // We need to temporarily create an edit control to get the default password character.  
                    // We cannot use this control because we would have to reset the native control's password char to use
                    // the defult one so we can get it; this would change the text displayed in the box (even for a short time)
                    // opening a sec hole.

                    TextBox txtBox = new TextBox
                    {
                        UseSystemPasswordChar = true // this forces the creation of the control handle.
                    };

                    MaskedTextBox.systemPwdChar = txtBox.PasswordChar;

                    txtBox.Dispose();
                }

                return MaskedTextBox.systemPwdChar;
            }
        }

        /// <summary>
        ///     The Text setter validates the input char by char, raising the MaskInputRejected event for invalid chars.
        ///     The Text getter returns the formatted text according to the IncludeLiterals and IncludePrompt properties.
        /// </summary>
        [
        Editor("System.Windows.Forms.Design.MaskedTextBoxTextEditor, " + AssemblyRef.SystemDesign, typeof(UITypeEditor)),
        SRCategory(nameof(SR.CatAppearance)),
        RefreshProperties(RefreshProperties.Repaint),
        Bindable(true),
        DefaultValue(""), // This property is shadowed by MaskedTextBoxDesigner.
        Localizable(true)
        ]
        public override string Text
        {
            get
            {
                if (flagState[IS_NULL_MASK] || flagState[QUERY_BASE_TEXT])
                {
                    return base.Text;
                }

                return TextOutput;
            }
            set
            {
                if (flagState[IS_NULL_MASK])
                {
                    base.Text = value;
                    return;
                }

                if (string.IsNullOrEmpty(value))
                {
                    // reset the input text.
                    Delete(Keys.Delete, 0, maskedTextProvider.Length);
                }
                else
                {
                    if (RejectInputOnFirstFailure)
                    {
                        string oldText = TextOutput;
                        if (maskedTextProvider.Set(value, out caretTestPos, out MaskedTextResultHint hint))
                        {
                            //if( hint == MaskedTextResultHint.Success || hint == MaskedTextResultHint.SideEffect )
                            if (TextOutput != oldText)
                            {
                                SetText();
                            }
                            SelectionStart = ++caretTestPos;
                        }
                        else
                        {
                            OnMaskInputRejected(new MaskInputRejectedEventArgs(caretTestPos, hint));
                        }
                    }
                    else
                    {
                        Replace(value, /*startPosition*/ 0, /*selectionLen*/ maskedTextProvider.Length);
                    }
                }
            }
        }

        /// <summary>
        ///     Returns the length of the displayed text.
        /// </summary>
        [Browsable(false)]
        public override int TextLength
        {
            get
            {
                if (flagState[IS_NULL_MASK])
                {
                    return base.TextLength;
                }

                // On older platforms TextBoxBase.TextLength calls Text.Length directly and
                // does not query the window for the actual text length.  
                // If TextMaskFormat is set to a anything different from IncludePromptAndLiterals
                // or HidePromptOnLeave is true the return value may be incorrect because the
                // Text property value and the display text may be different.
                // We need to handle this here.
                return GetFormattedDisplayString().Length;
            }
        }

        /// <summary>
        ///     The formatted text, it is what the Text getter returns when a mask has been applied to the control.
        ///     The text format follows the IncludeLiterals and IncludePrompt properties (See MaskedTextProvider.ToString()).
        /// </summary>
        private string TextOutput
        {
            get
            {
                Debug.Assert(!flagState[IS_NULL_MASK], "This method must be called when a Mask is provided.");
                return maskedTextProvider.ToString();
            }
        }

        /// <summary>
        ///     Gets or sets how text is aligned in the control.
        ///     Note: This code is duplicated in TextBox for simplicity.
        /// </summary>
        [
        Localizable(true),
        SRCategory(nameof(SR.CatAppearance)),
        DefaultValue(HorizontalAlignment.Left),
        SRDescription(nameof(SR.TextBoxTextAlignDescr))
        ]
        public HorizontalAlignment TextAlign
        {
            get
            {
                return textAlign;
            }
            set
            {
                if (textAlign != value)
                {
                    //verify that 'value' is a valid enum type...
                    //valid values are 0x0 to 0x2
                    if (!ClientUtils.IsEnumValid(value, (int)value, (int)HorizontalAlignment.Left, (int)HorizontalAlignment.Center))
                    {
                        throw new InvalidEnumArgumentException(nameof(value), (int)value, typeof(HorizontalAlignment));
                    }

                    textAlign = value;
                    RecreateHandle();
                    OnTextAlignChanged(EventArgs.Empty);
                }
            }
        }

        /// <summary>
        ///     Event to notify the text alignment has changed.
        /// </summary>
        [
        SRCategory(nameof(SR.CatPropertyChanged)),
        SRDescription(nameof(SR.RadioButtonOnTextAlignChangedDescr))
        ]
        public event EventHandler TextAlignChanged
        {
            add => Events.AddHandler(EVENT_TEXTALIGNCHANGED, value);

            remove => Events.RemoveHandler(EVENT_TEXTALIGNCHANGED, value);
        }

        /// <summary>
        ///    Specifies the formatting options for text output (Whether the mask returned from the Text 
        ///    property includes Literals and/or prompt characters).  
        ///    When prompt characters are excluded, theyare returned as spaces in the string returned.
        /// </summary>
        [
        SRCategory(nameof(SR.CatBehavior)),
        SRDescription(nameof(SR.MaskedTextBoxTextMaskFormat)),
        RefreshProperties(RefreshProperties.Repaint),
        DefaultValue(MaskFormat.IncludeLiterals)
        ]
        public MaskFormat TextMaskFormat
        {
            get
            {
                if (IncludePrompt)
                {
                    if (IncludeLiterals)
                    {
                        return MaskFormat.IncludePromptAndLiterals;
                    }

                    return MaskFormat.IncludePrompt;
                }

                if (IncludeLiterals)
                {
                    return MaskFormat.IncludeLiterals;
                }

                return MaskFormat.ExcludePromptAndLiterals;
            }

            set
            {
                if (TextMaskFormat == value)
                {
                    return;
                }

                //valid values are 0x0 to 0x3
                if (!ClientUtils.IsEnumValid(value, (int)value, (int)MaskFormat.ExcludePromptAndLiterals, (int)MaskFormat.IncludePromptAndLiterals))
                {
                    throw new InvalidEnumArgumentException(nameof(value), (int)value, typeof(MaskFormat));
                }

                // Changing the TextMaskFormat will likely change the 'output' text (Text getter value).  Cache old value to 
                // verify it against the new value and raise OnTextChange if needed.
                string oldText = flagState[IS_NULL_MASK] ? null : TextOutput;

                if (value == MaskFormat.IncludePrompt)
                {
                    IncludePrompt = true;
                    IncludeLiterals = false;
                }
                else if (value == MaskFormat.IncludeLiterals)
                {
                    IncludePrompt = false;
                    IncludeLiterals = true;
                }
                else // value == MaskFormat.IncludePromptAndLiterals || value == MaskFormat.ExcludePromptAndLiterals
                {
                    bool include = value == MaskFormat.IncludePromptAndLiterals;
                    IncludePrompt = include;
                    IncludeLiterals = include;
                }

                if (oldText != null && oldText != TextOutput)
                {
                    OnTextChanged(EventArgs.Empty);
                }
            }
        }

        /// <summary>
        ///    Provides some interesting information for the TextBox control in String form.
        ///    Returns the test string (no password, including literals and prompt).
        /// </summary>
        public override string ToString()
        {
            if (flagState[IS_NULL_MASK])
            {
                return base.ToString();
            }

            // base.ToString will call Text, we want to always display prompt and literals.
            bool includePrompt = IncludePrompt;
            bool includeLits = IncludeLiterals;
            string str;
            try
            {
                IncludePrompt = IncludeLiterals = true;
                str = base.ToString();
            }
            finally
            {
                IncludePrompt = includePrompt;
                IncludeLiterals = includeLits;
            }

            return str;
        }

        /// <summary>
        ///     Event to notify when the validating object completes parsing the formatted text.
        /// </summary>
        [
        SRCategory(nameof(SR.CatFocus)),
        SRDescription(nameof(SR.MaskedTextBoxTypeValidationCompletedDescr))
        ]
        public event TypeValidationEventHandler TypeValidationCompleted
        {
            add => Events.AddHandler(EVENT_VALIDATIONCOMPLETED, value);
            remove => Events.RemoveHandler(EVENT_VALIDATIONCOMPLETED, value);
        }

        /// <summary>
        ///    Indicates if the text in the edit control should appear as the default password character. 
        ///    This property has precedence over the PasswordChar property.
        /// </summary>
        [
        SRCategory(nameof(SR.CatBehavior)),
        SRDescription(nameof(SR.MaskedTextBoxUseSystemPasswordCharDescr)),
        RefreshProperties(RefreshProperties.Repaint),
        DefaultValue(false)
        ]
        public bool UseSystemPasswordChar
        {
            get
            {
                return flagState[USE_SYSTEM_PASSWORD_CHAR];
            }
            set
            {
                if (value != flagState[USE_SYSTEM_PASSWORD_CHAR])
                {
                    if (value)
                    {
                        if (SystemPasswordChar == PromptChar)
                        {
                            // Prompt and password chars must be different. 
                            throw new InvalidOperationException(SR.MaskedTextBoxPasswordAndPromptCharError);
                        }

                        maskedTextProvider.PasswordChar = SystemPasswordChar;
                    }
                    else
                    {
                        // this.passwordChar could be '\0', in which case we are resetting the display to show the input char.
                        maskedTextProvider.PasswordChar = passwordChar;
                    }

                    flagState[USE_SYSTEM_PASSWORD_CHAR] = value;

                    if (flagState[IS_NULL_MASK])
                    {
                        SetEditControlPasswordChar(maskedTextProvider.PasswordChar);
                    }
                    else
                    {
                        SetWindowText();
                    }

                    VerifyImeRestrictedModeChanged();
                }
            }
        }

        /// <summary>
        ///     Type of the object to be used to parse the text when the user leaves the control. 
        ///     A ValidatingType object must implement a method with one fo the following signature:
        ///         public static Object Parse(string)
        ///         public static Object Parse(string, IFormatProvider)
        ///     See DateTime.Parse(...) for an example.
        /// </summary>
        [
        Browsable(false),
        DefaultValue(null)
        ]
        public Type ValidatingType
        {
            get
            {
                return validatingType;
            }
            set
            {
                if (validatingType != value)
                {
                    validatingType = value;
                }
            }
        }

        /// <summary>
        ///     Unsupported method/property.
        /// </summary>
        [
        Browsable(false),
        EditorBrowsable(EditorBrowsableState.Never),
        DesignerSerializationVisibility(DesignerSerializationVisibility.Hidden)
        ]
        public new bool WordWrap
        {
            get { return false; }
            set { }
        }


        ////////////// Methods

        /// <summary>
        ///     Clears information about the most recent operation from the undo buffer of the control.
        ///     Unsupported property/method.
        /// </summary>
        [
        EditorBrowsable(EditorBrowsableState.Never)
        ]
        public new void ClearUndo()
        {
        }

        /// <summary>
        ///     Creates a handle for this control. This method is called by the .NET Framework, this should
        ///     not be called. Inheriting classes should always call base.createHandle when overriding this method.
        ///     Overridden to be able to set the control text with the masked (passworded) value when recreating
        ///     handle, since the underlying native edit control is not aware of it.
        /// </summary>
        [
        EditorBrowsable(EditorBrowsableState.Advanced),
        ]
        protected override void CreateHandle()
        {
            if (!flagState[IS_NULL_MASK] && RecreatingHandle)
            {
                // update cached text value in Control. Don't preserve caret, cannot query for selection start at this time.
                SetWindowText(GetFormattedDisplayString(), false, false);
            }

            base.CreateHandle();
        }

        /// 
        /// <summary>
        ///     Deletes characters from the control's text according to the key pressed (Delete/Backspace).
        ///     Returns true if something gets actually deleted, false otherwise.
        /// </summary>
        private void Delete(Keys keyCode, int startPosition, int selectionLen)
        {
            Debug.Assert(!flagState[IS_NULL_MASK], "This method must be called when a Mask is provided.");
            Debug.Assert(keyCode == Keys.Delete || keyCode == Keys.Back, "Delete called with keyCode == " + keyCode.ToString());
            Debug.Assert(startPosition >= 0 && ((startPosition + selectionLen) <= maskedTextProvider.Length), "Invalid position range.");

            // On backspace, moving the start postion back by one has the same effect as delete.  If text is selected, there is no
            // need for moving the position back.

            caretTestPos = startPosition;

            if (selectionLen == 0)
            {
                if (keyCode == Keys.Back)
                {
                    if (startPosition == 0) // At beginning of string, backspace does nothing.
                    {
                        return;
                    }

                    startPosition--; // so it can be treated as delete.
                }
                else // (keyCode == Keys.Delete)
                {
                    if ((startPosition + selectionLen) == maskedTextProvider.Length) // At end of string, delete does nothing.
                    {
                        return;
                    }
                }
            }

            int endPos = selectionLen > 0 ? startPosition + selectionLen - 1 : startPosition;

            string oldText = TextOutput;
            if (maskedTextProvider.RemoveAt(startPosition, endPos, out int tempPos, out MaskedTextResultHint hint))
            {
                //if( hint == MaskedTextResultHint.Success || hint == MaskedTextResultHint.SideEffect) // Text was changed.
                if (TextOutput != oldText)
                {
                    SetText();
                    caretTestPos = startPosition;
                }
                else
                {
                    // If succeeded but nothing removed, the caret should move as follows:
                    // 1. If selectionLen > 0, or on back and hint == SideEffect: move to selectionStart.
                    // 2. If hint == NoEffect, On Delete move to next edit position, if any or not already in one. 
                    //    On back move to the next edit postion at the left if no more assigned position at the right, 
                    //    in such case find an assigned position and move one past or one position left if no assigned pos found 
                    //    (taken care by 'startPosition--' above).
                    // 3. If hint == SideEffect, on Back move like arrow key, (startPosition is already moved, startPosition-- above).

                    if (selectionLen > 0)
                    {
                        caretTestPos = startPosition;
                    }
                    else
                    {
                        if (hint == MaskedTextResultHint.NoEffect) // Case 2.
                        {
                            if (keyCode == Keys.Delete)
                            {
                                caretTestPos = maskedTextProvider.FindEditPositionFrom(startPosition, forward);
                            }
                            else
                            {
                                if (maskedTextProvider.FindAssignedEditPositionFrom(startPosition, forward) == MaskedTextProvider.InvalidIndex)
                                {
                                    // No assigned position at the right, nothing to shift then move to the next assigned position at the
                                    // left (if any).
                                    caretTestPos = maskedTextProvider.FindAssignedEditPositionFrom(startPosition, backward);
                                }
                                else
                                {
                                    // there are assigned positions at the right so move to an edit position at the left to get ready for 
                                    // removing the character on it or just shifting the characters at the right
                                    caretTestPos = maskedTextProvider.FindEditPositionFrom(startPosition, backward);
                                }

                                if (caretTestPos != MaskedTextProvider.InvalidIndex)
                                {
                                    caretTestPos++; // backspace gets ready to remove one position past the edit position.
                                }
                            }

                            if (caretTestPos == MaskedTextProvider.InvalidIndex)
                            {
                                caretTestPos = startPosition;
                            }
                        }
                        else // (hint == MaskedTextProvider.OperationHint.SideEffect)
                        {
                            if (keyCode == Keys.Back)  // Case 3.
                            {
                                caretTestPos = startPosition;
                            }
                        }
                    }
                }
            }
            else
            {
                OnMaskInputRejected(new MaskInputRejectedEventArgs(tempPos, hint));
            }

            // Reposition caret.  Call base.SelectInternal for perf reasons.
            //this.SelectionLength = 0;
            //this.SelectionStart  = this.caretTestPos; // new caret position.
            base.SelectInternal(caretTestPos, 0, maskedTextProvider.Length);

            return;
        }

        /// <summary>
        ///     Returns the character nearest to the given point.
        /// </summary>
        public override char GetCharFromPosition(Point pt)
        {
            char ch;

            flagState[QUERY_BASE_TEXT] = true;
            try
            {
                ch = base.GetCharFromPosition(pt);
            }
            finally
            {
                flagState[QUERY_BASE_TEXT] = false;
            }
            return ch;
        }


        /// <summary>
        ///     Returns the index of the character nearest to the given point.
        /// </summary>
        public override int GetCharIndexFromPosition(Point pt)
        {
            int index;

            flagState[QUERY_BASE_TEXT] = true;
            try
            {
                index = base.GetCharIndexFromPosition(pt);
            }
            finally
            {
                flagState[QUERY_BASE_TEXT] = false;
            }
            return index;
        }

        /// <summary>
        ///     Returns the position of the last input character (or if available, the next edit position). 
        ///     This is used by base.AppendText.
        /// </summary>
        internal override int GetEndPosition()
        {
            if (flagState[IS_NULL_MASK])
            {
                return base.GetEndPosition();
            }

            int pos = maskedTextProvider.FindEditPositionFrom(maskedTextProvider.LastAssignedPosition + 1, forward);

            if (pos == MaskedTextProvider.InvalidIndex)
            {
                pos = maskedTextProvider.LastAssignedPosition + 1;
            }

            return pos;
        }

        /// <summary>
        ///     Unsupported method/property.
        /// </summary>
        [
        EditorBrowsable(EditorBrowsableState.Never)
        ]
        public new int GetFirstCharIndexOfCurrentLine()
        {
            return 0;
        }

        /// <summary>
        ///     Unsupported method/property.
        /// </summary>
        [
        EditorBrowsable(EditorBrowsableState.Never)
        ]
        public new int GetFirstCharIndexFromLine(int lineNumber)
        {
            return 0;
        }

        /// <summary>
        ///     Gets the string in the text box following the formatting parameters includePrompt and includeLiterals and
        ///     honoring the PasswordChar property.
        /// </summary>
        private string GetFormattedDisplayString()
        {
            Debug.Assert(!flagState[IS_NULL_MASK], "This method must be called when a Mask is provided.");

            bool includePrompt;

            if (ReadOnly) // Always hide prompt.
            {
                includePrompt = false;
            }
            else if (DesignMode) // Not RO and at design time, always show prompt.
            {
                includePrompt = true;
            }
            else // follow HidePromptOnLeave property.
            {
                includePrompt = !(HidePromptOnLeave && !Focused);
            }

            return maskedTextProvider.ToString(/*ignorePwdChar */ false, includePrompt, /*includeLiterals*/ true, 0, maskedTextProvider.Length);
        }

        /// <summary>
        ///     Unsupported method/property.
        ///     virtual method.
        /// </summary>
        [
        EditorBrowsable(EditorBrowsableState.Never)
        ]
        public override int GetLineFromCharIndex(int index)
        {
            return 0;
        }

        /// <summary>
        ///     Returns the location of the character at the given index.
        /// </summary>
        public override Point GetPositionFromCharIndex(int index)
        {
            Point pos;

            flagState[QUERY_BASE_TEXT] = true;
            try
            {
                pos = base.GetPositionFromCharIndex(index);
            }
            finally
            {
                flagState[QUERY_BASE_TEXT] = false;
            }
            return pos;
        }

        /// <summary>
        ///     Need to override this method so when get_Text is called we return the text that is actually
        ///     painted in the control so measuring text works on the actual text and not the formatted one.
        /// </summary>
        internal override Size GetPreferredSizeCore(Size proposedConstraints)
        {
            Size size;

            flagState[QUERY_BASE_TEXT] = true;
            try
            {
                size = base.GetPreferredSizeCore(proposedConstraints);
            }
            finally
            {
                flagState[QUERY_BASE_TEXT] = false;
            }
            return size;
        }

        /// <summary>
        ///     The selected text in the control according to the CutCopyMaskFormat properties (IncludePrompt/IncludeLiterals).
        ///     This is used in Cut/Copy operations (SelectedText).
        ///     The prompt character is always replaced with a blank character.
        /// </summary>
        private string GetSelectedText()
        {
            Debug.Assert(!flagState[IS_NULL_MASK], "This method must be called when a Mask is provided.");

            base.GetSelectionStartAndLength(out int selStart, out int selLength);

            if (selLength == 0)
            {
                return string.Empty;
            }

            bool includePrompt = (CutCopyMaskFormat & MaskFormat.IncludePrompt) != 0;
            bool includeLiterals = (CutCopyMaskFormat & MaskFormat.IncludeLiterals) != 0;

            return maskedTextProvider.ToString( /*ignorePasswordChar*/ true, includePrompt, includeLiterals, selStart, selLength);
        }


        protected override void OnBackColorChanged(EventArgs e)
        {
            base.OnBackColorChanged(e);
            // Force repainting of the entire window frame
            if (Application.RenderWithVisualStyles && IsHandleCreated && BorderStyle == BorderStyle.Fixed3D)
            {
                SafeNativeMethods.RedrawWindow(new HandleRef(this, Handle), null, NativeMethods.NullHandleRef, NativeMethods.RDW_INVALIDATE | NativeMethods.RDW_FRAME);
            }
        }

        /// <summary>
        ///    Overridden to update the newly created handle with the settings of the PasswordChar properties 
        ///    if no mask has been set.
        /// </summary>
        protected override void OnHandleCreated(EventArgs e)
        {
            base.OnHandleCreated(e);
            base.SetSelectionOnHandle();

            if (flagState[IS_NULL_MASK] && maskedTextProvider.IsPassword)
            {
                SetEditControlPasswordChar(maskedTextProvider.PasswordChar);
            }
        }

        /// <summary>
        ///    Raises the IsOverwriteModeChanged event.
        /// </summary>
        [
        EditorBrowsable(EditorBrowsableState.Advanced)
        ]
        protected virtual void OnIsOverwriteModeChanged(EventArgs e)
        {
            if (Events[EVENT_ISOVERWRITEMODECHANGED] is EventHandler eh)
            {
                eh(this, e);
            }
        }

        /// <summary>
        ///     Raises the <see cref='System.Windows.Forms.Control.KeyDown'/> event.
        /// </summary>
        protected override void OnKeyDown(KeyEventArgs e)
        {
            base.OnKeyDown(e);

            if (flagState[IS_NULL_MASK])
            {
                // Operates as a regular text box base.
                return;
            }

            Keys keyCode = e.KeyCode;

            // Special-case Return & Esc since they generate invalid characters we should not process OnKeyPress.
            if (keyCode == Keys.Return || keyCode == Keys.Escape)
            {
                flagState[HANDLE_KEY_PRESS] = false;
            }


            // Insert is toggled when not modified with some other key (ctrl, shift...).  Note that shift-Insert is 
            // same as paste.
            if (keyCode == Keys.Insert && e.Modifiers == Keys.None && insertMode == InsertKeyMode.Default)
            {
                flagState[INSERT_TOGGLED] = !flagState[INSERT_TOGGLED];
                OnIsOverwriteModeChanged(EventArgs.Empty);
                return;
            }

            if (e.Control && char.IsLetter((char)keyCode))
            {
                switch (keyCode)
                {
                    // Unsupported keys should not be handled to allow generatating the corresponding message
                    // which is handled in the WndProc.
                    //case Keys.Z:  // ctrl-z == Undo.
                    //case Keys.Y:  // ctrl-y == Redo.
                    //    e.Handled = true;
                    //    return;

                    // Note: Ctrl-Insert (Copy -Shortcut.CtrlIns) and Shft-Insert (Paste - Shortcut.ShiftIns) are 
                    // handled by the base class and behavior depend on ShortcutsEnabled property.

                    // Special cases: usually cases where the native edit control would modify the mask.
                    case Keys.H:  // ctrl-h == Backspace == '\b'
                        keyCode = Keys.Back; // handle it below.
                        break;

                    default:
                        // Next OnKeyPress should not be handled to allow Ctrl-<x/c/v/a> to be processed in the 
                        // base class so corresponding messages can be generated (WM_CUT/WM_COPY/WM_PASTE).
                        // Combined characters don't generate OnKeyDown by themselves but they generate OnKeyPress.
                        flagState[HANDLE_KEY_PRESS] = false;
                        return;
                }
            }

            if (keyCode == Keys.Delete || keyCode == Keys.Back) // Deletion keys.
            {
                if (!ReadOnly)
                {

                    base.GetSelectionStartAndLength(out int startPosition, out int selectionLen);

                    switch (e.Modifiers)
                    {
                        case Keys.Shift:
                            if (keyCode == Keys.Delete)
                            {
                                keyCode = Keys.Back;
                            }
                            goto default;

                        case Keys.Control:
                            if (selectionLen == 0) // In other case, the selected text should be deleted.
                            {
                                if (keyCode == Keys.Delete) // delete to the end of the string.
                                {
                                    selectionLen = maskedTextProvider.Length - startPosition;
                                }
                                else // ( keyCode == Keys.Back ) // delete to the beginning of the string.
                                {
                                    selectionLen = startPosition == maskedTextProvider.Length /*at end of text*/ ? startPosition : startPosition + 1;
                                    startPosition = 0;
                                }
                            }
                            goto default;

                        default:
                            if (!flagState[HANDLE_KEY_PRESS])
                            {
                                flagState[HANDLE_KEY_PRESS] = true;
                            }
                            break;
                    }

                    //
                    // Handle special case when using Korean IME and ending a composition.
                    //
                    /*  This code is no longer needed after fixing 




















*/

                    Delete(keyCode, startPosition, selectionLen);
                    e.SuppressKeyPress = true;
                }
            }
        }


        /// <summary>
        ///     Raises the <see cref='System.Windows.Forms.Control.KeyPress'/> event.
        /// </summary>
        protected override void OnKeyPress(KeyPressEventArgs e)
        {
            base.OnKeyPress(e);

            if (flagState[IS_NULL_MASK])
            {
                // Operates as a regular text box base.
                return;
            }

            // This key may be a combined key involving a letter, like Ctrl-A; let the native control handle it.
            if (!flagState[HANDLE_KEY_PRESS])
            {
                flagState[HANDLE_KEY_PRESS] = true;

                // When the combined key involves a letter, the final character is not a letter. There are some 
                // Ctrl combined keys that generate a letter and can be confusing; we do not mean to pass those 
                // characters to the underlying Edit control.  These combinations are: Ctrl-F<#> and Ctrl-Atl-<someKey> 
                if (!char.IsLetter(e.KeyChar))
                {
                    return;
                }
            }

            if (!ReadOnly)
            {
                // At this point the character needs to be processed ...



                base.GetSelectionStartAndLength(out int selectionStart, out int selectionLen);

                string oldText = TextOutput;
                if (PlaceChar(e.KeyChar, selectionStart, selectionLen, IsOverwriteMode, out MaskedTextResultHint hint))
                {
                    //if( hint == MaskedTextResultHint.Success || hint == MaskedTextResultHint.SideEffect )
                    if (TextOutput != oldText)
                    {
                        SetText(); // Now set the text in the display.
                    }

                    SelectionStart = ++caretTestPos; // caretTestPos is updated in PlaceChar.

                    if (ImeModeConversion.InputLanguageTable == ImeModeConversion.KoreanTable)
                    {
                        // Korean IMEs complete composition when a character has been fully converted, so the composition string
                        // is only one-character long; once composed we block the IME if there ins't more room in the test string.

                        int editPos = maskedTextProvider.FindUnassignedEditPositionFrom(caretTestPos, forward);
                        if (editPos == MaskedTextProvider.InvalidIndex)
                        {
                            ImeComplete();  // Force completion of compostion.
                        }
                    }
                }
                else
                {
                    OnMaskInputRejected(new MaskInputRejectedEventArgs(caretTestPos, hint)); // caretTestPos is updated in PlaceChar.
                }

                if (selectionLen > 0)
                {
                    SelectionLength = 0;
                }

                e.Handled = true;
            }
        }

        /// <summary>
        /// <para>Raises the <see cref='System.Windows.Forms.Control.KeyUp'/> event.</para>
        /// </summary>
        protected override void OnKeyUp(KeyEventArgs e)
        {
            base.OnKeyUp(e);

            // KeyUp is the last message to be processed so it is the best place to reset these flags.

            if (flagState[IME_COMPLETING])
            {
                flagState[IME_COMPLETING] = false;
            }

            if (flagState[IME_ENDING_COMPOSITION])
            {
                flagState[IME_ENDING_COMPOSITION] = false;
            }
        }

        /// <summary>
        ///    Raises the MaskChanged event.
        /// </summary>
        [
        EditorBrowsable(EditorBrowsableState.Advanced)
        ]
        protected virtual void OnMaskChanged(EventArgs e)
        {
            if (Events[EVENT_MASKCHANGED] is EventHandler eh)
            {
                eh(this, e);
            }
        }

        /// <summary>
        ///     Raises the MaskInputRejected event.
        /// </summary>
        private void OnMaskInputRejected(MaskInputRejectedEventArgs e)
        {
            Debug.Assert(!flagState[IS_NULL_MASK], "This method must be called when a Mask is provided.");

            if (BeepOnError)
            {
                System.Media.SoundPlayer sp = new System.Media.SoundPlayer();
                sp.Play();
            }


            if (Events[EVENT_MASKINPUTREJECTED] is MaskInputRejectedEventHandler eh)
            {
                eh(this, e);
            }
        }

        /// <summary>
        ///     Unsupported method/property.
        ///     virtual method.
        /// </summary>
        [
        EditorBrowsable(EditorBrowsableState.Never)
        ]
        protected override void OnMultilineChanged(EventArgs e)
        {
        }

        /// <summary>
        ///    Raises the TextAlignChanged event.
        /// </summary>
        protected virtual void OnTextAlignChanged(EventArgs e)
        {
            if (Events[EVENT_TEXTALIGNCHANGED] is EventHandler eh)
            {
                eh(this, e);
            }
        }


        /// <summary>
        ///     Raises the TypeValidationCompleted event.
        /// </summary>
        private void OnTypeValidationCompleted(TypeValidationEventArgs e)
        {
            if (Events[EVENT_VALIDATIONCOMPLETED] is TypeValidationEventHandler eh)
            {
                eh(this, e);
            }
        }

        /// <summary>
        ///     Raises the  System.Windows.Forms.Control.Validating event.
        ///     Overridden here to be able to control the order validating events are
        ///     raised [TypeValidationCompleted - Validating - Validated - Leave - KillFocus]
        /// </summary>
        [EditorBrowsable(EditorBrowsableState.Advanced)]
        protected override void OnValidating(CancelEventArgs e)
        {
            // Note: It seems impractical to perform type validation here if the control is read only but we need
            // to be consistent with other TextBoxBase controls which don't check for RO; and we don't want 
            // to fix them to avoid introducing breaking changes.
            PerformTypeValidation(e);
            base.OnValidating(e);
        }

        /// <summary>
        ///    Raises the TextChanged event and related Input/Output text events when mask is null.
        ///    Overriden here to be able to control order of text changed events.
        /// </summary>
        protected override void OnTextChanged(EventArgs e)
        {
            // A text changed event handler will most likely query for the Text value, we need to return the
            // formatted one.
            bool queryBaseText = flagState[QUERY_BASE_TEXT];
            flagState[QUERY_BASE_TEXT] = false;
            try
            {
                base.OnTextChanged(e);
            }
            finally
            {
                flagState[QUERY_BASE_TEXT] = queryBaseText;
            }
        }
        /// <summary>
        ///     Replaces the current selection in the text box specified by the startPosition and selectionLen parameters
        ///     with the contents of the supplied string.
        /// </summary>
        private void Replace(string text, int startPosition, int selectionLen)
        {
            Debug.Assert(!flagState[IS_NULL_MASK], "This method must be called when a Mask is provided.");
            Debug.Assert(text != null, "text is null.");

            // Clone the MaskedTextProvider so text properties are not modified until the paste operation is
            // completed.  This is needed in case one of these properties is retreived in a MaskedInputRejected
            // event handler (clipboard text is attempted to be set into the input text char by char).

            MaskedTextProvider clonedProvider = (MaskedTextProvider)maskedTextProvider.Clone();

            // Cache the current caret position so we restore it in case the text does not change.
            int currentCaretPos = caretTestPos;

            // First replace characters in the selection (if any and if any edit positions) until completed, or the test position falls 
            // outside the selection range, or there's no more room in the test string for editable characters.
            // Then insert any remaining characters from the input.

            MaskedTextResultHint hint = MaskedTextResultHint.NoEffect;
            int endPos = startPosition + selectionLen - 1;

            if (RejectInputOnFirstFailure)
            {
                bool succeeded;

                succeeded = (startPosition > endPos) ?
                    clonedProvider.InsertAt(text, startPosition, out caretTestPos, out hint) :
                    clonedProvider.Replace(text, startPosition, endPos, out caretTestPos, out hint);

                if (!succeeded)
                {
                    OnMaskInputRejected(new MaskInputRejectedEventArgs(caretTestPos, hint));
                }
            }
            else
            {
                // temp hint used to preserve the 'primary' operation hint (no side effects).
                MaskedTextResultHint tempHint = hint;
                int testPos;

                foreach (char ch in text)
                {
                    if (!maskedTextProvider.VerifyEscapeChar(ch, startPosition))  // char won't be escaped, find and edit position for it.
                    {
                        // Observe that we look for a position w/o respecting the selection length, because the input text could be larger than
                        // the number of edit positions in the selection.
                        testPos = clonedProvider.FindEditPositionFrom(startPosition, forward);

                        if (testPos == MaskedTextProvider.InvalidIndex)
                        {
                            // this will continue to execute (fail) until the end of the text so we fire the event for each remaining char.
                            OnMaskInputRejected(new MaskInputRejectedEventArgs(startPosition, MaskedTextResultHint.UnavailableEditPosition));
                            continue;
                        }

                        startPosition = testPos;
                    }

                    int length = endPos >= startPosition ? 1 : 0;

                    // if length > 0 we are (re)placing the input char in the current startPosition, otherwise we are inserting the input.
                    bool replace = length > 0;

                    if (PlaceChar(clonedProvider, ch, startPosition, length, replace, out tempHint))
                    {
                        // caretTestPos is updated in PlaceChar call.
                        startPosition = caretTestPos + 1;

                        // place char will insert or replace a single character so the hint must be success, and that will be the final operation
                        // result hint.
                        if (tempHint == MaskedTextResultHint.Success && hint != tempHint)
                        {
                            hint = tempHint;
                        }
                    }
                    else
                    {
                        OnMaskInputRejected(new MaskInputRejectedEventArgs(startPosition, tempHint));
                    }
                }

                if (selectionLen > 0)
                {
                    // At this point we have processed all characters from the input text (if any) but still need to 
                    // remove remaining characters from the selected text (if editable and valid chars).

                    if (startPosition <= endPos)
                    {
                        if (!clonedProvider.RemoveAt(startPosition, endPos, out caretTestPos, out tempHint))
                        {
                            OnMaskInputRejected(new MaskInputRejectedEventArgs(caretTestPos, tempHint));
                        }

                        // If 'replace' is not actually performed (maybe the input is empty which means 'remove', hint will be whatever
                        // the 'remove' operation result hint is.
                        if (hint == MaskedTextResultHint.NoEffect && hint != tempHint)
                        {
                            hint = tempHint;
                        }
                    }
                }
            }

            bool updateText = TextOutput != clonedProvider.ToString();

            // Always set the mtp, the formatted text could be the same but the assigned positions may be different.
            maskedTextProvider = clonedProvider;

            // Update text if needed.
            if (updateText)
            {
                SetText();

                // Update caret position.
                caretTestPos = startPosition;
                base.SelectInternal(caretTestPos, 0, maskedTextProvider.Length);
            }
            else
            {
                caretTestPos = currentCaretPos;
            }

            return;
        }

        /// <summary>
        ///     Pastes specified text over the currently selected text (if any) shifting upper characters if
        ///     input is longer than selected text, and/or removing remaining characters from the selection if
        ///     input contains less characters.
        /// </summary>
        private void PasteInt(string text)
        {
            Debug.Assert(!flagState[IS_NULL_MASK], "This method must be called when a Mask is provided.");

            base.GetSelectionStartAndLength(out int selStart, out int selLength);

            if (string.IsNullOrEmpty(text))
            {
                Delete(Keys.Delete, selStart, selLength);
            }
            else
            {
                Replace(text, selStart, selLength);
            }
        }

        /// <summary>
        ///     Performs validation of the input string using the provided ValidatingType object (if any).
        ///     Returns an object created from the formatted text.
        ///     If the CancelEventArgs param is not null, it is assumed the control is leaving focus and
        ///     the validation event chain is being executed (TypeValidationCompleted - Validating - Validated...);
        ///     the value of the CancelEventArgs.Cancel property is the same as the TypeValidationEventArgs.Cancel
        ///     on output (Cancel provides proper handling of focus shifting at the Control class level).
        ///     Note: The text being validated does not include prompt chars.
        /// </summary>
        private object PerformTypeValidation(CancelEventArgs e)
        {
            object parseRetVal = null;

            if (validatingType != null)
            {
                string message = null;

                if (!flagState[IS_NULL_MASK] && maskedTextProvider.MaskCompleted == false)
                {
                    message = SR.MaskedTextBoxIncompleteMsg;
                }
                else
                {
                    string textValue;

                    if (!flagState[IS_NULL_MASK]) // replace prompt with space.
                    {
                        textValue = maskedTextProvider.ToString(/*includePrompt*/ false, IncludeLiterals);
                    }
                    else
                    {
                        textValue = base.Text;
                    }

                    try
                    {
                        parseRetVal = Formatter.ParseObject(
                            textValue,              // data
                            validatingType,    // targetType
                            typeof(string),         // sourceType
                            null,                   // targetConverter
                            null,                   // sourceConverter
                            formatProvider,    // formatInfo
                            null,                   // nullValue
                            Formatter.GetDefaultDataSourceNullValue(validatingType));   // dataSourceNullValue
                    }
                    catch (Exception exception)
                    {
                        if (ClientUtils.IsSecurityOrCriticalException(exception))
                        {
                            throw;
                        }

                        if (exception.InnerException != null) // Outer exception is a generic TargetInvocationException.
                        {
                            exception = exception.InnerException;
                        }

                        message = exception.GetType().ToString() + ": " + exception.Message;
                    }
                }

                bool isValidInput = false;
                if (message == null)
                {
                    isValidInput = true;
                    message = SR.MaskedTextBoxTypeValidationSucceeded;
                }

                TypeValidationEventArgs tve = new TypeValidationEventArgs(validatingType, isValidInput, parseRetVal, message);
                OnTypeValidationCompleted(tve);

                if (e != null)
                {
                    e.Cancel = tve.Cancel;
                }
            }

            return parseRetVal;
        }

        /// <summary>
        ///     Insert or replaces the specified character into the control's text and updates the caret position.  
        ///     If overwrite is true, it replaces the character at the selection start position.
        /// </summary>
        private bool PlaceChar(char ch, int startPosition, int length, bool overwrite,
            out MaskedTextResultHint hint)
        {
            return PlaceChar(maskedTextProvider, ch, startPosition, length, overwrite, out hint);
        }

        /// <summary>
        ///     Override version to be able to perform the operation on a cloned provider.
        /// </summary>
        private bool PlaceChar(MaskedTextProvider provider, char ch, int startPosition, int length, bool overwrite,
            out MaskedTextResultHint hint)
        {
            Debug.Assert(!flagState[IS_NULL_MASK], "This method must be called when a Mask is provided.");

            caretTestPos = startPosition;

            if (startPosition < maskedTextProvider.Length)
            {
                if (length > 0)  // Replacing selection with input char.
                {
                    int endPos = startPosition + length - 1;
                    return provider.Replace(ch, startPosition, endPos, out caretTestPos, out hint);
                }
                else
                {
                    if (overwrite)
                    {
                        // overwrite character at next edit position from startPosition (inclusive).
                        return provider.Replace(ch, startPosition, out caretTestPos, out hint);
                    }
                    else // insert.
                    {
                        return provider.InsertAt(ch, startPosition, out caretTestPos, out hint);
                    }
                }
            }

            hint = MaskedTextResultHint.UnavailableEditPosition;
            return false;
        }

        /// <summary>
        ///     <From Control.cs>:
        ///     Processes a command key. This method is called during message
        ///     pre-processing to handle command keys. Command keys are keys that always
        ///     take precedence over regular input keys. Examples of command keys
        ///     include accelerators and menu shortcuts. The method must return true to
        ///     indicate that it has processed the command key, or false to indicate
        ///     that the key is not a command key.
        /// 
        ///     processCmdKey() first checks if the control has a context menu, and if
        ///     so calls the menu's processCmdKey() to check for menu shortcuts. If the
        ///     command key isn't a menu shortcut, and if the control has a parent, the
        ///     key is passed to the parent's processCmdKey() method. The net effect is
        ///     that command keys are "bubbled" up the control hierarchy.
        /// 
        ///     When overriding processCmdKey(), a control should return true to
        ///     indicate that it has processed the key. For keys that aren't processed by
        ///     the control, the result of "base.processCmdKey()" should be returned.
        /// 
        ///     Controls will seldom, if ever, need to override this method.
        ///     </From Control.cs>
        /// 
        ///     Implements the handling of Ctrl+A (select all). Note: Code copied from TextBox.
        /// </summary>
        protected override bool ProcessCmdKey(ref Message msg, Keys keyData)
        {
            //
            // The base class should be called first because it implements ShortcutsEnabled,
            // which takes precedence over Ctrl+A
            //
            bool msgProcessed = base.ProcessCmdKey(ref msg, keyData);

            if (!msgProcessed)
            {
                if ((int)keyData == (int)Shortcut.CtrlA)
                {
                    base.SelectAll();
                    msgProcessed = true; // This prevents generating a WM_CHAR for 'A'.
                }
            }

            return msgProcessed;
        }

        /// <summary>
        ///     We need to override this method so we can handle input language changes properly.  Control
        ///     doesn't handle the WM_CHAR messages generated after WM_IME_CHAR messages, it passes them
        ///     to DefWndProc (the characters would be displayed in the text box always).
        ///     
        /// </summary>
        protected internal override bool ProcessKeyMessage(ref Message m)
        {
            // call base's method so the WM_CHAR and other messages are processed; this gives Control the 
            // chance to flush all pending WM_CHAR processing after WM_IME_CHAR messages are generated.

            bool msgProcessed = base.ProcessKeyMessage(ref m);

            if (flagState[IS_NULL_MASK])
            {
                return msgProcessed; // Operates as a regular text box base.
            }

            // If this WM_CHAR message is sent after WM_IME_CHAR, we ignore it since we already processed 
            // the corresponding WM_IME_CHAR message.  

<<<<<<< HEAD
            if( m.Msg == Interop.WindowMessages.WM_CHAR && base.ImeWmCharsToIgnore > 0 ) {
=======
            if (m.Msg == Interop.WindowMessages.WM_CHAR && base.ImeWmCharsToIgnore > 0)
            {
>>>>>>> 05087938
                return true;    // meaning, we handled the message so it is not passed to the default WndProc.
            }

            return msgProcessed;
        }


        /// <summary>
        ///     Designe time support for resetting Culture property..
        /// </summary>
        private void ResetCulture()
        {
            Culture = CultureInfo.CurrentCulture;
        }

        /// <summary>
        ///     Unsupported method/property.
        /// </summary>
        [
        EditorBrowsable(EditorBrowsableState.Never)
        ]
        public new void ScrollToCaret()
        {
        }

        /// <summary>
        ///     Sets the underlying MaskedTextProvider object.  Used when the control is initialized
        ///     and one of its properties, backed up by the MaskedTextProvider, changes; this requires
        ///     recreating the provider because it is immutable.
        /// </summary>
        private void SetMaskedTextProvider(MaskedTextProvider newProvider)
        {
            SetMaskedTextProvider(newProvider, null);
        }

        /// <summary>
        ///     Overload to allow for passing the text when the mask is being changed from null,
        ///     in this case the maskedTextProvider holds backend info only (not the text).
        /// </summary>
        private void SetMaskedTextProvider(MaskedTextProvider newProvider, string textOnInitializingMask)
        {
            Debug.Assert(newProvider != null, "Initializing from a null MaskProvider ref.");

            // Set R/W properties.
            newProvider.IncludePrompt = maskedTextProvider.IncludePrompt;
            newProvider.IncludeLiterals = maskedTextProvider.IncludeLiterals;
            newProvider.SkipLiterals = maskedTextProvider.SkipLiterals;
            newProvider.ResetOnPrompt = maskedTextProvider.ResetOnPrompt;
            newProvider.ResetOnSpace = maskedTextProvider.ResetOnSpace;

            // If mask not initialized and not initializing it, the new provider is just a property backend.
            // Change won't have any effect in text.
            if (flagState[IS_NULL_MASK] && textOnInitializingMask == null)
            {
                maskedTextProvider = newProvider;
                return;
            }

            int testPos = 0;
            bool raiseOnMaskInputRejected = false; // Raise if new provider rejects old text.
            MaskedTextResultHint hint = MaskedTextResultHint.NoEffect;
            MaskedTextProvider oldProvider = maskedTextProvider;

            // Attempt to add previous text.
            // If the mask is the same, we need to preserve the caret and character positions if the text is added successfully.
            bool preserveCharPos = oldProvider.Mask == newProvider.Mask;

            // Cache text output text before setting the new provider to determine whether we need to raise the TextChanged event.
            string oldText;

            // NOTE: Whenever changing the MTP, the text is lost if any character in the old text violates the new provider's mask.

            if (textOnInitializingMask != null) // Changing Mask (from null), which is the only RO property that requires passing text.
            {
                oldText = textOnInitializingMask;
                raiseOnMaskInputRejected = !newProvider.Set(textOnInitializingMask, out testPos, out hint);
            }
            else
            {
                oldText = TextOutput;

                // We need to attempt to set the input characters one by one in the edit positions so they are not
                // escaped. 
                int assignedCount = oldProvider.AssignedEditPositionCount;
                int srcPos = 0;
                int dstPos = 0;

                while (assignedCount > 0)
                {
                    srcPos = oldProvider.FindAssignedEditPositionFrom(srcPos, forward);
                    Debug.Assert(srcPos != MaskedTextProvider.InvalidIndex, "InvalidIndex unexpected at this time.");

                    if (preserveCharPos)
                    {
                        dstPos = srcPos;
                    }
                    else
                    {
                        dstPos = newProvider.FindEditPositionFrom(dstPos, forward);

                        if (dstPos == MaskedTextProvider.InvalidIndex)
                        {
                            newProvider.Clear();

                            testPos = newProvider.Length;
                            hint = MaskedTextResultHint.UnavailableEditPosition;
                            break;
                        }
                    }

                    if (!newProvider.Replace(oldProvider[srcPos], dstPos, out testPos, out hint))
                    {
                        preserveCharPos = false;
                        newProvider.Clear();
                        break;
                    }

                    srcPos++;
                    dstPos++;
                    assignedCount--;
                }

                raiseOnMaskInputRejected = !MaskedTextProvider.GetOperationResultFromHint(hint);
            }


            // Set provider.
            maskedTextProvider = newProvider;

            if (flagState[IS_NULL_MASK])
            {
                flagState[IS_NULL_MASK] = false;
            }

            // Raising events need to be done only after the new provider has been set so the MTB is in a state where properties 
            // can be queried from event handlers safely.
            if (raiseOnMaskInputRejected)
            {
                OnMaskInputRejected(new MaskInputRejectedEventArgs(testPos, hint));
            }

            if (newProvider.IsPassword)
            {
                // Reset native edit control so the MaskedTextBox will take control over the characters that
                // need to be replaced with the password char (the input text characters).
                // MTB takes over.
                SetEditControlPasswordChar('\0');
            }

            EventArgs e = EventArgs.Empty;

            if (textOnInitializingMask != null /*changing mask from null*/ || oldProvider.Mask != newProvider.Mask)
            {
                OnMaskChanged(e);
            }

            SetWindowText(GetFormattedDisplayString(), oldText != TextOutput, preserveCharPos);
        }

        /// <summary>
        ///     Sets the control's text to the formatted text obtained from the underlying MaskedTextProvider.
        ///     TextChanged is raised always, this assumes the display or the output text changed.
        ///     The caret position is lost (unless cached somewhere else like when lossing the focus).
        ///     This is the common way of changing the text in the control.
        /// </summary>
        private void SetText()
        {
            SetWindowText(GetFormattedDisplayString(), true, false);
        }

        /// <summary>
        ///     Sets the control's text to the formatted text obtained from the underlying MaskedTextProvider.
        ///     TextChanged is not raised. [PasswordChar]
        ///     The caret position is preserved.
        /// </summary>
        private void SetWindowText()
        {
            SetWindowText(GetFormattedDisplayString(), false, true);
        }

        /// <summary>
        ///     Sets the text directly in the underlying edit control to the value specified.
        ///     The 'raiseTextChangedEvent' param determines whether TextChanged event is raised or not.
        ///     The 'preserveCaret' param determines whether an attempt to preserve the caret position should be made or not
        ///     after the call to SetWindowText (WindowText) is performed.
        /// </summary>
        private void SetWindowText(string text, bool raiseTextChangedEvent, bool preserveCaret)
        {
            flagState[QUERY_BASE_TEXT] = true;

            try
            {
                if (preserveCaret)
                {
                    caretTestPos = SelectionStart;
                }

                WindowText = text;  // this calls Win32::SetWindowText directly, no OnTextChanged raised.

                if (raiseTextChangedEvent)
                {
                    OnTextChanged(EventArgs.Empty);
                }

                if (preserveCaret)
                {
                    SelectionStart = caretTestPos;
                }
            }
            finally
            {
                flagState[QUERY_BASE_TEXT] = false;
            }
        }

        /// <summary>
        ///     Designe time support for checking if Culture value in the designer should be serialized.
        /// </summary>
        private bool ShouldSerializeCulture()
        {
            return !CultureInfo.CurrentCulture.Equals(Culture);
        }

        /// <summary>
        ///       Undoes the last edit operation in the text box.
        ///       Unsupported property/method.
        ///       WndProc ignores EM_UNDO.
        /// </summary>
        [
        EditorBrowsable(EditorBrowsableState.Never)
        ]
        public new void Undo()
        {
        }

        /// <summary>
        ///       Forces type validation.  Returns the validated text value.
        /// </summary>
        public object ValidateText()
        {
            return PerformTypeValidation(null);
        }

        /// <summary>
        ///     Deletes all input characters in the current selection.
        /// </summary>
        private bool WmClear()
        {
            Debug.Assert(!flagState[IS_NULL_MASK], "This method must be called when a Mask is provided.");

            if (!ReadOnly)
            {
                base.GetSelectionStartAndLength(out int selStart, out int selLength);
                Delete(Keys.Delete, selStart, selLength);
                return true;
            }

            return false;
        }

        /// <summary>
        ///     Copies current selection text to the clipboard, formatted according to the IncludeLiterals properties but
        ///     ignoring the prompt character.
        ///     Returns true if the operation succeeded, false otherwise.
        /// </summary>
        private bool WmCopy()
        {
            Debug.Assert(!flagState[IS_NULL_MASK], "This method must be called when a Mask is provided.");

            if (maskedTextProvider.IsPassword) // cannot copy password to clipboard.
            {
                return false;
            }

            string text = GetSelectedText();

            try
            {
                if (text.Length == 0)
                {
                    Clipboard.Clear();
                }
                else
                {
                    Clipboard.SetText(text);
                }
            }
            catch (Exception ex)
            {
                // Note: Sometimes the above operation throws but it successfully sets the 
                // data in the clipboard. This usually happens when the Application's Main 
                // is not attributed with [STAThread].
                if (ClientUtils.IsSecurityOrCriticalException(ex))
                {
                    throw;
                }
            }
            return true;
        }

        /// <summary>
        ///     Processes the WM_IME_COMPOSITION message when using Korean IME.
        ///     Korean IME uses the control's caret as the composition string (it processes only one character at a time), 
        ///     we need to have special message handling for it.
        ///     Returns true if the message is handled, false otherwise.
        /// </summary>
        private bool WmImeComposition(ref Message m)
        {
            Debug.Assert(!flagState[IS_NULL_MASK], "This method must be called when a Mask is provided.");

#if DEBUG
            if (ReadOnly || maskedTextProvider.IsPassword)
            {
                // This should have been already handled by the ReadOnly, PasswordChar and ImeMode properties.
                Debug.Assert(ImeMode == ImeMode.Disable, "IME enabled when in RO or Pwd mode.");
            }
#endif
            // Non-Korean IMEs complete compositon when all characters in the string has been composed (when user hits enter);
            // Currently, we don't support checking the composition string characters because it would require similar logic
            // as the MaskedTextBox itself.

            if (ImeModeConversion.InputLanguageTable == ImeModeConversion.KoreanTable)
            {
                byte imeConvertionType = imeConvertionNone;

                // Check if there's an update to the compositon string:
                if ((m.LParam.ToInt32() & NativeMethods.GCS_COMPSTR) != 0)
                {
                    // The character in the composition has been updated but not yet converted.
                    imeConvertionType = imeConvertionUpdate;
                }
                else if ((m.LParam.ToInt32() & NativeMethods.GCS_RESULTSTR) != 0)
                {
                    // The character(s) in the composition has been fully converted.
                    imeConvertionType = imeConvertionCompleted;
                }

                // Process any update in the composition string.
                if (imeConvertionType != imeConvertionNone)
                {
                    if (flagState[IME_ENDING_COMPOSITION])
                    {
                        // If IME is completing the convertion, we don't want to process further characters.
                        return flagState[IME_COMPLETING];
                    }
                }
            }

            return false; //message not handled.
        }

        /// <summary>
        ///     Processes the WM_IME_STARTCOMPOSITION message.
        ///     Returns true if the message is handled, false otherwise.
        /// </summary>
        private bool WmImeStartComposition()
        {
            Debug.Assert(!flagState[IS_NULL_MASK], "This method must be called when a Mask is provided.");

            // Position the composition window in a valid place.

            base.GetSelectionStartAndLength(out int startPosition, out int selectionLen);

            int startEditPos = maskedTextProvider.FindEditPositionFrom(startPosition, forward);

            if (startEditPos != MaskedTextProvider.InvalidIndex)
            {
                if (selectionLen > 0 && (ImeModeConversion.InputLanguageTable == ImeModeConversion.KoreanTable))
                {
                    // Korean IME: We need to delete the selected text and reposition the caret so the IME processes one
                    // character only, otherwise it would overwrite the selection with the caret (composition string), 
                    // deleting a portion of the mask.

                    int endEditPos = maskedTextProvider.FindEditPositionFrom(startPosition + selectionLen - 1, backward);

                    if (endEditPos >= startEditPos)
                    {
                        selectionLen = endEditPos - startEditPos + 1;
                        Delete(Keys.Delete, startEditPos, selectionLen);
                    }
                    else
                    {
                        ImeComplete();
                        OnMaskInputRejected(new MaskInputRejectedEventArgs(startPosition, MaskedTextResultHint.UnavailableEditPosition));
                        return true;
                    }
                }

                // update caret position.
                if (startPosition != startEditPos)
                {
                    caretTestPos = startEditPos;
                    SelectionStart = caretTestPos;
                }

                SelectionLength = 0;
            }
            else
            {
                ImeComplete();
                OnMaskInputRejected(new MaskInputRejectedEventArgs(startPosition, MaskedTextResultHint.UnavailableEditPosition));
                return true;
            }

            return false;
        }


        /// <summary>
        ///     Processes the WM_PASTE message. Copies the text from the clipboard, if is valid,
        ///     formatted according to the mask applied to this control.
        ///     Returns true if the operation succeeded, false otherwise.
        /// </summary>
        private void WmPaste()
        {
            Debug.Assert(!flagState[IS_NULL_MASK], "This method must be called when a Mask is provided.");

            if (ReadOnly)
            {
                return;
            }

            // Get the text from the clipboard.

            string text;

            try
            {
                text = Clipboard.GetText();
            }
            catch (Exception ex)
            {
                if (ClientUtils.IsSecurityOrCriticalException(ex))
                {
                    throw;
                }
                Debug.Fail(ex.ToString());
                return;
            }

            PasteInt(text);
        }

        private void WmPrint(ref Message m)
        {
            base.WndProc(ref m);
            if ((NativeMethods.PRF_NONCLIENT & unchecked((int)(long)m.LParam)) != 0 && Application.RenderWithVisualStyles && BorderStyle == BorderStyle.Fixed3D)
            {
                using (Graphics g = Graphics.FromHdc(m.WParam))
                {
                    Rectangle rect = new Rectangle(0, 0, Size.Width - 1, Size.Height - 1);
                    using (Pen pen = new Pen(VisualStyleInformation.TextControlBorder))
                    {
                        g.DrawRectangle(pen, rect);
                    }
                    rect.Inflate(-1, -1);
                    g.DrawRectangle(SystemPens.Window, rect);
                }
            }
        }

        /// <summary>
        ///     We need to override the WndProc method to have full control over what characters can be
        ///     displayed in the text box; particularly, we have special handling when IME is turned on.
        /// </summary>
        protected override void WndProc(ref Message m)
        {
            // Handle messages for special cases (unsupported operations or cases where mask doesn not matter).
            switch (m.Msg)
            {
                case Interop.WindowMessages.WM_PRINT:
                    WmPrint(ref m);
                    return;
                case Interop.WindowMessages.WM_CONTEXTMENU:
                case Interop.EditMessages.EM_CANUNDO:
                    base.ClearUndo(); // resets undo buffer.
                    base.WndProc(ref m);
                    return;

                case Interop.EditMessages.EM_SCROLLCARET:  // No scroll for single-line control.
                case Interop.EditMessages.EM_LIMITTEXT:    // Max/Min text is defined by the mask.
                case Interop.EditMessages.EM_UNDO:
                case Interop.WindowMessages.WM_UNDO:
                    return;

                default:
                    break;  // continue.
            }

            if (flagState[IS_NULL_MASK])
            {
                base.WndProc(ref m); // Operates as a regular text box base.
                return;
            }

            switch (m.Msg)
            {
                case Interop.WindowMessages.WM_IME_STARTCOMPOSITION:
<<<<<<< HEAD
                    if( WmImeStartComposition() )
=======
                    if (WmImeStartComposition())
>>>>>>> 05087938
                    {
                        break;
                    }
                    goto default;

                case Interop.WindowMessages.WM_IME_ENDCOMPOSITION:
<<<<<<< HEAD
                    this.flagState[IME_ENDING_COMPOSITION] = true;
                    goto default;

                case Interop.WindowMessages.WM_IME_COMPOSITION:
                    if( WmImeComposition( ref m ) )
=======
                    flagState[IME_ENDING_COMPOSITION] = true;
                    goto default;

                case Interop.WindowMessages.WM_IME_COMPOSITION:
                    if (WmImeComposition(ref m))
>>>>>>> 05087938
                    {
                        break;
                    }
                    goto default;

                case Interop.WindowMessages.WM_CUT:
<<<<<<< HEAD
                    if (!this.ReadOnly && WmCopy())
=======
                    if (!ReadOnly && WmCopy())
>>>>>>> 05087938
                    {
                        WmClear();
                    }
                    break;

                case Interop.WindowMessages.WM_COPY:
                    WmCopy();
                    break;

                case Interop.WindowMessages.WM_PASTE:
                    WmPaste();
                    break;

                case Interop.WindowMessages.WM_CLEAR:
                    WmClear();
                    break;

                case Interop.WindowMessages.WM_KILLFOCUS:
                    base.WndProc(ref m);
                    WmKillFocus();
                    break;

                case Interop.WindowMessages.WM_SETFOCUS:
                    WmSetFocus();
                    base.WndProc(ref m);
                    break;

                default:
                    base.WndProc(ref m);
                    break;
            }
        }

        /// <summary>
        ///     Processes the WM_KILLFOCUS message. Updates control's text replacing promp chars with space.
        /// </summary>
        private void WmKillFocus()
        {
            Debug.Assert(!flagState[IS_NULL_MASK], "This method must be called when a Mask is provided.");

            base.GetSelectionStartAndLength(out caretTestPos, out lastSelLength);

            if (HidePromptOnLeave && !MaskFull)
            {
                SetWindowText(); // Update text w/ no prompt.

                // We need to update selection info in case the control is queried for it while it doesn't have the focus.
                base.SelectInternal(caretTestPos, lastSelLength, maskedTextProvider.Length);
            }
        }

        /// <summary>
        ///     Processes the WM_SETFOCUS message. Updates control's text with formatted text according to 
        ///     the include prompt property.
        /// </summary>
        private void WmSetFocus()
        {
            Debug.Assert(!flagState[IS_NULL_MASK], "This method must be called when a Mask is provided.");

            if (HidePromptOnLeave && !MaskFull) // Prompt will show up.
            {
                SetWindowText();
            }

            // Restore previous selection. Do this always (as opposed to within the condition above as in WmKillFocus)
            // because HidePromptOnLeave could have changed while the control did not have the focus.
            base.SelectInternal(caretTestPos, lastSelLength, maskedTextProvider.Length);
        }
    }
}
<|MERGE_RESOLUTION|>--- conflicted
+++ resolved
@@ -1218,40 +1218,6 @@
             {
                 if (MaskedTextBox.systemPwdChar == '\0')
                 {
-<<<<<<< HEAD
-                    // This is the hard way to get the password char - left here for information.
-                    // It is picked up from Comctl32.dll. If VisualStyles is enabled it will get the dot char. 
-                    /*                
-                    StringBuilder charVal = new StringBuilder(20);  // it could be 0x0000000000009999 format.
-                    bool foundRsc         = false;
-                    int IDS_PASSWORDCHAR  = 0x1076; // %ntsdx%\shell\comctrl32\v6\rcids.h
-                                                    // defined in en.rc as: IDS_PASSWORDCHAR "9679" // 0x25cf - Black Circle
-
-                    IntSecurity.UnmanagedCode.Assert();
-
-                    try
-                    {   
-                        // The GetModuleHandle function returns a handle to a mapped module without incrementing its reference count. 
-                        // @"C:\windows\winsxs\x86_Microsoft.Windows.Common-Controls_6595b64144ccf1df_6.0.10.0_x-ww_f7fb5805\comctl32.dll if VisulaStyles enabled.
-
-                        IntPtr hModule = UnsafeNativeMethods.GetModuleHandle("comctl32.dll");
-                        Debug.Assert(hModule != IntPtr.Zero, String.Format("Could not get a handle to comctl32.dll - Error: 0x{0:X8}", Marshal.GetLastWin32Error()));
-
-                        foundRsc = UnsafeNativeMethods.LoadString(new HandleRef(null, hModule), IDS_PASSWORDCHAR, charVal, charVal.Capacity);
-                    }
-                    catch( Exception ex )
-                    {
-                        if( ClientUtils.IsSecurityOrCriticalException( ex ) )
-                        {
-                            throw;
-                        }
-                    }
-
-                    MaskedTextBox.systemPwdChar = foundRsc ? (char) int.Parse(charVal.ToString()) : MaskedTextProvider.DefaultPasswordChar;
-                    */
-
-=======
->>>>>>> 05087938
                     // We need to temporarily create an edit control to get the default password character.  
                     // We cannot use this control because we would have to reset the native control's password char to use
                     // the defult one so we can get it; this would change the text displayed in the box (even for a short time)
@@ -2665,12 +2631,8 @@
             // If this WM_CHAR message is sent after WM_IME_CHAR, we ignore it since we already processed 
             // the corresponding WM_IME_CHAR message.  
 
-<<<<<<< HEAD
-            if( m.Msg == Interop.WindowMessages.WM_CHAR && base.ImeWmCharsToIgnore > 0 ) {
-=======
             if (m.Msg == Interop.WindowMessages.WM_CHAR && base.ImeWmCharsToIgnore > 0)
             {
->>>>>>> 05087938
                 return true;    // meaning, we handled the message so it is not passed to the default WndProc.
             }
 
@@ -3169,41 +3131,25 @@
             switch (m.Msg)
             {
                 case Interop.WindowMessages.WM_IME_STARTCOMPOSITION:
-<<<<<<< HEAD
-                    if( WmImeStartComposition() )
-=======
                     if (WmImeStartComposition())
->>>>>>> 05087938
                     {
                         break;
                     }
                     goto default;
 
                 case Interop.WindowMessages.WM_IME_ENDCOMPOSITION:
-<<<<<<< HEAD
-                    this.flagState[IME_ENDING_COMPOSITION] = true;
-                    goto default;
-
-                case Interop.WindowMessages.WM_IME_COMPOSITION:
-                    if( WmImeComposition( ref m ) )
-=======
                     flagState[IME_ENDING_COMPOSITION] = true;
                     goto default;
 
                 case Interop.WindowMessages.WM_IME_COMPOSITION:
                     if (WmImeComposition(ref m))
->>>>>>> 05087938
                     {
                         break;
                     }
                     goto default;
 
                 case Interop.WindowMessages.WM_CUT:
-<<<<<<< HEAD
-                    if (!this.ReadOnly && WmCopy())
-=======
                     if (!ReadOnly && WmCopy())
->>>>>>> 05087938
                     {
                         WmClear();
                     }
