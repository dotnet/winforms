﻿// Licensed to the .NET Foundation under one or more agreements.
// The .NET Foundation licenses this file to you under the MIT license.
// See the LICENSE file in the project root for more information.

namespace System.Windows.Forms.Layout
{
    using System.Diagnostics.CodeAnalysis;

    // LayoutEventArgs takes a string for AffectedProperty.  This class contains const
    // strings to use as property names.  Doing this allows us to use reference comparisons
    // which is advantageous because 1) pref and 2) we will not accidently collide with
    // names that extenders provide.
    internal class PropertyNames
    {
        [SuppressMessage("Microsoft.Performance", "CA1802:UseLiteralsWhereAppropriate")]
        public static readonly string Alignment = "Alignment";
        [SuppressMessage("Microsoft.Performance", "CA1802:UseLiteralsWhereAppropriate")]
        public static readonly string Anchor = "Anchor";
        [SuppressMessage("Microsoft.Performance", "CA1802:UseLiteralsWhereAppropriate")]
        public static readonly string AutoScroll = "AutoScroll";
        [SuppressMessage("Microsoft.Performance", "CA1802:UseLiteralsWhereAppropriate")]
        public static readonly string AutoSize = "AutoSize";
        [SuppressMessage("Microsoft.Performance", "CA1802:UseLiteralsWhereAppropriate")]
        public static readonly string Appearance = "Appearance";
        [SuppressMessage("Microsoft.Performance", "CA1802:UseLiteralsWhereAppropriate")]
        public static readonly string AutoEllipsis = "AutoEllipsis";
        [SuppressMessage("Microsoft.Performance", "CA1802:UseLiteralsWhereAppropriate")]
        public static readonly string BorderStyle = "BorderStyle";
        [SuppressMessage("Microsoft.Performance", "CA1802:UseLiteralsWhereAppropriate")]
        public static readonly string CellBorderStyle = "CellBorderStyle";
        [SuppressMessage("Microsoft.Performance", "CA1802:UseLiteralsWhereAppropriate")]
        public static readonly string Bounds = "Bounds";
        [SuppressMessage("Microsoft.Performance", "CA1802:UseLiteralsWhereAppropriate")]
        public static readonly string CheckAlign = "CheckAlign";
        [SuppressMessage("Microsoft.Performance", "CA1802:UseLiteralsWhereAppropriate")]
        public static readonly string ChildIndex = "ChildIndex";
        [SuppressMessage("Microsoft.Performance", "CA1802:UseLiteralsWhereAppropriate")]
        public static readonly string ColumnHeadersHeight = "ColumnHeadersHeight";
        [SuppressMessage("Microsoft.Performance", "CA1802:UseLiteralsWhereAppropriate")]
        public static readonly string ColumnHeadersVisible = "ColumnHeadersVisible";
        [SuppressMessage("Microsoft.Performance", "CA1802:UseLiteralsWhereAppropriate")]
        public static readonly string Columns = "Columns";
        [SuppressMessage("Microsoft.Performance", "CA1802:UseLiteralsWhereAppropriate")]
        public static readonly string ColumnSpan = "ColumnSpan";
        [SuppressMessage("Microsoft.Performance", "CA1802:UseLiteralsWhereAppropriate")]
        public static readonly string ColumnStyles = "ColumnStyles";
        [SuppressMessage("Microsoft.Performance", "CA1802:UseLiteralsWhereAppropriate")]
        public static readonly string Controls = "Controls";
        [SuppressMessage("Microsoft.Performance", "CA1802:UseLiteralsWhereAppropriate")]
        public static readonly string Dock = "Dock";
        [SuppressMessage("Microsoft.Performance", "CA1802:UseLiteralsWhereAppropriate")]
        public static readonly string DisplayRectangle = "DisplayRectangle";
        [SuppressMessage("Microsoft.Performance", "CA1802:UseLiteralsWhereAppropriate")]
        public static readonly string DisplayStyle = "DisplayStyle";
        [SuppressMessage("Microsoft.Performance", "CA1802:UseLiteralsWhereAppropriate")]
        public static readonly string DrawMode = "DrawMode";
        [SuppressMessage("Microsoft.Performance", "CA1802:UseLiteralsWhereAppropriate")]
        public static readonly string DropDownButtonWidth = "DropDownButtonWidth";
        [SuppressMessage("Microsoft.Performance", "CA1802:UseLiteralsWhereAppropriate")]
        public static readonly string FlatAppearanceBorderSize = "FlatAppearance.BorderSize";
        [SuppressMessage("Microsoft.Performance", "CA1802:UseLiteralsWhereAppropriate")]
        public static readonly string FlatStyle = "FlatStyle";
        [SuppressMessage("Microsoft.Performance", "CA1802:UseLiteralsWhereAppropriate")]
        public static readonly string FlowBreak = "FlowBreak";
        [SuppressMessage("Microsoft.Performance", "CA1802:UseLiteralsWhereAppropriate")]
        public static readonly string FlowDirection = "FlowDirection";
        [SuppressMessage("Microsoft.Performance", "CA1802:UseLiteralsWhereAppropriate")]
        public static readonly string Font = "Font";
        [SuppressMessage("Microsoft.Performance", "CA1802:UseLiteralsWhereAppropriate")]
        public static readonly string GripStyle = "GripStyle";
        [SuppressMessage("Microsoft.Performance", "CA1802:UseLiteralsWhereAppropriate")]
        public static readonly string GrowStyle = "GrowStyle";
        [SuppressMessage("Microsoft.Performance", "CA1802:UseLiteralsWhereAppropriate")]
        public static readonly string Image = "Image";
        [SuppressMessage("Microsoft.Performance", "CA1802:UseLiteralsWhereAppropriate")]
<<<<<<< HEAD
        public static readonly string ImageIndex= nameof(ImageIndex);
=======
        public static readonly string ImageIndex = nameof(ImageIndex);
>>>>>>> 05087938
        [SuppressMessage("Microsoft.Performance", "CA1802:UseLiteralsWhereAppropriate")]
        public static readonly string ImageScaling = "ImageScaling";
        [SuppressMessage("Microsoft.Performance", "CA1802:UseLiteralsWhereAppropriate")]
        public static readonly string ImageScalingSize = "ImageScalingSize";
        [SuppressMessage("Microsoft.Performance", "CA1802:UseLiteralsWhereAppropriate")]
        public static readonly string ImageKey = "ImageKey";
        [SuppressMessage("Microsoft.Performance", "CA1802:UseLiteralsWhereAppropriate")]
        public static readonly string ImageAlign = "ImageAlign";
        [SuppressMessage("Microsoft.Performance", "CA1802:UseLiteralsWhereAppropriate")]
        public static readonly string Items = "Items";
        [SuppressMessage("Microsoft.Performance", "CA1802:UseLiteralsWhereAppropriate")]
        public static readonly string LayoutSettings = "LayoutSettings";
        [SuppressMessage("Microsoft.Performance", "CA1802:UseLiteralsWhereAppropriate")]
        public static readonly string LinkArea = "LinkArea";
        [SuppressMessage("Microsoft.Performance", "CA1802:UseLiteralsWhereAppropriate")]
        public static readonly string Links = "Links";
        [SuppressMessage("Microsoft.Performance", "CA1802:UseLiteralsWhereAppropriate")]
        public static readonly string LayoutStyle = "LayoutStyle";
        [SuppressMessage("Microsoft.Performance", "CA1802:UseLiteralsWhereAppropriate")]
        public static readonly string Location = "Location";
        [SuppressMessage("Microsoft.Performance", "CA1802:UseLiteralsWhereAppropriate")]
        public static readonly string Margin = "Margin";
        [SuppressMessage("Microsoft.Performance", "CA1802:UseLiteralsWhereAppropriate")]
        public static readonly string MaximumSize = "MaximumSize";
        [SuppressMessage("Microsoft.Performance", "CA1802:UseLiteralsWhereAppropriate")]
        public static readonly string MinimumSize = "MinimumSize";
        [SuppressMessage("Microsoft.Performance", "CA1802:UseLiteralsWhereAppropriate")]
        public static readonly string Multiline = "Multiline";
        [SuppressMessage("Microsoft.Performance", "CA1802:UseLiteralsWhereAppropriate")]
        public static readonly string Orientation = "Orientation";
        [SuppressMessage("Microsoft.Performance", "CA1802:UseLiteralsWhereAppropriate")]
        public static readonly string PreferredSize = "PreferredSize";
        [SuppressMessage("Microsoft.Performance", "CA1802:UseLiteralsWhereAppropriate")]
        public static readonly string Padding = "Padding";
        [SuppressMessage("Microsoft.Performance", "CA1802:UseLiteralsWhereAppropriate")]
        public static readonly string Parent = "Parent";
        [SuppressMessage("Microsoft.Performance", "CA1802:UseLiteralsWhereAppropriate")]
        public static readonly string RightToLeft = "RightToLeft";
        [SuppressMessage("Microsoft.Performance", "CA1802:UseLiteralsWhereAppropriate")]
        public static readonly string RightToLeftLayout = "RightToLeftLayout";
        [SuppressMessage("Microsoft.Performance", "CA1802:UseLiteralsWhereAppropriate")]
        public static readonly string RowHeadersVisible = "RowHeadersVisible";
        [SuppressMessage("Microsoft.Performance", "CA1802:UseLiteralsWhereAppropriate")]
        public static readonly string RowHeadersWidth = "RowHeadersWidth";
        [SuppressMessage("Microsoft.Performance", "CA1802:UseLiteralsWhereAppropriate")]
        public static readonly string Rows = "Rows";
        [SuppressMessage("Microsoft.Performance", "CA1802:UseLiteralsWhereAppropriate")]
        public static readonly string RowSpan = "RowSpan";
        [SuppressMessage("Microsoft.Performance", "CA1802:UseLiteralsWhereAppropriate")]
        public static readonly string RowStyles = "RowStyles";
        [SuppressMessage("Microsoft.Performance", "CA1802:UseLiteralsWhereAppropriate")]
        public static readonly string Renderer = "Renderer";
        [SuppressMessage("Microsoft.Performance", "CA1802:UseLiteralsWhereAppropriate")]
        public static readonly string ScrollBars = "ScrollBars";
        [SuppressMessage("Microsoft.Performance", "CA1802:UseLiteralsWhereAppropriate")]
        public static readonly string Size = "Size";
        [SuppressMessage("Microsoft.Performance", "CA1802:UseLiteralsWhereAppropriate")]
        public static readonly string ShowDropDownArrow = "ShowDropDownArrow";
        [SuppressMessage("Microsoft.Performance", "CA1802:UseLiteralsWhereAppropriate")]
        public static readonly string ShowImageMargin = "ShowCheckMargin";
        [SuppressMessage("Microsoft.Performance", "CA1802:UseLiteralsWhereAppropriate")]
        public static readonly string ShowCheckMargin = "ShowCheckMargin";
        [SuppressMessage("Microsoft.Performance", "CA1802:UseLiteralsWhereAppropriate")]
        public static readonly string Spring = "Spring";
        [SuppressMessage("Microsoft.Performance", "CA1802:UseLiteralsWhereAppropriate")]
        public static readonly string Style = "Style";
        [SuppressMessage("Microsoft.Performance", "CA1802:UseLiteralsWhereAppropriate")]
        public static readonly string TableIndex = "TableIndex";
        [SuppressMessage("Microsoft.Performance", "CA1802:UseLiteralsWhereAppropriate")]
        public static readonly string Text = "Text";
        [SuppressMessage("Microsoft.Performance", "CA1802:UseLiteralsWhereAppropriate")]
        public static readonly string TextAlign = "TextAlign";
        [SuppressMessage("Microsoft.Performance", "CA1802:UseLiteralsWhereAppropriate")]
        public static readonly string TextImageRelation = "TextImageRelation";
        [SuppressMessage("Microsoft.Performance", "CA1802:UseLiteralsWhereAppropriate")]
        public static readonly string UseCompatibleTextRendering = "UseCompatibleTextRendering";
        [SuppressMessage("Microsoft.Performance", "CA1802:UseLiteralsWhereAppropriate")]
        public static readonly string Visible = "Visible";
        [SuppressMessage("Microsoft.Performance", "CA1802:UseLiteralsWhereAppropriate")]
        public static readonly string WordWrap = "WordWrap";
        [SuppressMessage("Microsoft.Performance", "CA1802:UseLiteralsWhereAppropriate")]
        public static readonly string WrapContents = "WrapContents";
    }
}<|MERGE_RESOLUTION|>--- conflicted
+++ resolved
@@ -73,11 +73,7 @@
         [SuppressMessage("Microsoft.Performance", "CA1802:UseLiteralsWhereAppropriate")]
         public static readonly string Image = "Image";
         [SuppressMessage("Microsoft.Performance", "CA1802:UseLiteralsWhereAppropriate")]
-<<<<<<< HEAD
-        public static readonly string ImageIndex= nameof(ImageIndex);
-=======
         public static readonly string ImageIndex = nameof(ImageIndex);
->>>>>>> 05087938
         [SuppressMessage("Microsoft.Performance", "CA1802:UseLiteralsWhereAppropriate")]
         public static readonly string ImageScaling = "ImageScaling";
         [SuppressMessage("Microsoft.Performance", "CA1802:UseLiteralsWhereAppropriate")]
