﻿// Licensed to the .NET Foundation under one or more agreements.
// The .NET Foundation licenses this file to you under the MIT license.
// See the LICENSE file in the project root for more information.

namespace System.Windows.Forms.Layout
{

    using System;
    using System.Collections;
    using System.ComponentModel;
    using System.Diagnostics;
    using System.Drawing;
    using System.Windows.Forms;
    using System.Windows.Forms.Layout;
    using System.Collections.Specialized;
    using System.Collections.Generic;
    using System.Globalization;

    internal class TableLayout : LayoutEngine
    {

        // This code was taken from ndp\clr\src\BCL\System\Array.cs
        // This changeset replaced the sorting algorithm when elements with the same 
        // value are sorted. While Array.Sort() was documented as not a being stable sort,
        // we need to preserve the order of same elements as it used to be with the old algorithm since
        // some customers are putting more than one control in the same TableLayout cell
        // and we rely on this order to resovle the conflict

        private static int GetMedian(int low, int hi)
        {
            // Note both may be negative, if we are dealing with arrays w/ negative lower bounds.
            return low + ((hi - low) >> 1);
        }

        // Private value type used by the Sort methods.
        private struct SorterObjectArray
        {
            private readonly object[] keys;
            private readonly IComparer comparer;

            internal SorterObjectArray(object[] keys, IComparer comparer)
            {
                if (comparer == null)
                {
                    comparer = Comparer.Default;
                }

                this.keys = keys;
                this.comparer = comparer;
            }

            internal void SwapIfGreaterWithItems(int a, int b)
            {
                if (a != b)
                {
                    try
                    {
                        if (comparer.Compare(keys[a], keys[b]) > 0)
                        {
                            object temp = keys[a];
                            keys[a] = keys[b];
                            keys[b] = temp;
                        }
                    }
                    catch (IndexOutOfRangeException)
                    {
                        throw new ArgumentException();
                    }
                    catch (Exception)
                    {
                        throw new InvalidOperationException();
                    }
                }
            }


            internal void QuickSort(int left, int right)
            {
                // Can use the much faster jit helpers for array access.
                do
                {
                    int i = left;
                    int j = right;

                    // pre-sort the low, middle (pivot), and high values in place.
                    // this improves performance in the face of already sorted data, or 
                    // data that is made up of multiple sorted runs appended together.
                    int middle = GetMedian(i, j);
                    SwapIfGreaterWithItems(i, middle); // swap the low with the mid point
                    SwapIfGreaterWithItems(i, j);      // swap the low with the high
                    SwapIfGreaterWithItems(middle, j); // swap the middle with the high

                    object x = keys[middle];
                    do
                    {
                        // Add a try block here to detect IComparers (or their
                        // underlying IComparables, etc) that are bogus.
                        try
                        {
                            while (comparer.Compare(keys[i], x) < 0)
                            {
                                i++;
                            }

                            while (comparer.Compare(x, keys[j]) < 0)
                            {
                                j--;
                            }
                        }
                        catch (IndexOutOfRangeException)
                        {
                            throw new ArgumentException();
                        }
                        catch (Exception)
                        {
                            throw new InvalidOperationException();
                        }
                        if (i > j)
                        {
                            break;
                        }

                        if (i < j)
                        {
                            object key = keys[i];
                            keys[i] = keys[j];
                            keys[j] = key;
                        }
                        i++;
                        j--;
                    } while (i <= j);
                    if (j - left <= right - i)
                    {
                        if (left < j)
                        {
                            QuickSort(left, j);
                        }

                        left = i;
                    }
                    else
                    {
                        if (i < right)
                        {
                            QuickSort(i, right);
                        }

                        right = j;
                    }
                } while (left < right);
            }
        }

        private static void Sort(object[] array, IComparer comparer)
        {
            if (array == null)
            {
                throw new ArgumentNullException(nameof(array));
            }

            if (array.Length > 1)
            {
                SorterObjectArray sorter = new SorterObjectArray(array, comparer);
                sorter.QuickSort(0, array.Length - 1);
            }
        }

        // End of sorting code

        // Singleton instance shared by all containers.
        internal static readonly TableLayout Instance = new TableLayout();

        private static readonly int _containerInfoProperty = PropertyStore.CreateKey();
        private static readonly int _layoutInfoProperty = PropertyStore.CreateKey();


        private static readonly string[] _propertiesWhichInvalidateCache = new string[] {
           //suspend layout before changing one of the above property will cause the AffectedProperty of LayoutEventArgs to be set to null
           //for more information, see http://wiki/default.aspx/Microsoft.Projects.DotNetClient.LayoutEventArgs
       
           null,
           PropertyNames.ChildIndex,   // Changing Z-order changes the row/column assignments
           PropertyNames.Parent,        // So does adding/removing controls
           PropertyNames.Visible,      // as well as visibility             
           PropertyNames.Items,        // Changing toolstrip items collection 
           PropertyNames.Rows,
           PropertyNames.Columns,
           PropertyNames.RowStyles,
           PropertyNames.ColumnStyles,
           // RowSpan, ColumnSpan, TableIndex manually call ClearCachedAssignments.
        };

        internal static TableLayoutSettings CreateSettings(IArrangedElement owner)
        {
            return new TableLayoutSettings(owner);
        }

        internal override void ProcessSuspendedLayoutEventArgs(IArrangedElement container, LayoutEventArgs args)
        {
            ContainerInfo containerInfo = GetContainerInfo(container);

            foreach (string propertyName in _propertiesWhichInvalidateCache)
            {
                if (Object.ReferenceEquals(args.AffectedProperty, propertyName))
                {
                    ClearCachedAssignments(containerInfo);
                    break;
                }
            }
        }


        /// <summary>
        /// LayoutCore: EntryPoint from LayoutEngine.
        /// Container: IArrangedElement to layout (could be table layout panel but doesnt have to be - eg. ToolStrip)
        /// LayoutEventArgs: args created from PerformLayout.
        ///
        /// Summary of algorithm:
        ///   (1).  Determine the row and column assignments of all the children of the container. (This can be cached)
        ///   (2).  Apply column styles, then row styles for all the rows:
        ///         (a).  Create a list of column or row sizes (Strip[]) - initialize absolute columns/rows sizes.
        ///         (b).  Determine the minimum size of all the controls
        ///         (c).  Determine the maximum size of all the controls
        ///         (d).  Distribute the minimum size of the control to the corresponding Strip for column or row
        ///         (e).  Distribute the remaining size to the column or row as according to the Row/Column style.
        ///   (3).  Expand the last row/column to fit the table
        ///   (4).  Set the bounds of the child elements as according to the row/column heights specified in Strip[]
        ///         (a)   Calculate bounds of item
        ///         (b)   Align and stretch item to fill column/row as according to Dock&Anchor properties.
        /// </summary>
        internal override bool LayoutCore(IArrangedElement container, LayoutEventArgs args)
        {

            ProcessSuspendedLayoutEventArgs(container, args);

            ContainerInfo containerInfo = GetContainerInfo(container);
            EnsureRowAndColumnAssignments(container, containerInfo, /* doNotCache = */false);

            int cellBorderWidth = containerInfo.CellBorderWidth;

            //shrink the size of the display rectangle so that we have space to draw the border
            Size containerSize = container.DisplayRectangle.Size - new Size(cellBorderWidth, cellBorderWidth);

            //make sure our sizes are non-negative
            containerSize.Width = Math.Max(containerSize.Width, 1);
            containerSize.Height = Math.Max(containerSize.Height, 1);

            Size usedSpace = ApplyStyles(containerInfo, containerSize, /*measureOnly=*/false);
            ExpandLastElement(containerInfo, usedSpace, containerSize);
            RectangleF displayRect = (RectangleF)container.DisplayRectangle;
            displayRect.Inflate(-(cellBorderWidth / 2.0f), -(cellBorderWidth) / 2.0f);
            SetElementBounds(containerInfo, displayRect);

            // ScrollableControl will first try to get the layoutbounds from the derived control when 
            // trying to figure out if ScrollBars should be added.
            CommonProperties.SetLayoutBounds(containerInfo.Container, new Size(SumStrips(containerInfo.Columns, 0, containerInfo.Columns.Length),
                                                            SumStrips(containerInfo.Rows, 0, containerInfo.Rows.Length)));

            return CommonProperties.GetAutoSize(container);
        }


        /// <summary>
        /// GetPreferredSize:  Called on the container to determine the size that best fits its contents.
        /// Container: IArrangedElement to determine preferredSize (could be table layout panel but doesnt have to be - eg. ToolStrip)
        /// ProposedContstraints: the suggested size that the table layout should fit into.  If either argument is 0, 
        ///                       TableLayout pretends it's unconstrained for perfomance reasons.
        ///
        /// Summary of Algorithm:
        ///   Similar to LayoutCore.  Row/Column assignments are NOT cached.  TableLayout uses AGRESSIVE
        ///   caching for performance reasons.
        /// </summary>
        internal override Size GetPreferredSize(IArrangedElement container, Size proposedConstraints)
        {

            ContainerInfo containerInfo = GetContainerInfo(container);

            // PERF: Optimizing nested table layouts.
            // The problem:  TableLayout asks for GPS(0,0) GPS(1,0) GPS(0,1) and GPS(w,0) and GPS(w,h).
            // if the table layout is nested, this becomes pretty nasty, as we dont cache row, column
            // assignments in preferred size.  
            // GPS(0,1) GPS(1,0) should return same as GPS(0,0)- if that's already cached return it.
            float oldWidth = -1f;
            Size prefSize = containerInfo.GetCachedPreferredSize(proposedConstraints, out bool isCacheValid);
            if (isCacheValid)
            {
                return prefSize;
            }

            //create a dummy containerInfo and we operate on the dummy containerInfo only
            //the reason to do so is that when we call ApplyStyles, we change the information
            //in the containerInfo. Specifically it will change the strip size so that the
            //size information may no longer be accurate.
            ContainerInfo tempInfo = new ContainerInfo(containerInfo);
            int cellBorderWidth = containerInfo.CellBorderWidth;

            //pretend the last column is the size of the container if it is absolutely sized
            if (containerInfo.MaxColumns == 1 && containerInfo.ColumnStyles.Count > 0 && containerInfo.ColumnStyles[0].SizeType == SizeType.Absolute)
            {
                //shrink the size of the display rectangle so that we have space to draw the border
                Size containerSize = container.DisplayRectangle.Size - new Size(cellBorderWidth * 2, cellBorderWidth * 2);

                //make sure our sizes are non-negative
                containerSize.Width = Math.Max(containerSize.Width, 1);
                containerSize.Height = Math.Max(containerSize.Height, 1);
                oldWidth = containerInfo.ColumnStyles[0].Size;
                containerInfo.ColumnStyles[0].SetSize(Math.Max(oldWidth, Math.Min(proposedConstraints.Width, containerSize.Width)));
            }

            //notice we always assign rows and columns here since the user may change the properties of the table while the layout is
            //suspended, so we have no way to know whether the cache is invalid or not here.
            EnsureRowAndColumnAssignments(container, tempInfo, /* doNotCache = */ true);

            //deduct the padding for cell border before doing layout
            Size cellBorderSize = new Size(cellBorderWidth, cellBorderWidth);
            proposedConstraints -= cellBorderSize;
            proposedConstraints.Width = Math.Max(proposedConstraints.Width, 1);
            proposedConstraints.Height = Math.Max(proposedConstraints.Height, 1);
            if (tempInfo.Columns != null && containerInfo.Columns != null && (tempInfo.Columns.Length != containerInfo.Columns.Length))
            {
                ClearCachedAssignments(containerInfo);
            }
            if (tempInfo.Rows != null && containerInfo.Rows != null && (tempInfo.Rows.Length != containerInfo.Rows.Length))
            {
                ClearCachedAssignments(containerInfo);
            }

            prefSize = ApplyStyles(tempInfo, proposedConstraints, /*measureOnly=*/true);
            //prefSize = MeasureStyles(tempInfo);

            //restores the old strip size
            if (oldWidth >= 0)
            {
                containerInfo.ColumnStyles[0].SetSize(oldWidth);
            }

            //add back the padding for the cell border
            return (prefSize + cellBorderSize);
        }

        /// <summary>
        /// EnsureRowAndColumnAssignments: Sets up Row/Column assignments for all the children of the container 
        ///    - Does nothing if Cache is valid
        ///    - sets RowStart,RowSpan,ColumnStart,ColumnSpan into the LayoutInfo[] collection (containerInfo.ChildrenInfo)
        /// </summary>
        private void EnsureRowAndColumnAssignments(IArrangedElement container, ContainerInfo containerInfo, bool doNotCache)
        {
            // Assign new rows and columns if the cache is invalid or if we are in GetPreferredSize
            if (!HasCachedAssignments(containerInfo) || doNotCache)
            {
                AssignRowsAndColumns(containerInfo);
            }

            Debug_VerifyAssignmentsAreCurrent(container, containerInfo);

        }

        /// <summary>
        /// ExpandLastElement: expands the row/column to fill the rest of the space in the container.
        /// </summary>
        private void ExpandLastElement(ContainerInfo containerInfo, Size usedSpace, Size totalSpace)
        {
            Strip[] rows = containerInfo.Rows;
            Strip[] cols = containerInfo.Columns;
            if (cols.Length != 0 && totalSpace.Width > usedSpace.Width)
            {
                cols[cols.Length - 1].MinSize += totalSpace.Width - usedSpace.Width;
            }
            if (rows.Length != 0 && totalSpace.Height > usedSpace.Height)
            {
                rows[rows.Length - 1].MinSize += totalSpace.Height - usedSpace.Height;
            }
        }

        /// <summary>
        /// AssignRowsAndColumns: part of EnsureRowAndColumnAssignments.
        ///    determines the number of rows and columns we need to create
        /// </summary>
        private void AssignRowsAndColumns(ContainerInfo containerInfo)
        {

            int numCols = containerInfo.MaxColumns;
            int numRows = containerInfo.MaxRows;

            // forces iteration over child collection - this is cached and
            // sets containerInfo MinRowsAndColumns and MinColumns/MinRows
            LayoutInfo[] childrenInfo = containerInfo.ChildrenInfo;
            int minSpace = containerInfo.MinRowsAndColumns;
            int minColumn = containerInfo.MinColumns;
            int minRow = containerInfo.MinRows;


            TableLayoutPanelGrowStyle growStyle = containerInfo.GrowStyle;
            if (growStyle == TableLayoutPanelGrowStyle.FixedSize)
            {
                //if we're a fixed size - check to see if we have enough room 
                if (containerInfo.MinRowsAndColumns > numCols * numRows)
                {
                    throw new ArgumentException(SR.TableLayoutPanelFullDesc);
                }

                if ((minColumn > numCols) || (minRow > numRows))
                {
                    throw new ArgumentException(SR.TableLayoutPanelSpanDesc);
                }

                numRows = Math.Max(1, numRows);
                numCols = Math.Max(1, numCols);
                // numRows = numRows - numRows indicates that columns are specified and rows should grow
            }
            else if (growStyle == TableLayoutPanelGrowStyle.AddRows)
            {
                numRows = 0;//indicates that columns are specified and rows should grow
            }
            else
            {//must be addcolumns
                numCols = 0;//indicates that rows are specified and columns should grow
            }

            if (numCols > 0)
            {
                // The user specified the number of column (the simple/fast case)
                xAssignRowsAndColumns(containerInfo, childrenInfo, numCols, numRows == 0 ? int.MaxValue : numRows, growStyle);
            }
            else if (numRows > 0)
            {
                // The user specified rows only (we need to compute the number of columns)

                int estimatedCols = Math.Max((int)Math.Ceiling((float)minSpace / numRows), minColumn);

                //make sure that estimatedCols is positive
                estimatedCols = Math.Max(estimatedCols, 1);

                while (!xAssignRowsAndColumns(containerInfo, childrenInfo, estimatedCols, numRows, growStyle))
                {
                    // I am assuming that the division will put us pretty close to the right
                    // number of columns.  If this assumption is wrong, a binary search
                    // between the number we get by dividing and childrenInfos.Count
                    // could be more efficient.  It would certainly degenerate better.
                    estimatedCols++;
                }
            }
            else
            {
                // No rows or columns specified, just do a vertical stack.
                xAssignRowsAndColumns(containerInfo, childrenInfo, /* numCols = */  Math.Max(minColumn, 1), /* numRows = */ int.MaxValue, growStyle);
            }
        }




        /// <summary>
        /// xAssignRowsAndColumns: part of AssignRowsAndColumns.
        ///   def: fixed element: has a specific row/column assignment (assigned by SetRow,SetColumn, or Add(c,row,column)
        ///   def: flow element: does NOT have a specific row/column assignment.
        ///
        ///   Determines the placement of fixed and flow elements.  Walks through the rows/columns - if there's a 
        ///   spot for the fixed element, place it, else place the next flow element.
        /// </summary>
        private bool xAssignRowsAndColumns(ContainerInfo containerInfo, LayoutInfo[] childrenInfo, int maxColumns, int maxRows, TableLayoutPanelGrowStyle growStyle)
        {
            Debug.Assert(maxColumns > 0, "maxColumn must be positive");

            int numColumns = 0;
            int numRows = 0;
            ReservationGrid reservationGrid = new ReservationGrid();

            int currentRow = 0;
            int currentCol = 0;

            int fixedElementIndex = -1;
            int flowElementIndex = -1;

            // make sure to snap these two collections as we're not in a "containerInfo.Valid" state
            // so we'll wind up building up the lists over and over again.          
            LayoutInfo[] fixedChildrenInfo = containerInfo.FixedChildrenInfo;


            //the element at the head of the absolutely positioned element queue
            LayoutInfo fixedElement = GetNextLayoutInfo(fixedChildrenInfo, ref fixedElementIndex, /*absolutelyPositioned*/true);

            //the element at the head of the non-absolutely positioned element queue
            LayoutInfo flowElement = GetNextLayoutInfo(childrenInfo, ref flowElementIndex, /*absolutelyPositioned*/false);

            while (fixedElement != null || flowElement != null)
            {

                int colStop = currentCol;
                int rowStop;
                if (flowElement != null)
                {
                    flowElement.RowStart = currentRow;
                    flowElement.ColumnStart = currentCol;
                    //try to layout the flowElement to see if it overlaps with the fixedElement
                    AdvanceUntilFits(maxColumns, reservationGrid, flowElement, out colStop);
                    //we have exceeded the row limit. just return
                    if (flowElement.RowStart >= maxRows)
                    {
                        return false;
                    }
                }
                //test to see if either the absolutely positioned element is null or it fits. 
                if (flowElement != null && (fixedElement == null || (!IsCursorPastInsertionPoint(fixedElement, flowElement.RowStart, colStop) && !IsOverlappingWithReservationGrid(fixedElement, reservationGrid, currentRow))))
                {
                    //Place the flow element.

                    //advance the rows in reservation grid
                    for (int j = 0; j < flowElement.RowStart - currentRow; j++)
                    {
                        reservationGrid.AdvanceRow();
                    }

                    currentRow = flowElement.RowStart;
                    rowStop = Math.Min(currentRow + flowElement.RowSpan, maxRows);

                    //reserve spaces in the reservationGrid
                    reservationGrid.ReserveAll(flowElement, rowStop, colStop);
                    flowElement = GetNextLayoutInfo(childrenInfo, ref flowElementIndex, /*absolutelyPositioned*/false);
                }
                else
                {
                    //
                    //otherwise we place the fixed element.
                    //
                    if (currentCol >= maxColumns)
                    {
                        //we have already passed the boundary. Go to next row
                        currentCol = 0;
                        currentRow++;
                        reservationGrid.AdvanceRow();
                    }
                    //set the rowStart and columnStart to fixedElement's specifed position
                    fixedElement.RowStart = Math.Min(fixedElement.RowPosition, maxRows - 1);
                    fixedElement.ColumnStart = Math.Min(fixedElement.ColumnPosition, maxColumns - 1);
                    if (currentRow > fixedElement.RowStart)
                    {
                        //we have already passed the specifed position. set the start column to the current column
                        fixedElement.ColumnStart = currentCol;
                    }
                    else if (currentRow == fixedElement.RowStart)
                    {
                        //set the start column to be the max of the specifed column and current column
                        fixedElement.ColumnStart = Math.Max(fixedElement.ColumnStart, currentCol);
                    }
                    else
                    {
                        //set the start column to the specified column, which we have already done
                    }
                    fixedElement.RowStart = Math.Max(fixedElement.RowStart, currentRow);

                    //advance the reservation grid 
                    int j;
                    for (j = 0; j < fixedElement.RowStart - currentRow; j++)
                    {
                        reservationGrid.AdvanceRow();
                    }

                    //try to layout the absolutely positioned element as if it were non-absolutely positioned.
                    //In this way we can tell whether this element overlapps with others or fits on the table.
                    AdvanceUntilFits(maxColumns, reservationGrid, fixedElement, out colStop);

                    //we have exceeded the row limit. just return
                    if (fixedElement.RowStart >= maxRows)
                    {
                        return false;
                    }

                    for (; j < fixedElement.RowStart - currentRow; j++)
                    {
                        //advance the reservation grid if the fixedElement's row position has changed during layout
                        reservationGrid.AdvanceRow();
                    }
                    currentRow = fixedElement.RowStart;

                    //make sure that we truncate the element's column span if it is too big
                    colStop = Math.Min(fixedElement.ColumnStart + fixedElement.ColumnSpan, maxColumns);
                    rowStop = Math.Min(fixedElement.RowStart + fixedElement.RowSpan, maxRows);

                    //reserve space in the reservation grid
                    reservationGrid.ReserveAll(fixedElement, rowStop, colStop);

                    fixedElement = GetNextLayoutInfo(fixedChildrenInfo, ref fixedElementIndex, /*absolutelyPositioned*/true);
                }
                currentCol = colStop;
                numRows = (numRows == int.MaxValue) ? rowStop : Math.Max(numRows, rowStop);
                numColumns = (numColumns == int.MaxValue) ? colStop : Math.Max(numColumns, colStop);
            }

            Debug.Assert(numRows <= maxRows, "number of rows allocated shouldn't exceed max number of rows");
            Debug.Assert(numColumns <= maxColumns, "number of columns allocated shouldn't exceed max number of columns");


            // we should respect columncount and rowcount as according to GrowStyle.
            if (growStyle == TableLayoutPanelGrowStyle.FixedSize)
            {
                // now that we've calculated the assignments - use the "max" as the actual number of rows.
                numColumns = maxColumns;
                numRows = maxRows;
            }
            else if (growStyle == TableLayoutPanelGrowStyle.AddRows)
            {
                numColumns = maxColumns;
                numRows = Math.Max(containerInfo.MaxRows, numRows);
            }
            else
            { // add columns
                numRows = (maxRows == int.MaxValue) ? numRows : maxRows;
                numColumns = Math.Max(containerInfo.MaxColumns, numColumns);
            }

            // PERF: prevent overallocation of Strip[] arrays.  We're going to null these guys out
            // anyways... so only allocate when the number of rows and columns is different.
            if (containerInfo.Rows == null || containerInfo.Rows.Length != numRows)
            {
                containerInfo.Rows = new Strip[numRows];
            }
            if (containerInfo.Columns == null || containerInfo.Columns.Length != numColumns)
            {
                containerInfo.Columns = new Strip[numColumns];
            }

            containerInfo.Valid = true;
            return true;

        }

        /// <summary>
        /// GetNextLayoutInfo: part of xAssignRowsAndColumns.
        ///    helper function that walks through the collection picking out the next flow element or fixed element.
        /// </summary>
        private static LayoutInfo GetNextLayoutInfo(LayoutInfo[] layoutInfo, ref int index, bool absolutelyPositioned)
        {

            for (int i = ++index; i < layoutInfo.Length; i++)
            {
                if (absolutelyPositioned == layoutInfo[i].IsAbsolutelyPositioned)
                {
                    index = i;
                    return layoutInfo[i];
                }
            }
            index = layoutInfo.Length;
            return null;
        }


        /// <summary>
        /// IsCursorPastInsertionPoint: part of xAssignRowsAndColumns.
        ///       check to see if the user specified location for fixedLayoutInfo has passed the insertion point specified by the cursor
        /// </summary>
        private bool IsCursorPastInsertionPoint(LayoutInfo fixedLayoutInfo, int insertionRow, int insertionCol)
        {
            Debug.Assert(fixedLayoutInfo.IsAbsolutelyPositioned, "should only check for those elements which are absolutely positioned");

            //if the element is bumped to a row below its specified row position, it means that the element overlaps with previous controls
            if (fixedLayoutInfo.RowPosition < insertionRow)
            {
                return true;
            }
            //if the element is bumped to a column after its specified column position, it also means that the element overlaps with previous controls
            if (fixedLayoutInfo.RowPosition == insertionRow && fixedLayoutInfo.ColumnPosition < insertionCol)
            {
                return true;
            }
            return false;
        }

        /// <summary>
        /// IsOverlappingWithReservationGrid: part of xAssignRowsAndColumns.
        ///      check to see if the absolutely positioned layoutInfo fits in the reservation grid
        /// </summary>
        private bool IsOverlappingWithReservationGrid(LayoutInfo fixedLayoutInfo, ReservationGrid reservationGrid, int currentRow)
        {
            //since we shall not put anything above our current row, this means that the fixedLayoutInfo overlaps with something already placed on the table
            if (fixedLayoutInfo.RowPosition < currentRow)
            {
                return true;
            }
            for (int rowOffset = fixedLayoutInfo.RowPosition - currentRow; rowOffset < fixedLayoutInfo.RowPosition - currentRow + fixedLayoutInfo.RowSpan; rowOffset++)
            {
                for (int colOffset = fixedLayoutInfo.ColumnPosition; colOffset < fixedLayoutInfo.ColumnPosition + fixedLayoutInfo.ColumnSpan; colOffset++)
                {
                    if (reservationGrid.IsReserved(colOffset, rowOffset))
                    {
                        return true;
                    }
                }
            }
            return false;
        }

        /// <summary>
        /// AdvanceUntilFits: part of xAssignRowsAndColumns.
        ///     Advances the position of layoutInfo until we have enough space and do not
        ///     collide with a rowSpanned element.  ColStop will be the column on which the
        ///     element ends (exclusive).
        /// </summary>
        private void AdvanceUntilFits(int maxColumns, ReservationGrid reservationGrid, LayoutInfo layoutInfo, out int colStop)
        {
            int prevRow = layoutInfo.RowStart;
            do
            {
                GetColStartAndStop(maxColumns, reservationGrid, layoutInfo, out colStop);
            } while (ScanRowForOverlap(maxColumns, reservationGrid, layoutInfo, colStop, layoutInfo.RowStart - prevRow));
        }

        /// <summary>
        /// GetColStartAndStop: part of xAssignRowsAndColumns.
        ///     
        /// </summary>
        private void GetColStartAndStop(int maxColumns, ReservationGrid reservationGrid, LayoutInfo layoutInfo, out int colStop)
        {
            // Compute the column our element ends on
            colStop = layoutInfo.ColumnStart + layoutInfo.ColumnSpan;
            if (colStop > maxColumns)
            {
                if (layoutInfo.ColumnStart != 0)
                {
                    // If we are not already at the beginning or a row, move down
                    // to the next row.
                    layoutInfo.ColumnStart = 0;
                    layoutInfo.RowStart++;
                }
                // Cap colStop in case we have a element too large to fit on any row.
                colStop = Math.Min(layoutInfo.ColumnSpan, maxColumns);
            }
        }

        private bool ScanRowForOverlap(int maxColumns, ReservationGrid reservationGrid, LayoutInfo layoutInfo, int stopCol, int rowOffset)
        {
            for (int i = layoutInfo.ColumnStart; i < stopCol; i++)
            {
                if (reservationGrid.IsReserved(i, rowOffset))
                {
                    // If we hit reserved space, advance startCol past it.  If we hit the end of the row,
                    // just stop.  AdvanceUntilFits will move to the next row and call us again.
                    for (layoutInfo.ColumnStart = i + 1;
                        layoutInfo.ColumnStart < maxColumns && reservationGrid.IsReserved(layoutInfo.ColumnStart, rowOffset);
                        layoutInfo.ColumnStart++)
                    {
                        ;
                    }

                    return true;
                }
            }
            return false;
        }

        private Size ApplyStyles(ContainerInfo containerInfo, Size proposedConstraints, bool measureOnly)
        {
            Size preferredSize = Size.Empty;

            //allocate space for all absolutely sized strips. Set the size of the rest of the strips to 0.
            InitializeStrips(containerInfo.Columns, containerInfo.ColumnStyles);
            InitializeStrips(containerInfo.Rows, containerInfo.RowStyles);

            // perf optimization - detect if we should worry about column spans
            containerInfo.ChildHasColumnSpan = false;
            containerInfo.ChildHasRowSpan = false;

            //detect all rows/columns which have control starting from it
            foreach (LayoutInfo layoutInfo in containerInfo.ChildrenInfo)
            {
                containerInfo.Columns[layoutInfo.ColumnStart].IsStart = true;
                containerInfo.Rows[layoutInfo.RowStart].IsStart = true;
                if (layoutInfo.ColumnSpan > 1)
                {
                    containerInfo.ChildHasColumnSpan = true;
                }
                if (layoutInfo.RowSpan > 1)
                {
                    containerInfo.ChildHasRowSpan = true;
                }
            }
            preferredSize.Width = InflateColumns(containerInfo, proposedConstraints, measureOnly);
            int expandLastElementWidth = Math.Max(0, proposedConstraints.Width - preferredSize.Width);
            preferredSize.Height = InflateRows(containerInfo, proposedConstraints, expandLastElementWidth, measureOnly);
            return preferredSize;
        }

        //allocate space for all absolutely sized strips. Set the size of the rest of the strips to 0.
        private void InitializeStrips(Strip[] strips, IList styles)
        {
            Strip strip;
            for (int i = 0; i < strips.Length; i++)
            {
                TableLayoutStyle style = i < styles.Count ? (TableLayoutStyle)styles[i] : null;
                strip = strips[i];
                if (style != null && style.SizeType == SizeType.Absolute)
                {
                    strip.MinSize = (int)Math.Round((double)((TableLayoutStyle)styles[i]).Size);
                    strip.MaxSize = strip.MinSize;
                }
                else
                {
                    strip.MinSize = 0;
                    strip.MaxSize = 0;
                }
                strip.IsStart = false;
                strips[i] = strip;
            }
        }

        private int InflateColumns(ContainerInfo containerInfo, Size proposedConstraints, bool measureOnly)
        {

            bool dontHonorConstraint = measureOnly;

            LayoutInfo[] sortedChildren = containerInfo.ChildrenInfo;
            if (containerInfo.ChildHasColumnSpan)
            {
                Sort(sortedChildren, ColumnSpanComparer.GetInstance);
            }

            // Normally when we are called from GetPreferredSize (measureOnly is true), we want to treat ourselves
            // as being unbounded. But in some scenarios, we actually do want to honor the constraints. When
            // we are docked or anchored in the right combination, and our parent's layout engine supports
            // dock and anchoring, and we are actually constrained in at least one direction,
            // then we should honor the constraint.

            // The Int16.MaxValue check will tell us whether we are actually constrained or not. This is not ideal.

            if (dontHonorConstraint && (proposedConstraints.Width < short.MaxValue))
            {
                if (containerInfo.Container is TableLayoutPanel tlp && tlp.ParentInternal != null && tlp.ParentInternal.LayoutEngine == DefaultLayout.Instance)
                {
                    if (tlp.Dock == DockStyle.Top || tlp.Dock == DockStyle.Bottom || tlp.Dock == DockStyle.Fill)
                    {
                        dontHonorConstraint = false; // we want to honor constraints
                    }

                    if ((tlp.Anchor & (AnchorStyles.Left | AnchorStyles.Right)) == (AnchorStyles.Left | AnchorStyles.Right))
                    {
                        dontHonorConstraint = false; // we want to honor constraints
                    }
                }
            }

            foreach (LayoutInfo layoutInfo in sortedChildren)
            {
                IArrangedElement element = layoutInfo.Element;

                int columnSpan = layoutInfo.ColumnSpan;

                // since InitializeStrips already allocated absolutely sized columns, we can skip over them
                if (columnSpan > 1 || !IsAbsolutelySized(layoutInfo.ColumnStart, containerInfo.ColumnStyles))
                {
                    int minWidth = 0, maxWidth = 0;
                    // optimize for the case where one of the parameters is known.
                    if ((columnSpan == 1 && layoutInfo.RowSpan == 1) &&
                        (IsAbsolutelySized(layoutInfo.RowStart, containerInfo.RowStyles)))
                    {
                        int constrainingHeight = (int)containerInfo.RowStyles[layoutInfo.RowStart].Size;
                        minWidth = GetElementSize(element, new Size(0, constrainingHeight)).Width;
                        maxWidth = minWidth;
                    }
                    else
                    {
                        minWidth = GetElementSize(element, new Size(1, 0)).Width;
                        maxWidth = GetElementSize(element, Size.Empty).Width;
                    }

                    // tack on margins
                    Padding margin = CommonProperties.GetMargin(element);
                    minWidth += margin.Horizontal;
                    maxWidth += margin.Horizontal;

                    // distribute the minimum size, then maximum size over the columns
                    int colStop = Math.Min(layoutInfo.ColumnStart + layoutInfo.ColumnSpan, containerInfo.Columns.Length);
                    DistributeSize(containerInfo.ColumnStyles, containerInfo.Columns, layoutInfo.ColumnStart, colStop, minWidth, maxWidth, containerInfo.CellBorderWidth);
                }
            }

            int width = DistributeStyles(containerInfo.CellBorderWidth, containerInfo.ColumnStyles, containerInfo.Columns, proposedConstraints.Width, dontHonorConstraint);

            // TLP doesn't honor proposedConstraints
            if (dontHonorConstraint && width > proposedConstraints.Width && proposedConstraints.Width > 1)
            {
                // Step 1: iterate through the rows or columns, 
                //  - calculate the amount of space allocated
                //     - for percent size columns
                //  - sum up the total "%"s being used 
                //     - eg totalPercent = 22 + 22 + 22 = 66%. each column should take up 1/3 of the remaining space.

                Strip[] strips = containerInfo.Columns;
                float totalPercent = 0;
                int totalPercentAllocatedSpace = 0;
                TableLayoutStyleCollection styles = containerInfo.ColumnStyles;

                for (int i = 0; i < strips.Length; i++)
                {
                    Strip strip = strips[i];
                    if (i < styles.Count)
                    {
                        TableLayoutStyle style = (TableLayoutStyle)styles[i];
                        if (style.SizeType == SizeType.Percent)
                        {
                            totalPercent += style.Size;
                            totalPercentAllocatedSpace += strip.MinSize;
                        }
                    }
                }

                // We will attempt to steal from percentage size columns in order to 
                // meet the proposed constraints as closely as possible
                int currentOverflow = width - proposedConstraints.Width;

                int stealAmount = Math.Min(currentOverflow, totalPercentAllocatedSpace);

                for (int i = 0; i < strips.Length; i++)
                {
                    if (i < styles.Count)
                    {
                        TableLayoutStyle style = (TableLayoutStyle)styles[i];
                        if (style.SizeType == SizeType.Percent)
                        {
                            float percentageOfTotal = style.Size / (float)totalPercent;
                            strips[i].MinSize -= (int)(percentageOfTotal * stealAmount);
                        }
                    }
                }

                return width - stealAmount;
            }

            return width;
        }

        private int InflateRows(ContainerInfo containerInfo, Size proposedConstraints, int expandLastElementWidth, bool measureOnly)
        {
            bool dontHonorConstraint = measureOnly;

            LayoutInfo[] sortedChildren = containerInfo.ChildrenInfo;
            if (containerInfo.ChildHasRowSpan)
            {
                Sort(sortedChildren, RowSpanComparer.GetInstance);
            }

            bool multiplePercent = containerInfo.HasMultiplePercentColumns;

            // Normally when we are called from GetPreferredSize (measureOnly is true), we want to treat ourselves
            // as being unbounded. But in some scenarios, we actually do want to honor the constraints. When
            // we are docked or anchored in the right combination, and our parent's layout engine supports
            // dock and anchoring, and we are actually constrained in at least one direction,
            // then we should honor the constraint.

            // The Int16.MaxValue check will tell us whether we are actually constrained or not. This is not ideal.

            if (dontHonorConstraint && (proposedConstraints.Height < short.MaxValue))
            {
                if (containerInfo.Container is TableLayoutPanel tlp && tlp.ParentInternal != null && tlp.ParentInternal.LayoutEngine == DefaultLayout.Instance)
                {
                    if (tlp.Dock == DockStyle.Left || tlp.Dock == DockStyle.Right || tlp.Dock == DockStyle.Fill)
                    {
                        dontHonorConstraint = false; // we want to honor constraints
                    }

                    if ((tlp.Anchor & (AnchorStyles.Top | AnchorStyles.Bottom)) == (AnchorStyles.Top | AnchorStyles.Bottom))
                    {
                        dontHonorConstraint = false; // we want to honor constraints
                    }
                }
            }

            foreach (LayoutInfo layoutInfo in sortedChildren)
            {
                IArrangedElement element = layoutInfo.Element;
                int rowSpan = layoutInfo.RowSpan;

                // we can skip over absolute row styles, as they've been preallocated
                if (rowSpan > 1 || !IsAbsolutelySized(layoutInfo.RowStart, containerInfo.RowStyles))
                {

                    int currentWidth = SumStrips(containerInfo.Columns, layoutInfo.ColumnStart, layoutInfo.ColumnSpan);
                    //make sure that the total width is the actual final width to avoid 
                    //inconsistency of width between the ApplyStyles and SetElementBounds
                    // Only apply when there is one multiple percentage column
                    if (!dontHonorConstraint && layoutInfo.ColumnStart + layoutInfo.ColumnSpan >= containerInfo.MaxColumns && !multiplePercent)
                    {
                        currentWidth += expandLastElementWidth;
                    }

                    // since we know the width at this point, use that as the constraining width.
                    Padding margin = CommonProperties.GetMargin(element);
                    int minHeight = GetElementSize(element, new Size(currentWidth - margin.Horizontal, 0)).Height + margin.Vertical;
                    int maxHeight = minHeight;
                    int rowStop = Math.Min(layoutInfo.RowStart + layoutInfo.RowSpan, containerInfo.Rows.Length);
                    DistributeSize(containerInfo.RowStyles, containerInfo.Rows, layoutInfo.RowStart, rowStop, minHeight, maxHeight, containerInfo.CellBorderWidth);
                }
            }
            return DistributeStyles(containerInfo.CellBorderWidth, containerInfo.RowStyles, containerInfo.Rows, proposedConstraints.Height, dontHonorConstraint);

        }


        private Size GetElementSize(IArrangedElement element, Size proposedConstraints)
        {
            if (CommonProperties.GetAutoSize(element))
            {
                return element.GetPreferredSize(proposedConstraints);
            }
            else
            {
                return CommonProperties.GetSpecifiedBounds(element).Size;
            }
        }

        internal int SumStrips(Strip[] strips, int start, int span)
        {
            int size = 0;
            for (int i = start; i < Math.Min(start + span, strips.Length); i++)
            {
                Strip strip = strips[i];
                size += strip.MinSize;
            }
            return size;
        }

        /// <summary>
        /// Sets the minimum size for each element
        /// </summary>
        private void DistributeSize(IList styles, Strip[] strips, int start, int stop, int min, int max, int cellBorderWidth)
        {
            xDistributeSize(styles, strips, start, stop, min, MinSizeProxy.GetInstance, cellBorderWidth);
            xDistributeSize(styles, strips, start, stop, max, MaxSizeProxy.GetInstance, cellBorderWidth);
        }

        private void xDistributeSize(IList styles, Strip[] strips, int start, int stop, int desiredLength, SizeProxy sizeProxy, int cellBorderWidth)
        {

            int currentLength = 0;   //total length allocated so far
            int numUninitializedStrips = 0;  //number of strips whose Size is 0 and is not absolutely positioned

            //subtract the space for cell borders. Notice if a control spans two columns its 
            //proposed size is 10 and the border width is 3, we actually only need to distribute
            //7 pixels among the two cells it spans    
            desiredLength -= cellBorderWidth * (stop - start - 1);
            desiredLength = Math.Max(0, desiredLength);

            for (int i = start; i < stop; i++)
            {
                sizeProxy.Strip = strips[i];
                if (!IsAbsolutelySized(i, styles) && sizeProxy.Size == 0)
                {
                    //the strip is not absolutely sized and it hasn't been initialized
                    numUninitializedStrips++;
                }
                currentLength += sizeProxy.Size;
            }
            int missingLength = desiredLength - currentLength;

            if (missingLength <= 0)
            {
                //no extra space left. Simply return.
                return;
            }

            if (numUninitializedStrips == 0)
            {
                //look for any strip whose style is percent. If there is one, dump all space in it
                int lastPercent;
                for (lastPercent = stop - 1; lastPercent >= start; lastPercent--)
                {
                    if (lastPercent < styles.Count && ((TableLayoutStyle)styles[lastPercent]).SizeType == SizeType.Percent)
                    {
                        break;
                    }
                }
                //we have found one strip whose style is percent. 
                //make sure that the for loop below only looks at this strip
                if (lastPercent != start - 1)
                {
                    stop = lastPercent + 1;
                }
                //every strip has absolute width or all of them have already been allocated space
                //walk backwards
                for (int i = stop - 1; i >= start; i--)
                {
                    if (!IsAbsolutelySized(i, styles))
                    {
                        //dump the extra space to this strip
                        sizeProxy.Strip = strips[i];

                        if (!(i == strips.Length - 1)               //this is not the last strip
                            && !strips[i + 1].IsStart                 //and there is no control starting from the strip next to it
                            && !IsAbsolutelySized(i + 1, styles))
                        {  // and the strip next to it is not absolutely sized
                            //try to "borrow" space from the strip next to it
                            sizeProxy.Strip = strips[i + 1];
                            int offset = Math.Min(sizeProxy.Size, missingLength);
                            sizeProxy.Size -= offset;
                            strips[i + 1] = sizeProxy.Strip;

                            sizeProxy.Strip = strips[i];
                        }
                        //put whatever left into this strip
                        sizeProxy.Size += missingLength;
                        strips[i] = sizeProxy.Strip;
                        break;
                    }
                }
                //if we fall through here, everything is absolutely positioned. discard the extra space
            }
            //there are some uninitialized strips
            else
            {
                //average space to be distributed
                int average = missingLength / numUninitializedStrips;
                //total number of uninitialized strips encountered so far
                int uninitializedStripIndex = 0;
                for (int i = start; i < stop; i++)
                {
                    sizeProxy.Strip = strips[i];
                    //this is an uninitialized strip
                    if (!IsAbsolutelySized(i, styles) && sizeProxy.Size == 0)
                    {
                        uninitializedStripIndex++;
                        if (uninitializedStripIndex == numUninitializedStrips)
                        {
                            //we are at the last strip. place round off error here
                            average = missingLength - average * (numUninitializedStrips - 1);
                        }
                        sizeProxy.Size += average;
                        strips[i] = sizeProxy.Strip;
                    }
                }
            }
        }

        //determines whether strip[index]'s style is absolutely sized
        private bool IsAbsolutelySized(int index, IList styles)
        {
            return (index < styles.Count) && ((TableLayoutStyle)styles[index]).SizeType == SizeType.Absolute;
        }

        ///<summary>
        /// Now that we've allocated minimum and maximum sizes to everyone (the strips), distribute the extra space
        /// as according to the Row/Column styles.
        ///</summary>
        private int DistributeStyles(int cellBorderWidth, IList styles, Strip[] strips, int maxSize, bool dontHonorConstraint)
        {
            int usedSpace = 0;
            //first, allocate the minimum space required for each element

            float totalPercent = 0;
            float totalPercentAllocatedSpace = 0;
            float totalAbsoluteAndAutoSizeAllocatedSpace = 0;
            bool hasAutoSizeColumn = false;

            // Step 1: iterate through the rows or columns, 
            //  - calculate the amount of space allocated
            //     - for autosize and fixed size columns
            //     - for percent size columns
            //  - sum up the total "%"s being used 
            //     - eg totalPercent = 22 + 22 + 22 = 66%. each column should take up 1/3 of the remaining space.
            for (int i = 0; i < strips.Length; i++)
            {
                Strip strip = strips[i];
                if (i < styles.Count)
                {
                    TableLayoutStyle style = (TableLayoutStyle)styles[i];
                    switch (style.SizeType)
                    {
                        case SizeType.Absolute:
                            totalAbsoluteAndAutoSizeAllocatedSpace += strip.MinSize;
                            // We gaurantee a strip will be exactly abs pixels
                            Debug.Assert((strip.MinSize == style.Size), "absolutely sized strip's size should be set before we call ApplyStyles");
                            break;
                        case SizeType.Percent:
                            totalPercent += style.Size;
                            totalPercentAllocatedSpace += strip.MinSize;
                            break;
                        default:
                            totalAbsoluteAndAutoSizeAllocatedSpace += strip.MinSize;
                            hasAutoSizeColumn = true;
                            break;
                    }
                }
                else
                {
                    hasAutoSizeColumn = true;
                }
                strip.MaxSize += cellBorderWidth;
                strip.MinSize += cellBorderWidth;  //add the padding for the cell border

                strips[i] = strip;
                usedSpace += strip.MinSize;
            }

            int remainingSpace = maxSize - usedSpace;



            // Step 2: (ONLY if we have % style column)
            //   - distribute unused space for absolute/autosize columns to percentage columns
            //          - determine the extra space that is not being used for autosize and fixed columns
            //          - divide space amongst % style columns using ratio of %/total % * total extra space 
            if (totalPercent > 0)
            {


                if (!dontHonorConstraint)
                {

                    if (totalPercentAllocatedSpace > maxSize - totalAbsoluteAndAutoSizeAllocatedSpace)
                    {
                        // fixup for the case where we've actually allocated more space than we have.
                        // this can happen when the sum of the widths/heights of the controls are larger than the size of the 
                        // table (aka maxSize)

                        //Don't want negative size...
                        totalPercentAllocatedSpace = Math.Max(0, maxSize - totalAbsoluteAndAutoSizeAllocatedSpace);
                    }

                    if (remainingSpace > 0)
                    {
                        // If there's space left over, then give it to the percentage columns/rows
                        totalPercentAllocatedSpace += remainingSpace;
                    }

                    else if (remainingSpace < 0)
                    {
                        // If there's not enough space, then remove space from the percentage columns.
                        // We do this by recalculating the space available.
                        totalPercentAllocatedSpace = maxSize - totalAbsoluteAndAutoSizeAllocatedSpace - (strips.Length * cellBorderWidth);
                        remainingSpace = 0;
                    }


                    // in this case the strips fill up the remaining space.
                    for (int i = 0; i < strips.Length; i++)
                    {
                        Strip strip = strips[i];
                        SizeType sizeType = i < styles.Count ? ((TableLayoutStyle)styles[i]).SizeType : SizeType.AutoSize;
                        if (sizeType == SizeType.Percent)
                        {
                            TableLayoutStyle style = (TableLayoutStyle)styles[i];

                            // cast to int / (take the floor) so we know we dont accidentally go over our limit.
                            // the rest will be distributed later.
                            int stripSize = (int)(style.Size * totalPercentAllocatedSpace / totalPercent);
                            usedSpace -= strip.MinSize; // back out the size we thought we were allocating before.
                            usedSpace += stripSize + cellBorderWidth;  // add in the new size we think we're going to use.
                            strip.MinSize = stripSize + cellBorderWidth;
                            strips[i] = strip;
                        }

                    }
                }
                else
                {
                    // the size of the item defines the size allocated to the percentage style columns.
                    // this supports [Ok][Cancel] in a 50% 50% column arrangement.  When one grows it pushes the whole table
                    // larger.
                    int maxPercentWidth = 0;
                    for (int i = 0; i < strips.Length; i++)
                    {
                        Strip strip = strips[i];
                        SizeType sizeType = i < styles.Count ? ((TableLayoutStyle)styles[i]).SizeType : SizeType.AutoSize;


                        // Performing the inverse calculation for GetPreferredSize:
                        //
                        //               stylePercent * totalWidth                      colWidth * totalPercent
                        //  colWidth =   -------------------------  --->   totalWidth = -----------------------
                        //                     totalPercent                                   stylePercent
                        //
                        // we'll take the max of the total widths as the one for our preferred size.
                        if (sizeType == SizeType.Percent)
                        {
                            TableLayoutStyle style = (TableLayoutStyle)styles[i];

                            int totalWidth = (int)Math.Round(((strip.MinSize * totalPercent) / style.Size));
                            maxPercentWidth = Math.Max(maxPercentWidth, totalWidth);
                            usedSpace -= strip.MinSize;
                        }
                    }
                    usedSpace += maxPercentWidth;
                }


            }
            remainingSpace = maxSize - usedSpace;



            // Step 3: add remaining space to autosize columns
            //  - usually we only do this if we're not in preferred size (remaingSpace would be < 0)
            //  - and there are no % style columns

            if (hasAutoSizeColumn && remainingSpace > 0)
            {
                for (int i = 0; i < strips.Length; i++)
                {
                    Strip strip = strips[i];
                    SizeType sizeType = i < styles.Count ? ((TableLayoutStyle)styles[i]).SizeType : SizeType.AutoSize;
                    if (sizeType == SizeType.AutoSize)
                    {
                        int delta = Math.Min(strip.MaxSize - strip.MinSize, remainingSpace);
                        if (delta > 0)
                        {
                            usedSpace += delta;
                            remainingSpace -= delta;
                            strip.MinSize += delta;
                            strips[i] = strip;
                        }
                    }
                }
            }
            Debug.Assert((dontHonorConstraint || (usedSpace == SumStrips(strips, 0, strips.Length))), "Error computing usedSpace.");
            return usedSpace;
        }

        private void SetElementBounds(ContainerInfo containerInfo, RectangleF displayRectF)
        {
            int cellBorderWidth = containerInfo.CellBorderWidth;

            float top = displayRectF.Y;
            int currentCol = 0;
            int currentRow = 0;
            bool isContainerRTL = false;
            Rectangle displayRect = Rectangle.Truncate(displayRectF);

            if (containerInfo.Container is Control)
            {
                Control control = containerInfo.Container as Control;
                isContainerRTL = control.RightToLeft == RightToLeft.Yes;
            }
            LayoutInfo[] childrenInfo = containerInfo.ChildrenInfo;
            float startX = isContainerRTL ? displayRectF.Right : displayRectF.X;

            //sort everything according to row major, column minor order
            //so that we can ensure that as we walk through all elements
            //the cursor always goes from left to right and from top to bottom.
            Sort(childrenInfo, PostAssignedPositionComparer.GetInstance);
            for (int i = 0; i < childrenInfo.Length; i++)
            {
                LayoutInfo layoutInfo = (LayoutInfo)childrenInfo[i];

                IArrangedElement element = layoutInfo.Element;

                // Advance top to the beginning of this elements row.
                Debug.Assert(currentRow <= layoutInfo.RowStart, "RowStart should increase in forward Z-order.");
                if (currentRow != layoutInfo.RowStart)
                {
                    for (; currentRow < layoutInfo.RowStart; currentRow++)
                    {
                        top += containerInfo.Rows[currentRow].MinSize;
                    }
                    startX = isContainerRTL ? displayRectF.Right : displayRectF.X;
                    currentCol = 0;
                }

                // Advance left to the beginning of this elements column.
                Debug.Assert(currentCol <= layoutInfo.ColumnStart, "ColumnStart should increase in forward Z-order.");
                for (; currentCol < layoutInfo.ColumnStart; currentCol++)
                {
                    if (isContainerRTL)
                    {
                        startX -= containerInfo.Columns[currentCol].MinSize;
                    }
                    else
                    {
                        startX += containerInfo.Columns[currentCol].MinSize;
                    }
                }

                // Sum the total width of the span.  We increment currentCol as we
                // do this.
                int colStop = currentCol + layoutInfo.ColumnSpan;
                int width = 0;
                for (; currentCol < colStop && currentCol < containerInfo.Columns.Length; currentCol++)
                {
                    width += containerInfo.Columns[currentCol].MinSize;
                }

                if (isContainerRTL)
                {
                    startX -= width;
                }

                // Sum the total height of the span.  We do not increment RowSpan
                // as we do this because there may be more elements on this row.
                int rowStop = currentRow + layoutInfo.RowSpan;
                int height = 0;
                for (int rowIndex = currentRow; rowIndex < rowStop && rowIndex < containerInfo.Rows.Length; rowIndex++)
                {
                    height += containerInfo.Rows[rowIndex].MinSize;
                }

                Rectangle cellBounds = new Rectangle((int)(startX + cellBorderWidth / 2.0f), (int)(top + cellBorderWidth / 2.0f), width - cellBorderWidth, height - cellBorderWidth);

                // We laid out the rows and columns with the element's margins included.
                // We now deflate the rect to get the actual element bounds.
                Padding elementMargin = CommonProperties.GetMargin(element);
                if (isContainerRTL)
                {
                    int temp = elementMargin.Right;
                    elementMargin.Right = elementMargin.Left;
                    elementMargin.Left = temp;
                }

                cellBounds = LayoutUtils.DeflateRect(cellBounds, elementMargin);

                //make sure our sizes are non-negative
                cellBounds.Width = Math.Max(cellBounds.Width, 1);
                cellBounds.Height = Math.Max(cellBounds.Height, 1);

                AnchorStyles anchorStyles = LayoutUtils.GetUnifiedAnchor(element);

                Rectangle elementBounds = LayoutUtils.AlignAndStretch(GetElementSize(element, cellBounds.Size), cellBounds, anchorStyles);

                // If the element was not BoxStretch.Both, AlignAndStretch does not gaurantee
                // that the element has been clipped to the cell bounds.
                elementBounds.Width = Math.Min(cellBounds.Width, elementBounds.Width);
                elementBounds.Height = Math.Min(cellBounds.Height, elementBounds.Height);

                if (isContainerRTL)
                {
                    elementBounds.X = cellBounds.X + (cellBounds.Right - elementBounds.Right);
                }

                element.SetBounds(elementBounds, BoundsSpecified.None);
                if (!isContainerRTL)
                {
                    startX += width;
                }
            }

            Debug_VerifyNoOverlapping(containerInfo.Container);
        }

<<<<<<< HEAD
        internal IArrangedElement GetControlFromPosition (IArrangedElement container, int column, int row) {
            if (row < 0) {
                throw new ArgumentOutOfRangeException(nameof(row), row, string.Format(SR.InvalidArgument, "RowPosition", row));
            }
            if (column < 0) {
=======
        internal IArrangedElement GetControlFromPosition(IArrangedElement container, int column, int row)
        {
            if (row < 0)
            {
                throw new ArgumentOutOfRangeException(nameof(row), row, string.Format(SR.InvalidArgument, "RowPosition", row));
            }
            if (column < 0)
            {
>>>>>>> 05087938
                throw new ArgumentOutOfRangeException(nameof(column), column, string.Format(SR.InvalidArgument, "ColumnPosition", column));
            }
            ArrangedElementCollection children = container.Children;
            ContainerInfo containerInfo = GetContainerInfo(container);

            if (children == null || children.Count == 0)
            {
                //nothing in the container. returns null.
                return null;
            }
            if (!containerInfo.Valid)
            {
                //hasn't performed layout yet. assign rows and columns first
                EnsureRowAndColumnAssignments(container, containerInfo, /* doNotCache = */ true);
            }
            for (int i = 0; i < children.Count; i++)
            {
                LayoutInfo layoutInfo = GetLayoutInfo(children[i]);
                //the row and column specified is within the region enclosed by the element. 
                if (layoutInfo.ColumnStart <= column && (layoutInfo.ColumnStart + layoutInfo.ColumnSpan - 1) >= column &&
                    layoutInfo.RowStart <= row && (layoutInfo.RowStart + layoutInfo.RowSpan - 1) >= row)
                {
                    return layoutInfo.Element;
                }
            }
            return null;
        }

        internal TableLayoutPanelCellPosition GetPositionFromControl(IArrangedElement container, IArrangedElement child)
        {
            if (container == null || child == null)
            {
                return new TableLayoutPanelCellPosition(-1, -1);
            }
            ArrangedElementCollection children = container.Children;
            ContainerInfo containerInfo = GetContainerInfo(container);

            if (children == null || children.Count == 0)
            {
                //nothing in the container. returns null.
                return new TableLayoutPanelCellPosition(-1, -1);
            }
            if (!containerInfo.Valid)
            {
                //hasn't performed layout yet. assign rows and columns first
                EnsureRowAndColumnAssignments(container, containerInfo, /* doNotCache = */ true);
            }
            LayoutInfo layoutInfo = GetLayoutInfo(child);
            return new TableLayoutPanelCellPosition(layoutInfo.ColumnStart, layoutInfo.RowStart);

        }



        #region LayoutInfo
        internal static LayoutInfo GetLayoutInfo(IArrangedElement element)
        {
            LayoutInfo layoutInfo = (LayoutInfo)element.Properties.GetObject(_layoutInfoProperty);
            if (layoutInfo == null)
            {
                layoutInfo = new LayoutInfo(element);
                SetLayoutInfo(element, layoutInfo);
            }
            return layoutInfo;
        }

        internal static void SetLayoutInfo(IArrangedElement element, LayoutInfo value)
        {
            element.Properties.SetObject(_layoutInfoProperty, value);
            Debug.Assert(GetLayoutInfo(element) == value, "GetLayoutInfo should return the same value as we set it to");
        }


        ///<summary>
        /// This class contains layout related information pertaining
        /// to a child control of the container being laid out.
        /// it contains Row,column assignments as well as RowSpan/ColumnSpan.
        /// This class is used from ContainerInfo as a way of caching information
        /// about child controls.
        /// </summary>
        internal sealed class LayoutInfo
        {
            //the actual row and column position of this control
            private int _rowStart = -1;  //if change the default value, change the code in GetControlFromPosition also
            private int _columnStart = -1;
            private int _columnSpan = 1;
            private int _rowSpan = 1;
            //the row and column specified by the user. Only set when the element is absolutely positioned
            private int _rowPos = -1;
            private int _colPos = -1;

            //the element which owns this layoutInfo
            private readonly IArrangedElement _element;

            public LayoutInfo(IArrangedElement element)
            {
                _element = element;
            }

            internal bool IsAbsolutelyPositioned
            {
                get { return _rowPos >= 0 && _colPos >= 0; }
            }

            internal IArrangedElement Element
            {
                get { return _element; }
            }

            ///Corresponds to TableLayoutSettings.SetRow
            ///Can be -1 indicating that it is a "flow" element and
            ///will fit in as necessary.  This occurs when a control
            ///is just added without specific position.
            internal int RowPosition
            {
                get { return _rowPos; }
                set
                {
                    // all validation should occur in TableLayoutSettings.
                    _rowPos = value;
                }
            }


            ///Corresponds to TableLayoutSettings.SetColumn
            ///Can be -1 indicating that it is a "flow" element and
            ///will fit in as necessary.  This occurs when a control
            ///is just added without specific position.
            internal int ColumnPosition
            {
                get { return _colPos; }
                set
                {
                    // all validation should occur in TableLayoutSettings.
                    _colPos = value;
                }
            }

            internal int RowStart
            {
                get { return _rowStart; }
                set { _rowStart = value; }
            }

            internal int ColumnStart
            {
                get { return _columnStart; }
                set { _columnStart = value; }
            }

            internal int ColumnSpan
            {
                get { return _columnSpan; }
                set
                {
                    _columnSpan = value;
                }
            }

            internal int RowSpan
            {
                get { return _rowSpan; }
                set
                {
                    _rowSpan = value;
                }
            }

#if DEBUG
            public LayoutInfo Clone()
            {
                LayoutInfo clone = new LayoutInfo(_element)
                {
                    RowStart = RowStart,
                    ColumnStart = ColumnStart,
                    RowSpan = RowSpan,
                    ColumnSpan = ColumnSpan,
                    RowPosition = RowPosition,
                    ColumnPosition = ColumnPosition
                };
                return clone;
            }

            public override bool Equals(object obj)
            {
                if (!(obj is LayoutInfo other))
                {
                    return false;
                }

                return other.RowStart == RowStart
                    && other.ColumnStart == ColumnStart
                    && other.RowSpan == RowSpan
                    && other.ColumnSpan == ColumnSpan
                    && other.RowPosition == RowPosition
                    && other.ColumnPosition == ColumnPosition;
            }

            // Required if you override Equals()
            public override int GetHashCode() { return base.GetHashCode(); }
#endif
        }
        #endregion

        #region ContainerInfo
        internal static bool HasCachedAssignments(ContainerInfo containerInfo)
        {
            return containerInfo.Valid;
        }

        internal static void ClearCachedAssignments(ContainerInfo containerInfo)
        {
            containerInfo.Valid = false;
        }

        //we make sure that our conatinerInfo never returns null. If there is no
        //existing containerInfo, instantiate a new one and store it in the property
        //store.
        internal static ContainerInfo GetContainerInfo(IArrangedElement container)
        {
            ContainerInfo containerInfo = (ContainerInfo)container.Properties.GetObject(_containerInfoProperty);
            if (containerInfo == null)
            {
                containerInfo = new ContainerInfo(container);
                container.Properties.SetObject(_containerInfoProperty, containerInfo);
            }
            return containerInfo;
        }


        ///<summary>
        /// this class contains layout related information pertaining to the container
        /// being laid out by this instance of the TableLayout.  It contains references
        /// to all the information that should be used from the table layout engine,
        /// as this class is responsible for caching information about the control and
        /// it's children being layed out.
        /// </summary>
        internal sealed class ContainerInfo
        {
            private static readonly Strip[] emptyStrip = new Strip[0];

            private static readonly int stateValid = BitVector32.CreateMask();
            private static readonly int stateChildInfoValid = BitVector32.CreateMask(stateValid);
            private static readonly int stateChildHasColumnSpan = BitVector32.CreateMask(stateChildInfoValid);
            private static readonly int stateChildHasRowSpan = BitVector32.CreateMask(stateChildHasColumnSpan);

            private int _cellBorderWidth;  //the width for the cell border
            private Strip[] _cols = emptyStrip;
            private Strip[] _rows = emptyStrip;
            private int _maxRows;
            private int _maxColumns;
            private TableLayoutRowStyleCollection _rowStyles;
            private TableLayoutColumnStyleCollection _colStyles;
            private TableLayoutPanelGrowStyle _growStyle;
            private readonly IArrangedElement _container;
            private LayoutInfo[] _childInfo;
            private int _countFixedChildren;
            private int _minRowsAndColumns; // The minimum space required to put all the controls without overlapping
            private int _minColumns; // The minimum number of columns required in order to put all absolutely positioned control on the table
            private int _minRows; // The minimum number of rows required in order to put all absolutely positioned control on the table            

            private BitVector32 _state = new BitVector32();


            public ContainerInfo(IArrangedElement container)
            {
                _container = container;
                _growStyle = TableLayoutPanelGrowStyle.AddRows;
            }

            public ContainerInfo(ContainerInfo containerInfo)
            {
                _cellBorderWidth = containerInfo.CellBorderWidth;
                _maxRows = containerInfo.MaxRows;
                _maxColumns = containerInfo.MaxColumns;
                _growStyle = containerInfo.GrowStyle;
                _container = containerInfo.Container;
                _rowStyles = containerInfo.RowStyles;
                _colStyles = containerInfo.ColumnStyles;
            }



            /// <summary>
            /// the container being laid out
            /// </summary>
            public IArrangedElement Container
            {
                get { return _container; }
            }

            /* Unused
            //indicates whether the user has only specified the row number of the table
            public bool IsRowDefined {
                get { return (_maxRows != 0 && _maxColumns == 0); }
            }
            */

            public int CellBorderWidth
            {
                get { return _cellBorderWidth; }
                set { _cellBorderWidth = value; }
            }


            /// <summary>
            /// list of ints that represent the sizes of individual columns
            /// </summary>
            public Strip[] Columns
            {
                get { return _cols; }
                set
                {
                    Debug.Assert(_cols.Length != value.Length, "PERF: should not allocate strips, we've already got an array");
                    _cols = value;
                }
            }

            ///
            /// list of ints that represent the sizes of individual rows
            ///
            public Strip[] Rows
            {
                get { return _rows; }

                set
                {
                    Debug.Assert(_rows.Length != value.Length, "PERF: should not allocate strips, we've already got an array");
                    _rows = value;

                }

            }

            /// <summary>
            /// Same as TableLayoutSettings.RowCount
            /// </summary>
            public int MaxRows
            {

                get { return _maxRows; }
                set
                {
                    if (_maxRows != value)
                    {
                        _maxRows = value;

                        //invalidate the cache whenever we change the number of rows
                        Valid = false;
                    }

                }
            }

            /// <summary>
            /// Same as TableLayoutSettings.ColumnCount
            /// </summary>
            public int MaxColumns
            {

                get { return _maxColumns; }

                set
                {
                    if (_maxColumns != value)
                    {
                        _maxColumns = value;

                        //invalidate the cache whenever we change the number of columns
                        Valid = false;
                    }
                }
            }


            /// Cached information
            public int MinRowsAndColumns
            {
                get
                {
                    Debug.Assert(ChildInfoValid, "Fetching invalid information");
                    return _minRowsAndColumns;
                }
            }

            /// Cached information
            public int MinColumns
            {
                get
                {
                    Debug.Assert(ChildInfoValid, "Fetching invalid information");
                    return _minColumns;

                }
            }


            /// Cached information
            public int MinRows
            {
                get
                {
                    Debug.Assert(ChildInfoValid, "Fetching invalid information");
                    return _minRows;

                }
            }

            /// <summary>
            ///     Gets/sets the grow style for our containerinfo.  This
            ///     is used to determine if we will add rows/cols/or throw
            ///     when the table gets full.
            /// </summary>
            public TableLayoutPanelGrowStyle GrowStyle
            {
                get
                {
                    return _growStyle;
                }
                set
                {
                    if (_growStyle != value)
                    {
                        _growStyle = value;
                        Valid = false; // throw away cached row and column assignments
                    }
                }
            }

            public TableLayoutRowStyleCollection RowStyles
            {
                get
                {
                    if (_rowStyles == null)
                    {
                        _rowStyles = new TableLayoutRowStyleCollection(_container);
                    }
                    return _rowStyles;

                }
                set
                {
                    _rowStyles = value;
                    if (_rowStyles != null)
                    {
                        _rowStyles.EnsureOwnership(_container);
                    }

                }
            }

            public TableLayoutColumnStyleCollection ColumnStyles
            {
                get
                {
                    if (_colStyles == null)
                    {
                        _colStyles = new TableLayoutColumnStyleCollection(_container);
                    }
                    return _colStyles;
                }
                set
                {
                    _colStyles = value;
                    if (_colStyles != null)
                    {
                        _colStyles.EnsureOwnership(_container);
                    }
                }
            }


            /// <summary>
            /// gets cached information about the children of the control being layed out.
            /// </summary>
            public LayoutInfo[] ChildrenInfo
            {
                get
                {
                    if (!_state[stateChildInfoValid])
                    {
                        _countFixedChildren = 0;

                        _minRowsAndColumns = 0;
                        _minColumns = 0;
                        _minRows = 0;
                        ArrangedElementCollection children = Container.Children;
                        LayoutInfo[] childInfo = new LayoutInfo[children.Count];
                        int nonParticipatingElements = 0;
                        int index = 0;
                        for (int i = 0; i < children.Count; i++)
                        {
                            IArrangedElement element = children[i];
                            if (!element.ParticipatesInLayout)
                            {
                                // If the element does not participate in layout (i.e., Visible = false), we
                                // exclude it from the childrenInfos list and it is ignored by the engine.
                                nonParticipatingElements++;
                                continue;
                            }

                            LayoutInfo layoutInfo = GetLayoutInfo(element);
                            if (layoutInfo.IsAbsolutelyPositioned)
                            {
                                _countFixedChildren++;

                            }
                            childInfo[index++] = layoutInfo;
                            _minRowsAndColumns += layoutInfo.RowSpan * layoutInfo.ColumnSpan;
                            if (layoutInfo.IsAbsolutelyPositioned)
                            {
                                _minColumns = Math.Max(_minColumns, layoutInfo.ColumnPosition + layoutInfo.ColumnSpan);
                                _minRows = Math.Max(_minRows, layoutInfo.RowPosition + layoutInfo.RowSpan);
                            }

                        }

                        // shorten the array if necessary.
                        if (nonParticipatingElements > 0)
                        {
                            LayoutInfo[] trimmedChildInfo = new LayoutInfo[childInfo.Length - nonParticipatingElements];
                            Array.Copy(childInfo, trimmedChildInfo, trimmedChildInfo.Length);
                            _childInfo = trimmedChildInfo;
                        }
                        else
                        {
                            _childInfo = childInfo;
                        }
                        _state[stateChildInfoValid] = true;
                    }
                    return _childInfo ?? (new LayoutInfo[0]);
                }
            }

            public bool ChildInfoValid
            {
                get { return _state[stateChildInfoValid]; }
            }
            public LayoutInfo[] FixedChildrenInfo
            {
                get
                {
                    Debug.Assert(ChildInfoValid, "Fetched invalid information");
                    // we only get this in a cached scenario - so we dont have to worry about caching it.
                    LayoutInfo[] fixedChildren = new LayoutInfo[_countFixedChildren];
                    if (HasChildWithAbsolutePositioning)
                    {
                        int index = 0;
                        for (int i = 0; i < _childInfo.Length; i++)
                        {
                            if (_childInfo[i].IsAbsolutelyPositioned)
                            {
                                fixedChildren[index++] = _childInfo[i];
                            }
                        }
                        Sort(fixedChildren, PreAssignedPositionComparer.GetInstance);
                    }
                    return fixedChildren;
                }
            }
            public bool Valid
            {
                get { return _state[stateValid]; }
                set
                {
                    _state[stateValid] = value;
                    if (!_state[stateValid])
                    {
                        _state[stateChildInfoValid] = false;
                    }
                }
            }

            public bool HasChildWithAbsolutePositioning
            {
                get { return _countFixedChildren > 0; }
            }

            public bool HasMultiplePercentColumns
            {
                get
                {
                    if (_colStyles != null)
                    {
                        bool foundAny = false;
                        foreach (ColumnStyle style in _colStyles)
                        {
                            if (style.SizeType == SizeType.Percent)
                            {
                                if (foundAny)
                                {
                                    return true;
                                }
                                foundAny = true;
                            }
                        }
                    }

                    return false;
                }
            }

            public bool ChildHasColumnSpan
            {
                get { return _state[stateChildHasColumnSpan]; }
                set { _state[stateChildHasColumnSpan] = value; }
            }

            public bool ChildHasRowSpan
            {
                get { return _state[stateChildHasRowSpan]; }
                set { _state[stateChildHasRowSpan] = value; }
            }

            public Size GetCachedPreferredSize(Size proposedContstraints, out bool isValid)
            {
                isValid = false;
                if (proposedContstraints.Height == 0 || proposedContstraints.Width == 0)
                {
                    Size cachedSize = CommonProperties.xGetPreferredSizeCache(Container);

                    if (!cachedSize.IsEmpty)
                    {
                        isValid = true;
                        return cachedSize;
                    }
                }
                return Size.Empty;
            }


        }
        #endregion

        #region SizeProxy implementations
        //sizeProxy. Takes a strip and return its minSize or maxSize accordingly
        private abstract class SizeProxy
        {
            protected Strip strip;
            public Strip Strip
            {
                get { return strip; }
                set { strip = value; }
            }

            public abstract int Size
            {
                get; set;
            }
        }

        private class MinSizeProxy : SizeProxy
        {
            private static readonly MinSizeProxy instance = new MinSizeProxy();
            public override int Size
            {
                get { return strip.MinSize; }
                set { strip.MinSize = value; }
            }

            public static MinSizeProxy GetInstance
            {
                get
                {
                    return instance;
                }
            }
        }

        private class MaxSizeProxy : SizeProxy
        {
            private static readonly MaxSizeProxy instance = new MaxSizeProxy();
            public override int Size
            {
                get { return strip.MaxSize; }
                set { strip.MaxSize = value; }
            }

            public static MaxSizeProxy GetInstance
            {
                get
                {
                    return instance;
                }
            }
        }
        #endregion

        #region ICompare implementations
        private abstract class SpanComparer : IComparer
        {
            public abstract int GetSpan(LayoutInfo layoutInfo);

            public int Compare(object x, object y)
            {
                LayoutInfo xInfo = (LayoutInfo)x;
                LayoutInfo yInfo = (LayoutInfo)y;
                return GetSpan(xInfo) - GetSpan(yInfo);
            }
        }

        private class RowSpanComparer : SpanComparer
        {
            private static readonly RowSpanComparer instance = new RowSpanComparer();

            public override int GetSpan(LayoutInfo layoutInfo)
            {
                return layoutInfo.RowSpan;
            }

            public static RowSpanComparer GetInstance
            {
                get { return instance; }
            }
        }

        private class ColumnSpanComparer : SpanComparer
        {
            private static readonly ColumnSpanComparer instance = new ColumnSpanComparer();

            public override int GetSpan(LayoutInfo layoutInfo)
            {
                return layoutInfo.ColumnSpan;
            }

            public static ColumnSpanComparer GetInstance
            {
                get { return instance; }
            }
        }

        private class PostAssignedPositionComparer : IComparer
        {
            private static readonly PostAssignedPositionComparer instance = new PostAssignedPositionComparer();

            public static PostAssignedPositionComparer GetInstance
            {
                get { return instance; }
            }

            public int Compare(object x, object y)
            {
                LayoutInfo xInfo = (LayoutInfo)x;
                LayoutInfo yInfo = (LayoutInfo)y;
                if (xInfo.RowStart < yInfo.RowStart)
                {
                    return -1;
                }
                if (xInfo.RowStart > yInfo.RowStart)
                {
                    return 1;
                }
                if (xInfo.ColumnStart < yInfo.ColumnStart)
                {
                    return -1;
                }
                if (xInfo.ColumnStart > yInfo.ColumnStart)
                {
                    return 1;
                }
                return 0;
            }
        }

        private class PreAssignedPositionComparer : IComparer
        {
            private static readonly PreAssignedPositionComparer instance = new PreAssignedPositionComparer();

            public static PreAssignedPositionComparer GetInstance
            {
                get { return instance; }
            }

            public int Compare(object x, object y)
            {
                LayoutInfo xInfo = (LayoutInfo)x;
                LayoutInfo yInfo = (LayoutInfo)y;
                if (xInfo.RowPosition < yInfo.RowPosition)
                {
                    return -1;
                }
                if (xInfo.RowPosition > yInfo.RowPosition)
                {
                    return 1;
                }
                if (xInfo.ColumnPosition < yInfo.ColumnPosition)
                {
                    return -1;
                }
                if (xInfo.ColumnPosition > yInfo.ColumnPosition)
                {
                    return 1;
                }
                return 0;
            }
        }
        #endregion

        #region ReservationGrid
        // The ReservationGrid is used to track elements which span rows to prevent overlap.
        private sealed class ReservationGrid
        {
            int _numColumns = 1;
            readonly ArrayList _rows = new ArrayList();

            public bool IsReserved(int column, int rowOffset)
            {
                if (rowOffset >= _rows.Count)
                {
                    return false;
                }
                if (column >= ((BitArray)_rows[rowOffset]).Length)
                {
                    return false;
                }
                return ((BitArray)_rows[rowOffset])[column];
            }

            public void Reserve(int column, int rowOffset)
            {
                Debug.Assert(!IsReserved(column, rowOffset), "we should not be reserving already reserved space.");
                while (rowOffset >= _rows.Count)
                {
                    _rows.Add(new BitArray(_numColumns));
                }
                //Debug.Assert(_numColumns == ((BitArray)_rows[rowOffset]).Length, "length doesn't match");
                //increase the length of the _rows[rowOffset] if necessary
                if (column >= ((BitArray)_rows[rowOffset]).Length)
                {
                    ((BitArray)_rows[rowOffset]).Length = column + 1;
                    if (column >= _numColumns)
                    {
                        _numColumns = column + 1;
                    }
                }

                ((BitArray)_rows[rowOffset])[column] = true;
                Debug.Assert(IsReserved(column, rowOffset), "IsReserved/Reserved mismatch.");
            }

            //reserve all spaces taken by layoutInfo.Element, up till colStop
            public void ReserveAll(LayoutInfo layoutInfo, int rowStop, int colStop)
            {
                for (int rowOffset = 1; rowOffset < rowStop - layoutInfo.RowStart; rowOffset++)
                {
                    for (int reservedCol = layoutInfo.ColumnStart; reservedCol < colStop; reservedCol++)
                    {
                        Reserve(reservedCol, rowOffset);
                    }
                }
            }

            public void AdvanceRow()
            {
                if (_rows.Count > 0)
                {
                    _rows.RemoveAt(0);
                }
            }

        }
        #endregion ReservationGrid

        internal struct Strip
        {
            private int _maxSize;
            private int _minSize;
            private bool _isStart;  //whether there is an element starting in this strip

            public int MinSize
            {
                get { return _minSize; }
                set { _minSize = value; }
            }

            public int MaxSize
            {
                get { return _maxSize; }
                set { _maxSize = value; }
            }

            public bool IsStart
            {
                get { return _isStart; }
                set { _isStart = value; }
            }
        }

        #region DEBUG
        // Verify that the Row/Column assignments on the control are current.
        [Conditional("DEBUG_LAYOUT")]
        private void Debug_VerifyAssignmentsAreCurrent(IArrangedElement container, ContainerInfo containerInfo)
        {
#if DEBUG
            Hashtable oldLayoutInfo = new Hashtable();
            ArrangedElementCollection children = container.Children;
            ArrayList childrenInfo = new ArrayList(children.Count);

            int minSpace = 0;
            int minColumn = 0;
            for (int i = 0; i < children.Count; i++)
            {
                IArrangedElement element = children[i];
                if (!element.ParticipatesInLayout)
                {
                    // If the element does not participate in layout (i.e., Visible = false), we
                    // exclude it from the childrenInfos list and it is ignored by the engine.
                    continue;
                }

                LayoutInfo layoutInfo = GetLayoutInfo(element);
                childrenInfo.Add(layoutInfo);
                minSpace += layoutInfo.RowSpan * layoutInfo.ColumnSpan;
                if (layoutInfo.IsAbsolutelyPositioned)
                {
                    minColumn = Math.Max(minColumn, layoutInfo.ColumnPosition + layoutInfo.ColumnSpan);
                }
            }

            // Create a copy of the layoutInfos so we can restore to our original state
            foreach (LayoutInfo layoutInfo in childrenInfo)
            {
                oldLayoutInfo[layoutInfo.Element] = layoutInfo.Clone();
            }

            Strip[] rows = containerInfo.Rows;
            Strip[] cols = containerInfo.Columns;

            AssignRowsAndColumns(containerInfo);

            Debug.Assert((containerInfo.Columns == null && cols == null) || containerInfo.Columns.Length == cols.Length,
                "Cached assignment info is invalid: Number of required columns has changed.");
            Debug.Assert((containerInfo.Rows == null && rows == null) || containerInfo.Rows.Length == rows.Length,
                "Cached assignment info is invalid: Number of required rows has changed.");


            foreach (LayoutInfo layoutInfo in childrenInfo)
            {
                Debug.Assert(layoutInfo.Equals(oldLayoutInfo[layoutInfo.Element]),
                    "Cached assignment info is invalid: LayoutInfo has changed."
                    + " old layoutinfo: " + ((LayoutInfo)oldLayoutInfo[layoutInfo.Element]).RowStart + " " + ((LayoutInfo)oldLayoutInfo[layoutInfo.Element]).ColumnStart
                    + " new layoutinfo: " + layoutInfo.RowStart + " " + layoutInfo.ColumnStart
                    + " and the element is " + layoutInfo.Element.ToString());
                SetLayoutInfo(layoutInfo.Element, (LayoutInfo)oldLayoutInfo[layoutInfo.Element]);
            }

            // Restore the information in row and column strips. Note that whenever we do a AssignRowAndColumns()
            // we instantiate new row and column strip collections, we have to restore the value back later.


            containerInfo.Rows = rows;
            containerInfo.Columns = cols;
#endif // DEBUG
        }

        // Verifies that there is no overlapping of controls on the table (unless forced to do so via abs. positioning)
        [Conditional("DEBUG_LAYOUT")]
        private void Debug_VerifyNoOverlapping(IArrangedElement container)
        {

            // this code may be useful for debugging, but doesnt work well with
            // row styles 

            ArrayList layoutInfos = new ArrayList(container.Children.Count);
            ContainerInfo containerInfo = GetContainerInfo(container);
            Strip[] rows = containerInfo.Rows;
            Strip[] columns = containerInfo.Columns;

            foreach (IArrangedElement element in container.Children)
            {
                if (!element.ParticipatesInLayout)
                {
                    // If the element does not participate in layout (i.e., Visible = false), we
                    // exclude it from the layoutInfos list and it is ignored by the engine.
                    continue;
                }

                layoutInfos.Add(GetLayoutInfo(element));
            }

            for (int i = 0; i < layoutInfos.Count; i++)
            {
                LayoutInfo layoutInfo1 = (LayoutInfo)layoutInfos[i];

                Rectangle elementBounds1 = layoutInfo1.Element.Bounds;
                Rectangle cellsOccupied1 = new Rectangle(layoutInfo1.ColumnStart, layoutInfo1.RowStart, layoutInfo1.ColumnSpan, layoutInfo1.RowSpan);
                for (int j = i + 1; j < layoutInfos.Count; j++)
                {
                    LayoutInfo layoutInfo2 = (LayoutInfo)layoutInfos[j];
                    Rectangle elementBounds2 = layoutInfo2.Element.Bounds;
                    Rectangle cellsOccupied2 = new Rectangle(layoutInfo2.ColumnStart, layoutInfo2.RowStart, layoutInfo2.ColumnSpan, layoutInfo2.RowSpan);
                    Debug.Assert(!cellsOccupied1.IntersectsWith(cellsOccupied2), "controls overlap in the same cell");
                    // The actual control overlaps horizontally. this can only happen if all columns are absolutely sized
                    if (LayoutUtils.IsIntersectHorizontally(elementBounds1, elementBounds2))
                    {
                        int k;
                        Debug.Assert(containerInfo.ColumnStyles.Count >= layoutInfo1.ColumnStart + layoutInfo1.ColumnSpan, "length of column style too short");
                        Debug.Assert(containerInfo.ColumnStyles.Count >= layoutInfo1.ColumnStart + layoutInfo2.ColumnSpan, "length of column style too short");
                        for (k = layoutInfo1.ColumnStart; k < layoutInfo1.ColumnStart + layoutInfo1.ColumnSpan; k++)
                        {
                            Debug.Assert(containerInfo.ColumnStyles[k].SizeType == SizeType.Absolute, "column " + k + " is not absolutely sized");
                        }
                        for (k = layoutInfo2.ColumnStart; k < layoutInfo2.ColumnStart + layoutInfo2.ColumnSpan; k++)
                        {
                            Debug.Assert(containerInfo.ColumnStyles[k].SizeType == SizeType.Absolute, "column " + k + " is not absolutely sized");
                        }
                    }

                    // The actual control overlaps vertically. 
                    if (LayoutUtils.IsIntersectVertically(elementBounds1, elementBounds2))
                    {
                        int k;
                        Debug.Assert(containerInfo.RowStyles.Count >= layoutInfo1.RowStart + layoutInfo1.RowSpan, "length of row style too short");
                        Debug.Assert(containerInfo.RowStyles.Count >= layoutInfo2.RowStart + layoutInfo2.RowSpan, "length of row style too short");
                        for (k = layoutInfo1.RowStart; k < layoutInfo1.RowStart + layoutInfo1.RowSpan; k++)
                        {
                            Debug.Assert(containerInfo.RowStyles[k].SizeType == SizeType.Absolute, "column " + k + " is not absolutely sized");
                        }
                        for (k = layoutInfo2.RowStart; k < layoutInfo2.RowStart + layoutInfo2.RowSpan; k++)
                        {
                            Debug.Assert(containerInfo.RowStyles[k].SizeType == SizeType.Absolute, "column " + k + " is not absolutely sized");
                        }
                    }
                }
            }
        }
        #endregion
    }
}<|MERGE_RESOLUTION|>--- conflicted
+++ resolved
@@ -1432,22 +1432,14 @@
             Debug_VerifyNoOverlapping(containerInfo.Container);
         }
 
-<<<<<<< HEAD
-        internal IArrangedElement GetControlFromPosition (IArrangedElement container, int column, int row) {
-            if (row < 0) {
+        internal IArrangedElement GetControlFromPosition(IArrangedElement container, int column, int row)
+        {
+            if (row < 0)
+            {
                 throw new ArgumentOutOfRangeException(nameof(row), row, string.Format(SR.InvalidArgument, "RowPosition", row));
             }
-            if (column < 0) {
-=======
-        internal IArrangedElement GetControlFromPosition(IArrangedElement container, int column, int row)
-        {
-            if (row < 0)
-            {
-                throw new ArgumentOutOfRangeException(nameof(row), row, string.Format(SR.InvalidArgument, "RowPosition", row));
-            }
             if (column < 0)
             {
->>>>>>> 05087938
                 throw new ArgumentOutOfRangeException(nameof(column), column, string.Format(SR.InvalidArgument, "ColumnPosition", column));
             }
             ArrangedElementCollection children = container.Children;
