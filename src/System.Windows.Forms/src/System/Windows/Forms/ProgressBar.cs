--- conflicted
+++ resolved
@@ -391,13 +391,9 @@
                     // Message: '%1' is not a valid value for '%0'. '%0' must be greater than %2.
                     // Should this set a boundary for the top end too?
                     if (value < 0)
-<<<<<<< HEAD
+                    {
                         throw new ArgumentOutOfRangeException(nameof(value), value, string.Format(SR.InvalidLowBoundArgumentEx, nameof(Maximum), value, 0));
-=======
-                    {
-                        throw new ArgumentOutOfRangeException(nameof(value), value, string.Format(SR.InvalidLowBoundArgumentEx, nameof(Maximum), value, 0));
-                    }
->>>>>>> 05087938
+                    }
 
                     if (minimum > value)
                     {
@@ -445,19 +441,14 @@
                     // Message: '%1' is not a valid value for '%0'. '%0' must be greater than %2.
                     // Should this set a boundary for the top end too?
                     if (value < 0)
-<<<<<<< HEAD
+                    {
                         throw new ArgumentOutOfRangeException(nameof(value), value, string.Format(SR.InvalidLowBoundArgumentEx, nameof(Minimum), value, 0));
-                    if (maximum < value) maximum = value;
-=======
-                    {
-                        throw new ArgumentOutOfRangeException(nameof(value), value, string.Format(SR.InvalidLowBoundArgumentEx, nameof(Minimum), value, 0));
                     }
 
                     if (maximum < value)
                     {
                         maximum = value;
                     }
->>>>>>> 05087938
 
                     minimum = value;
 
@@ -648,14 +639,10 @@
                 if (this.value != value)
                 {
                     if ((value < minimum) || (value > maximum))
-<<<<<<< HEAD
+                    {
                         throw new ArgumentOutOfRangeException(nameof(value), value, string.Format(SR.InvalidBoundArgument, nameof(Value), value, "'minimum'", "'maximum'"));
-=======
-                    {
-                        throw new ArgumentOutOfRangeException(nameof(value), value, string.Format(SR.InvalidBoundArgument, nameof(Value), value, "'minimum'", "'maximum'"));
-                    }
-
->>>>>>> 05087938
+                    }
+
                     this.value = value;
                     UpdatePos();
                 }
