--- conflicted
+++ resolved
@@ -27,11 +27,7 @@
         private int _smallChange = 1;
         private int _largeChange = 10;
         private int _value = 0;
-<<<<<<< HEAD
-        private ScrollOrientation _scrollOrientation;
-=======
         private readonly ScrollOrientation _scrollOrientation;
->>>>>>> 05087938
         private int _wheelDelta = 0;
         private bool _scaleScrollBarForDpiChange = true;
 
@@ -72,19 +68,8 @@
         [EditorBrowsable(EditorBrowsableState.Never)]
         public new event EventHandler AutoSizeChanged
         {
-<<<<<<< HEAD
-            add
-            {
-                base.AutoSizeChanged += value;
-            }
-            remove
-            {
-                base.AutoSizeChanged -= value;
-            }
-=======
             add => base.AutoSizeChanged += value;
             remove => base.AutoSizeChanged -= value;
->>>>>>> 05087938
         }
 
         [Browsable(false)]
@@ -99,19 +84,8 @@
         [EditorBrowsable(EditorBrowsableState.Never)]
         public new event EventHandler BackColorChanged
         {
-<<<<<<< HEAD
-            add
-            {
-                base.BackColorChanged += value;
-            }
-            remove
-            {
-                base.BackColorChanged -= value;
-            }
-=======
             add => base.BackColorChanged += value;
             remove => base.BackColorChanged -= value;
->>>>>>> 05087938
         }
 
         [Browsable(false)]
@@ -132,19 +106,8 @@
         [EditorBrowsable(EditorBrowsableState.Never)]
         public new event EventHandler BackgroundImageChanged
         {
-<<<<<<< HEAD
-            add
-            {
-                base.BackgroundImageChanged += value;
-            }
-            remove
-            {
-                base.BackgroundImageChanged -= value;
-            }
-=======
             add => base.BackgroundImageChanged += value;
             remove => base.BackgroundImageChanged -= value;
->>>>>>> 05087938
         }
 
         [Browsable(false)]
@@ -159,19 +122,8 @@
         [EditorBrowsable(EditorBrowsableState.Never)]
         public new event EventHandler BackgroundImageLayoutChanged
         {
-<<<<<<< HEAD
-            add
-            {
-                base.BackgroundImageLayoutChanged += value;
-            }
-            remove
-            {
-                base.BackgroundImageLayoutChanged -= value;
-            }
-=======
             add => base.BackgroundImageLayoutChanged += value;
             remove => base.BackgroundImageLayoutChanged -= value;
->>>>>>> 05087938
         }
 
         protected override CreateParams CreateParams
@@ -210,19 +162,8 @@
         [EditorBrowsable(EditorBrowsableState.Never)]
         public new event EventHandler ForeColorChanged
         {
-<<<<<<< HEAD
-            add
-            {
-                base.ForeColorChanged += value;
-            }
-            remove
-            {
-                base.ForeColorChanged -= value;
-            }
-=======
             add => base.ForeColorChanged += value;
             remove => base.ForeColorChanged -= value;
->>>>>>> 05087938
         }
 
         [Browsable(false)]
@@ -237,19 +178,8 @@
         [EditorBrowsable(EditorBrowsableState.Never)]
         public new event EventHandler FontChanged
         {
-<<<<<<< HEAD
-            add
-            {
-                base.FontChanged += value;
-            }
-            remove
-            {
-                base.FontChanged -= value;
-            }
-=======
             add => base.FontChanged += value;
             remove => base.FontChanged -= value;
->>>>>>> 05087938
         }
 
         [Browsable(false)]
@@ -264,19 +194,8 @@
         [EditorBrowsable(EditorBrowsableState.Never)]
         public new event EventHandler ImeModeChanged
         {
-<<<<<<< HEAD
-            add
-            {
-                base.ImeModeChanged += value;
-            }
-            remove
-            {
-                base.ImeModeChanged -= value;
-            }
-=======
             add => base.ImeModeChanged += value;
             remove => base.ImeModeChanged -= value;
->>>>>>> 05087938
         }
 
         /// <summary>
@@ -423,19 +342,8 @@
         [EditorBrowsable(EditorBrowsableState.Never)]
         public new event EventHandler TextChanged
         {
-<<<<<<< HEAD
-            add
-            {
-                base.TextChanged += value;
-            }
-            remove
-            {
-                base.TextChanged -= value;
-            }
-=======
             add => base.TextChanged += value;
             remove => base.TextChanged -= value;
->>>>>>> 05087938
         }
 
         /// <summary>
@@ -483,76 +391,32 @@
         [EditorBrowsable(EditorBrowsableState.Never)]
         public new event EventHandler Click
         {
-<<<<<<< HEAD
-            add
-            {
-                base.Click += value;
-            }
-            remove
-            {
-                base.Click -= value;
-            }
-=======
             add => base.Click += value;
             remove => base.Click -= value;
->>>>>>> 05087938
         }
 
         [Browsable(false)]
         [EditorBrowsable(EditorBrowsableState.Never)]
         public new event PaintEventHandler Paint
         {
-<<<<<<< HEAD
-            add
-            {
-                base.Paint += value;
-            }
-            remove
-            {
-                base.Paint -= value;
-            }
-=======
             add => base.Paint += value;
             remove => base.Paint -= value;
->>>>>>> 05087938
         }
 
         [Browsable(false)]
         [EditorBrowsable(EditorBrowsableState.Never)]
         public new event EventHandler DoubleClick
         {
-<<<<<<< HEAD
-            add
-            {
-                base.DoubleClick += value;
-            }
-            remove
-            {
-                base.DoubleClick -= value;
-            }
-=======
             add => base.DoubleClick += value;
             remove => base.DoubleClick -= value;
->>>>>>> 05087938
         }
 
         [Browsable(false)]
         [EditorBrowsable(EditorBrowsableState.Never)]
         public new event MouseEventHandler MouseClick
         {
-<<<<<<< HEAD
-            add
-            {
-                base.MouseClick += value;
-            }
-            remove
-            {
-                base.MouseClick -= value;
-            }
-=======
             add => base.MouseClick += value;
             remove => base.MouseClick -= value;
->>>>>>> 05087938
         }
 
 
@@ -560,76 +424,32 @@
         [EditorBrowsable(EditorBrowsableState.Never)]
         public new event MouseEventHandler MouseDoubleClick
         {
-<<<<<<< HEAD
-            add
-            {
-                base.MouseDoubleClick += value;
-            }
-            remove
-            {
-                base.MouseDoubleClick -= value;
-            }
-=======
             add => base.MouseDoubleClick += value;
             remove => base.MouseDoubleClick -= value;
->>>>>>> 05087938
         }
 
         [Browsable(false)]
         [EditorBrowsable(EditorBrowsableState.Never)]
         public new event MouseEventHandler MouseDown
         {
-<<<<<<< HEAD
-            add
-            {
-                base.MouseDown += value;
-            }
-            remove
-            {
-                base.MouseDown -= value;
-            }
-=======
             add => base.MouseDown += value;
             remove => base.MouseDown -= value;
->>>>>>> 05087938
         }
 
         [Browsable(false)]
         [EditorBrowsable(EditorBrowsableState.Never)]
         public new event MouseEventHandler MouseUp
         {
-<<<<<<< HEAD
-            add
-            {
-                base.MouseUp += value;
-            }
-            remove
-            {
-                base.MouseUp -= value;
-            }
-=======
             add => base.MouseUp += value;
             remove => base.MouseUp -= value;
->>>>>>> 05087938
         }
 
         [Browsable(false)]
         [EditorBrowsable(EditorBrowsableState.Never)]
         public new event MouseEventHandler MouseMove
         {
-<<<<<<< HEAD
-            add
-            {
-                base.MouseMove += value;
-            }
-            remove
-            {
-                base.MouseMove -= value;
-            }
-=======
             add => base.MouseMove += value;
             remove => base.MouseMove -= value;
->>>>>>> 05087938
         }
 
         /// <summary>
@@ -639,19 +459,8 @@
         [SRDescription(nameof(SR.ScrollBarOnScrollDescr))]
         public event ScrollEventHandler Scroll
         {
-<<<<<<< HEAD
-            add
-            {
-                Events.AddHandler(s_scrollEvent, value);
-            }
-            remove
-            {
-                Events.RemoveHandler(s_scrollEvent, value);
-            }
-=======
             add => Events.AddHandler(s_scrollEvent, value);
             remove => Events.RemoveHandler(s_scrollEvent, value);
->>>>>>> 05087938
         }
 
         /// <summary>
@@ -663,19 +472,8 @@
         [SRDescription(nameof(SR.valueChangedEventDescr))]
         public event EventHandler ValueChanged
         {
-<<<<<<< HEAD
-            add
-            {
-                Events.AddHandler(s_valueChangedEvent, value);
-            }
-            remove
-            {
-                Events.RemoveHandler(s_valueChangedEvent, value);
-            }
-=======
             add => Events.AddHandler(s_valueChangedEvent, value);
             remove => Events.RemoveHandler(s_valueChangedEvent, value);
->>>>>>> 05087938
         }
 
         /// <summary>
@@ -805,14 +603,6 @@
         {
             if (IsHandleCreated && Enabled)
             {
-<<<<<<< HEAD
-                var si = new NativeMethods.SCROLLINFO();
-                si.cbSize = Marshal.SizeOf<NativeMethods.SCROLLINFO>();
-                si.fMask = NativeMethods.SIF_ALL;
-                si.nMin = _minimum;
-                si.nMax = _maximum;
-                si.nPage = LargeChange;
-=======
                 var si = new NativeMethods.SCROLLINFO
                 {
                     cbSize = Marshal.SizeOf<NativeMethods.SCROLLINFO>(),
@@ -821,7 +611,6 @@
                     nMax = _maximum,
                     nPage = LargeChange
                 };
->>>>>>> 05087938
 
                 if (RightToLeft == RightToLeft.Yes)
                 {
@@ -912,15 +701,10 @@
 
                 case ScrollEventType.ThumbPosition:
                 case ScrollEventType.ThumbTrack:
-<<<<<<< HEAD
-                    var si = new NativeMethods.SCROLLINFO();
-                    si.fMask = NativeMethods.SIF_TRACKPOS;
-=======
                     var si = new NativeMethods.SCROLLINFO
                     {
                         fMask = NativeMethods.SIF_TRACKPOS
                     };
->>>>>>> 05087938
                     SafeNativeMethods.GetScrollInfo(new HandleRef(this, Handle), NativeMethods.SB_CTL, si);
 
                     if (RightToLeft == RightToLeft.Yes)
