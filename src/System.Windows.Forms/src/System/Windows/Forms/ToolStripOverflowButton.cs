﻿// Licensed to the .NET Foundation under one or more agreements.
// The .NET Foundation licenses this file to you under the MIT license.
// See the LICENSE file in the project root for more information.

namespace System.Windows.Forms
{
    using System;
    using System.Collections;
    using System.ComponentModel;
    using System.Drawing;
    using System.Diagnostics;
    using System.Windows.Forms.Design;


    /// <summary>
    /// ToolStripOverflowButton
    /// </summary>
    [ToolStripItemDesignerAvailability(ToolStripItemDesignerAvailability.None)]
    public class ToolStripOverflowButton : ToolStripDropDownButton
    {

        // we need to cache this away as the Parent property gets reset a lot.
        private readonly ToolStrip parentToolStrip;

        private static bool isScalingInitialized = false;
        private const int MAX_WIDTH = 16;
        private const int MAX_HEIGHT = 16;
        private static int maxWidth = MAX_WIDTH;
        private static int maxHeight = MAX_HEIGHT;

        [System.Diagnostics.CodeAnalysis.SuppressMessage("Microsoft.Usage", "CA2214:DoNotCallOverridableMethodsInConstructors")]
        internal ToolStripOverflowButton(ToolStrip parentToolStrip)
        {
            if (!isScalingInitialized)
            {
                if (DpiHelper.IsScalingRequired)
                {
                    maxWidth = DpiHelper.LogicalToDeviceUnitsX(MAX_WIDTH);
                    maxHeight = DpiHelper.LogicalToDeviceUnitsY(MAX_HEIGHT);
                }

                isScalingInitialized = true;
            }

            SupportsItemClick = false;
            this.parentToolStrip = parentToolStrip;
        }

        protected override void Dispose(bool disposing)
        {
            if (disposing && HasDropDownItems)
            {
                DropDown.Dispose();
            }

            base.Dispose(disposing);
        }

<<<<<<< HEAD
        /// <include file='doc\ToolStripOverflowButton.uex' path='docs/doc[@for="ToolStripOverflowButton.DefaultMargin"]/*' />
        protected internal override Padding DefaultMargin {
            get {
=======
        protected internal override Padding DefaultMargin
        {
            get
            {
>>>>>>> 05087938
                return Padding.Empty;
            }
        }

        public override bool HasDropDownItems
        {
            get
            {
                return ParentInternal.OverflowItems.Count > 0;
            }
        }


        internal override bool OppositeDropDownAlign
        {
            get { return true; }
        }

        internal ToolStrip ParentToolStrip
        {
            get { return parentToolStrip; }
        }
        [
        Browsable(false),
        EditorBrowsable(EditorBrowsableState.Never),
        DesignerSerializationVisibility(DesignerSerializationVisibility.Hidden)
        ]
        public new bool RightToLeftAutoMirrorImage
        {
            get
            {
                return base.RightToLeftAutoMirrorImage;
            }
            set
            {
                base.RightToLeftAutoMirrorImage = value;
            }
        }

        protected override AccessibleObject CreateAccessibilityInstance()
        {
            return new ToolStripOverflowButtonAccessibleObject(this);
        }


<<<<<<< HEAD
        /// <include file='doc\ToolStripOverflowButton.uex' path='docs/doc[@for="ToolStripOverflowButton.CreateDefaultDropDown"]/*' />
        protected override ToolStripDropDown CreateDefaultDropDown() {
            // AutoGenerate a ToolStrip DropDown - set the property so we hook events
             return new ToolStripOverflow(this);
=======
        protected override ToolStripDropDown CreateDefaultDropDown()
        {
            // AutoGenerate a ToolStrip DropDown - set the property so we hook events
            return new ToolStripOverflow(this);
>>>>>>> 05087938
        }

        public override Size GetPreferredSize(Size constrainingSize)
        {
            Size preferredSize = constrainingSize;
            if (ParentInternal != null)
            {
                if (ParentInternal.Orientation == Orientation.Horizontal)
                {
                    preferredSize.Width = Math.Min(constrainingSize.Width, maxWidth);
                }
                else
                {
                    preferredSize.Height = Math.Min(constrainingSize.Height, maxHeight);
                }
            }
            return preferredSize + Padding.Size;
        }

        // make sure the Overflow button extends from edge-edge. (Ignore Padding/Margin).
        internal protected override void SetBounds(Rectangle bounds)
        {
            if (ParentInternal != null && ParentInternal.LayoutEngine is ToolStripSplitStackLayout)
            {

                if (ParentInternal.Orientation == Orientation.Horizontal)
                {
                    bounds.Height = ParentInternal.Height;
                    bounds.Y = 0;
                }
                else
                {
                    bounds.Width = ParentInternal.Width;
                    bounds.X = 0;
                }
            }
            base.SetBounds(bounds);
        }

        protected override void OnPaint(PaintEventArgs e)
        {
            if (ParentInternal != null)
            {
                ToolStripRenderer renderer = ParentInternal.Renderer;
                renderer.DrawOverflowButtonBackground(new ToolStripItemRenderEventArgs(e.Graphics, this));
            }
        }

        internal class ToolStripOverflowButtonAccessibleObject : ToolStripDropDownItemAccessibleObject
        {
            private string stockName;

            public ToolStripOverflowButtonAccessibleObject(ToolStripOverflowButton owner) : base(owner)
            {
            }


            public override string Name
            {
                get
                {
                    string name = Owner.AccessibleName;
                    if (name != null)
                    {
                        return name;
                    }
                    if (string.IsNullOrEmpty(stockName))
                    {
                        stockName = SR.ToolStripOptions;
                    }
                    return stockName;
                }
                set
                {
                    base.Name = value;
                }
            }

            internal override object GetPropertyValue(int propertyID)
            {
                if (propertyID == NativeMethods.UIA_ControlTypePropertyId)
                {
                    return NativeMethods.UIA_MenuItemControlTypeId;
                }

                return base.GetPropertyValue(propertyID);
            }

        }

    }
}<|MERGE_RESOLUTION|>--- conflicted
+++ resolved
@@ -56,16 +56,10 @@
             base.Dispose(disposing);
         }
 
-<<<<<<< HEAD
-        /// <include file='doc\ToolStripOverflowButton.uex' path='docs/doc[@for="ToolStripOverflowButton.DefaultMargin"]/*' />
-        protected internal override Padding DefaultMargin {
-            get {
-=======
         protected internal override Padding DefaultMargin
         {
             get
             {
->>>>>>> 05087938
                 return Padding.Empty;
             }
         }
@@ -111,17 +105,10 @@
         }
 
 
-<<<<<<< HEAD
-        /// <include file='doc\ToolStripOverflowButton.uex' path='docs/doc[@for="ToolStripOverflowButton.CreateDefaultDropDown"]/*' />
-        protected override ToolStripDropDown CreateDefaultDropDown() {
-            // AutoGenerate a ToolStrip DropDown - set the property so we hook events
-             return new ToolStripOverflow(this);
-=======
         protected override ToolStripDropDown CreateDefaultDropDown()
         {
             // AutoGenerate a ToolStrip DropDown - set the property so we hook events
             return new ToolStripOverflow(this);
->>>>>>> 05087938
         }
 
         public override Size GetPreferredSize(Size constrainingSize)
