﻿// Licensed to the .NET Foundation under one or more agreements.
// The .NET Foundation licenses this file to you under the MIT license.
// See the LICENSE file in the project root for more information.

using Microsoft.Win32;

<<<<<<< HEAD

namespace System.Windows.Forms {
    using Microsoft.Win32;
    using System.Security;
    
    internal class DisplayInformation {
        
=======
namespace System.Windows.Forms
{
    internal class DisplayInformation
    {
>>>>>>> 05087938
        private static bool highContrast;               //whether we are under hight contrast mode
        private static bool lowRes;                     //whether we are under low resolution mode
        private static bool isTerminalServerSession;    //whether this application is run on a terminal server (remote desktop)
        private static bool highContrastSettingValid;   //indicates whether the high contrast setting is correct
        private static bool lowResSettingValid;         //indicates whether the low resolution setting is correct
        private static bool terminalSettingValid;       //indicates whether the terminal server setting is correct
        private static short bitsPerPixel;
        private static bool dropShadowSettingValid;
        private static bool dropShadowEnabled;
        private static bool menuAccessKeysUnderlinedValid;
        private static bool menuAccessKeysUnderlined;


        static DisplayInformation()
        {
            SystemEvents.UserPreferenceChanging += new UserPreferenceChangingEventHandler(UserPreferenceChanging);
            SystemEvents.DisplaySettingsChanging += new EventHandler(DisplaySettingsChanging);
        }

        public static short BitsPerPixel
        {
            get
            {
                if (bitsPerPixel == 0)
                {
                    // we used to iterate through all screens, but 
                    // for some reason unused screens can temparily appear 
                    // in the AllScreens collection - we would honor the display
                    // setting of an unused screen.  
                    // According to EnumDisplayMonitors, a primary screen check should be sufficient 
                    bitsPerPixel = (short)Screen.PrimaryScreen.BitsPerPixel;

                }
                return bitsPerPixel;
            }
        }

        ///<summary>
        ///tests to see if the monitor is in low resolution mode (8-bit color depth or less).
        ///</summary>
        public static bool LowResolution
        {
            get
            {

                if (lowResSettingValid && !lowRes)
                {
                    return lowRes;
                }
                // dont cache if we're in low resolution.  
                lowRes = BitsPerPixel <= 8;
                lowResSettingValid = true;
                return lowRes;
            }
        }

        ///<summary>
        ///tests to see if we are under high contrast mode
        ///</summary>
        public static bool HighContrast
        {
            get
            {
                if (highContrastSettingValid)
                {
                    return highContrast;
                }
                highContrast = SystemInformation.HighContrast;
                highContrastSettingValid = true;
                return highContrast;
            }
        }
        public static bool IsDropShadowEnabled
        {
            get
            {
                if (dropShadowSettingValid)
                {
                    return dropShadowEnabled;
                }
                dropShadowEnabled = SystemInformation.IsDropShadowEnabled;
                dropShadowSettingValid = true;
                return dropShadowEnabled;
            }
        }

        ///<summary>
        ///test to see if we are under terminal server mode
        ///</summary>
        public static bool TerminalServer
        {
            get
            {
                if (terminalSettingValid)
                {
                    return isTerminalServerSession;
                }

                isTerminalServerSession = SystemInformation.TerminalServerSession;
                terminalSettingValid = true;
                return isTerminalServerSession;
            }
        }

        // return if mnemonic underlines should always be there regardless of ALT
        public static bool MenuAccessKeysUnderlined
        {
            get
            {
                if (menuAccessKeysUnderlinedValid)
                {
                    return menuAccessKeysUnderlined;
                }
                menuAccessKeysUnderlined = SystemInformation.MenuAccessKeysUnderlined;
                menuAccessKeysUnderlinedValid = true;
                return menuAccessKeysUnderlined;
            }
        }

        ///<summary>
        ///event handler for change in display setting
        ///</summary>
        private static void DisplaySettingsChanging(object obj, EventArgs ea)
        {
            highContrastSettingValid = false;
            lowResSettingValid = false;
            terminalSettingValid = false;
            dropShadowSettingValid = false;
            menuAccessKeysUnderlinedValid = false;

        }

        ///<summary>
        ///event handler for change in user preference
        ///</summary>
        private static void UserPreferenceChanging(object obj, UserPreferenceChangingEventArgs e)
        {
            highContrastSettingValid = false;
            lowResSettingValid = false;
            terminalSettingValid = false;
            dropShadowSettingValid = false;
            bitsPerPixel = 0;

            if (e.Category == UserPreferenceCategory.General)
            {
                menuAccessKeysUnderlinedValid = false;
            }
        }
    }
}<|MERGE_RESOLUTION|>--- conflicted
+++ resolved
@@ -4,20 +4,10 @@
 
 using Microsoft.Win32;
 
-<<<<<<< HEAD
-
-namespace System.Windows.Forms {
-    using Microsoft.Win32;
-    using System.Security;
-    
-    internal class DisplayInformation {
-        
-=======
 namespace System.Windows.Forms
 {
     internal class DisplayInformation
     {
->>>>>>> 05087938
         private static bool highContrast;               //whether we are under hight contrast mode
         private static bool lowRes;                     //whether we are under low resolution mode
         private static bool isTerminalServerSession;    //whether this application is run on a terminal server (remote desktop)
