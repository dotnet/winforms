﻿// Licensed to the .NET Foundation under one or more agreements.
// The .NET Foundation licenses this file to you under the MIT license.
// See the LICENSE file in the project root for more information.

namespace System.Windows.Forms
{
    using System;
    using System.IO;
    using System.Text;
    using System.Diagnostics;
    using System.Drawing;
    using System.Drawing.Imaging;
    using System.Windows.Forms.VisualStyles;
    using System.ComponentModel;
    using System.Windows.Forms.Internal;
    using System.Globalization;
    using System.Runtime.Versioning;

    /// <summary>
    ///    <para></para>
    /// </summary>
    public class DataGridViewRowHeaderCell : DataGridViewHeaderCell
    {
        private static readonly VisualStyleElement HeaderElement = VisualStyleElement.Header.Item.Normal;

        // ColorMap used to map the black color of the resource bitmaps to the fore color in use in the row header cell
<<<<<<< HEAD
        private static ColorMap[] colorMap = new ColorMap[] { new ColorMap() };
=======
        private static readonly ColorMap[] colorMap = new ColorMap[] { new ColorMap() };
>>>>>>> 05087938

        private static Bitmap rightArrowBmp = null;
        private static Bitmap leftArrowBmp = null;
        private static Bitmap rightArrowStarBmp;
        private static Bitmap leftArrowStarBmp;
        //private static Bitmap errorBmp = null;
        private static Bitmap pencilLTRBmp = null;
        private static Bitmap pencilRTLBmp = null;
        private static Bitmap starBmp = null;

        private static readonly Type cellType = typeof(DataGridViewRowHeaderCell);

        private const byte DATAGRIDVIEWROWHEADERCELL_iconMarginWidth = 3;      // 3 pixels of margin on the left and right of icons
        private const byte DATAGRIDVIEWROWHEADERCELL_iconMarginHeight = 2;     // 2 pixels of margin on the top and bottom of icons
        private const byte DATAGRIDVIEWROWHEADERCELL_contentMarginWidth = 3;   // 3 pixels of margin on the left and right of content
        private const byte DATAGRIDVIEWROWHEADERCELL_horizontalTextMarginLeft = 1;
        private const byte DATAGRIDVIEWROWHEADERCELL_horizontalTextMarginRight = 2;
        private const byte DATAGRIDVIEWROWHEADERCELL_verticalTextMargin = 1;

<<<<<<< HEAD
        /// <include file='doc\DataGridViewRowHeaderCell.uex' path='docs/doc[@for="DataGridViewRowHeaderCell.DataGridViewRowHeaderCell"]/*' />
=======
>>>>>>> 05087938
        public DataGridViewRowHeaderCell()
        {
        }

        private static Bitmap LeftArrowBitmap
        {
            get
            {
                if (leftArrowBmp == null)
                {
                    leftArrowBmp = GetBitmapFromIcon("DataGridViewRow.left");
                }
                return leftArrowBmp;
            }
        }

        private static Bitmap LeftArrowStarBitmap
        {
            get
            {
                if (leftArrowStarBmp == null)
                {
                    leftArrowStarBmp = GetBitmapFromIcon("DataGridViewRow.leftstar");
                }
                return leftArrowStarBmp;
            }
        }

        private static Bitmap PencilLTRBitmap
        {
            get
            {
                if (pencilLTRBmp == null)
                {
                    pencilLTRBmp = GetBitmapFromIcon("DataGridViewRow.pencil_ltr");
                }
                return pencilLTRBmp;
            }
        }

        private static Bitmap PencilRTLBitmap
        {
            get
            {
                if (pencilRTLBmp == null)
                {
                    pencilRTLBmp = GetBitmapFromIcon("DataGridViewRow.pencil_rtl");
                }
                return pencilRTLBmp;
            }
        }

        private static Bitmap RightArrowBitmap
        {
            get
            {
                if (rightArrowBmp == null)
                {
                    rightArrowBmp = GetBitmapFromIcon("DataGridViewRow.right");
                }
                return rightArrowBmp;
            }
        }

        private static Bitmap RightArrowStarBitmap
        {
            get
            {
                if (rightArrowStarBmp == null)
                {
                    rightArrowStarBmp = GetBitmapFromIcon("DataGridViewRow.rightstar");
                }
                return rightArrowStarBmp;
            }
        }

        private static Bitmap StarBitmap
        {
            get
            {
                if (starBmp == null)
                {
                    starBmp = GetBitmapFromIcon("DataGridViewRow.star");
                }
                return starBmp;
            }
        }

        public override object Clone()
        {
            DataGridViewRowHeaderCell dataGridViewCell;
            Type thisType = GetType();

            if (thisType == cellType) //performance improvement
            {
                dataGridViewCell = new DataGridViewRowHeaderCell();
            }
            else
            {
                // 

                dataGridViewCell = (DataGridViewRowHeaderCell)System.Activator.CreateInstance(thisType);
            }
            base.CloneInternal(dataGridViewCell);
            dataGridViewCell.Value = Value;
            return dataGridViewCell;
        }

        protected override AccessibleObject CreateAccessibilityInstance()
        {
            return new DataGridViewRowHeaderCellAccessibleObject(this);
        }

        private static Bitmap GetArrowBitmap(bool rightToLeft)
        {
            return rightToLeft ? DataGridViewRowHeaderCell.LeftArrowBitmap : DataGridViewRowHeaderCell.RightArrowBitmap;
        }

        private static Bitmap GetArrowStarBitmap(bool rightToLeft)
        {
            return rightToLeft ? DataGridViewRowHeaderCell.LeftArrowStarBitmap : DataGridViewRowHeaderCell.RightArrowStarBitmap;
        }



        private static Bitmap GetBitmapFromIcon(string iconName)
        {
            Size desiredSize = new Size(iconsWidth, iconsHeight);
            Icon icon = new Icon(new Icon(typeof(DataGridViewHeaderCell), iconName), desiredSize);
            Bitmap b = icon.ToBitmap();
            icon.Dispose();

            if (DpiHelper.IsScalingRequired && (b.Size.Width != iconsWidth || b.Size.Height != iconsHeight))
            {
                Bitmap scaledBitmap = DpiHelper.CreateResizedBitmap(b, desiredSize);
                if (scaledBitmap != null)
                {
                    b.Dispose();
                    b = scaledBitmap;
                }
            }
            return b;
        }

        protected override object GetClipboardContent(int rowIndex,
                                                      bool firstCell,
                                                      bool lastCell,
                                                      bool inFirstRow,
                                                      bool inLastRow,
                                                      string format)
        {
            if (DataGridView == null)
            {
                return null;
            }
            if (rowIndex < 0 || rowIndex >= DataGridView.Rows.Count)
            {
                throw new ArgumentOutOfRangeException(nameof(rowIndex));
            }

            // Not using formatted values for header cells.
            object val = GetValue(rowIndex);
            StringBuilder sb = new StringBuilder(64);

            Debug.Assert((!DataGridView.RightToLeftInternal && firstCell) || (DataGridView.RightToLeftInternal && lastCell));

            if (string.Equals(format, DataFormats.Html, StringComparison.OrdinalIgnoreCase))
            {
                if (inFirstRow)
                {
                    sb.Append("<TABLE>");
                }
                sb.Append("<TR>");
                sb.Append("<TD ALIGN=\"center\">");
                if (val != null)
                {
                    sb.Append("<B>");
                    FormatPlainTextAsHtml(val.ToString(), new StringWriter(sb, CultureInfo.CurrentCulture));
                    sb.Append("</B>");
                }
                else
                {
                    sb.Append("&nbsp;");
                }
                sb.Append("</TD>");
                if (lastCell)
                {
                    sb.Append("</TR>");
                    if (inLastRow)
                    {
                        sb.Append("</TABLE>");
                    }
                }
                return sb.ToString();
            }
            else
            {
                bool csv = string.Equals(format, DataFormats.CommaSeparatedValue, StringComparison.OrdinalIgnoreCase);
                if (csv ||
                    string.Equals(format, DataFormats.Text, StringComparison.OrdinalIgnoreCase) ||
                    string.Equals(format, DataFormats.UnicodeText, StringComparison.OrdinalIgnoreCase))
                {
                    if (val != null)
                    {
                        bool escapeApplied = false;
                        int insertionPoint = sb.Length;
                        FormatPlainText(val.ToString(), csv, new StringWriter(sb, CultureInfo.CurrentCulture), ref escapeApplied);
                        if (escapeApplied)
                        {
                            Debug.Assert(csv);
                            sb.Insert(insertionPoint, '"');
                        }
                    }
                    if (lastCell)
                    {
                        if (!inLastRow)
                        {
                            sb.Append((char)Keys.Return);
                            sb.Append((char)Keys.LineFeed);
                        }
                    }
                    else
                    {
                        sb.Append(csv ? ',' : (char)Keys.Tab);
                    }
                    return sb.ToString();
                }
                else
                {
                    return null;
                }
            }
        }

        protected override Rectangle GetContentBounds(Graphics graphics, DataGridViewCellStyle cellStyle, int rowIndex)
        {
            if (cellStyle == null)
            {
                throw new ArgumentNullException(nameof(cellStyle));
            }

            if (DataGridView == null || OwningRow == null)
            {
                return Rectangle.Empty;
            }

            object value = GetValue(rowIndex);

            // Intentionally not using GetFormattedValue because header cells don't typically perform formatting.
            // the content bounds are computed on demand
            // we mimic a lot of the painting code

            // get the borders

            ComputeBorderStyleCellStateAndCellBounds(rowIndex, out DataGridViewAdvancedBorderStyle dgvabsEffective, out DataGridViewElementStates cellState, out Rectangle cellBounds);

            Rectangle contentBounds = PaintPrivate(graphics,
                cellBounds,
                cellBounds,
                rowIndex,
                cellState,
                value,
                null /*errorText*/,                 // contentBounds is independent of errorText
                cellStyle,
                dgvabsEffective,
                DataGridViewPaintParts.ContentForeground,
                true /*computeContentBounds*/,
                false /*computeErrorIconBounds*/,
                false /*paint*/);

#if DEBUG
            Rectangle contentBoundsDebug = PaintPrivate(graphics,
                cellBounds,
                cellBounds,
                rowIndex,
                cellState,
                value,
                GetErrorText(rowIndex),
                cellStyle,
                dgvabsEffective,
                DataGridViewPaintParts.ContentForeground,
                true /*computeContentBounds*/,
                false /*computeErrorIconBounds*/,
                false /*paint*/);
            Debug.Assert(contentBoundsDebug.Equals(contentBounds));
#endif

            return contentBounds;
        }

        protected override Rectangle GetErrorIconBounds(Graphics graphics, DataGridViewCellStyle cellStyle, int rowIndex)
        {
            if (cellStyle == null)
            {
                throw new ArgumentNullException(nameof(cellStyle));
            }

            if (DataGridView == null ||
                rowIndex < 0 ||
                !DataGridView.ShowRowErrors ||
                string.IsNullOrEmpty(GetErrorText(rowIndex)))
            {
                return Rectangle.Empty;
            }


            ComputeBorderStyleCellStateAndCellBounds(rowIndex, out DataGridViewAdvancedBorderStyle dgvabsEffective, out DataGridViewElementStates cellState, out Rectangle cellBounds);

            object value = GetValue(rowIndex);
            object formattedValue = GetFormattedValue(value, rowIndex, ref cellStyle, null, null, DataGridViewDataErrorContexts.Formatting);

            Rectangle errorBounds = PaintPrivate(graphics,
                cellBounds,
                cellBounds,
                rowIndex,
                cellState,
                formattedValue /*formattedValue*/,
                GetErrorText(rowIndex),
                cellStyle,
                dgvabsEffective,
                DataGridViewPaintParts.ContentForeground,
                false /*computeContentBounds*/,
                true /*computeErrorIconBounds*/,
                false /*paint*/);

            return errorBounds;
        }

        protected internal override string GetErrorText(int rowIndex)
        {
            if (OwningRow == null)
            {
                return base.GetErrorText(rowIndex);
            }
            else
            {
                return OwningRow.GetErrorText(rowIndex);
            }
        }

        public override ContextMenuStrip GetInheritedContextMenuStrip(int rowIndex)
        {
            if (DataGridView != null && (rowIndex < 0 || rowIndex >= DataGridView.Rows.Count))
            {
                throw new ArgumentOutOfRangeException(nameof(rowIndex));
            }

            ContextMenuStrip contextMenuStrip = GetContextMenuStrip(rowIndex);
            if (contextMenuStrip != null)
            {
                return contextMenuStrip;
            }

            if (DataGridView != null)
            {
                return DataGridView.ContextMenuStrip;
            }
            else
            {
                return null;
            }
        }

        public override DataGridViewCellStyle GetInheritedStyle(DataGridViewCellStyle inheritedCellStyle, int rowIndex, bool includeColors)
        {
            Debug.Assert(DataGridView != null);

            DataGridViewCellStyle inheritedCellStyleTmp = inheritedCellStyle ?? new DataGridViewCellStyle();

            DataGridViewCellStyle cellStyle = null;
            if (HasStyle)
            {
                cellStyle = Style;
                Debug.Assert(cellStyle != null);
            }

            DataGridViewCellStyle rowHeadersStyle = DataGridView.RowHeadersDefaultCellStyle;
            Debug.Assert(rowHeadersStyle != null);

            DataGridViewCellStyle dataGridViewStyle = DataGridView.DefaultCellStyle;
            Debug.Assert(dataGridViewStyle != null);

            if (includeColors)
            {
                if (cellStyle != null && !cellStyle.BackColor.IsEmpty)
                {
                    inheritedCellStyleTmp.BackColor = cellStyle.BackColor;
                }
                else if (!rowHeadersStyle.BackColor.IsEmpty)
                {
                    inheritedCellStyleTmp.BackColor = rowHeadersStyle.BackColor;
                }
                else
                {
                    inheritedCellStyleTmp.BackColor = dataGridViewStyle.BackColor;
                }

                if (cellStyle != null && !cellStyle.ForeColor.IsEmpty)
                {
                    inheritedCellStyleTmp.ForeColor = cellStyle.ForeColor;
                }
                else if (!rowHeadersStyle.ForeColor.IsEmpty)
                {
                    inheritedCellStyleTmp.ForeColor = rowHeadersStyle.ForeColor;
                }
                else
                {
                    inheritedCellStyleTmp.ForeColor = dataGridViewStyle.ForeColor;
                }

                if (cellStyle != null && !cellStyle.SelectionBackColor.IsEmpty)
                {
                    inheritedCellStyleTmp.SelectionBackColor = cellStyle.SelectionBackColor;
                }
                else if (!rowHeadersStyle.SelectionBackColor.IsEmpty)
                {
                    inheritedCellStyleTmp.SelectionBackColor = rowHeadersStyle.SelectionBackColor;
                }
                else
                {
                    inheritedCellStyleTmp.SelectionBackColor = dataGridViewStyle.SelectionBackColor;
                }

                if (cellStyle != null && !cellStyle.SelectionForeColor.IsEmpty)
                {
                    inheritedCellStyleTmp.SelectionForeColor = cellStyle.SelectionForeColor;
                }
                else if (!rowHeadersStyle.SelectionForeColor.IsEmpty)
                {
                    inheritedCellStyleTmp.SelectionForeColor = rowHeadersStyle.SelectionForeColor;
                }
                else
                {
                    inheritedCellStyleTmp.SelectionForeColor = dataGridViewStyle.SelectionForeColor;
                }
            }

            if (cellStyle != null && cellStyle.Font != null)
            {
                inheritedCellStyleTmp.Font = cellStyle.Font;
            }
            else if (rowHeadersStyle.Font != null)
            {
                inheritedCellStyleTmp.Font = rowHeadersStyle.Font;
            }
            else
            {
                inheritedCellStyleTmp.Font = dataGridViewStyle.Font;
            }

            if (cellStyle != null && !cellStyle.IsNullValueDefault)
            {
                inheritedCellStyleTmp.NullValue = cellStyle.NullValue;
            }
            else if (!rowHeadersStyle.IsNullValueDefault)
            {
                inheritedCellStyleTmp.NullValue = rowHeadersStyle.NullValue;
            }
            else
            {
                inheritedCellStyleTmp.NullValue = dataGridViewStyle.NullValue;
            }

            if (cellStyle != null && !cellStyle.IsDataSourceNullValueDefault)
            {
                inheritedCellStyleTmp.DataSourceNullValue = cellStyle.DataSourceNullValue;
            }
            else if (!rowHeadersStyle.IsDataSourceNullValueDefault)
            {
                inheritedCellStyleTmp.DataSourceNullValue = rowHeadersStyle.DataSourceNullValue;
            }
            else
            {
                inheritedCellStyleTmp.DataSourceNullValue = dataGridViewStyle.DataSourceNullValue;
            }

            if (cellStyle != null && cellStyle.Format.Length != 0)
            {
                inheritedCellStyleTmp.Format = cellStyle.Format;
            }
            else if (rowHeadersStyle.Format.Length != 0)
            {
                inheritedCellStyleTmp.Format = rowHeadersStyle.Format;
            }
            else
            {
                inheritedCellStyleTmp.Format = dataGridViewStyle.Format;
            }

            if (cellStyle != null && !cellStyle.IsFormatProviderDefault)
            {
                inheritedCellStyleTmp.FormatProvider = cellStyle.FormatProvider;
            }
            else if (!rowHeadersStyle.IsFormatProviderDefault)
            {
                inheritedCellStyleTmp.FormatProvider = rowHeadersStyle.FormatProvider;
            }
            else
            {
                inheritedCellStyleTmp.FormatProvider = dataGridViewStyle.FormatProvider;
            }

            if (cellStyle != null && cellStyle.Alignment != DataGridViewContentAlignment.NotSet)
            {
                inheritedCellStyleTmp.AlignmentInternal = cellStyle.Alignment;
            }
            else if (rowHeadersStyle.Alignment != DataGridViewContentAlignment.NotSet)
            {
                inheritedCellStyleTmp.AlignmentInternal = rowHeadersStyle.Alignment;
            }
            else
            {
                Debug.Assert(dataGridViewStyle.Alignment != DataGridViewContentAlignment.NotSet);
                inheritedCellStyleTmp.AlignmentInternal = dataGridViewStyle.Alignment;
            }

            if (cellStyle != null && cellStyle.WrapMode != DataGridViewTriState.NotSet)
            {
                inheritedCellStyleTmp.WrapModeInternal = cellStyle.WrapMode;
            }
            else if (rowHeadersStyle.WrapMode != DataGridViewTriState.NotSet)
            {
                inheritedCellStyleTmp.WrapModeInternal = rowHeadersStyle.WrapMode;
            }
            else
            {
                Debug.Assert(dataGridViewStyle.WrapMode != DataGridViewTriState.NotSet);
                inheritedCellStyleTmp.WrapModeInternal = dataGridViewStyle.WrapMode;
            }

            if (cellStyle != null && cellStyle.Tag != null)
            {
                inheritedCellStyleTmp.Tag = cellStyle.Tag;
            }
            else if (rowHeadersStyle.Tag != null)
            {
                inheritedCellStyleTmp.Tag = rowHeadersStyle.Tag;
            }
            else
            {
                inheritedCellStyleTmp.Tag = dataGridViewStyle.Tag;
            }

            if (cellStyle != null && cellStyle.Padding != Padding.Empty)
            {
                inheritedCellStyleTmp.PaddingInternal = cellStyle.Padding;
            }
            else if (rowHeadersStyle.Padding != Padding.Empty)
            {
                inheritedCellStyleTmp.PaddingInternal = rowHeadersStyle.Padding;
            }
            else
            {
                inheritedCellStyleTmp.PaddingInternal = dataGridViewStyle.Padding;
            }

            return inheritedCellStyleTmp;
        }

        private static Bitmap GetPencilBitmap(bool rightToLeft)
        {
            return rightToLeft ? DataGridViewRowHeaderCell.PencilRTLBitmap : DataGridViewRowHeaderCell.PencilLTRBitmap;
        }

        protected override Size GetPreferredSize(Graphics graphics, DataGridViewCellStyle cellStyle, int rowIndex, Size constraintSize)
        {
            if (DataGridView == null)
            {
                return new Size(-1, -1);
            }

            if (cellStyle == null)
            {
                throw new ArgumentNullException(nameof(cellStyle));
            }

            DataGridViewAdvancedBorderStyle dgvabsPlaceholder = new DataGridViewAdvancedBorderStyle(), dgvabsEffective;
            dgvabsEffective = OwningRow.AdjustRowHeaderBorderStyle(DataGridView.AdvancedRowHeadersBorderStyle,
                dgvabsPlaceholder,
                false /*singleVerticalBorderAdded*/,
                false /*singleHorizontalBorderAdded*/,
                false /*isFirstDisplayedRow*/,
                false /*isLastVisibleRow*/);
            Rectangle borderWidthsRect = BorderWidths(dgvabsEffective);
            int borderAndPaddingWidths = borderWidthsRect.Left + borderWidthsRect.Width + cellStyle.Padding.Horizontal;
            int borderAndPaddingHeights = borderWidthsRect.Top + borderWidthsRect.Height + cellStyle.Padding.Vertical;

            TextFormatFlags flags = DataGridViewUtilities.ComputeTextFormatFlagsForCellStyleAlignment(DataGridView.RightToLeftInternal, cellStyle.Alignment, cellStyle.WrapMode);

            if (DataGridView.ApplyVisualStylesToHeaderCells)
            {
                // Add the theming margins to the borders.
                Rectangle rectThemeMargins = DataGridViewHeaderCell.GetThemeMargins(graphics);
                borderAndPaddingWidths += rectThemeMargins.Y;
                borderAndPaddingWidths += rectThemeMargins.Height;
                borderAndPaddingHeights += rectThemeMargins.X;
                borderAndPaddingHeights += rectThemeMargins.Width;
            }

            // Intentionally not using GetFormattedValue because header cells don't typically perform formatting.
            object val = GetValue(rowIndex);
            if (!(val is string))
            {
                val = null;
            }
            return DataGridViewUtilities.GetPreferredRowHeaderSize(graphics,
                                                                   (string)val,
                                                                   cellStyle,
                                                                   borderAndPaddingWidths,
                                                                   borderAndPaddingHeights,
                                                                   DataGridView.ShowRowErrors,
                                                                   true /*showGlyph*/,
                                                                   constraintSize,
                                                                   flags);
        }

        protected override object GetValue(int rowIndex)
        {
            // We allow multiple rows to share the same row header value. The row header cell's cloning does this.
            // So here we need to allow rowIndex == -1.
            if (DataGridView != null && (rowIndex < -1 || rowIndex >= DataGridView.Rows.Count))
            {
                throw new ArgumentOutOfRangeException(nameof(rowIndex));
            }
            return Properties.GetObject(PropCellValue);
        }

        protected override void Paint(Graphics graphics,
            Rectangle clipBounds,
            Rectangle cellBounds,
            int rowIndex,
            DataGridViewElementStates cellState,
            object value,
            object formattedValue,
            string errorText,
            DataGridViewCellStyle cellStyle,
            DataGridViewAdvancedBorderStyle advancedBorderStyle,
            DataGridViewPaintParts paintParts)
        {
            if (cellStyle == null)
            {
                throw new ArgumentNullException(nameof(cellStyle));
            }

            PaintPrivate(graphics,
                clipBounds,
                cellBounds,
                rowIndex,
                cellState,
                formattedValue,
                errorText,
                cellStyle,
                advancedBorderStyle,
                paintParts,
                false /*computeContentBounds*/
                                              ,
                false /*computeErrorIconBounds*/,
                true /*paint*/);
        }

        // PaintPrivate is used in three places that need to duplicate the paint code:
        // 1. DataGridViewCell::Paint method
        // 2. DataGridViewCell::GetContentBounds
        // 3. DataGridViewCell::GetErrorIconBounds
        // 
        // if computeContentBounds is true then PaintPrivate returns the contentBounds
        // else if computeErrorIconBounds is true then PaintPrivate returns the errorIconBounds
        // else it returns Rectangle.Empty;
        private Rectangle PaintPrivate(Graphics graphics,
            Rectangle clipBounds,
            Rectangle cellBounds,
            int rowIndex,
            DataGridViewElementStates dataGridViewElementState,
            object formattedValue,
            string errorText,
            DataGridViewCellStyle cellStyle,
            DataGridViewAdvancedBorderStyle advancedBorderStyle,
            DataGridViewPaintParts paintParts,
            bool computeContentBounds,
            bool computeErrorIconBounds,
            bool paint)
        {
            // Parameter checking.
            // One bit and one bit only should be turned on
            Debug.Assert(paint || computeContentBounds || computeErrorIconBounds);
            Debug.Assert(!paint || !computeContentBounds || !computeErrorIconBounds);
            Debug.Assert(!computeContentBounds || !computeErrorIconBounds || !paint);
            Debug.Assert(!computeErrorIconBounds || !paint || !computeContentBounds);
            Debug.Assert(cellStyle != null);

            // If computeContentBounds == TRUE then resultBounds will be the contentBounds.
            // If computeErrorIconBounds == TRUE then resultBounds will be the error icon bounds.
            // Else resultBounds will be Rectangle.Empty;
            Rectangle resultBounds = Rectangle.Empty;

            if (paint && DataGridViewCell.PaintBorder(paintParts))
            {
                PaintBorder(graphics, clipBounds, cellBounds, cellStyle, advancedBorderStyle);
            }

            Rectangle valBounds = cellBounds;
            Rectangle borderWidths = BorderWidths(advancedBorderStyle);

            valBounds.Offset(borderWidths.X, borderWidths.Y);
            valBounds.Width -= borderWidths.Right;
            valBounds.Height -= borderWidths.Bottom;
            Rectangle backgroundBounds = valBounds;

            bool cellSelected = (dataGridViewElementState & DataGridViewElementStates.Selected) != 0;

            if (DataGridView.ApplyVisualStylesToHeaderCells)
            {
                if (cellStyle.Padding != Padding.Empty)
                {
                    if (DataGridView.RightToLeftInternal)
                    {
                        valBounds.Offset(cellStyle.Padding.Right, cellStyle.Padding.Top);
                    }
                    else
                    {
                        valBounds.Offset(cellStyle.Padding.Left, cellStyle.Padding.Top);
                    }
                    valBounds.Width -= cellStyle.Padding.Horizontal;
                    valBounds.Height -= cellStyle.Padding.Vertical;
                }

                if (backgroundBounds.Width > 0 && backgroundBounds.Height > 0)
                {
                    if (paint && DataGridViewCell.PaintBackground(paintParts))
                    {
                        // Theming
                        int state = (int)HeaderItemState.Normal;
                        if (DataGridView.SelectionMode == DataGridViewSelectionMode.FullRowSelect ||
                            DataGridView.SelectionMode == DataGridViewSelectionMode.RowHeaderSelect)
                        {
                            if (ButtonState != ButtonState.Normal)
                            {
                                Debug.Assert(ButtonState == ButtonState.Pushed);
                                state = (int)HeaderItemState.Pressed;
                            }
                            else if (DataGridView.MouseEnteredCellAddress.Y == rowIndex &&
                                     DataGridView.MouseEnteredCellAddress.X == -1)
                            {
                                state = (int)HeaderItemState.Hot;
                            }
                            else if (cellSelected)
                            {
                                state = (int)HeaderItemState.Pressed;
                            }
                        }
                        // Flip the column header background
                        using (Bitmap bmFlipXPThemes = new Bitmap(backgroundBounds.Height, backgroundBounds.Width))
                        {
                            using (Graphics gFlip = Graphics.FromImage(bmFlipXPThemes))
                            {
                                DataGridViewRowHeaderCellRenderer.DrawHeader(gFlip, new Rectangle(0, 0, backgroundBounds.Height, backgroundBounds.Width), state);
<<<<<<< HEAD
                                bmFlipXPThemes.RotateFlip(this.DataGridView.RightToLeftInternal ? RotateFlipType.Rotate90FlipNone : RotateFlipType.Rotate270FlipY);
=======
                                bmFlipXPThemes.RotateFlip(DataGridView.RightToLeftInternal ? RotateFlipType.Rotate90FlipNone : RotateFlipType.Rotate270FlipY);
>>>>>>> 05087938

                                graphics.DrawImage(bmFlipXPThemes,
                                                   backgroundBounds,
                                                   new Rectangle(0, 0, backgroundBounds.Width, backgroundBounds.Height),
                                                   GraphicsUnit.Pixel);
                            }
                        }
                    }
                    // update the val bounds
                    Rectangle rectThemeMargins = DataGridViewHeaderCell.GetThemeMargins(graphics);
                    if (DataGridView.RightToLeftInternal)
                    {
                        valBounds.X += rectThemeMargins.Height;
                    }
                    else
                    {
                        valBounds.X += rectThemeMargins.Y;
                    }
                    valBounds.Width -= rectThemeMargins.Y + rectThemeMargins.Height;
                    valBounds.Height -= rectThemeMargins.X + rectThemeMargins.Width;
                    valBounds.Y += rectThemeMargins.X;
                }
            }
            else
            {
                // No visual style applied
                if (valBounds.Width > 0 && valBounds.Height > 0)
                {
                    SolidBrush br = DataGridView.GetCachedBrush((DataGridViewCell.PaintSelectionBackground(paintParts) && cellSelected) ? cellStyle.SelectionBackColor : cellStyle.BackColor);
                    if (paint && DataGridViewCell.PaintBackground(paintParts) && br.Color.A == 255)
                    {
                        graphics.FillRectangle(br, valBounds);
                    }
                }

                if (cellStyle.Padding != Padding.Empty)
                {
                    if (DataGridView.RightToLeftInternal)
                    {
                        valBounds.Offset(cellStyle.Padding.Right, cellStyle.Padding.Top);
                    }
                    else
                    {
                        valBounds.Offset(cellStyle.Padding.Left, cellStyle.Padding.Top);
                    }
                    valBounds.Width -= cellStyle.Padding.Horizontal;
                    valBounds.Height -= cellStyle.Padding.Vertical;
                }
            }

            Bitmap bmp = null;

            if (valBounds.Width > 0 && valBounds.Height > 0)
            {
                Rectangle errorBounds = valBounds;
                string formattedString = formattedValue as string;
                if (!string.IsNullOrEmpty(formattedString))
                {
                    // There is text to display
                    if (valBounds.Width >= iconsWidth +
                                           2 * DATAGRIDVIEWROWHEADERCELL_iconMarginWidth &&
                        valBounds.Height >= iconsHeight +
                                            2 * DATAGRIDVIEWROWHEADERCELL_iconMarginHeight)
                    {
                        if (paint && DataGridViewCell.PaintContentBackground(paintParts))
                        {
                            // There is enough room for the potential glyph which is the first priority
                            if (DataGridView.CurrentCellAddress.Y == rowIndex)
                            {
                                if (DataGridView.VirtualMode)
                                {
                                    if (DataGridView.IsCurrentRowDirty && DataGridView.ShowEditingIcon)
                                    {
                                        bmp = GetPencilBitmap(DataGridView.RightToLeftInternal);
                                    }
                                    else if (DataGridView.NewRowIndex == rowIndex)
                                    {
                                        bmp = GetArrowStarBitmap(DataGridView.RightToLeftInternal);
                                    }
                                    else
                                    {
                                        bmp = GetArrowBitmap(DataGridView.RightToLeftInternal);
                                    }
                                }
                                else
                                {
                                    if (DataGridView.IsCurrentCellDirty && DataGridView.ShowEditingIcon)
                                    {
                                        bmp = GetPencilBitmap(DataGridView.RightToLeftInternal);
                                    }
                                    else if (DataGridView.NewRowIndex == rowIndex)
                                    {
                                        bmp = GetArrowStarBitmap(DataGridView.RightToLeftInternal);
                                    }
                                    else
                                    {
                                        bmp = GetArrowBitmap(DataGridView.RightToLeftInternal);
                                    }
                                }
                            }
                            else if (DataGridView.NewRowIndex == rowIndex)
                            {
                                bmp = DataGridViewRowHeaderCell.StarBitmap;
                            }
                            if (bmp != null)
                            {
                                Color iconColor;
                                if (DataGridView.ApplyVisualStylesToHeaderCells)
                                {
                                    iconColor = DataGridViewRowHeaderCellRenderer.VisualStyleRenderer.GetColor(ColorProperty.TextColor);
                                }
                                else
                                {
                                    iconColor = cellSelected ? cellStyle.SelectionForeColor : cellStyle.ForeColor;
                                }
                                lock (bmp)
                                {
                                    PaintIcon(graphics, bmp, valBounds, iconColor);
                                }
                            }
                        }
                        if (!DataGridView.RightToLeftInternal)
                        {
                            valBounds.X += iconsWidth + 2 * DATAGRIDVIEWROWHEADERCELL_iconMarginWidth;
                        }
                        valBounds.Width -= iconsWidth + 2 * DATAGRIDVIEWROWHEADERCELL_iconMarginWidth;
                        Debug.Assert(valBounds.Width >= 0);
                        Debug.Assert(valBounds.Height >= 0);
                    }
                    // Second priority is text
                    // Font independent margins
                    valBounds.Offset(DATAGRIDVIEWROWHEADERCELL_horizontalTextMarginLeft + DATAGRIDVIEWROWHEADERCELL_contentMarginWidth, DATAGRIDVIEWROWHEADERCELL_verticalTextMargin);
                    valBounds.Width -= DATAGRIDVIEWROWHEADERCELL_horizontalTextMarginLeft + 2 * DATAGRIDVIEWROWHEADERCELL_contentMarginWidth + DATAGRIDVIEWROWHEADERCELL_horizontalTextMarginRight;
                    valBounds.Height -= 2 * DATAGRIDVIEWROWHEADERCELL_verticalTextMargin;
                    if (valBounds.Width > 0 && valBounds.Height > 0)
                    {
                        TextFormatFlags flags = DataGridViewUtilities.ComputeTextFormatFlagsForCellStyleAlignment(DataGridView.RightToLeftInternal, cellStyle.Alignment, cellStyle.WrapMode);
                        if (DataGridView.ShowRowErrors && valBounds.Width > iconsWidth + 2 * DATAGRIDVIEWROWHEADERCELL_iconMarginWidth)
                        {
                            // Check if the text fits if we remove the room required for the row error icon
                            Size maxBounds = new Size(valBounds.Width - iconsWidth - 2 * DATAGRIDVIEWROWHEADERCELL_iconMarginWidth, valBounds.Height);
                            if (DataGridViewCell.TextFitsInBounds(graphics,
                                                                  formattedString,
                                                                  cellStyle.Font,
                                                                  maxBounds,
                                                                  flags))
                            {
                                // There is enough room for both the text and the row error icon, so use it all.
                                if (DataGridView.RightToLeftInternal)
                                {
                                    valBounds.X += iconsWidth + 2 * DATAGRIDVIEWROWHEADERCELL_iconMarginWidth;
                                }
                                valBounds.Width -= iconsWidth + 2 * DATAGRIDVIEWROWHEADERCELL_iconMarginWidth;
                            }
                        }

                        if (DataGridViewCell.PaintContentForeground(paintParts))
                        {
                            if (paint)
                            {
                                Color textColor;
                                if (DataGridView.ApplyVisualStylesToHeaderCells)
                                {
                                    textColor = DataGridViewRowHeaderCellRenderer.VisualStyleRenderer.GetColor(ColorProperty.TextColor);
                                }
                                else
                                {
                                    textColor = cellSelected ? cellStyle.SelectionForeColor : cellStyle.ForeColor;
                                }
                                if ((flags & TextFormatFlags.SingleLine) != 0)
                                {
                                    flags |= TextFormatFlags.EndEllipsis;
                                }
                                TextRenderer.DrawText(graphics,
                                                      formattedString,
                                                      cellStyle.Font,
                                                      valBounds,
                                                      textColor,
                                                      flags);
                            }
                            else if (computeContentBounds)
                            {
                                resultBounds = DataGridViewUtilities.GetTextBounds(valBounds, formattedString, flags, cellStyle);
                            }
                        }
                    }
                    // Third priority is the row error icon, which may be painted on top of text
                    if (errorBounds.Width >= 3 * DATAGRIDVIEWROWHEADERCELL_iconMarginWidth +
                                             2 * iconsWidth)
                    {
                        // There is enough horizontal room for the error icon and the glyph
                        if (paint && DataGridView.ShowRowErrors && DataGridViewCell.PaintErrorIcon(paintParts))
                        {
                            PaintErrorIcon(graphics, clipBounds, errorBounds, errorText);
                        }
                        else if (computeErrorIconBounds)
                        {
                            if (!string.IsNullOrEmpty(errorText))
                            {
                                resultBounds = ComputeErrorIconBounds(errorBounds);
                            }
                        }
                    }
                }
                else
                {
                    // There is no text to display
                    if (valBounds.Width >= iconsWidth + 2 * DATAGRIDVIEWROWHEADERCELL_iconMarginWidth &&
                        valBounds.Height >= iconsHeight + 2 * DATAGRIDVIEWROWHEADERCELL_iconMarginHeight)
                    {
                        if (paint && DataGridViewCell.PaintContentBackground(paintParts))
                        {
                            // There is enough room for the potential icon
                            if (DataGridView.CurrentCellAddress.Y == rowIndex)
                            {
                                if (DataGridView.VirtualMode)
                                {
                                    if (DataGridView.IsCurrentRowDirty && DataGridView.ShowEditingIcon)
                                    {
                                        bmp = GetPencilBitmap(DataGridView.RightToLeftInternal);
                                    }
                                    else if (DataGridView.NewRowIndex == rowIndex)
                                    {
                                        bmp = GetArrowStarBitmap(DataGridView.RightToLeftInternal);
                                    }
                                    else
                                    {
                                        bmp = GetArrowBitmap(DataGridView.RightToLeftInternal);
                                    }
                                }
                                else
                                {
                                    if (DataGridView.IsCurrentCellDirty && DataGridView.ShowEditingIcon)
                                    {
                                        bmp = GetPencilBitmap(DataGridView.RightToLeftInternal);
                                    }
                                    else if (DataGridView.NewRowIndex == rowIndex)
                                    {
                                        bmp = GetArrowStarBitmap(DataGridView.RightToLeftInternal);
                                    }
                                    else
                                    {
                                        bmp = GetArrowBitmap(DataGridView.RightToLeftInternal);
                                    }
                                }
                            }
                            else if (DataGridView.NewRowIndex == rowIndex)
                            {
                                bmp = DataGridViewRowHeaderCell.StarBitmap;
                            }
                            if (bmp != null)
                            {
                                lock (bmp)
                                {
                                    Color iconColor;
                                    if (DataGridView.ApplyVisualStylesToHeaderCells)
                                    {
                                        iconColor = DataGridViewRowHeaderCellRenderer.VisualStyleRenderer.GetColor(ColorProperty.TextColor);
                                    }
                                    else
                                    {
                                        iconColor = cellSelected ? cellStyle.SelectionForeColor : cellStyle.ForeColor;
                                    }
                                    PaintIcon(graphics, bmp, valBounds, iconColor);
                                }
                            }
                        }
                    }

                    if (errorBounds.Width >= 3 * DATAGRIDVIEWROWHEADERCELL_iconMarginWidth +
                                             2 * iconsWidth)
                    {
                        // There is enough horizontal room for the error icon
                        if (paint && DataGridView.ShowRowErrors && DataGridViewCell.PaintErrorIcon(paintParts))
                        {
                            PaintErrorIcon(graphics, cellStyle, rowIndex, cellBounds, errorBounds, errorText);
                        }
                        else if (computeErrorIconBounds)
                        {
                            if (!string.IsNullOrEmpty(errorText))
                            {
                                resultBounds = ComputeErrorIconBounds(errorBounds);
                            }
                        }
                    }
                }
            }
            // else no room for content or error icon, resultBounds = Rectangle.Empty

            return resultBounds;
        }

        private void PaintIcon(Graphics g, Bitmap bmp, Rectangle bounds, Color foreColor)
        {
<<<<<<< HEAD
            Rectangle bmpRect = new Rectangle(this.DataGridView.RightToLeftInternal ?
=======
            Rectangle bmpRect = new Rectangle(DataGridView.RightToLeftInternal ?
>>>>>>> 05087938
                                              bounds.Right - DATAGRIDVIEWROWHEADERCELL_iconMarginWidth - iconsWidth :
                                              bounds.Left + DATAGRIDVIEWROWHEADERCELL_iconMarginWidth,
                                              bounds.Y + (bounds.Height - iconsHeight) / 2,
                                              iconsWidth,
                                              iconsHeight);
            colorMap[0].NewColor = foreColor;
            colorMap[0].OldColor = Color.Black;

            ImageAttributes attr = new ImageAttributes();
            attr.SetRemapTable(colorMap, ColorAdjustType.Bitmap);
            g.DrawImage(bmp, bmpRect, 0, 0, iconsWidth, iconsHeight, GraphicsUnit.Pixel, attr);
            attr.Dispose();
        }

        protected override bool SetValue(int rowIndex, object value)
        {
            object originalValue = GetValue(rowIndex);
<<<<<<< HEAD
            if (value != null || this.Properties.ContainsObject(PropCellValue))
=======
            if (value != null || Properties.ContainsObject(PropCellValue))
>>>>>>> 05087938
            {
                Properties.SetObject(PropCellValue, value);
            }
            if (DataGridView != null && originalValue != value)
            {
                RaiseCellValueChanged(new DataGridViewCellEventArgs(-1, rowIndex));
            }
            return true;
        }

        /// <summary>
        ///    <para></para>
        /// </summary>
        public override string ToString()
        {
            return "DataGridViewRowHeaderCell { RowIndex=" + RowIndex.ToString(CultureInfo.CurrentCulture) + " }";
        }

        private class DataGridViewRowHeaderCellRenderer
        {
            private static VisualStyleRenderer visualStyleRenderer;

            private DataGridViewRowHeaderCellRenderer()
            {
            }

            public static VisualStyleRenderer VisualStyleRenderer
            {
                get
                {
                    if (visualStyleRenderer == null)
                    {
                        visualStyleRenderer = new VisualStyleRenderer(HeaderElement);
                    }

                    return visualStyleRenderer;
                }
            }

            public static void DrawHeader(Graphics g, Rectangle bounds, int headerState)
            {
                VisualStyleRenderer.SetParameters(HeaderElement.ClassName, HeaderElement.Part, headerState);
                VisualStyleRenderer.DrawBackground(g, bounds, Rectangle.Truncate(g.ClipBounds));
            }
        }

        protected class DataGridViewRowHeaderCellAccessibleObject : DataGridViewCellAccessibleObject
        {
            public DataGridViewRowHeaderCellAccessibleObject(DataGridViewRowHeaderCell owner) : base(owner)
            {
            }

            public override Rectangle Bounds
            {
                get
                {
                    if (Owner.OwningRow == null)
                    {
                        return Rectangle.Empty;
                    }

                    // use the parent row acc obj bounds
<<<<<<< HEAD
                    Rectangle rowRect = this.ParentPrivate.Bounds;
                    Rectangle cellRect = rowRect;
                    cellRect.Width = this.Owner.DataGridView.RowHeadersWidth;
                    if (this.Owner.DataGridView.RightToLeft == RightToLeft.Yes)
                    {
                        cellRect.X = rowRect.Right - cellRect.Width;
                    }
                    
=======
                    Rectangle rowRect = ParentPrivate.Bounds;
                    Rectangle cellRect = rowRect;
                    cellRect.Width = Owner.DataGridView.RowHeadersWidth;
                    if (Owner.DataGridView.RightToLeft == RightToLeft.Yes)
                    {
                        cellRect.X = rowRect.Right - cellRect.Width;
                    }

>>>>>>> 05087938
                    return cellRect;
                }
            }

            public override string DefaultAction
            {
                get
                {
                    if (Owner.DataGridView.SelectionMode == DataGridViewSelectionMode.FullRowSelect ||
                        Owner.DataGridView.SelectionMode == DataGridViewSelectionMode.RowHeaderSelect)
                    {
                        return string.Format(SR.DataGridView_RowHeaderCellAccDefaultAction);
                    }
                    else
                    {
                        return string.Empty;
                    }
                }
            }

            public override string Name
            {
                get
                {
                    if (ParentPrivate != null)
                    {
                        return ParentPrivate.Name;
                    }
                    else
                    {
                        return string.Empty;
                    }
                }
            }

            public override AccessibleObject Parent
            {
                get
                {
                    return ParentPrivate;
                }
            }

            private AccessibleObject ParentPrivate
            {
                get
                {
                    if (Owner.OwningRow == null)
                    {
                        return null;
                    }
                    else
                    {
                        return Owner.OwningRow.AccessibilityObject;
                    }
                }
            }

            public override AccessibleRole Role
            {
                get
                {
                    return AccessibleRole.RowHeader;
                }
            }

            public override AccessibleStates State
            {
                get
                {
                    AccessibleStates resultState = AccessibleStates.Selectable;

                    // get the Offscreen state from the base method.
                    AccessibleStates state = base.State;
                    if ((state & AccessibleStates.Offscreen) == AccessibleStates.Offscreen)
                    {
                        resultState |= AccessibleStates.Offscreen;
                    }

                    if (Owner.DataGridView.SelectionMode == DataGridViewSelectionMode.FullRowSelect ||
                        Owner.DataGridView.SelectionMode == DataGridViewSelectionMode.RowHeaderSelect)
                    {
                        if (Owner.OwningRow != null && Owner.OwningRow.Selected)
                        {
                            resultState |= AccessibleStates.Selected;
                        }
                    }

                    return resultState;
                }
            }

            public override string Value
            {
                get
                {
                    return string.Empty;
                }
            }

            public override void DoDefaultAction()
            {
<<<<<<< HEAD
                if ((this.Owner.DataGridView.SelectionMode == DataGridViewSelectionMode.FullRowSelect ||
                    this.Owner.DataGridView.SelectionMode == DataGridViewSelectionMode.RowHeaderSelect) &&
                    this.Owner.OwningRow != null)
=======
                if ((Owner.DataGridView.SelectionMode == DataGridViewSelectionMode.FullRowSelect ||
                    Owner.DataGridView.SelectionMode == DataGridViewSelectionMode.RowHeaderSelect) &&
                    Owner.OwningRow != null)
>>>>>>> 05087938
                {
                    Owner.OwningRow.Selected = true;
                }
            }

            public override AccessibleObject Navigate(AccessibleNavigation navigationDirection)
            {
                Debug.Assert(Owner.DataGridView.RowHeadersVisible, "if the rows are not visible how did you get the row headers acc obj?");
                switch (navigationDirection)
                {
                    case AccessibleNavigation.Next:
                        if (Owner.OwningRow != null && Owner.DataGridView.Columns.GetColumnCount(DataGridViewElementStates.Visible) > 0)
                        {
                            // go to the next sibling
                            return ParentPrivate.GetChild(1);
                        }
                        else
                        {
                            return null;
                        }
                    case AccessibleNavigation.Down:
                        if (Owner.OwningRow == null)
                        {
                            return null;
                        }
                        else
                        {
                            if (Owner.OwningRow.Index == Owner.DataGridView.Rows.GetLastRow(DataGridViewElementStates.Visible))
                            {
                                return null;
                            }
                            else
                            {
                                int nextVisibleRow = Owner.DataGridView.Rows.GetNextRow(Owner.OwningRow.Index, DataGridViewElementStates.Visible);
                                int actualDisplayIndex = Owner.DataGridView.Rows.GetRowCount(DataGridViewElementStates.Visible, 0, nextVisibleRow);

                                if (Owner.DataGridView.ColumnHeadersVisible)
                                {
                                    // + 1 because the first child in the data grid view acc obj is the top row header acc obj
                                    return Owner.DataGridView.AccessibilityObject.GetChild(1 + actualDisplayIndex).GetChild(0);
                                }
                                else
                                {
                                    return Owner.DataGridView.AccessibilityObject.GetChild(actualDisplayIndex).GetChild(0);
                                }
                            }
                        }
                    case AccessibleNavigation.Previous:
                        return null;
                    case AccessibleNavigation.Up:
                        if (Owner.OwningRow == null)
                        {
                            return null;
                        }
                        else
                        {
                            if (Owner.OwningRow.Index == Owner.DataGridView.Rows.GetFirstRow(DataGridViewElementStates.Visible))
                            {
                                if (Owner.DataGridView.ColumnHeadersVisible)
                                {
                                    // Return the top left header cell accessible object.
                                    Debug.Assert(Owner.DataGridView.TopLeftHeaderCell.AccessibilityObject == Owner.DataGridView.AccessibilityObject.GetChild(0).GetChild(0));
                                    return Owner.DataGridView.AccessibilityObject.GetChild(0).GetChild(0);
                                }
                                else
                                {
                                    return null;
                                }
                            }
                            else
                            {
                                int previousVisibleRow = Owner.DataGridView.Rows.GetPreviousRow(Owner.OwningRow.Index, DataGridViewElementStates.Visible);
                                int actualDisplayIndex = Owner.DataGridView.Rows.GetRowCount(DataGridViewElementStates.Visible, 0, previousVisibleRow);
                                if (Owner.DataGridView.ColumnHeadersVisible)
                                {
                                    // + 1 because the first child in the data grid view acc obj is the top row header acc obj
                                    return Owner.DataGridView.AccessibilityObject.GetChild(actualDisplayIndex + 1).GetChild(0);
                                }
                                else
                                {
                                    return Owner.DataGridView.AccessibilityObject.GetChild(actualDisplayIndex).GetChild(0);
                                }
                            }
                        }
                    default:
                        return null;
                }
            }

            public override void Select(AccessibleSelection flags)
            {
                if (Owner == null)
                {
                    throw new InvalidOperationException(string.Format(SR.DataGridViewCellAccessibleObject_OwnerNotSet));
                }

<<<<<<< HEAD
                DataGridViewRowHeaderCell dataGridViewCell = (DataGridViewRowHeaderCell)this.Owner;
=======
                DataGridViewRowHeaderCell dataGridViewCell = (DataGridViewRowHeaderCell)Owner;
>>>>>>> 05087938
                DataGridView dataGridView = dataGridViewCell.DataGridView;

                if (dataGridView == null)
                {
                    return;
                }
                if ((flags & AccessibleSelection.TakeFocus) == AccessibleSelection.TakeFocus)
                {
                    dataGridView.Focus();
                }
                if (dataGridViewCell.OwningRow != null &&
                    (dataGridView.SelectionMode == DataGridViewSelectionMode.FullRowSelect ||
                     dataGridView.SelectionMode == DataGridViewSelectionMode.RowHeaderSelect))
                {
                    if ((flags & (AccessibleSelection.TakeSelection | AccessibleSelection.AddSelection)) != 0)
                    {
                        dataGridViewCell.OwningRow.Selected = true;
                    }
                    else if ((flags & AccessibleSelection.RemoveSelection) == AccessibleSelection.RemoveSelection)
                    {
                        dataGridViewCell.OwningRow.Selected = false;
                    }
                }
            }

            #region IRawElementProviderFragment Implementation

            internal override UnsafeNativeMethods.IRawElementProviderFragment FragmentNavigate(UnsafeNativeMethods.NavigateDirection direction)
            {
                if (Owner.OwningRow == null)
                {
                    return null;
                }

                switch (direction)
                {
                    case UnsafeNativeMethods.NavigateDirection.Parent:
                        return Owner.OwningRow.AccessibilityObject;
                    case UnsafeNativeMethods.NavigateDirection.NextSibling:
                        if (Owner.DataGridView.Columns.GetColumnCount(DataGridViewElementStates.Visible) > 0)
                        {
                            // go to the next sibling
                            return Owner.OwningRow.AccessibilityObject.GetChild(1);
                        }
                        else
                        {
                            return null;
                        }
                    case UnsafeNativeMethods.NavigateDirection.PreviousSibling:
                    default:
                        return null;
                }
            }

            #endregion

            #region IRawElementProviderSimple Implementation

            internal override object GetPropertyValue(int propertyId)
            {
                switch (propertyId)
                {
                    case NativeMethods.UIA_NamePropertyId:
                        return Name;
                    case NativeMethods.UIA_ControlTypePropertyId:
                        return NativeMethods.UIA_HeaderControlTypeId;
                    case NativeMethods.UIA_IsEnabledPropertyId:
                        return Owner.DataGridView.Enabled;
                    case NativeMethods.UIA_HelpTextPropertyId:
                        return Help ?? string.Empty;
                    case NativeMethods.UIA_IsKeyboardFocusablePropertyId:
                        return (State & AccessibleStates.Focusable) == AccessibleStates.Focusable;
                    case NativeMethods.UIA_HasKeyboardFocusPropertyId:
                    case NativeMethods.UIA_IsPasswordPropertyId:
                        return false;
                    case NativeMethods.UIA_IsOffscreenPropertyId:
                        return (State & AccessibleStates.Offscreen) == AccessibleStates.Offscreen;
                    case NativeMethods.UIA_AccessKeyPropertyId:
                        return string.Empty;
                }

                return base.GetPropertyValue(propertyId);
            }

            #endregion
        }
    }
}<|MERGE_RESOLUTION|>--- conflicted
+++ resolved
@@ -24,11 +24,7 @@
         private static readonly VisualStyleElement HeaderElement = VisualStyleElement.Header.Item.Normal;
 
         // ColorMap used to map the black color of the resource bitmaps to the fore color in use in the row header cell
-<<<<<<< HEAD
-        private static ColorMap[] colorMap = new ColorMap[] { new ColorMap() };
-=======
         private static readonly ColorMap[] colorMap = new ColorMap[] { new ColorMap() };
->>>>>>> 05087938
 
         private static Bitmap rightArrowBmp = null;
         private static Bitmap leftArrowBmp = null;
@@ -48,10 +44,6 @@
         private const byte DATAGRIDVIEWROWHEADERCELL_horizontalTextMarginRight = 2;
         private const byte DATAGRIDVIEWROWHEADERCELL_verticalTextMargin = 1;
 
-<<<<<<< HEAD
-        /// <include file='doc\DataGridViewRowHeaderCell.uex' path='docs/doc[@for="DataGridViewRowHeaderCell.DataGridViewRowHeaderCell"]/*' />
-=======
->>>>>>> 05087938
         public DataGridViewRowHeaderCell()
         {
         }
@@ -808,11 +800,7 @@
                             using (Graphics gFlip = Graphics.FromImage(bmFlipXPThemes))
                             {
                                 DataGridViewRowHeaderCellRenderer.DrawHeader(gFlip, new Rectangle(0, 0, backgroundBounds.Height, backgroundBounds.Width), state);
-<<<<<<< HEAD
-                                bmFlipXPThemes.RotateFlip(this.DataGridView.RightToLeftInternal ? RotateFlipType.Rotate90FlipNone : RotateFlipType.Rotate270FlipY);
-=======
                                 bmFlipXPThemes.RotateFlip(DataGridView.RightToLeftInternal ? RotateFlipType.Rotate90FlipNone : RotateFlipType.Rotate270FlipY);
->>>>>>> 05087938
 
                                 graphics.DrawImage(bmFlipXPThemes,
                                                    backgroundBounds,
@@ -1107,11 +1095,7 @@
 
         private void PaintIcon(Graphics g, Bitmap bmp, Rectangle bounds, Color foreColor)
         {
-<<<<<<< HEAD
-            Rectangle bmpRect = new Rectangle(this.DataGridView.RightToLeftInternal ?
-=======
             Rectangle bmpRect = new Rectangle(DataGridView.RightToLeftInternal ?
->>>>>>> 05087938
                                               bounds.Right - DATAGRIDVIEWROWHEADERCELL_iconMarginWidth - iconsWidth :
                                               bounds.Left + DATAGRIDVIEWROWHEADERCELL_iconMarginWidth,
                                               bounds.Y + (bounds.Height - iconsHeight) / 2,
@@ -1129,11 +1113,7 @@
         protected override bool SetValue(int rowIndex, object value)
         {
             object originalValue = GetValue(rowIndex);
-<<<<<<< HEAD
-            if (value != null || this.Properties.ContainsObject(PropCellValue))
-=======
             if (value != null || Properties.ContainsObject(PropCellValue))
->>>>>>> 05087938
             {
                 Properties.SetObject(PropCellValue, value);
             }
@@ -1196,16 +1176,6 @@
                     }
 
                     // use the parent row acc obj bounds
-<<<<<<< HEAD
-                    Rectangle rowRect = this.ParentPrivate.Bounds;
-                    Rectangle cellRect = rowRect;
-                    cellRect.Width = this.Owner.DataGridView.RowHeadersWidth;
-                    if (this.Owner.DataGridView.RightToLeft == RightToLeft.Yes)
-                    {
-                        cellRect.X = rowRect.Right - cellRect.Width;
-                    }
-                    
-=======
                     Rectangle rowRect = ParentPrivate.Bounds;
                     Rectangle cellRect = rowRect;
                     cellRect.Width = Owner.DataGridView.RowHeadersWidth;
@@ -1214,7 +1184,6 @@
                         cellRect.X = rowRect.Right - cellRect.Width;
                     }
 
->>>>>>> 05087938
                     return cellRect;
                 }
             }
@@ -1317,15 +1286,9 @@
 
             public override void DoDefaultAction()
             {
-<<<<<<< HEAD
-                if ((this.Owner.DataGridView.SelectionMode == DataGridViewSelectionMode.FullRowSelect ||
-                    this.Owner.DataGridView.SelectionMode == DataGridViewSelectionMode.RowHeaderSelect) &&
-                    this.Owner.OwningRow != null)
-=======
                 if ((Owner.DataGridView.SelectionMode == DataGridViewSelectionMode.FullRowSelect ||
                     Owner.DataGridView.SelectionMode == DataGridViewSelectionMode.RowHeaderSelect) &&
                     Owner.OwningRow != null)
->>>>>>> 05087938
                 {
                     Owner.OwningRow.Selected = true;
                 }
@@ -1422,11 +1385,7 @@
                     throw new InvalidOperationException(string.Format(SR.DataGridViewCellAccessibleObject_OwnerNotSet));
                 }
 
-<<<<<<< HEAD
-                DataGridViewRowHeaderCell dataGridViewCell = (DataGridViewRowHeaderCell)this.Owner;
-=======
                 DataGridViewRowHeaderCell dataGridViewCell = (DataGridViewRowHeaderCell)Owner;
->>>>>>> 05087938
                 DataGridView dataGridView = dataGridViewCell.DataGridView;
 
                 if (dataGridView == null)
