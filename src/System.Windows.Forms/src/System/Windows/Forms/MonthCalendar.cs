﻿// Licensed to the .NET Foundation under one or more agreements.
// The .NET Foundation licenses this file to you under the MIT license.
// See the LICENSE file in the project root for more information.



namespace System.Windows.Forms
{
    using System.Runtime.Serialization.Formatters;
    using System.Runtime.InteropServices;

    using System.Diagnostics;

    using System;
    using System.Globalization;

    using System.Windows.Forms.Internal;
    using System.ComponentModel;
    using System.ComponentModel.Design;
    using ArrayList = System.Collections.ArrayList;

    using System.Drawing;
    using Microsoft.Win32;
    using System.Windows.Forms.Layout;

    /// <summary>
    ///     This control is an encapsulateion of the Windows month calendar control.
    ///     A month calendar control implements a calendar-like user interface, that
    ///     provides the user with a very intuitive and recognizable method of entering
    ///     or selecting a date.
    ///     Users can also select which days bold.  The most efficient way to add the
    ///     bolded dates is via an array all at once.  (The below descriptions can be applied
    ///     equally to annually and monthly bolded dates as well)
    ///     The following is an example of this:
    /// <code>
    ///     MonthCalendar mc = new MonthCalendar();
    ///     //     add specific dates to bold
    ///     DateTime[] time = new DateTime[3];
    ///     time[0] = DateTime.Now;
    ///     time[1] = time[0].addDays(2);
    ///     time[2] = time[1].addDays(2);
    ///     mc.setBoldedDates(time);
    /// </code>
    ///     Removal of all bolded dates is accomplished with:
    /// <code>
    ///     mc.removeAllBoldedDates();
    /// </code>
    ///     Although less efficient, the user may need to add or remove bolded dates one at
    ///     a time.  To improve the performance of this, neither addBoldedDate nor
    ///     removeBoldedDate repaints the monthcalendar.  The user must call updateBoldedDates
    ///     to force the repaint of the bolded dates, otherwise the monthCalendar will not
    ///     paint properly.
    ///     The following is an example of this:
    /// <code>
    ///     DateTime time1 = new DateTime("3/5/98");
    ///     DateTime time2 = new DateTime("4/19/98");
    ///     mc.addBoldedDate(time1);
    ///     mc.addBoldedDate(time2);
    ///     mc.removeBoldedDate(time1);
    ///     mc.updateBoldedDates();
    /// </code>
    ///     The same applies to addition and removal of annual and monthly bolded dates.
    /// </summary>
    [
    ComVisible(true),
    ClassInterface(ClassInterfaceType.AutoDispatch),
    DefaultProperty(nameof(SelectionRange)),
    DefaultEvent(nameof(DateChanged)),
    DefaultBindingProperty(nameof(SelectionRange)),
    Designer("System.Windows.Forms.Design.MonthCalendarDesigner, " + AssemblyRef.SystemDesign),
    SRDescription(nameof(SR.DescriptionMonthCalendar))
    ]
    public class MonthCalendar : Control
    {
        const long DAYS_TO_1601 = 548229;
        const long DAYS_TO_10000 = 3615900;
        static readonly Color DEFAULT_TITLE_BACK_COLOR = SystemColors.ActiveCaption;
        static readonly Color DEFAULT_TITLE_FORE_COLOR = SystemColors.ActiveCaptionText;
        static readonly Color DEFAULT_TRAILING_FORE_COLOR = SystemColors.GrayText;
        private const int MINIMUM_ALLOC_SIZE = 12;  // minimum size to expand the buffer by
        private const int MONTHS_IN_YEAR = 12;
        /// <summary>
        ///     This is the arbitrary number of pixels that the Win32 control
        ///     inserts between calendars horizontally, regardless of font.
        /// </summary>
        private const int INSERT_WIDTH_SIZE = 6;
        /// <summary>
        ///     This is the arbitrary number of pixels that the Win32 control
        ///     inserts between calendars vertically, regardless of font.
        /// </summary>
        private const int INSERT_HEIGHT_SIZE = 6;       // From comctl32 MonthCalendar sources CALBORDER
        private const Day DEFAULT_FIRST_DAY_OF_WEEK = Day.Default;
        private const int DEFAULT_MAX_SELECTION_COUNT = 7;
        private const int DEFAULT_SCROLL_CHANGE = 0;
        private const int UNIQUE_DATE = 0;
        private const int ANNUAL_DATE = 1;
        private const int MONTHLY_DATE = 2;

        private static readonly Size DefaultSingleMonthSize = new Size(176, 153);

        private const int MaxScrollChange = 20000;

        private const int ExtraPadding = 2;
        private int scaledExtraPadding = ExtraPadding;

        private IntPtr mdsBuffer = IntPtr.Zero;
        private int mdsBufferSize = 0;

        // styles
        private Color titleBackColor = DEFAULT_TITLE_BACK_COLOR;
        private Color titleForeColor = DEFAULT_TITLE_FORE_COLOR;
        private Color trailingForeColor = DEFAULT_TRAILING_FORE_COLOR;
        private bool showToday = true;
        private bool showTodayCircle = true;
        private bool showWeekNumbers = false;
        private bool rightToLeftLayout = false;


        // properties
        private Size dimensions = new Size(1, 1);
        private int maxSelectionCount = DEFAULT_MAX_SELECTION_COUNT;
        // Reconcile out-of-range min/max values in the property getters.
        private DateTime maxDate = DateTime.MaxValue;
        private DateTime minDate = DateTime.MinValue;
        private int scrollChange = DEFAULT_SCROLL_CHANGE;
        private bool todayDateSet = false;           // Has TodayDate been explicitly set?
        private DateTime todayDate = DateTime.Now.Date;
        private DateTime selectionStart;
        private DateTime selectionEnd;
        private Day firstDayOfWeek = DEFAULT_FIRST_DAY_OF_WEEK;
        private NativeMethods.MONTCALENDAR_VIEW_MODE mcCurView = NativeMethods.MONTCALENDAR_VIEW_MODE.MCMV_MONTH;
        private NativeMethods.MONTCALENDAR_VIEW_MODE mcOldView = NativeMethods.MONTCALENDAR_VIEW_MODE.MCMV_MONTH;

        /// <summary>
        ///     Bitmask for the annually bolded dates.  Months start on January.
        /// </summary>
        private readonly int[] monthsOfYear = new int[12];
        /// <summary>
        ///     Bitmask for the dates bolded monthly.
        /// </summary>
        private int datesToBoldMonthly = 0;
        /// <summary>
        ///     Lists are slow, so this section can be optimized.
        ///     Implementation is such that inserts are fast, removals are slow.
        /// </summary>
        private readonly ArrayList arrayOfDates = new ArrayList();
        private readonly ArrayList annualArrayOfDates = new ArrayList(); // we have to maintain these lists too.
        private readonly ArrayList monthlyArrayOfDates = new ArrayList();

        // notifications
        private DateRangeEventHandler onDateChanged;
        private DateRangeEventHandler onDateSelected;
        private EventHandler onRightToLeftLayoutChanged;

        /// <summary>
        ///     Creates a new MonthCalendar object.  Styles are the default for a
        ///     regular month calendar control.
        /// </summary>
        public MonthCalendar()
        : base()
        {

            PrepareForDrawing();

            selectionStart = todayDate;
            selectionEnd = todayDate;
            SetStyle(ControlStyles.UserPaint, false);
            SetStyle(ControlStyles.StandardClick, false);

            TabStop = true;
        }

        /// <summary>
        /// MonthCalendar control  accessbile object.
        /// </summary>
        /// <returns></returns>
        protected override AccessibleObject CreateAccessibilityInstance()
        {
            return new MonthCalendarAccessibleObject(this);
        }

        protected override void RescaleConstantsForDpi(int deviceDpiOld, int deviceDpiNew)
        {
            base.RescaleConstantsForDpi(deviceDpiOld, deviceDpiNew);
            PrepareForDrawing();
        }

        private void PrepareForDrawing()
        {
            if (DpiHelper.IsScalingRequirementMet)
            {
                scaledExtraPadding = LogicalToDeviceUnits(ExtraPadding);
            }
        }

        /// <summary>
        ///     The array of DateTime objects that determines which annual days are shown
        ///     in bold.
        /// </summary>
        [
        Localizable(true),
        SRDescription(nameof(SR.MonthCalendarAnnuallyBoldedDatesDescr))
        ]
        public DateTime[] AnnuallyBoldedDates
        {
            get
            {
                DateTime[] dateTimes = new DateTime[annualArrayOfDates.Count];

                for (int i = 0; i < annualArrayOfDates.Count; ++i)
                {
                    dateTimes[i] = (DateTime)annualArrayOfDates[i];
                }
                return dateTimes;
            }
            set
            {
                // 



                annualArrayOfDates.Clear();
                for (int i = 0; i < MONTHS_IN_YEAR; ++i)
                {
                    monthsOfYear[i] = 0;
                }

                if (value != null && value.Length > 0)
                {

                    //add each boldeddate to our ArrayList...
                    for (int i = 0; i < value.Length; i++)
                    {
                        annualArrayOfDates.Add(value[i]);
                    }

                    for (int i = 0; i < value.Length; ++i)
                    {
                        monthsOfYear[value[i].Month - 1] |= 0x00000001 << (value[i].Day - 1);
                    }

                }
                RecreateHandle();
            }
        }

        [SRDescription(nameof(SR.MonthCalendarMonthBackColorDescr))]
        public override Color BackColor
        {
            get
            {
                if (ShouldSerializeBackColor())
                {
                    return base.BackColor;
                }
                else
                {
                    return SystemColors.Window;
                }
            }
            set
            {
                base.BackColor = value;
            }
        }

        [Browsable(false), EditorBrowsable(EditorBrowsableState.Never)]
        public override Image BackgroundImage
        {
            get
            {
                return base.BackgroundImage;
            }
            set
            {
                base.BackgroundImage = value;
            }
        }

        [Browsable(false), EditorBrowsable(EditorBrowsableState.Never)]
        new public event EventHandler BackgroundImageChanged
        {
            add => base.BackgroundImageChanged += value;
            remove => base.BackgroundImageChanged -= value;
        }


        [Browsable(false), EditorBrowsable(EditorBrowsableState.Never)]
        public override ImageLayout BackgroundImageLayout
        {
            get
            {
                return base.BackgroundImageLayout;
            }
            set
            {
                base.BackgroundImageLayout = value;
            }
        }

        [Browsable(false), EditorBrowsable(EditorBrowsableState.Never)]
        new public event EventHandler BackgroundImageLayoutChanged
        {
            add => base.BackgroundImageLayoutChanged += value;
            remove => base.BackgroundImageLayoutChanged -= value;
        }


        /// <summary>
        ///     The array of DateTime objects that determines which non-recurring
        ///     specified dates are shown in bold.
        /// </summary>
        /*Browsable(false), EditorBrowsable(EditorBrowsableState.Advanced),*/
        [Localizable(true)]
        public DateTime[] BoldedDates
        {
            get
            {
                DateTime[] dateTimes = new DateTime[arrayOfDates.Count];

                for (int i = 0; i < arrayOfDates.Count; ++i)
                {
                    dateTimes[i] = (DateTime)arrayOfDates[i];
                }
                return dateTimes;
            }
            set
            {
                // 



                arrayOfDates.Clear();
                if (value != null && value.Length > 0)
                {

                    //add each boldeddate to our ArrayList...
                    for (int i = 0; i < value.Length; i++)
                    {
                        arrayOfDates.Add(value[i]);
                    }

                }
                RecreateHandle();
            }
        }

        /// <summary>
        ///     The number of columns and rows of months that will be displayed
        ///     in the MonthCalendar control.
        /// </summary>
        [
        SRCategory(nameof(SR.CatAppearance)),
        Localizable(true),
        SRDescription(nameof(SR.MonthCalendarDimensionsDescr))
        ]
        public Size CalendarDimensions
        {
            get
            {
                return dimensions;
            }
            set
            {
                if (!dimensions.Equals(value))
                {
                    SetCalendarDimensions(value.Width, value.Height);
                }
            }
        }

        /// <summary>
        ///     This is called when creating a window.  Inheriting classes can ovveride
        ///     this to add extra functionality, but should not forget to first call
        ///     base.getCreateParams() to make sure the control continues to work
        ///     correctly.
        /// </summary>
        protected override CreateParams CreateParams
        {
            get
            {
                CreateParams cp = base.CreateParams;
                cp.ClassName = NativeMethods.WC_MONTHCAL;
                cp.Style |= NativeMethods.MCS_MULTISELECT | NativeMethods.MCS_DAYSTATE;
                if (!showToday)
                {
                    cp.Style |= NativeMethods.MCS_NOTODAY;
                }

                if (!showTodayCircle)
                {
                    cp.Style |= NativeMethods.MCS_NOTODAYCIRCLE;
                }

                if (showWeekNumbers)
                {
                    cp.Style |= NativeMethods.MCS_WEEKNUMBERS;
                }

                if (RightToLeft == RightToLeft.Yes && RightToLeftLayout == true)
                {
                    //We want to turn on mirroring for Form explicitly.
                    cp.ExStyle |= NativeMethods.WS_EX_LAYOUTRTL;
                    //Don't need these styles when mirroring is turned on.
                    cp.ExStyle &= ~(NativeMethods.WS_EX_RTLREADING | NativeMethods.WS_EX_RIGHT | NativeMethods.WS_EX_LEFTSCROLLBAR);
                }

                return cp;
            }
        }

        protected override ImeMode DefaultImeMode
        {
            get
            {
                return ImeMode.Disable;
            }
        }

        protected override Padding DefaultMargin
        {
            get { return new Padding(9); }
        }

        protected override Size DefaultSize
        {
            get
            {
                return GetMinReqRect();
            }
        }

        /// <summary>
        ///     This property is overridden and hidden from statement completion
        ///     on controls that are based on Win32 Native Controls.
        /// </summary>
        [EditorBrowsable(EditorBrowsableState.Never)]
        protected override bool DoubleBuffered
        {
            get
            {
                return base.DoubleBuffered;
            }
            set
            {
                base.DoubleBuffered = value;
            }
        }

        /// <summary>
        ///     The first day of the week for the month calendar control.
        /// </summary>
        [
        SRCategory(nameof(SR.CatBehavior)),
        Localizable(true),
        DefaultValue(DEFAULT_FIRST_DAY_OF_WEEK),
        SRDescription(nameof(SR.MonthCalendarFirstDayOfWeekDescr))
        ]
        public Day FirstDayOfWeek
        {
            get
            {
                return firstDayOfWeek;
            }

            set
            {
                //valid values are 0x0 to 0x7
                if (!ClientUtils.IsEnumValid(value, (int)value, (int)Day.Monday, (int)Day.Default))
                {
                    throw new InvalidEnumArgumentException(nameof(FirstDayOfWeek), (int)value, typeof(Day));
                }

                if (value != firstDayOfWeek)
                {
                    firstDayOfWeek = value;
                    if (IsHandleCreated)
                    {
                        if (value == Day.Default)
                        {
                            RecreateHandle();
                        }
                        else
                        {
                            SendMessage(NativeMethods.MCM_SETFIRSTDAYOFWEEK, 0, (int)value);
                        }
                    }
                }
            }
        }

        [SRDescription(nameof(SR.MonthCalendarForeColorDescr))]
        public override Color ForeColor
        {
            get
            {
                if (ShouldSerializeForeColor())
                {
                    return base.ForeColor;
                }
                else
                {
                    return SystemColors.WindowText;
                }
            }
            set
            {
                base.ForeColor = value;
            }
        }

        [Browsable(false), EditorBrowsable(EditorBrowsableState.Never)]
        new public ImeMode ImeMode
        {
            get
            {
                return base.ImeMode;
            }
            set
            {
                base.ImeMode = value;
            }
        }

        [Browsable(false), EditorBrowsable(EditorBrowsableState.Never)]
        public new event EventHandler ImeModeChanged
        {
            add => base.ImeModeChanged += value;
            remove => base.ImeModeChanged -= value;
        }

        /// <summary>
        ///     The maximum allowable date that can be selected.  By default, there
        ///     is no maximum date.  The maximum date is not set if max less than the
        ///     current minimum date.
        /// </summary>
        [
        SRCategory(nameof(SR.CatBehavior)),
        SRDescription(nameof(SR.MonthCalendarMaxDateDescr))
        ]
        public DateTime MaxDate
        {
            get
            {
                return DateTimePicker.EffectiveMaxDate(maxDate);
            }
<<<<<<< HEAD
            set {
                if (value != maxDate) {
                    if (value < DateTimePicker.EffectiveMinDate(minDate)) {
=======
            set
            {
                if (value != maxDate)
                {
                    if (value < DateTimePicker.EffectiveMinDate(minDate))
                    {
>>>>>>> 05087938
                        throw new ArgumentOutOfRangeException(nameof(value), value, string.Format(SR.InvalidLowBoundArgumentEx, nameof(MaxDate), FormatDate(value), nameof(MinDate)));
                    }
                    maxDate = value;
                    SetRange();
                }
            }
        }

        /// <summary>
        ///     The maximum number of days that can be selected in a
        ///     month calendar control.  This method does not affect the current
        ///     selection range.
        /// </summary>
        [
        SRCategory(nameof(SR.CatBehavior)),
        DefaultValue(DEFAULT_MAX_SELECTION_COUNT),
        SRDescription(nameof(SR.MonthCalendarMaxSelectionCountDescr))
        ]
        public int MaxSelectionCount
        {
            get
            {
                return maxSelectionCount;
            }
<<<<<<< HEAD
            set {
                if (value < 1) {
                    throw new ArgumentOutOfRangeException(nameof(value), value, string.Format(SR.InvalidLowBoundArgumentEx, nameof(MaxSelectionCount), value.ToString("D"), 1));
                }

                if (value != maxSelectionCount) {
                    if (IsHandleCreated) {
                        if (unchecked( (int) (long)SendMessage(NativeMethods.MCM_SETMAXSELCOUNT, value, 0)) == 0)
                            throw new ArgumentException(string.Format(SR.MonthCalendarMaxSelCount, value.ToString("D")), nameof(value));
=======
            set
            {
                if (value < 1)
                {
                    throw new ArgumentOutOfRangeException(nameof(value), value, string.Format(SR.InvalidLowBoundArgumentEx, nameof(MaxSelectionCount), value.ToString("D"), 1));
                }

                if (value != maxSelectionCount)
                {
                    if (IsHandleCreated)
                    {
                        if (unchecked((int)(long)SendMessage(NativeMethods.MCM_SETMAXSELCOUNT, value, 0)) == 0)
                        {
                            throw new ArgumentException(string.Format(SR.MonthCalendarMaxSelCount, value.ToString("D")), nameof(value));
                        }
>>>>>>> 05087938
                    }
                    maxSelectionCount = value;
                }
            }
        }

        /// <summary>
        ///     The minimum allowable date that can be selected.  By default, there
        ///     is no minimum date.  The minimum date is not set if min greater than the
        ///     current maximum date.  MonthCalendar does not support dates prior to 1753.
        /// </summary>
        [
        SRCategory(nameof(SR.CatBehavior)),
        SRDescription(nameof(SR.MonthCalendarMinDateDescr))
        ]
        public DateTime MinDate
        {
            get
            {
                return DateTimePicker.EffectiveMinDate(minDate);
            }
<<<<<<< HEAD
            set {
                if (value != minDate) {
                    if (value > DateTimePicker.EffectiveMaxDate(maxDate)) {
=======
            set
            {
                if (value != minDate)
                {
                    if (value > DateTimePicker.EffectiveMaxDate(maxDate))
                    {
>>>>>>> 05087938
                        throw new ArgumentOutOfRangeException(nameof(value), value, string.Format(SR.InvalidHighBoundArgument, nameof(MinDate), FormatDate(value), nameof(MaxDate)));
                    }

                    // If trying to set the minimum less than DateTimePicker.MinimumDateTime, throw
                    // an exception.
<<<<<<< HEAD
                    if (value < DateTimePicker.MinimumDateTime) {
=======
                    if (value < DateTimePicker.MinimumDateTime)
                    {
>>>>>>> 05087938
                        throw new ArgumentOutOfRangeException(nameof(value), value, string.Format(SR.InvalidLowBoundArgumentEx, nameof(MinDate), FormatDate(value), FormatDate(DateTimePicker.MinimumDateTime)));
                    }

                    minDate = value;
                    SetRange();
                }
            }
        }

        /// <summary>
        ///     The array of DateTime objects that determine which monthly days to bold.
        /// </summary>
        [
        Localizable(true),
        SRDescription(nameof(SR.MonthCalendarMonthlyBoldedDatesDescr))
        ]
        public DateTime[] MonthlyBoldedDates
        {
            get
            {
                DateTime[] dateTimes = new DateTime[monthlyArrayOfDates.Count];

                for (int i = 0; i < monthlyArrayOfDates.Count; ++i)
                {
                    dateTimes[i] = (DateTime)monthlyArrayOfDates[i];
                }
                return dateTimes;
            }
            set
            {
                // 



                monthlyArrayOfDates.Clear();
                datesToBoldMonthly = 0;

                if (value != null && value.Length > 0)
                {

                    //add each boldeddate to our ArrayList...
                    for (int i = 0; i < value.Length; i++)
                    {
                        monthlyArrayOfDates.Add(value[i]);
                    }

                    for (int i = 0; i < value.Length; ++i)
                    {
                        datesToBoldMonthly |= 0x00000001 << (value[i].Day - 1);
                    }

                }
                RecreateHandle();
            }
        }

        /// <summary>
        /// </summary>
        private DateTime Now
        {
            get
            {
                return DateTime.Now.Date;
            }
        }

        [
        Browsable(false),
        EditorBrowsable(EditorBrowsableState.Never),
        DesignerSerializationVisibility(DesignerSerializationVisibility.Hidden)
        ]
        public new Padding Padding
        {
            get { return base.Padding; }
            set { base.Padding = value; }
        }

        [
        Browsable(false),
        EditorBrowsable(EditorBrowsableState.Never)
        ]
        public new event EventHandler PaddingChanged
        {
            add => base.PaddingChanged += value;
            remove => base.PaddingChanged -= value;
        }

        /// <summary>
        ///     This is used for international applications where the language
        ///     is written from RightToLeft. When this property is true,
        //      and the RightToLeft is true, mirroring will be turned on on the form, and
        ///     control placement and text will be from right to left.
        /// </summary>
        [
        SRCategory(nameof(SR.CatAppearance)),
        Localizable(true),
        DefaultValue(false),
        SRDescription(nameof(SR.ControlRightToLeftLayoutDescr))
        ]
        public virtual bool RightToLeftLayout
        {
            get
            {

                return rightToLeftLayout;
            }

            set
            {
                if (value != rightToLeftLayout)
                {
                    rightToLeftLayout = value;
                    using (new LayoutTransaction(this, this, PropertyNames.RightToLeftLayout))
                    {
                        OnRightToLeftLayoutChanged(EventArgs.Empty);
                    }
                }
            }
        }

        /// <summary>
        ///     The scroll rate for a month calendar control. The scroll
        ///     rate is the number of months that the control moves its display
        ///     when the user clicks a scroll button.  If this value is zero,
        ///     the month delta is reset to the default, which is the number of
        ///     months displayed in the control.
        /// </summary>
        [
        SRCategory(nameof(SR.CatBehavior)),
        DefaultValue(DEFAULT_SCROLL_CHANGE),
        SRDescription(nameof(SR.MonthCalendarScrollChangeDescr))
        ]
        public int ScrollChange
        {
            get
            {
                return scrollChange;
            }
            set
            {
                if (scrollChange != value)
                {

<<<<<<< HEAD
                    if (value < 0) {
                        throw new ArgumentOutOfRangeException(nameof(value), value, string.Format(SR.InvalidLowBoundArgumentEx, nameof(ScrollChange), value.ToString("D"), 0));
                    }
                    if (value > MaxScrollChange) {
=======
                    if (value < 0)
                    {
                        throw new ArgumentOutOfRangeException(nameof(value), value, string.Format(SR.InvalidLowBoundArgumentEx, nameof(ScrollChange), value.ToString("D"), 0));
                    }
                    if (value > MaxScrollChange)
                    {
>>>>>>> 05087938
                        throw new ArgumentOutOfRangeException(nameof(value), value, string.Format(SR.InvalidHighBoundArgumentEx, nameof(ScrollChange), value.ToString("D"), MaxScrollChange.ToString("D")));
                    }

                    if (IsHandleCreated)
                    {
                        SendMessage(NativeMethods.MCM_SETMONTHDELTA, value, 0);
                    }
                    scrollChange = value;
                }
            }
        }


        /// <summary>
        ///    <para>Indicates the end date of the selected range of dates.</para>
        /// </summary>
        [
        SRCategory(nameof(SR.CatBehavior)),
        Browsable(false),
        DesignerSerializationVisibility(DesignerSerializationVisibility.Hidden),
        SRDescription(nameof(SR.MonthCalendarSelectionEndDescr))
        ]
        public DateTime SelectionEnd
        {
            get
            {
                return selectionEnd;
            }
            set
            {
                if (selectionEnd != value)
                {

                    // Keep SelectionEnd within min and max
<<<<<<< HEAD
                    if (value < MinDate) {
                        throw new ArgumentOutOfRangeException(nameof(value), value, string.Format(SR.InvalidLowBoundArgumentEx, nameof(SelectionEnd), FormatDate(value), nameof(MinDate)));
                    }
                    if (value > MaxDate) {
=======
                    if (value < MinDate)
                    {
                        throw new ArgumentOutOfRangeException(nameof(value), value, string.Format(SR.InvalidLowBoundArgumentEx, nameof(SelectionEnd), FormatDate(value), nameof(MinDate)));
                    }
                    if (value > MaxDate)
                    {
>>>>>>> 05087938
                        throw new ArgumentOutOfRangeException(nameof(value), value, string.Format(SR.InvalidHighBoundArgumentEx, nameof(SelectionEnd), FormatDate(value), nameof(MaxDate)));
                    }

                    // If we've moved SelectionEnd before SelectionStart, move SelectionStart back
                    if (selectionStart > value)
                    {
                        selectionStart = value;
                    }

                    // If we've moved SelectionEnd too far beyond SelectionStart, move SelectionStart forward
                    if ((value - selectionStart).Days >= maxSelectionCount)
                    {
                        selectionStart = value.AddDays(1 - maxSelectionCount);
                    }

                    // Set the new selection range
                    SetSelRange(selectionStart, value);
                }
            }
        }

        /// <summary>
        ///    <para>
        ///       Indicates
        ///       the start date of the selected range of dates.</para>
        /// </summary>
        [
        SRCategory(nameof(SR.CatBehavior)),
        Browsable(false),
        DesignerSerializationVisibility(DesignerSerializationVisibility.Hidden),
        SRDescription(nameof(SR.MonthCalendarSelectionStartDescr))
        ]
        public DateTime SelectionStart
        {
            get
            {
                return selectionStart;
            }
            set
            {
                if (selectionStart != value)
                {

                    // Keep SelectionStart within min and max
                    //
<<<<<<< HEAD
                    if (value < minDate) {
                        throw new ArgumentOutOfRangeException(nameof(value), value, string.Format(SR.InvalidLowBoundArgumentEx, nameof(SelectionStart), FormatDate(value), nameof(MinDate)));
                    }
                    if (value > maxDate) {
=======
                    if (value < minDate)
                    {
                        throw new ArgumentOutOfRangeException(nameof(value), value, string.Format(SR.InvalidLowBoundArgumentEx, nameof(SelectionStart), FormatDate(value), nameof(MinDate)));
                    }
                    if (value > maxDate)
                    {
>>>>>>> 05087938
                        throw new ArgumentOutOfRangeException(nameof(value), value, string.Format(SR.InvalidHighBoundArgumentEx, nameof(SelectionStart), FormatDate(value), nameof(MaxDate)));
                    }

                    // If we've moved SelectionStart beyond SelectionEnd, move SelectionEnd forward
                    if (selectionEnd < value)
                    {
                        selectionEnd = value;
                    }

                    // If we've moved SelectionStart too far back from SelectionEnd, move SelectionEnd back
                    if ((selectionEnd - value).Days >= maxSelectionCount)
                    {
                        selectionEnd = value.AddDays(maxSelectionCount - 1);
                    }

                    // Set the new selection range
                    SetSelRange(value, selectionEnd);
                }
            }
        }

        /// <summary>
        ///     Retrieves the selection range for a month calendar control.
        /// </summary>
        [
        SRCategory(nameof(SR.CatBehavior)),
        SRDescription(nameof(SR.MonthCalendarSelectionRangeDescr)),
        Bindable(true)
        ]
        public SelectionRange SelectionRange
        {
            get
            {
                return new SelectionRange(SelectionStart, SelectionEnd);
            }
            set
            {
                SetSelectionRange(value.Start, value.End);
            }
        }

        /// <summary>
        ///     Indicates whether the month calendar control will display
        ///     the "today" date at the bottom of the control.
        /// </summary>
        [
        SRCategory(nameof(SR.CatBehavior)),
        DefaultValue(true),
        SRDescription(nameof(SR.MonthCalendarShowTodayDescr))
        ]
        public bool ShowToday
        {
            get
            {
                return showToday;
            }
            set
            {
                if (showToday != value)
                {
                    showToday = value;
                    UpdateStyles();
                    AdjustSize();
                }
            }
        }

        /// <summary>
        ///     Indicates whether the month calendar control will circle
        ///     the "today" date.
        /// </summary>
        [
        SRCategory(nameof(SR.CatBehavior)),
        DefaultValue(true),
        SRDescription(nameof(SR.MonthCalendarShowTodayCircleDescr))
        ]
        public bool ShowTodayCircle
        {
            get
            {
                return showTodayCircle;
            }
            set
            {
                if (showTodayCircle != value)
                {
                    showTodayCircle = value;
                    UpdateStyles();
                }
            }
        }

        /// <summary>
        ///     Indicates whether the month calendar control will the display
        ///     week numbers (1-52) to the left of each row of days.
        /// </summary>
        [
        SRCategory(nameof(SR.CatBehavior)),
        Localizable(true),
        DefaultValue(false),
        SRDescription(nameof(SR.MonthCalendarShowWeekNumbersDescr))
        ]
        public bool ShowWeekNumbers
        {
            get
            {
                return showWeekNumbers;
            }
            set
            {
                if (showWeekNumbers != value)
                {
                    showWeekNumbers = value;
                    UpdateStyles();
                    AdjustSize();
                }
            }
        }

        /// <summary>
        ///     The minimum size required to display a full month.  The size
        ///     information is presented in the form of a Point, with the x
        ///     and y members representing the minimum width and height required
        ///     for the control.  The minimum required window size for a month calendar
        ///     control depends on the currently selected font.
        /// </summary>
        [
        SRCategory(nameof(SR.CatAppearance)),
        Browsable(false),
        DesignerSerializationVisibility(DesignerSerializationVisibility.Hidden),
        SRDescription(nameof(SR.MonthCalendarSingleMonthSizeDescr))
        ]
        public Size SingleMonthSize
        {
            get
            {
                NativeMethods.RECT rect = new NativeMethods.RECT();

                if (IsHandleCreated)
                {

                    if (unchecked((int)(long)SendMessage(NativeMethods.MCM_GETMINREQRECT, 0, ref rect)) == 0)
                    {
                        throw new InvalidOperationException(SR.InvalidSingleMonthSize);
                    }

                    return new Size(rect.right, rect.bottom);
                }

                return DefaultSingleMonthSize;
            }
        }

        /// <summary>
        ///     Unlike most controls, serializing the MonthCalendar's Size is really bad:
        ///     when it's restored at runtime, it uses a a default SingleMonthSize, which 
        ///     may not be right, especially for JPN/CHS machines.
        /// </summary>
        [
        DesignerSerializationVisibility(DesignerSerializationVisibility.Hidden),
        Localizable(false)
        ]
        public new Size Size
        {
            get
            {
                return base.Size;
            }
            set
            {
                base.Size = value;
            }
        }


        [Browsable(false), EditorBrowsable(EditorBrowsableState.Never), Bindable(false), DesignerSerializationVisibility(DesignerSerializationVisibility.Hidden)]
        public override string Text
        {
            get
            {
                return base.Text;
            }
            set
            {
                base.Text = value;
            }
        }

        [Browsable(false), EditorBrowsable(EditorBrowsableState.Never)]
        new public event EventHandler TextChanged
        {
            add => base.TextChanged += value;
            remove => base.TextChanged -= value;
        }

        /// <summary>
        ///     The date shown as "Today" in the Month Calendar control.
        ///     By default, "Today" is the current date at the time
        ///     the MonthCalendar control is created.
        /// </summary>
        [
        SRCategory(nameof(SR.CatBehavior)),
        SRDescription(nameof(SR.MonthCalendarTodayDateDescr))
        ]
        public DateTime TodayDate
        {
            get
            {
                if (todayDateSet)
                {
                    return todayDate;
                }

                if (IsHandleCreated)
                {
                    NativeMethods.SYSTEMTIME st = new NativeMethods.SYSTEMTIME();
                    int res = (int)UnsafeNativeMethods.SendMessage(new HandleRef(this, Handle), NativeMethods.MCM_GETTODAY, 0, st);
                    Debug.Assert(res != 0, "MCM_GETTODAY failed");
                    return DateTimePicker.SysTimeToDateTime(st).Date;
                }
                else
                {
                    return Now.Date;
                }
            }
            set
            {
                if (!(todayDateSet) || (DateTime.Compare(value, todayDate) != 0))
                {

                    // throw if trying to set the TodayDate to a value greater than MaxDate
<<<<<<< HEAD
                    if (DateTime.Compare(value, maxDate) > 0) {
=======
                    if (DateTime.Compare(value, maxDate) > 0)
                    {
>>>>>>> 05087938
                        throw new ArgumentOutOfRangeException(nameof(value), value, string.Format(SR.InvalidHighBoundArgumentEx, nameof(TodayDate), FormatDate(value), FormatDate(maxDate)));
                    }

                    // throw if trying to set the TodayDate to a value less than MinDate
<<<<<<< HEAD
                    if (DateTime.Compare(value, minDate) < 0) {
=======
                    if (DateTime.Compare(value, minDate) < 0)
                    {
>>>>>>> 05087938
                        throw new ArgumentOutOfRangeException(nameof(value), value, string.Format(SR.InvalidLowBoundArgument, nameof(TodayDate), FormatDate(value), FormatDate(minDate)));
                    }

                    todayDate = value.Date;
                    todayDateSet = true;
                    UpdateTodayDate();
                }
            }
        }

        /// <summary>
        ///     Indicates whether or not the TodayDate property has been explicitly
        ///     set by the user. If TodayDateSet is true, TodayDate will return whatever
        ///     the user has set it to. If TodayDateSet is false, TodayDate will follow
        ///     wall-clock time; ie. TodayDate will always equal the current system date.
        /// </summary>
        [
        SRCategory(nameof(SR.CatBehavior)),
        Browsable(false),
        DesignerSerializationVisibility(DesignerSerializationVisibility.Hidden),
        SRDescription(nameof(SR.MonthCalendarTodayDateSetDescr))
        ]
        public bool TodayDateSet
        {
            get
            {
                return todayDateSet;
            }
        }

        /// <summary>
        ///     The background color displayed in the month calendar's
        ///     title.
        /// </summary>
        [
        SRCategory(nameof(SR.CatAppearance)),
        SRDescription(nameof(SR.MonthCalendarTitleBackColorDescr))
        ]
        public Color TitleBackColor
        {
            get
            {
                return titleBackColor;
            }
            set
            {
                if (value.IsEmpty)
                {
                    throw new ArgumentException(string.Format(SR.InvalidNullArgument,
                                                              "value"));
                }
                titleBackColor = value;
                SetControlColor(NativeMethods.MCSC_TITLEBK, value);
            }
        }

        /// <summary>
        ///     The foreground color used to display text within the month
        ///     calendar's title.
        /// </summary>
        [
        SRCategory(nameof(SR.CatAppearance)),
        SRDescription(nameof(SR.MonthCalendarTitleForeColorDescr))
        ]
        public Color TitleForeColor
        {
            get
            {
                return titleForeColor;
            }
            set
            {
                if (value.IsEmpty)
                {
                    throw new ArgumentException(string.Format(SR.InvalidNullArgument,
                                                              "value"));
                }
                titleForeColor = value;
                SetControlColor(NativeMethods.MCSC_TITLETEXT, value);
            }
        }

        /// <summary>
        ///     The color used to display the previous and following months that
        ///     appear on the current month calendar.
        /// </summary>
        [
        SRCategory(nameof(SR.CatAppearance)),
        SRDescription(nameof(SR.MonthCalendarTrailingForeColorDescr))
        ]
        public Color TrailingForeColor
        {
            get
            {
                return trailingForeColor;
            }
            set
            {
                if (value.IsEmpty)
                {
                    throw new ArgumentException(string.Format(SR.InvalidNullArgument,
                                                              "value"));
                }
                trailingForeColor = value;
                SetControlColor(NativeMethods.MCSC_TRAILINGTEXT, value);
            }
        }

        /// <summary>
        ///     Adds a day that will be bolded annually on the month calendar.
        ///     Be sure to call updateBoldedDates() afterwards.
        /// </summary>
        public void AddAnnuallyBoldedDate(DateTime date)
        {
            annualArrayOfDates.Add(date);
            monthsOfYear[date.Month - 1] |= 0x00000001 << (date.Day - 1);
        }

        /// <summary>
        ///     Adds a day that will be bolded on the month calendar.
        ///     Be sure to call updateBoldedDates() afterwards.
        /// </summary>
        public void AddBoldedDate(DateTime date)
        {
            if (!arrayOfDates.Contains(date))
            {
                arrayOfDates.Add(date);
            }
        }

        /// <summary>
        ///     Adds a day that will be bolded monthly on the month calendar.
        ///     Be sure to call updateBoldedDates() afterwards.
        /// </summary>
        public void AddMonthlyBoldedDate(DateTime date)
        {
            monthlyArrayOfDates.Add(date);
            datesToBoldMonthly |= 0x00000001 << (date.Day - 1);
        }


        /// <hideinheritance/>
        [Browsable(false), EditorBrowsable(EditorBrowsableState.Never)]
        public new event EventHandler Click
        {
            add => base.Click += value;
            remove => base.Click -= value;
        }

        [SRCategory(nameof(SR.CatAction)), SRDescription(nameof(SR.MonthCalendarOnDateChangedDescr))]
        public event DateRangeEventHandler DateChanged
        {
            add => onDateChanged += value;
            remove => onDateChanged -= value;
        }


        [SRCategory(nameof(SR.CatAction)), SRDescription(nameof(SR.MonthCalendarOnDateSelectedDescr))]
        public event DateRangeEventHandler DateSelected
        {
            add => onDateSelected += value;
            remove => onDateSelected -= value;
        }

        /// <hideinheritance/>
        [Browsable(false), EditorBrowsable(EditorBrowsableState.Never)]
        public new event EventHandler DoubleClick
        {
            add => base.DoubleClick += value;
            remove => base.DoubleClick -= value;
        }

        /// <hideinheritance/>
        [Browsable(false), EditorBrowsable(EditorBrowsableState.Never)]
        public new event MouseEventHandler MouseClick
        {
            add => base.MouseClick += value;
            remove => base.MouseClick -= value;
        }

        /// <hideinheritance/>
        [Browsable(false), EditorBrowsable(EditorBrowsableState.Never)]
        public new event MouseEventHandler MouseDoubleClick
        {
            add => base.MouseDoubleClick += value;
            remove => base.MouseDoubleClick -= value;
        }

        /// <summary>
        ///     MonthCalendar Onpaint.
        /// </summary>
        /// <hideinheritance/>
        [Browsable(false), EditorBrowsable(EditorBrowsableState.Never)]
        public new event PaintEventHandler Paint
        {
            add => base.Paint += value;
            remove => base.Paint -= value;
        }

        [SRCategory(nameof(SR.CatPropertyChanged)), SRDescription(nameof(SR.ControlOnRightToLeftLayoutChangedDescr))]
        public event EventHandler RightToLeftLayoutChanged
        {
            add => onRightToLeftLayoutChanged += value;
            remove => onRightToLeftLayoutChanged -= value;
        }


        /// <summary>
        ///     Used to auto-size the control.  The requested number of rows and columns are
        ///     restricted by the maximum size of the parent control, hence the requested number
        ///     of rows and columns may not be what you get.
        /// </summary>
        private void AdjustSize()
        {
            Size minSize = GetMinReqRect();
            Size = minSize;
        }

        /// <summary>
        ///     Event handler that bolds dates indicated by arrayOfDates
        /// </summary>
        private void BoldDates(DateBoldEventArgs e)
        {
            int months = e.Size;
            e.DaysToBold = new int[months];
            SelectionRange range = GetDisplayRange(false);
            int startMonth = range.Start.Month;
            int startYear = range.Start.Year;
            int numDates = arrayOfDates.Count;
            for (int i = 0; i < numDates; ++i)
            {
                DateTime date = (DateTime)arrayOfDates[i];
                if (DateTime.Compare(date, range.Start) >= 0 && DateTime.Compare(date, range.End) <= 0)
                {
                    int month = date.Month;
                    int year = date.Year;
                    int index = (year == startYear) ? month - startMonth : month + year * MONTHS_IN_YEAR - startYear * MONTHS_IN_YEAR - startMonth;
                    e.DaysToBold[index] |= (0x00000001 << (date.Day - 1));
                }
            }
            //now we figure out which monthly and annual dates to bold
            --startMonth;
            for (int i = 0; i < months; ++i, ++startMonth)
            {
                e.DaysToBold[i] |= monthsOfYear[startMonth % MONTHS_IN_YEAR] | datesToBoldMonthly;
            }
        }

        /// <summary>
        ///     Compares only the day and month of each time.
        /// </summary>
        private bool CompareDayAndMonth(DateTime t1, DateTime t2)
        {
            return (t1.Day == t2.Day && t1.Month == t2.Month);
        }

        /// <summary>
        /// </summary>
        protected override void CreateHandle()
        {
            if (!RecreatingHandle)
            {
                IntPtr userCookie = UnsafeNativeMethods.ThemingScope.Activate();
                try
                {
                    NativeMethods.INITCOMMONCONTROLSEX icc = new NativeMethods.INITCOMMONCONTROLSEX
                    {
                        dwICC = NativeMethods.ICC_DATE_CLASSES
                    };
                    SafeNativeMethods.InitCommonControlsEx(icc);
                }
                finally
                {
                    UnsafeNativeMethods.ThemingScope.Deactivate(userCookie);
                }
            }
            base.CreateHandle();
        }

        /// <summary>
        ///     Called to cleanup a MonthCalendar.  Normally you do not need
        ///     to call this as the garbage collector will cleanup the buffer
        ///     for you.  However, there may be times when you may want to expedite
        ///     the garbage collectors cleanup.
        /// </summary>
        protected override void Dispose(bool disposing)
        {
            if (mdsBuffer != IntPtr.Zero)
            {
                Marshal.FreeHGlobal(mdsBuffer);
                mdsBuffer = IntPtr.Zero;
            }
            base.Dispose(disposing);
        }

        // Return a localized string representation of the given DateTime value.
        // Used for throwing exceptions, etc.
        //
        private static string FormatDate(DateTime value)
        {
            return value.ToString("d", CultureInfo.CurrentCulture);
        }

        /// <summary>
        ///     Retrieves date information that represents the low and high limits of the
        ///     control's display.
        /// </summary>
        public SelectionRange GetDisplayRange(bool visible)
        {
            if (visible)
            {
                return GetMonthRange(NativeMethods.GMR_VISIBLE);
            }
            else
            {
                return GetMonthRange(NativeMethods.GMR_DAYSTATE);
            }
        }

        /// <summary>
        ///     Retrieves the enumeration value corresponding to the hit area.
        /// </summary>
        private HitArea GetHitArea(int hit)
        {
            switch (hit)
            {
                case NativeMethods.MCHT_TITLEBK:
                    return HitArea.TitleBackground;
                case NativeMethods.MCHT_TITLEMONTH:
                    return HitArea.TitleMonth;
                case NativeMethods.MCHT_TITLEYEAR:
                    return HitArea.TitleYear;
                case NativeMethods.MCHT_TITLEBTNNEXT:
                    return HitArea.NextMonthButton;
                case NativeMethods.MCHT_TITLEBTNPREV:
                    return HitArea.PrevMonthButton;
                case NativeMethods.MCHT_CALENDARBK:
                    return HitArea.CalendarBackground;
                case NativeMethods.MCHT_CALENDARDATE:
                    return HitArea.Date;
                case NativeMethods.MCHT_CALENDARDATENEXT:
                    return HitArea.NextMonthDate;
                case NativeMethods.MCHT_CALENDARDATEPREV:
                    return HitArea.PrevMonthDate;
                case NativeMethods.MCHT_CALENDARDAY:
                    return HitArea.DayOfWeek;
                case NativeMethods.MCHT_CALENDARWEEKNUM:
                    return HitArea.WeekNumbers;
                case NativeMethods.MCHT_TODAYLINK:
                    return HitArea.TodayLink;
                default:
                    return HitArea.Nowhere;
            }
        }

        /// <summary>
        ///     stub for getMinReqRect (int, boolean)
        /// </summary>
        private Size GetMinReqRect()
        {
            return GetMinReqRect(0, false, false);
        }

        /// <summary>
        ///     Used internally to get the minimum size needed to display the
        ///     MonthCalendar.  This is needed because
        ///     NativeMethods.MCM_GETMINREQRECT returns an incorrect value if showToday
        ///     is set to false.  If updateRows is true, then the
        ///     number of rows will be updated according to height.
        /// </summary>
        private Size GetMinReqRect(int newDimensionLength, bool updateRows, bool updateCols)
        {
            Size minSize = SingleMonthSize;

            // Calculate calendar height
            //
            Size textExtent;
            using (WindowsFont font = WindowsFont.FromFont(Font))
            {
                // this is the string that Windows uses to determine the extent of the today string
                textExtent = WindowsGraphicsCacheManager.MeasurementGraphics.GetTextExtent(DateTime.Now.ToShortDateString(), font);
            }
            int todayHeight = textExtent.Height + 4;  // The constant 4 is from the comctl32 MonthCalendar source code
            int calendarHeight = minSize.Height;
            if (ShowToday)
            {
                // If ShowToday is true, then minSize already includes the height of the today string.
                // So we remove it to get the actual calendar height.
                //
                calendarHeight -= todayHeight;
            }

            if (updateRows)
            {
                Debug.Assert(calendarHeight > INSERT_HEIGHT_SIZE, "Divide by 0");
                int nRows = (newDimensionLength - todayHeight + INSERT_HEIGHT_SIZE) / (calendarHeight + INSERT_HEIGHT_SIZE);
                dimensions.Height = (nRows < 1) ? 1 : nRows;
            }

            if (updateCols)
            {
                Debug.Assert(minSize.Width > INSERT_WIDTH_SIZE, "Divide by 0");
                int nCols = (newDimensionLength - scaledExtraPadding) / minSize.Width;
                dimensions.Width = (nCols < 1) ? 1 : nCols;
            }

            minSize.Width = (minSize.Width + INSERT_WIDTH_SIZE) * dimensions.Width - INSERT_WIDTH_SIZE;
            minSize.Height = (calendarHeight + INSERT_HEIGHT_SIZE) * dimensions.Height - INSERT_HEIGHT_SIZE + todayHeight;

            // If the width we've calculated is too small to fit the Today string, enlarge the width to fit
            //
            if (IsHandleCreated)
            {
                int maxTodayWidth = unchecked((int)(long)SendMessage(NativeMethods.MCM_GETMAXTODAYWIDTH, 0, 0));
                if (maxTodayWidth > minSize.Width)
                {
                    minSize.Width = maxTodayWidth;
                }
            }

            // Fudge factor
            //
            minSize.Width += scaledExtraPadding;
            minSize.Height += scaledExtraPadding;
            return minSize;
        }

        /// <summary>
        /// </summary>
        private SelectionRange GetMonthRange(int flag)
        {
            NativeMethods.SYSTEMTIMEARRAY sa = new NativeMethods.SYSTEMTIMEARRAY();
            SelectionRange range = new SelectionRange();
            UnsafeNativeMethods.SendMessage(new HandleRef(this, Handle), NativeMethods.MCM_GETMONTHRANGE, flag, sa);

            NativeMethods.SYSTEMTIME st = new NativeMethods.SYSTEMTIME
            {
                wYear = sa.wYear1,
                wMonth = sa.wMonth1,
                wDayOfWeek = sa.wDayOfWeek1,
                wDay = sa.wDay1
            };

            range.Start = DateTimePicker.SysTimeToDateTime(st);
            st.wYear = sa.wYear2;
            st.wMonth = sa.wMonth2;
            st.wDayOfWeek = sa.wDayOfWeek2;
            st.wDay = sa.wDay2;
            range.End = DateTimePicker.SysTimeToDateTime(st);

            return range;
        }

        /// <summary>
        ///     Called by setBoundsCore.  If updateRows is true, then the
        ///     number of rows will be updated according to height.
        /// </summary>
        private int GetPreferredHeight(int height, bool updateRows)
        {
            Size preferredSize = GetMinReqRect(height, updateRows, false);
            return preferredSize.Height;
        }

        /// <summary>
        ///     Called by setBoundsCore.  If updateCols is true, then the
        ///     number of columns will be updated according to width.
        /// </summary>
        private int GetPreferredWidth(int width, bool updateCols)
        {
            Size preferredSize = GetMinReqRect(width, false, updateCols);
            return preferredSize.Width;
        }

        /// <summary>
        ///     Determines which portion of a month calendar control is at
        ///     at a given point on the screen.
<<<<<<< HEAD
        /// </devdoc>
        public HitTestInfo HitTest(int x, int y) {
            NativeMethods.MCHITTESTINFO mchi = new NativeMethods.MCHITTESTINFO();
            mchi.pt_x = x;
            mchi.pt_y = y;
            mchi.cbSize = Marshal.SizeOf<NativeMethods.MCHITTESTINFO>();
=======
        /// </summary>
        public HitTestInfo HitTest(int x, int y)
        {
            NativeMethods.MCHITTESTINFO mchi = new NativeMethods.MCHITTESTINFO
            {
                pt_x = x,
                pt_y = y,
                cbSize = Marshal.SizeOf<NativeMethods.MCHITTESTINFO>()
            };
>>>>>>> 05087938
            UnsafeNativeMethods.SendMessage(new HandleRef(this, Handle), NativeMethods.MCM_HITTEST, 0, mchi);

            // If the hit area has an associated valid date, get it
            //
            HitArea hitArea = GetHitArea(mchi.uHit);
            if (HitTestInfo.HitAreaHasValidDateTime(hitArea))
            {
                NativeMethods.SYSTEMTIME sys = new NativeMethods.SYSTEMTIME
                {
                    wYear = mchi.st_wYear,
                    wMonth = mchi.st_wMonth,
                    wDayOfWeek = mchi.st_wDayOfWeek,
                    wDay = mchi.st_wDay,
                    wHour = mchi.st_wHour,
                    wMinute = mchi.st_wMinute,
                    wSecond = mchi.st_wSecond,
                    wMilliseconds = mchi.st_wMilliseconds
                };
                return new HitTestInfo(new Point(mchi.pt_x, mchi.pt_y), hitArea, DateTimePicker.SysTimeToDateTime(sys));
            }
            else
            {
                return new HitTestInfo(new Point(mchi.pt_x, mchi.pt_y), hitArea);
            }
        }

        /// <summary>
        ///     Determines which portion of a month calendar control is at
        ///     at a given point on the screen.
        /// </summary>
        public HitTestInfo HitTest(Point point)
        {
            return HitTest(point.X, point.Y);
        }

        /// <summary>
        ///      Handling special input keys, such as pgup, pgdown, home, end, etc...
        /// </summary>
        protected override bool IsInputKey(Keys keyData)
        {
            if ((keyData & Keys.Alt) == Keys.Alt)
            {
                return false;
            }

            switch (keyData & Keys.KeyCode)
            {
                case Keys.PageUp:
                case Keys.PageDown:
                case Keys.Home:
                case Keys.End:
                    return true;
            }
            return base.IsInputKey(keyData);
        }

        /// <summary>
        ///     Overrides Control.OnHandleCreated()
        /// </summary>
        protected override void OnHandleCreated(EventArgs e)
        {
            base.OnHandleCreated(e);
            SetSelRange(selectionStart, selectionEnd);
            if (maxSelectionCount != DEFAULT_MAX_SELECTION_COUNT)
            {
                SendMessage(NativeMethods.MCM_SETMAXSELCOUNT, maxSelectionCount, 0);
            }
            AdjustSize();

            if (todayDateSet)
            {
                NativeMethods.SYSTEMTIME st = DateTimePicker.DateTimeToSysTime(todayDate);
                UnsafeNativeMethods.SendMessage(new HandleRef(this, Handle), NativeMethods.MCM_SETTODAY, 0, st);
            }

            SetControlColor(NativeMethods.MCSC_TEXT, ForeColor);
            SetControlColor(NativeMethods.MCSC_MONTHBK, BackColor);
            SetControlColor(NativeMethods.MCSC_TITLEBK, titleBackColor);
            SetControlColor(NativeMethods.MCSC_TITLETEXT, titleForeColor);
            SetControlColor(NativeMethods.MCSC_TRAILINGTEXT, trailingForeColor);

            int firstDay;
            if (firstDayOfWeek == Day.Default)
            {
                firstDay = NativeMethods.LOCALE_IFIRSTDAYOFWEEK;
            }
            else
            {
                firstDay = (int)firstDayOfWeek;
            }
            SendMessage(NativeMethods.MCM_SETFIRSTDAYOFWEEK, 0, firstDay);

            SetRange();
            if (scrollChange != DEFAULT_SCROLL_CHANGE)
            {
                SendMessage(NativeMethods.MCM_SETMONTHDELTA, scrollChange, 0);
            }

            SystemEvents.UserPreferenceChanged += new UserPreferenceChangedEventHandler(MarshaledUserPreferenceChanged);
        }


        /// <summary>
        ///     Overrides Control.OnHandleDestroyed()
        /// </summary>
        protected override void OnHandleDestroyed(EventArgs e)
        {
            SystemEvents.UserPreferenceChanged -= new UserPreferenceChangedEventHandler(MarshaledUserPreferenceChanged);
            base.OnHandleDestroyed(e);
        }


        /// <summary>
        ///     Fires the event indicating that the currently selected date
        ///     or range of dates has changed.
        /// </summary>
        protected virtual void OnDateChanged(DateRangeEventArgs drevent)
        {
            onDateChanged?.Invoke(this, drevent);
        }

        /// <summary>
        ///     Fires the event indicating that the user has changed his\her selection.
        /// </summary>
        protected virtual void OnDateSelected(DateRangeEventArgs drevent)
        {
            onDateSelected?.Invoke(this, drevent);
        }

        protected override void OnFontChanged(EventArgs e)
        {
            base.OnFontChanged(e);
            AdjustSize();
        }

        protected override void OnForeColorChanged(EventArgs e)
        {
            base.OnForeColorChanged(e);
            SetControlColor(NativeMethods.MCSC_TEXT, ForeColor);
        }

        protected override void OnBackColorChanged(EventArgs e)
        {
            base.OnBackColorChanged(e);
            SetControlColor(NativeMethods.MCSC_MONTHBK, BackColor);
        }

        [EditorBrowsable(EditorBrowsableState.Advanced)]
        protected virtual void OnRightToLeftLayoutChanged(EventArgs e)
        {
            if (GetAnyDisposingInHierarchy())
            {
                return;
            }

            if (RightToLeft == RightToLeft.Yes)
            {
                RecreateHandle();
            }

            onRightToLeftLayoutChanged?.Invoke(this, e);
        }



        /// <summary>
        ///     Removes all annually bolded days.  Be sure to call updateBoldedDates() afterwards.
        /// </summary>
        public void RemoveAllAnnuallyBoldedDates()
        {
            annualArrayOfDates.Clear();
            for (int i = 0; i < MONTHS_IN_YEAR; ++i)
            {
                monthsOfYear[i] = 0;
            }
        }


        /// <summary>
        ///     Removes all the bolded days.  Be sure to call updateBoldedDates() afterwards.
        /// </summary>
        public void RemoveAllBoldedDates()
        {
            arrayOfDates.Clear();
        }

        /// <summary>
        ///     Removes all monthly bolded days.  Be sure to call updateBoldedDates() afterwards.
        /// </summary>
        public void RemoveAllMonthlyBoldedDates()
        {
            monthlyArrayOfDates.Clear();
            datesToBoldMonthly = 0;
        }

        /// <summary>
        ///     Removes an annually bolded date.  If the date is not found in the
        ///     bolded date list, then no action is taken.  If date occurs more than
        ///     once in the bolded date list, then only the first date is removed.  When
        ///     comparing dates, only the day and month are used. Be sure to call
        ///     updateBoldedDates afterwards.
        /// </summary>
        public void RemoveAnnuallyBoldedDate(DateTime date)
        {
            int length = annualArrayOfDates.Count;
            int i = 0;
            for (; i < length; ++i)
            {
                if (CompareDayAndMonth((DateTime)annualArrayOfDates[i], date))
                {
                    annualArrayOfDates.RemoveAt(i);
                    break;
                }
            }
            --length;
            for (int j = i; j < length; ++j)
            {
                if (CompareDayAndMonth((DateTime)annualArrayOfDates[j], date))
                {
                    return;
                }
            }
            monthsOfYear[date.Month - 1] &= ~(0x00000001 << (date.Day - 1));
        }

        /// <summary>
        ///     Removes a bolded date.  If the date is not found in the
        ///     bolded date list, then no action is taken.  If date occurs more than
        ///     once in the bolded date list, then only the first date is removed.
        ///     Be sure to call updateBoldedDates() afterwards.
        /// </summary>
        public void RemoveBoldedDate(DateTime date)
        {
            int length = arrayOfDates.Count;
            for (int i = 0; i < length; ++i)
            {
                if (DateTime.Compare(((DateTime)arrayOfDates[i]).Date, date.Date) == 0)
                {
                    arrayOfDates.RemoveAt(i);
                    Invalidate();
                    return;
                }
            }
        }

        /// <summary>
        ///     Removes a monthly bolded date.  If the date is not found in the
        ///     bolded date list, then no action is taken.  If date occurs more than
        ///     once in the bolded date list, then only the first date is removed.  When
        ///     comparing dates, only the day and month are used.  Be sure to call
        ///     updateBoldedDates afterwards.
        /// </summary>
        public void RemoveMonthlyBoldedDate(DateTime date)
        {
            int length = monthlyArrayOfDates.Count;
            int i = 0;
            for (; i < length; ++i)
            {
                if (CompareDayAndMonth((DateTime)monthlyArrayOfDates[i], date))
                {
                    monthlyArrayOfDates.RemoveAt(i);
                    break;
                }
            }
            --length;
            for (int j = i; j < length; ++j)
            {
                if (CompareDayAndMonth((DateTime)monthlyArrayOfDates[j], date))
                {
                    return;
                }
            }
            datesToBoldMonthly &= ~(0x00000001 << (date.Day - 1));
        }

        private void ResetAnnuallyBoldedDates()
        {
            annualArrayOfDates.Clear();
        }

        private void ResetBoldedDates()
        {
            arrayOfDates.Clear();
        }

        private void ResetCalendarDimensions()
        {
            CalendarDimensions = new Size(1, 1);
        }

        /// <summary>
        ///     Resets the maximum selectable date.  By default value, there is no
        ///     upper limit.
        /// </summary>
        private void ResetMaxDate()
        {
            MaxDate = DateTime.MaxValue;
        }

        /// <summary>
        ///     Resets the minimum selectable date.  By default value, there is no
        ///     lower limit.
        /// </summary>
        private void ResetMinDate()
        {
            MinDate = DateTime.MinValue;
        }


        private void ResetMonthlyBoldedDates()
        {
            monthlyArrayOfDates.Clear();
        }

        /// <summary>
        ///     Resets the limits of the selection range.  By default value, the upper
        ///     and lower limit is the current date.
        /// </summary>
        private void ResetSelectionRange()
        {
            SetSelectionRange(Now, Now);
        }

        private void ResetTrailingForeColor()
        {
            TrailingForeColor = DEFAULT_TRAILING_FORE_COLOR;
        }

        private void ResetTitleForeColor()
        {
            TitleForeColor = DEFAULT_TITLE_FORE_COLOR;
        }

        private void ResetTitleBackColor()
        {
            TitleBackColor = DEFAULT_TITLE_BACK_COLOR;
        }

        /// <summary>
        ///     Resets the "today"'s date.  By default value, "today" is the
        ///     current date (and is automatically updated when the clock crosses
        ///     over to the next day).
        ///     If you set the today date yourself (using the TodayDate property)
        ///     the control will no longer automatically update the current day
        ///     for you. To re-enable this behavior, ResetTodayDate() is used.
        /// </summary>
        private void ResetTodayDate()
        {
            todayDateSet = false;
            UpdateTodayDate();
        }

        /// <summary>
        ///     reqSize = # elements in int[] array
        ///
        ///     The size argument should be greater than 0.
        ///     Because of the nature of MonthCalendar, we can expect that
        ///     the requested size will not be ridiculously large, hence
        ///     it is not necessary to decrease the size of an allocated
        ///     block if the new requested size is smaller.
        /// </summary>
        private IntPtr RequestBuffer(int reqSize)
        {
            Debug.Assert(reqSize > 0, "Requesting a ridiculously small buffer");
            int intSize = 4;
            // if the current buffer size is insufficient...
            if (reqSize * intSize > mdsBufferSize)
            {
                // free and expand the buffer,
                if (mdsBuffer != IntPtr.Zero)
                {
                    Marshal.FreeHGlobal(mdsBuffer);
                    mdsBuffer = IntPtr.Zero;
                }

                // Round up to the nearest multiple of MINIMUM_ALLOC_SIZE
                float quotient = (float)(reqSize - 1) / MINIMUM_ALLOC_SIZE;
                int actualSize = ((int)(quotient + 1)) * MINIMUM_ALLOC_SIZE;
                Debug.Assert(actualSize >= reqSize, "Tried to round up, but got it wrong");

                mdsBufferSize = actualSize * intSize;
                mdsBuffer = Marshal.AllocHGlobal(mdsBufferSize);
                return mdsBuffer;
            }
            return mdsBuffer;
        }

        /// <summary>
        ///     Overrides Control.SetBoundsCore to enforce auto-sizing.
        /// </summary>
        protected override void SetBoundsCore(int x, int y, int width, int height, BoundsSpecified specified)
        {
            Rectangle oldBounds = Bounds;
            Size max = SystemInformation.MaxWindowTrackSize;

            // Second argument to GetPreferredWidth and GetPreferredHeight is a boolean specifying if we should update the number of rows/columns.
            // We only want to update the number of rows/columns if we are not currently being scaled.
            bool updateRowsAndColumns = !DpiHelper.IsScalingRequirementMet || !IsCurrentlyBeingScaled;

            if (width != oldBounds.Width)
            {
                if (width > max.Width)
                {
                    width = max.Width;
                }

                width = GetPreferredWidth(width, updateRowsAndColumns);
            }
            if (height != oldBounds.Height)
            {
                if (height > max.Height)
                {
                    height = max.Height;
                }

                height = GetPreferredHeight(height, updateRowsAndColumns);
            }
            base.SetBoundsCore(x, y, width, height, specified);
        }

        /// <summary>
        ///     If the handle has been created, this applies the color to the control
        /// </summary>
        private void SetControlColor(int colorIndex, Color value)
        {
            if (IsHandleCreated)
            {
                SendMessage(NativeMethods.MCM_SETCOLOR, colorIndex, ColorTranslator.ToWin32(value));
            }
        }

        /// <summary>
        ///     Updates the window handle with the min/max ranges if it has been
        ///     created.
        /// </summary>
        private void SetRange()
        {
            SetRange(DateTimePicker.EffectiveMinDate(minDate), DateTimePicker.EffectiveMaxDate(maxDate));
        }

        private void SetRange(DateTime minDate, DateTime maxDate)
        {
            // Keep selection range within passed in minDate and maxDate
            if (selectionStart < minDate)
            {
                selectionStart = minDate;
            }
            if (selectionStart > maxDate)
            {
                selectionStart = maxDate;
            }
            if (selectionEnd < minDate)
            {
                selectionEnd = minDate;
            }
            if (selectionEnd > maxDate)
            {
                selectionEnd = maxDate;
            }
            SetSelRange(selectionStart, selectionEnd);

            // Updated the calendar range
            //
            if (IsHandleCreated)
            {
                int flag = 0;

                NativeMethods.SYSTEMTIMEARRAY sa = new NativeMethods.SYSTEMTIMEARRAY();
                flag |= NativeMethods.GDTR_MIN | NativeMethods.GDTR_MAX;
                NativeMethods.SYSTEMTIME sys = DateTimePicker.DateTimeToSysTime(minDate);
                sa.wYear1 = sys.wYear;
                sa.wMonth1 = sys.wMonth;
                sa.wDayOfWeek1 = sys.wDayOfWeek;
                sa.wDay1 = sys.wDay;
                sys = DateTimePicker.DateTimeToSysTime(maxDate);
                sa.wYear2 = sys.wYear;
                sa.wMonth2 = sys.wMonth;
                sa.wDayOfWeek2 = sys.wDayOfWeek;
                sa.wDay2 = sys.wDay;

                if ((int)UnsafeNativeMethods.SendMessage(new HandleRef(this, Handle), NativeMethods.MCM_SETRANGE, flag, sa) == 0)
                {
                    throw new InvalidOperationException(string.Format(SR.MonthCalendarRange, minDate.ToShortDateString(), maxDate.ToShortDateString()));
                }
            }
        }

        /// <summary>
        ///     Sets the number of columns and rows to display.
        /// </summary>
        public void SetCalendarDimensions(int x, int y)
        {
            if (x < 1)
            {
                throw new ArgumentOutOfRangeException(nameof(x), string.Format(SR.MonthCalendarInvalidDimensions, (x).ToString("D", CultureInfo.CurrentCulture), (y).ToString("D", CultureInfo.CurrentCulture)));
            }
            if (y < 1)
            {
                throw new ArgumentOutOfRangeException(nameof(y), string.Format(SR.MonthCalendarInvalidDimensions, (x).ToString("D", CultureInfo.CurrentCulture), (y).ToString("D", CultureInfo.CurrentCulture)));
            }

            // MonthCalendar limits the dimensions to x * y <= 12
            // i.e. a maximum of twelve months can be displayed at a time
            // The following code emulates what is done inside monthcalendar (in comctl32.dll):
            // The dimensions are gradually reduced until the inequality above holds.
            //
            while (x * y > 12)
            {
                if (x > y)
                {
                    x--;
                }
                else
                {
                    y--;
                }
            }

            if (dimensions.Width != x || dimensions.Height != y)
            {
                dimensions.Width = x;
                dimensions.Height = y;
                AdjustSize();
            }
        }

        /// <summary>
        ///     Sets date as the current selected date.  The start and begin of
        ///     the selection range will both be equal to date.
        /// </summary>
        public void SetDate(DateTime date)
        {

<<<<<<< HEAD
            if (date.Ticks < minDate.Ticks) {
                throw new ArgumentOutOfRangeException(nameof(date), date, string.Format(SR.InvalidLowBoundArgumentEx, nameof(date), FormatDate(date), nameof(MinDate)));
            }
            if (date.Ticks > maxDate.Ticks) {
=======
            if (date.Ticks < minDate.Ticks)
            {
                throw new ArgumentOutOfRangeException(nameof(date), date, string.Format(SR.InvalidLowBoundArgumentEx, nameof(date), FormatDate(date), nameof(MinDate)));
            }
            if (date.Ticks > maxDate.Ticks)
            {
>>>>>>> 05087938
                throw new ArgumentOutOfRangeException(nameof(date), date, string.Format(SR.InvalidHighBoundArgumentEx, nameof(date), FormatDate(date), nameof(MaxDate)));
            }

            SetSelectionRange(date, date);
        }

        /// <summary>
        ///     Sets the selection for a month calendar control to a given date range.
        ///     The selection range will not be set if the selection range exceeds the
        ///     maximum selection count.
        /// </summary>
        public void SetSelectionRange(DateTime date1, DateTime date2)
        {

            // Keep the dates within the min and max dates
<<<<<<< HEAD
            if (date1.Ticks < minDate.Ticks) {
                throw new ArgumentOutOfRangeException(nameof(date1), date1, string.Format(SR.InvalidLowBoundArgumentEx, nameof(SelectionStart), FormatDate(date1), nameof(MinDate)));
            }
            if (date1.Ticks > maxDate.Ticks) {
                throw new ArgumentOutOfRangeException(nameof(date1), date1, string.Format(SR.InvalidHighBoundArgumentEx, nameof(SelectionEnd), FormatDate(date1), nameof(MaxDate)));
            }
            if (date2.Ticks < minDate.Ticks) {
                throw new ArgumentOutOfRangeException(nameof(date2), date2, string.Format(SR.InvalidLowBoundArgumentEx, nameof(SelectionStart), FormatDate(date2), nameof(MinDate)));
            }
            if (date2.Ticks > maxDate.Ticks) {
=======
            if (date1.Ticks < minDate.Ticks)
            {
                throw new ArgumentOutOfRangeException(nameof(date1), date1, string.Format(SR.InvalidLowBoundArgumentEx, nameof(SelectionStart), FormatDate(date1), nameof(MinDate)));
            }
            if (date1.Ticks > maxDate.Ticks)
            {
                throw new ArgumentOutOfRangeException(nameof(date1), date1, string.Format(SR.InvalidHighBoundArgumentEx, nameof(SelectionEnd), FormatDate(date1), nameof(MaxDate)));
            }
            if (date2.Ticks < minDate.Ticks)
            {
                throw new ArgumentOutOfRangeException(nameof(date2), date2, string.Format(SR.InvalidLowBoundArgumentEx, nameof(SelectionStart), FormatDate(date2), nameof(MinDate)));
            }
            if (date2.Ticks > maxDate.Ticks)
            {
>>>>>>> 05087938
                throw new ArgumentOutOfRangeException(nameof(date2), date2, string.Format(SR.InvalidHighBoundArgumentEx, nameof(SelectionEnd), FormatDate(date2), nameof(MaxDate)));
            }

            // If date1 > date2, we just select date2 (compat)
            //
            if (date1 > date2)
            {
                date2 = date1;
            }

            // If the range exceeds maxSelectionCount, compare with the previous range and adjust whichever
            // limit hasn't changed.
            //
            if ((date2 - date1).Days >= maxSelectionCount)
            {

                if (date1.Ticks == selectionStart.Ticks)
                {
                    // Bring start date forward
                    //
                    date1 = date2.AddDays(1 - maxSelectionCount);
                }
                else
                {
                    // Bring end date back
                    //
                    date2 = date1.AddDays(maxSelectionCount - 1);
                }
            }

            // Set the range
            SetSelRange(date1, date2);
        }

        /// <summary>
        ///     Upper must be greater than Lower
        /// </summary>
        private void SetSelRange(DateTime lower, DateTime upper)
        {

            Debug.Assert(lower.Ticks <= upper.Ticks, "lower must be less than upper");

            bool changed = false;
            if (selectionStart != lower || selectionEnd != upper)
            {
                changed = true;
                selectionStart = lower;
                selectionEnd = upper;
            }

            // always set the value on the control, to ensure that
            // it is up to date.
            //
            if (IsHandleCreated)
            {
                NativeMethods.SYSTEMTIMEARRAY sa = new NativeMethods.SYSTEMTIMEARRAY();

                NativeMethods.SYSTEMTIME sys = DateTimePicker.DateTimeToSysTime(lower);
                sa.wYear1 = sys.wYear;
                sa.wMonth1 = sys.wMonth;
                sa.wDayOfWeek1 = sys.wDayOfWeek;
                sa.wDay1 = sys.wDay;
                sys = DateTimePicker.DateTimeToSysTime(upper);
                sa.wYear2 = sys.wYear;
                sa.wMonth2 = sys.wMonth;
                sa.wDayOfWeek2 = sys.wDayOfWeek;
                sa.wDay2 = sys.wDay;
                UnsafeNativeMethods.SendMessage(new HandleRef(this, Handle), NativeMethods.MCM_SETSELRANGE, 0, sa);
            }

            if (changed)
            {
                OnDateChanged(new DateRangeEventArgs(lower, upper));
            }
        }

        private bool ShouldSerializeAnnuallyBoldedDates()
        {
            return annualArrayOfDates.Count > 0;
        }

        private bool ShouldSerializeBoldedDates()
        {
            return arrayOfDates.Count > 0;
        }

        private bool ShouldSerializeCalendarDimensions()
        {
            return !dimensions.Equals(new Size(1, 1));
        }

        private bool ShouldSerializeTrailingForeColor()
        {
            return !TrailingForeColor.Equals(DEFAULT_TRAILING_FORE_COLOR);
        }

        private bool ShouldSerializeTitleForeColor()
        {
            return !TitleForeColor.Equals(DEFAULT_TITLE_FORE_COLOR);
        }

        private bool ShouldSerializeTitleBackColor()
        {
            return !TitleBackColor.Equals(DEFAULT_TITLE_BACK_COLOR);
        }

        private bool ShouldSerializeMonthlyBoldedDates()
        {
            return monthlyArrayOfDates.Count > 0;
        }

        /// <summary>
        ///     Retrieves true if the maxDate should be persisted in code gen.
        /// </summary>
        private bool ShouldSerializeMaxDate()
        {
            return maxDate != DateTimePicker.MaximumDateTime && maxDate != DateTime.MaxValue;
        }

        /// <summary>
        ///     Retrieves true if the minDate should be persisted in code gen.
        /// </summary>
        private bool ShouldSerializeMinDate()
        {
            return minDate != DateTimePicker.MinimumDateTime && minDate != DateTime.MinValue;
        }

        /// <summary>
        ///     Retrieves true if the selectionRange should be persisted in code gen.
        /// </summary>
        private bool ShouldSerializeSelectionRange()
        {
            return !DateTime.Equals(selectionEnd, selectionStart);
        }

        /// <summary>
        ///     Retrieves true if the todayDate should be persisted in code gen.
        /// </summary>
        private bool ShouldSerializeTodayDate()
        {
            return todayDateSet;
        }

        /// <summary>
        ///     Returns a string representation for this control.
        /// </summary>
        public override string ToString()
        {

            string s = base.ToString();
            return s + ", " + SelectionRange.ToString();
        }

        /// <summary>
        ///     Forces month calendar to display the current set of bolded dates.
        /// </summary>
        public void UpdateBoldedDates()
        {
            RecreateHandle();
        }

        /// <summary>
        ///     Updates the current setting for "TODAY" in the MonthCalendar control
        ///     If the today date is set, the control will be set to that. Otherwise,
        ///     it will be set to null (running clock mode - the today date will be
        ///     automatically updated).
        /// </summary>
        private void UpdateTodayDate()
        {
            if (IsHandleCreated)
            {
                NativeMethods.SYSTEMTIME st = null;
                if (todayDateSet)
                {
                    st = DateTimePicker.DateTimeToSysTime(todayDate);
                }
                UnsafeNativeMethods.SendMessage(new HandleRef(this, Handle), NativeMethods.MCM_SETTODAY, 0, st);
            }
        }

        private void MarshaledUserPreferenceChanged(object sender, UserPreferenceChangedEventArgs pref)
        {
            try
            {
                //use begininvoke instead of invoke in case the destination thread is not processing messages.
                BeginInvoke(new UserPreferenceChangedEventHandler(UserPreferenceChanged), new object[] { sender, pref });
            }
            catch (InvalidOperationException) { } //if the destination thread does not exist, don't send.
        }

        private void UserPreferenceChanged(object sender, UserPreferenceChangedEventArgs pref)
        {
            if (pref.Category == UserPreferenceCategory.Locale)
            {
                // We need to recreate the monthcalendar handle when the locale changes, because
                // the day names etc. are only updated on a handle recreate (comctl32 limitation).
                //
                RecreateHandle();
            }
        }

        /// <summary>
        ///     Handles the MCN_SELCHANGE notification
        /// </summary>
        private void WmDateChanged(ref Message m)
        {
            NativeMethods.NMSELCHANGE nmmcsc = (NativeMethods.NMSELCHANGE)m.GetLParam(typeof(NativeMethods.NMSELCHANGE));
            DateTime start = selectionStart = DateTimePicker.SysTimeToDateTime(nmmcsc.stSelStart);
            DateTime end = selectionEnd = DateTimePicker.SysTimeToDateTime(nmmcsc.stSelEnd);

            AccessibilityNotifyClients(AccessibleEvents.NameChange, -1);
            AccessibilityNotifyClients(AccessibleEvents.ValueChange, -1);

            //subhag
            if (start.Ticks < minDate.Ticks || end.Ticks < minDate.Ticks)
            {
                SetSelRange(minDate, minDate);
            }
            else if (start.Ticks > maxDate.Ticks || end.Ticks > maxDate.Ticks)
            {
                SetSelRange(maxDate, maxDate);
            }
            //end subhag
            OnDateChanged(new DateRangeEventArgs(start, end));
        }

        /// <summary>
        ///     Handles the MCN_GETDAYSTATE notification
        /// </summary>
        private void WmDateBold(ref Message m)
        {
            NativeMethods.NMDAYSTATE nmmcds = (NativeMethods.NMDAYSTATE)m.GetLParam(typeof(NativeMethods.NMDAYSTATE));
            DateTime start = DateTimePicker.SysTimeToDateTime(nmmcds.stStart);
            DateBoldEventArgs boldEvent = new DateBoldEventArgs(start, nmmcds.cDayState);
            BoldDates(boldEvent);
            mdsBuffer = RequestBuffer(boldEvent.Size);
            // copy boldEvent into mdsBuffer
            Marshal.Copy(boldEvent.DaysToBold, 0, mdsBuffer, boldEvent.Size);
            // now we replug DateBoldEventArgs info into NMDAYSTATE
            nmmcds.prgDayState = mdsBuffer;
            Marshal.StructureToPtr(nmmcds, m.LParam, false);
        }

        /// <summary>
        ///     Handles the MCN_VIEWCHANGE  notification
        /// </summary>

        private void WmCalViewChanged(ref Message m)
        {
            NativeMethods.NMVIEWCHANGE nmmcvm = (NativeMethods.NMVIEWCHANGE)m.GetLParam(typeof(NativeMethods.NMVIEWCHANGE));
            Debug.Assert(mcCurView == (NativeMethods.MONTCALENDAR_VIEW_MODE)nmmcvm.uOldView, "Calendar view mode is out of sync with native control");
            if (mcCurView != (NativeMethods.MONTCALENDAR_VIEW_MODE)nmmcvm.uNewView)
            {
                mcOldView = mcCurView;
                mcCurView = (NativeMethods.MONTCALENDAR_VIEW_MODE)nmmcvm.uNewView;

                AccessibilityNotifyClients(AccessibleEvents.ValueChange, -1);
                AccessibilityNotifyClients(AccessibleEvents.NameChange, -1);
            }
        }
        /// <summary>
        ///     Handles the MCN_SELECT notification
        /// </summary>
        private void WmDateSelected(ref Message m)
        {
            NativeMethods.NMSELCHANGE nmmcsc = (NativeMethods.NMSELCHANGE)m.GetLParam(typeof(NativeMethods.NMSELCHANGE));
            DateTime start = selectionStart = DateTimePicker.SysTimeToDateTime(nmmcsc.stSelStart);
            DateTime end = selectionEnd = DateTimePicker.SysTimeToDateTime(nmmcsc.stSelEnd);

            AccessibilityNotifyClients(AccessibleEvents.NameChange, -1);
            AccessibilityNotifyClients(AccessibleEvents.ValueChange, -1);

            //subhag
            if (start.Ticks < minDate.Ticks || end.Ticks < minDate.Ticks)
            {
                SetSelRange(minDate, minDate);
            }
            else if (start.Ticks > maxDate.Ticks || end.Ticks > maxDate.Ticks)
            {
                SetSelRange(maxDate, maxDate);
            }

            //end subhag
            OnDateSelected(new DateRangeEventArgs(start, end));

        }

        /// <summary>
        ///     Handles the WM_GETDLGCODE message
        /// </summary>
        private void WmGetDlgCode(ref Message m)
        {
            // The MonthCalendar does its own handling of arrow keys
            m.Result = (IntPtr)NativeMethods.DLGC_WANTARROWS;
        }

        /// <summary>
        ///     Handles the WM_COMMAND messages reflected from the parent control.
        /// </summary>
        private void WmReflectCommand(ref Message m)
        {
            if (m.HWnd == Handle)
            {
                NativeMethods.NMHDR nmhdr = (NativeMethods.NMHDR)m.GetLParam(typeof(NativeMethods.NMHDR));
                switch (nmhdr.code)
                {
                    case NativeMethods.MCN_SELECT:
                        WmDateSelected(ref m);
                        break;
                    case NativeMethods.MCN_SELCHANGE:
                        WmDateChanged(ref m);
                        break;
                    case NativeMethods.MCN_GETDAYSTATE:
                        WmDateBold(ref m);
                        break;
                    case NativeMethods.MCN_VIEWCHANGE:
                        WmCalViewChanged(ref m);
                        break;
                }
            }
        }

        /// <summary>
        ///     Overrided wndProc
<<<<<<< HEAD
        /// </devdoc>
        /// <internalonly/>
        protected override void WndProc(ref Message m) {
            switch (m.Msg) {
                case Interop.WindowMessages.WM_LBUTTONDOWN:
                    FocusInternal();
                    if (!ValidationCancelled) {
=======
        /// </summary>
        protected override void WndProc(ref Message m)
        {
            switch (m.Msg)
            {
                case Interop.WindowMessages.WM_LBUTTONDOWN:
                    Focus();
                    if (!ValidationCancelled)
                    {
>>>>>>> 05087938
                        base.WndProc(ref m);
                    }
                    break;
                case Interop.WindowMessages.WM_GETDLGCODE:
                    WmGetDlgCode(ref m);
                    break;
                case Interop.WindowMessages.WM_REFLECT + Interop.WindowMessages.WM_NOTIFY:
                    WmReflectCommand(ref m);
                    base.WndProc(ref m);
                    break;
                case Interop.WindowMessages.WM_DESTROY:
                    base.WndProc(ref m);
                    break;
                default:
                    base.WndProc(ref m);
                    break;
            }
        }

        /// <summary>
        ///     HitTestInfo objects are returned by MonthCalendar in response to the hitTest method.
        ///     HitTestInfo is for informational purposes only; the user should not construct these objects, and
        ///     cannot modify any of the members.
        /// </summary>
        public sealed class HitTestInfo
        {
            readonly Point point;
            readonly HitArea hitArea;
            readonly DateTime time;

            /// <summary>
            /// </summary>
            internal HitTestInfo(Point pt, HitArea area, DateTime time)
            {
                point = pt;
                hitArea = area;
                this.time = time;
            }

            /// <summary>
            ///      This constructor is used when the DateTime member is invalid.
            /// </summary>
            internal HitTestInfo(Point pt, HitArea area)
            {
                point = pt;
                hitArea = area;
            }

            /// <summary>
            ///     The point that was hit-tested
            /// </summary>
            public Point Point
            {
                get { return point; }
            }

            /// <summary>
            ///     Output member that receives an enumeration value from System.Windows.Forms.MonthCalendar.HitArea
            ///     representing the result of the hit-test operation.
            /// </summary>
            public HitArea HitArea
            {
                get { return hitArea; }
            }

            /// <summary>
            ///     The time information specific to the location that was hit-tested.  This value
            ///     will only be valid at certain values of hitArea.
            /// </summary>
            public DateTime Time
            {
                get { return time; }
            }

            /// <summary>
            ///      Determines whether a given HitArea should have a corresponding valid DateTime
            /// </summary>
            internal static bool HitAreaHasValidDateTime(HitArea hitArea)
            {
                switch (hitArea)
                {
                    case HitArea.Date:
                    //case HitArea.DayOfWeek:   comCtl does not provide a valid date
                    case HitArea.WeekNumbers:
                        return true;
                }
                return false;
            }
        }

        /// <summary>
        /// This enumeration has specific areas of the MonthCalendar control as
        /// its enumerated values. The hitArea member of System.Windows.Forms.Win32.HitTestInfo
        /// will be one of these enumerated values, and indicates which portion of
        /// a month calendar is under a specific point.
        /// </summary>
        public enum HitArea
        {
            /// <summary>
            /// The given point was not on the month calendar control, or it was
            /// in an inactive portion of the control.
            /// </summary>
            Nowhere = 0,

            /// <summary>
            /// The given point was over the background of a month's title
            /// </summary>
            TitleBackground = 1,

            /// <summary>
            /// The given point was in a month's title bar, over a month name
            /// </summary>
            TitleMonth = 2,

            /// <summary>
            /// The given point was in a month's title bar, over the year value
            /// </summary>
            TitleYear = 3,

            /// <summary>
            /// The given point was over the button at the top right corner of
            /// the control. If the user clicks here, the month calendar will
            /// scroll its display to the next month or set of months
            /// </summary>
            NextMonthButton = 4,

            /// <summary>
            /// The given point was over the button at the top left corner of
            /// the control. If the user clicks here, the month calendar will
            /// scroll its display to the previous month or set of months
            /// </summary>
            PrevMonthButton = 5,

            /// <summary>
            /// The given point was in the calendar's background
            /// </summary>
            CalendarBackground = 6,

            /// <summary>
            /// The given point was on a particular date within the calendar,
            /// and the time member of HitTestInfo will be set to the date at
            /// the given point.
            /// </summary>
            Date = 7,

            /// <summary>
            /// The given point was over a date from the next month (partially
            /// displayed at the end of the currently displayed month). If the
            /// user clicks here, the month calendar will scroll its display to
            /// the next month or set of months.
            /// </summary>
            NextMonthDate = 8,

            /// <summary>
            /// The given point was over a date from the previous month (partially
            /// displayed at the end of the currently displayed month). If the
            /// user clicks here, the month calendar will scroll its display to
            /// the previous month or set of months.
            /// </summary>
            PrevMonthDate = 9,

            /// <summary>
            /// The given point was over a day abbreviation ("Fri", for example).
            /// The time member of HitTestInfo will be set to the corresponding
            /// date on the top row.
            /// </summary>
            DayOfWeek = 10,

            /// <summary>
            /// The given point was over a week number.  This will only occur if
            /// the showWeekNumbers property of MonthCalendar is enabled. The
            /// time member of HitTestInfo will be set to the corresponding date
            /// in the leftmost column.
            /// </summary>
            WeekNumbers = 11,

            /// <summary>
            /// The given point was on the "today" link at the bottom of the
            /// month calendar control
            /// </summary>
            TodayLink = 12,
        }

        /// <summary>
        /// </summary>
        [System.Runtime.InteropServices.ComVisible(true)]
        internal class MonthCalendarAccessibleObject : ControlAccessibleObject
        {

            private readonly MonthCalendar calendar;

            public MonthCalendarAccessibleObject(Control owner)
                : base(owner)
            {
                calendar = owner as MonthCalendar;
            }

            public override AccessibleRole Role
            {
                get
                {
                    if (calendar != null)
                    {
                        AccessibleRole role = calendar.AccessibleRole;
                        if (role != AccessibleRole.Default)
                        {
                            return role;
                        }
                    }
                    return AccessibleRole.Table;
                }
            }

            public override string Help
            {
                get
                {
                    var help = base.Help;
                    if (help != null)
                    {
                        return help;
                    }
                    else
                    {
                        if (calendar != null)
                        {
                            return calendar.GetType().Name + "(" + calendar.GetType().BaseType.Name + ")";
                        }
                    }
                    return string.Empty;
                }
            }

            public override string Name
            {
                get
                {
                    string name = base.Name;
                    if (name != null)
                    {
                        return name;
                    }

                    if (calendar != null)
                    {

                        if (calendar.mcCurView == NativeMethods.MONTCALENDAR_VIEW_MODE.MCMV_MONTH)
                        {
                            if (System.DateTime.Equals(calendar.SelectionStart.Date, calendar.SelectionEnd.Date))
                            {
                                name = string.Format(SR.MonthCalendarSingleDateSelected, calendar.SelectionStart.ToLongDateString());
                            }
                            else
                            {
                                name = string.Format(SR.MonthCalendarRangeSelected, calendar.SelectionStart.ToLongDateString(), calendar.SelectionEnd.ToLongDateString());
                            }
                        }
                        else if (calendar.mcCurView == NativeMethods.MONTCALENDAR_VIEW_MODE.MCMV_YEAR)
                        {
                            if (System.DateTime.Equals(calendar.SelectionStart.Month, calendar.SelectionEnd.Month))
                            {
                                name = string.Format(SR.MonthCalendarSingleDateSelected, calendar.SelectionStart.ToString("y"));
                            }
                            else
                            {
                                name = string.Format(SR.MonthCalendarRangeSelected, calendar.SelectionStart.ToString("y"), calendar.SelectionEnd.ToString("y"));
                            }
                        }
                        else if (calendar.mcCurView == NativeMethods.MONTCALENDAR_VIEW_MODE.MCMV_DECADE)
                        {
                            if (System.DateTime.Equals(calendar.SelectionStart.Year, calendar.SelectionEnd.Year))
                            {
                                name = string.Format(SR.MonthCalendarSingleYearSelected, calendar.SelectionStart.ToString("yyyy"));
                            }
                            else
                            {
                                name = string.Format(SR.MonthCalendarYearRangeSelected, calendar.SelectionStart.ToString("yyyy"), calendar.SelectionEnd.ToString("yyyy"));
                            }
                        }
                        else if (calendar.mcCurView == NativeMethods.MONTCALENDAR_VIEW_MODE.MCMV_CENTURY)
                        {
                            name = string.Format(SR.MonthCalendarSingleDecadeSelected, calendar.SelectionStart.ToString("yyyy"));
                        }
                    }
                    return name;
                }
            }

            public override string Value
            {
                get
                {
                    var value = string.Empty;
                    try
                    {
                        if (calendar != null)
                        {
                            if (calendar.mcCurView == NativeMethods.MONTCALENDAR_VIEW_MODE.MCMV_MONTH)
                            {
                                if (System.DateTime.Equals(calendar.SelectionStart.Date, calendar.SelectionEnd.Date))
                                {
                                    value = calendar.SelectionStart.ToLongDateString();
                                }
                                else
                                {
                                    value = string.Format("{0} - {1}", calendar.SelectionStart.ToLongDateString(), calendar.SelectionEnd.ToLongDateString());
                                }
                            }
                            else if (calendar.mcCurView == NativeMethods.MONTCALENDAR_VIEW_MODE.MCMV_YEAR)
                            {
                                if (System.DateTime.Equals(calendar.SelectionStart.Month, calendar.SelectionEnd.Month))
                                {
                                    value = calendar.SelectionStart.ToString("y");
                                }
                                else
                                {
                                    value = string.Format("{0} - {1}", calendar.SelectionStart.ToString("y"), calendar.SelectionEnd.ToString("y"));
                                }
                            }
                            else
                            {
                                value = string.Format("{0} - {1}", calendar.SelectionRange.Start.ToString(), calendar.SelectionRange.End.ToString());
                            }
                        }
                    }
                    catch
                    {
                        value = base.Value;
                    }
                    return value;
                }
                set
                {
                    base.Value = value;
                }
            }
        }

    } // end class MonthCalendar
}
<|MERGE_RESOLUTION|>--- conflicted
+++ resolved
@@ -544,18 +544,12 @@
             {
                 return DateTimePicker.EffectiveMaxDate(maxDate);
             }
-<<<<<<< HEAD
-            set {
-                if (value != maxDate) {
-                    if (value < DateTimePicker.EffectiveMinDate(minDate)) {
-=======
             set
             {
                 if (value != maxDate)
                 {
                     if (value < DateTimePicker.EffectiveMinDate(minDate))
                     {
->>>>>>> 05087938
                         throw new ArgumentOutOfRangeException(nameof(value), value, string.Format(SR.InvalidLowBoundArgumentEx, nameof(MaxDate), FormatDate(value), nameof(MinDate)));
                     }
                     maxDate = value;
@@ -580,17 +574,6 @@
             {
                 return maxSelectionCount;
             }
-<<<<<<< HEAD
-            set {
-                if (value < 1) {
-                    throw new ArgumentOutOfRangeException(nameof(value), value, string.Format(SR.InvalidLowBoundArgumentEx, nameof(MaxSelectionCount), value.ToString("D"), 1));
-                }
-
-                if (value != maxSelectionCount) {
-                    if (IsHandleCreated) {
-                        if (unchecked( (int) (long)SendMessage(NativeMethods.MCM_SETMAXSELCOUNT, value, 0)) == 0)
-                            throw new ArgumentException(string.Format(SR.MonthCalendarMaxSelCount, value.ToString("D")), nameof(value));
-=======
             set
             {
                 if (value < 1)
@@ -606,7 +589,6 @@
                         {
                             throw new ArgumentException(string.Format(SR.MonthCalendarMaxSelCount, value.ToString("D")), nameof(value));
                         }
->>>>>>> 05087938
                     }
                     maxSelectionCount = value;
                 }
@@ -628,29 +610,19 @@
             {
                 return DateTimePicker.EffectiveMinDate(minDate);
             }
-<<<<<<< HEAD
-            set {
-                if (value != minDate) {
-                    if (value > DateTimePicker.EffectiveMaxDate(maxDate)) {
-=======
             set
             {
                 if (value != minDate)
                 {
                     if (value > DateTimePicker.EffectiveMaxDate(maxDate))
                     {
->>>>>>> 05087938
                         throw new ArgumentOutOfRangeException(nameof(value), value, string.Format(SR.InvalidHighBoundArgument, nameof(MinDate), FormatDate(value), nameof(MaxDate)));
                     }
 
                     // If trying to set the minimum less than DateTimePicker.MinimumDateTime, throw
                     // an exception.
-<<<<<<< HEAD
-                    if (value < DateTimePicker.MinimumDateTime) {
-=======
                     if (value < DateTimePicker.MinimumDateTime)
                     {
->>>>>>> 05087938
                         throw new ArgumentOutOfRangeException(nameof(value), value, string.Format(SR.InvalidLowBoundArgumentEx, nameof(MinDate), FormatDate(value), FormatDate(DateTimePicker.MinimumDateTime)));
                     }
 
@@ -794,19 +766,12 @@
                 if (scrollChange != value)
                 {
 
-<<<<<<< HEAD
-                    if (value < 0) {
+                    if (value < 0)
+                    {
                         throw new ArgumentOutOfRangeException(nameof(value), value, string.Format(SR.InvalidLowBoundArgumentEx, nameof(ScrollChange), value.ToString("D"), 0));
                     }
-                    if (value > MaxScrollChange) {
-=======
-                    if (value < 0)
-                    {
-                        throw new ArgumentOutOfRangeException(nameof(value), value, string.Format(SR.InvalidLowBoundArgumentEx, nameof(ScrollChange), value.ToString("D"), 0));
-                    }
                     if (value > MaxScrollChange)
                     {
->>>>>>> 05087938
                         throw new ArgumentOutOfRangeException(nameof(value), value, string.Format(SR.InvalidHighBoundArgumentEx, nameof(ScrollChange), value.ToString("D"), MaxScrollChange.ToString("D")));
                     }
 
@@ -841,19 +806,12 @@
                 {
 
                     // Keep SelectionEnd within min and max
-<<<<<<< HEAD
-                    if (value < MinDate) {
+                    if (value < MinDate)
+                    {
                         throw new ArgumentOutOfRangeException(nameof(value), value, string.Format(SR.InvalidLowBoundArgumentEx, nameof(SelectionEnd), FormatDate(value), nameof(MinDate)));
                     }
-                    if (value > MaxDate) {
-=======
-                    if (value < MinDate)
-                    {
-                        throw new ArgumentOutOfRangeException(nameof(value), value, string.Format(SR.InvalidLowBoundArgumentEx, nameof(SelectionEnd), FormatDate(value), nameof(MinDate)));
-                    }
                     if (value > MaxDate)
                     {
->>>>>>> 05087938
                         throw new ArgumentOutOfRangeException(nameof(value), value, string.Format(SR.InvalidHighBoundArgumentEx, nameof(SelectionEnd), FormatDate(value), nameof(MaxDate)));
                     }
 
@@ -899,19 +857,12 @@
 
                     // Keep SelectionStart within min and max
                     //
-<<<<<<< HEAD
-                    if (value < minDate) {
+                    if (value < minDate)
+                    {
                         throw new ArgumentOutOfRangeException(nameof(value), value, string.Format(SR.InvalidLowBoundArgumentEx, nameof(SelectionStart), FormatDate(value), nameof(MinDate)));
                     }
-                    if (value > maxDate) {
-=======
-                    if (value < minDate)
-                    {
-                        throw new ArgumentOutOfRangeException(nameof(value), value, string.Format(SR.InvalidLowBoundArgumentEx, nameof(SelectionStart), FormatDate(value), nameof(MinDate)));
-                    }
                     if (value > maxDate)
                     {
->>>>>>> 05087938
                         throw new ArgumentOutOfRangeException(nameof(value), value, string.Format(SR.InvalidHighBoundArgumentEx, nameof(SelectionStart), FormatDate(value), nameof(MaxDate)));
                     }
 
@@ -1143,22 +1094,14 @@
                 {
 
                     // throw if trying to set the TodayDate to a value greater than MaxDate
-<<<<<<< HEAD
-                    if (DateTime.Compare(value, maxDate) > 0) {
-=======
                     if (DateTime.Compare(value, maxDate) > 0)
                     {
->>>>>>> 05087938
                         throw new ArgumentOutOfRangeException(nameof(value), value, string.Format(SR.InvalidHighBoundArgumentEx, nameof(TodayDate), FormatDate(value), FormatDate(maxDate)));
                     }
 
                     // throw if trying to set the TodayDate to a value less than MinDate
-<<<<<<< HEAD
-                    if (DateTime.Compare(value, minDate) < 0) {
-=======
                     if (DateTime.Compare(value, minDate) < 0)
                     {
->>>>>>> 05087938
                         throw new ArgumentOutOfRangeException(nameof(value), value, string.Format(SR.InvalidLowBoundArgument, nameof(TodayDate), FormatDate(value), FormatDate(minDate)));
                     }
 
@@ -1635,14 +1578,6 @@
         /// <summary>
         ///     Determines which portion of a month calendar control is at
         ///     at a given point on the screen.
-<<<<<<< HEAD
-        /// </devdoc>
-        public HitTestInfo HitTest(int x, int y) {
-            NativeMethods.MCHITTESTINFO mchi = new NativeMethods.MCHITTESTINFO();
-            mchi.pt_x = x;
-            mchi.pt_y = y;
-            mchi.cbSize = Marshal.SizeOf<NativeMethods.MCHITTESTINFO>();
-=======
         /// </summary>
         public HitTestInfo HitTest(int x, int y)
         {
@@ -1652,7 +1587,6 @@
                 pt_y = y,
                 cbSize = Marshal.SizeOf<NativeMethods.MCHITTESTINFO>()
             };
->>>>>>> 05087938
             UnsafeNativeMethods.SendMessage(new HandleRef(this, Handle), NativeMethods.MCM_HITTEST, 0, mchi);
 
             // If the hit area has an associated valid date, get it
@@ -2186,19 +2120,12 @@
         public void SetDate(DateTime date)
         {
 
-<<<<<<< HEAD
-            if (date.Ticks < minDate.Ticks) {
+            if (date.Ticks < minDate.Ticks)
+            {
                 throw new ArgumentOutOfRangeException(nameof(date), date, string.Format(SR.InvalidLowBoundArgumentEx, nameof(date), FormatDate(date), nameof(MinDate)));
             }
-            if (date.Ticks > maxDate.Ticks) {
-=======
-            if (date.Ticks < minDate.Ticks)
-            {
-                throw new ArgumentOutOfRangeException(nameof(date), date, string.Format(SR.InvalidLowBoundArgumentEx, nameof(date), FormatDate(date), nameof(MinDate)));
-            }
             if (date.Ticks > maxDate.Ticks)
             {
->>>>>>> 05087938
                 throw new ArgumentOutOfRangeException(nameof(date), date, string.Format(SR.InvalidHighBoundArgumentEx, nameof(date), FormatDate(date), nameof(MaxDate)));
             }
 
@@ -2214,33 +2141,20 @@
         {
 
             // Keep the dates within the min and max dates
-<<<<<<< HEAD
-            if (date1.Ticks < minDate.Ticks) {
+            if (date1.Ticks < minDate.Ticks)
+            {
                 throw new ArgumentOutOfRangeException(nameof(date1), date1, string.Format(SR.InvalidLowBoundArgumentEx, nameof(SelectionStart), FormatDate(date1), nameof(MinDate)));
             }
-            if (date1.Ticks > maxDate.Ticks) {
+            if (date1.Ticks > maxDate.Ticks)
+            {
                 throw new ArgumentOutOfRangeException(nameof(date1), date1, string.Format(SR.InvalidHighBoundArgumentEx, nameof(SelectionEnd), FormatDate(date1), nameof(MaxDate)));
             }
-            if (date2.Ticks < minDate.Ticks) {
+            if (date2.Ticks < minDate.Ticks)
+            {
                 throw new ArgumentOutOfRangeException(nameof(date2), date2, string.Format(SR.InvalidLowBoundArgumentEx, nameof(SelectionStart), FormatDate(date2), nameof(MinDate)));
             }
-            if (date2.Ticks > maxDate.Ticks) {
-=======
-            if (date1.Ticks < minDate.Ticks)
-            {
-                throw new ArgumentOutOfRangeException(nameof(date1), date1, string.Format(SR.InvalidLowBoundArgumentEx, nameof(SelectionStart), FormatDate(date1), nameof(MinDate)));
-            }
-            if (date1.Ticks > maxDate.Ticks)
-            {
-                throw new ArgumentOutOfRangeException(nameof(date1), date1, string.Format(SR.InvalidHighBoundArgumentEx, nameof(SelectionEnd), FormatDate(date1), nameof(MaxDate)));
-            }
-            if (date2.Ticks < minDate.Ticks)
-            {
-                throw new ArgumentOutOfRangeException(nameof(date2), date2, string.Format(SR.InvalidLowBoundArgumentEx, nameof(SelectionStart), FormatDate(date2), nameof(MinDate)));
-            }
             if (date2.Ticks > maxDate.Ticks)
             {
->>>>>>> 05087938
                 throw new ArgumentOutOfRangeException(nameof(date2), date2, string.Format(SR.InvalidHighBoundArgumentEx, nameof(SelectionEnd), FormatDate(date2), nameof(MaxDate)));
             }
 
@@ -2565,15 +2479,6 @@
 
         /// <summary>
         ///     Overrided wndProc
-<<<<<<< HEAD
-        /// </devdoc>
-        /// <internalonly/>
-        protected override void WndProc(ref Message m) {
-            switch (m.Msg) {
-                case Interop.WindowMessages.WM_LBUTTONDOWN:
-                    FocusInternal();
-                    if (!ValidationCancelled) {
-=======
         /// </summary>
         protected override void WndProc(ref Message m)
         {
@@ -2583,7 +2488,6 @@
                     Focus();
                     if (!ValidationCancelled)
                     {
->>>>>>> 05087938
                         base.WndProc(ref m);
                     }
                     break;
