﻿// Licensed to the .NET Foundation under one or more agreements.
// The .NET Foundation licenses this file to you under the MIT license.
// See the LICENSE file in the project root for more information.

namespace System.Windows.Forms.ComponentModel.Com2Interop
{
    using System.Runtime.InteropServices;
    using System.ComponentModel;
    using System.Diagnostics;
    using System;
    using System.Collections;
    using System.Collections.Generic;
    using Microsoft.Win32;


    /// <summary>
    /// This class is responsible for managing a set or properties for a native object.  It determines
    /// when the properties need to be refreshed, and owns the extended handlers for those properties.
    /// </summary>
    internal class Com2Properties
    {

        private static readonly TraceSwitch DbgCom2PropertiesSwitch = new TraceSwitch("DbgCom2Properties", "Com2Properties: debug Com2 properties manager");



        /// <summary>
        /// This is the interval that we'll hold props for.  If someone doesn't touch an object
        /// for this amount of time, we'll dump the properties from our cache.
        /// 
        /// 5 minutes -- ticks are 1/10,000,000th of a second
        /// </summary>
        private static readonly long AGE_THRESHHOLD = (long)(10000000L * 60L * 5L);


        /// <summary>
        /// This is the object that gave us the properties.  We hold a WeakRef so we don't addref the object.
        /// </summary>
        internal WeakReference weakObjRef;

        /// <summary>
        /// This is our list of properties.
        /// </summary>
        private Com2PropertyDescriptor[] props;

        /// <summary>
        /// The index of the default property
        /// </summary>
        private readonly int defaultIndex = -1;


        /// <summary>
        /// The timestamp of the last operation on this property manager, usually
        /// when the property list was fetched.
        /// </summary>
        private long touchedTime;

        /// <summary>
        /// For non-IProvideMultipleClassInfo ITypeInfos, this is the version number on the last
        /// ITypeInfo we looked at.  If this changes, we know we need to dump the cache.
        /// </summary>
        private long[] typeInfoVersions;


#if DEBUG
        private readonly string dbgObjName;
        private readonly string dbgObjClass;
#endif

        private int alwaysValid = 0;

        /// <summary>
        /// These are the interfaces we recognize for extended browsing.
        /// </summary>
        private static readonly Type[] extendedInterfaces = new Type[]{
                                                        typeof(NativeMethods.ICategorizeProperties),
                                                        typeof(NativeMethods.IProvidePropertyBuilder),
                                                        typeof(NativeMethods.IPerPropertyBrowsing),
                                                        typeof(NativeMethods.IVsPerPropertyBrowsing),
                                                        typeof(NativeMethods.IManagedPerPropertyBrowsing)};

        /// <summary>
        /// These are the classes of handlers corresponding to the extended
        /// interfaces above.
        /// </summary>
        private static readonly Type[] extendedInterfaceHandlerTypes = new Type[]{
                                                        typeof(Com2ICategorizePropertiesHandler),
                                                        typeof(Com2IProvidePropertyBuilderHandler),
                                                        typeof(Com2IPerPropertyBrowsingHandler),
                                                        typeof(Com2IVsPerPropertyBrowsingHandler),
                                                        typeof(Com2IManagedPerPropertyBrowsingHandler)};



        public event EventHandler Disposed;


        /// <summary>
        /// Default ctor.
        /// </summary>
        public Com2Properties(object obj, Com2PropertyDescriptor[] props, int defaultIndex)
        {
#if DEBUG
            ComNativeDescriptor cnd = new ComNativeDescriptor();
            dbgObjName = cnd.GetName(obj);
            if (dbgObjName == null)
            {
                dbgObjName = "(null)";
            }
            dbgObjClass = cnd.GetClassName(obj);
            if (dbgObjClass == null)
            {
                dbgObjClass = "(null)";
            }
            if (DbgCom2PropertiesSwitch.TraceVerbose)
            {
                Debug.WriteLine("Creating Com2Properties for object " + dbgObjName + ", class=" + dbgObjClass);
            }
#endif

            // set up our variables
            SetProps(props);
            weakObjRef = new WeakReference(obj);

            this.defaultIndex = defaultIndex;

            typeInfoVersions = GetTypeInfoVersions(obj);

            touchedTime = DateTime.Now.Ticks;

        }

        internal bool AlwaysValid
        {
            get
            {
                return alwaysValid > 0;
            }
            set
            {
                if (value)
                {
                    if (alwaysValid == 0 && !CheckValid())
                    {
                        return;
                    }
                    alwaysValid++;
                }
                else
                {
                    if (alwaysValid > 0)
                    {
                        alwaysValid--;
                    }
                }
            }
        }

        /// <summary>
        /// Retrieve the default property.
        /// </summary>
        public Com2PropertyDescriptor DefaultProperty
        {
            get
            {
                if (!CheckValid(true))
                {
                    return null;
                }
                if (defaultIndex == -1)
                {
                    if (props.Length > 0)
                    {
                        return props[0];
                    }
                    else
                    {
                        return null;
                    }
                }
                Debug.Assert(defaultIndex < props.Length, "Whoops! default index is > props.Length");
                return props[defaultIndex];
            }
        }

        /// <summary>
        /// The object that created the list of properties.  This will
        /// return null if the timeout has passed or the ref has died.
        /// </summary>
        public object TargetObject
        {
            get
            {
                if (!CheckValid(false) || touchedTime == 0)
                {
#if DEBUG
                    if (DbgCom2PropertiesSwitch.TraceVerbose)
                    {
                        Debug.WriteLine("CheckValid called on dead object!");
                    }
#endif
                    return null;
                }
                return weakObjRef.Target;
            }
        }

        /// <summary>
        /// How long since these props have been queried.
        /// </summary>
        public long TicksSinceTouched
        {
            get
            {
                if (touchedTime == 0)
                {
                    return 0;
                }
                return DateTime.Now.Ticks - touchedTime;
            }
        }

        /// <summary>
        /// Returns the list of properties
        /// </summary>
        public Com2PropertyDescriptor[] Properties
        {
            get
            {
                CheckValid(true);
                if (touchedTime == 0 || props == null)
                {
                    return null;
                }
                touchedTime = DateTime.Now.Ticks;

                // refresh everyone!
                for (int i = 0; i < props.Length; i++)
                {
                    props[i].SetNeedsRefresh(Com2PropertyDescriptorRefresh.All, true);
                }

#if DEBUG
                if (DbgCom2PropertiesSwitch.TraceVerbose)
                {
                    Debug.WriteLine("Returning prop array for object " + dbgObjName + ", class=" + dbgObjClass);
                }
#endif
                return props;
            }
        }

        /// <summary>
        /// Should this guy be refreshed because of old age?
        /// </summary>
        public bool TooOld
        {
            get
            {
                // check if the property is valid but don't dispose it if it's not
                CheckValid(false, false);
                if (touchedTime == 0)
                {
                    return false;
                }
                return TicksSinceTouched > AGE_THRESHHOLD;
            }
        }

        /// <summary>
        /// Checks the source object for eache extended browsing inteface
        /// listed in extendedInterfaces and creates a handler from extendedInterfaceHandlerTypes
        /// to handle it.
        /// </summary>
        public void AddExtendedBrowsingHandlers(Hashtable handlers)
        {

            object target = TargetObject;
            if (target == null)
            {
                return;
            }


            // process all our registered types
            Type t;
            for (int i = 0; i < extendedInterfaces.Length; i++)
            {
                t = extendedInterfaces[i];

                // is this object an implementor of the interface?
                //
                if (t.IsInstanceOfType(target))
                {

                    // since handlers must be stateless, check to see if we've already
                    // created one of this type
                    //
                    Com2ExtendedBrowsingHandler handler = (Com2ExtendedBrowsingHandler)handlers[t];
                    if (handler == null)
                    {
                        handler = (Com2ExtendedBrowsingHandler)Activator.CreateInstance(extendedInterfaceHandlerTypes[i]);
                        handlers[t] = handler;
                    }

                    // make sure we got the right one
                    //
                    if (t.IsAssignableFrom(handler.Interface))
                    {
#if DEBUG
                        if (DbgCom2PropertiesSwitch.TraceVerbose)
                        {
                            Debug.WriteLine("Adding browsing handler type " + handler.Interface.Name + " to object " + dbgObjName + ", class=" + dbgObjClass);
                        }
#endif
                        // allow the handler to attach itself to the appropriate properties
                        //
                        handler.SetupPropertyHandlers(props);
                    }
                    else
                    {
                        throw new ArgumentException(string.Format(SR.COM2BadHandlerType, t.Name, handler.Interface.Name));
                    }
                }
            }
        }


        public void Dispose()
        {
#if DEBUG
            if (DbgCom2PropertiesSwitch.TraceVerbose)
            {
                Debug.WriteLine("Disposing property manager for " + dbgObjName + ", class=" + dbgObjClass);
            }
#endif

            if (props != null)
            {


                Disposed?.Invoke(this, EventArgs.Empty);

                weakObjRef = null;
                props = null;
                touchedTime = 0;
            }
        }

        public bool CheckValid()
        {
            return CheckValid(false);
        }

        /// <summary>
        /// Make sure this property list is still valid.
        ///
        /// 1) WeakRef is still alive
        /// 2) Our timeout hasn't passed
        /// </summary>
        public bool CheckValid(bool checkVersions)
        {
            return CheckValid(checkVersions, true);
        }


        /// <summary>
        /// Gets a list of version longs for each type info in the COM object
        /// representing hte current version stamp, function and variable count.
        /// If any of these things change, we'll re-fetch the properties.
        /// </summary>
        private long[] GetTypeInfoVersions(object comObject)
        {

            // get type infos
            //
            UnsafeNativeMethods.ITypeInfo[] pTypeInfos = Com2TypeInfoProcessor.FindTypeInfos(comObject, false);

            // build up the info.
            //
            long[] versions = new long[pTypeInfos.Length];
            for (int i = 0; i < pTypeInfos.Length; i++)
            {
                versions[i] = GetTypeInfoVersion(pTypeInfos[i]);
            }
            return versions;
        }

        private static int countOffset = -1;
        private static int versionOffset = -1;

        // we define a struct here so we can use unsafe code to marshal it
        // as a blob of memory.  This is here as a reference to how big and where the members are.
        //
        /*private struct tagTYPEATTR {
            public Guid guid;                       //16
            public   int lcid;                      // 4
            public   int dwReserved;                // 4
            public   int memidConstructor;          // 4
            public   int memidDestructor;           // 4
            public   IntPtr lpstrSchema;            // platform
            public   int cbSizeInstance;            // 4
            public    int typekind;                 // 4
            public   short cFuncs;                  // 2
            public   short cVars;                   // 2
            public   short cImplTypes;              // 2
            public   short cbSizeVft;               // 2
            public   short cbAlignment;             // 2
            public   short wTypeFlags;              // 2
            public   short wMajorVerNum;            // 2
            public   short wMinorVerNum;            // 2
            
            public   int tdescAlias_unionMember;            
            public   short tdescAlias_vt;            
            public   int idldescType_dwReserved;            
            public   short idldescType_wIDLFlags;
        
        }*/


        // the offset of the cFunc member in the TYPEATTR structure.
        //        
<<<<<<< HEAD
        private static int CountMemberOffset {

                get {
                    if (countOffset == -1) {
                        countOffset = Marshal.SizeOf<Guid>() + IntPtr.Size + 24;
                    }
                    return countOffset;
=======
        private static int CountMemberOffset
        {

            get
            {
                if (countOffset == -1)
                {
                    countOffset = Marshal.SizeOf<Guid>() + IntPtr.Size + 24;
>>>>>>> 05087938
                }
                return countOffset;
            }
        }

        // the offset of the cMajorVerNum member in the TYPEATTR structure.
        //
        private static int VersionOffset
        {
            get
            {
                if (versionOffset == -1)
                {
                    versionOffset = CountMemberOffset + 12;
                }
                return versionOffset;
            }

        }

        private unsafe long GetTypeInfoVersion(UnsafeNativeMethods.ITypeInfo pTypeInfo)
        {


            IntPtr pTypeAttr = IntPtr.Zero;
            int hr = pTypeInfo.GetTypeAttr(ref pTypeAttr);
            if (!NativeMethods.Succeeded(hr))
            {
                return 0;
            }

            System.Runtime.InteropServices.ComTypes.TYPEATTR pTAStruct;
            try
            {
                try
                {
                    // just access directly...no marshalling needed!
                    //
                    pTAStruct = *(System.Runtime.InteropServices.ComTypes.TYPEATTR*)pTypeAttr;
                }
                catch
                {

                    return 0;
                }

                long result = 0;

                // we pull two things out of the struct: the 
                // number of functions and variables, and the version.
                // since they are next to each other, we just pull the memory directly.
                //
                // the cFuncs and cVars are both shorts, so we read them as one block of ints.
                //
                //
                int* pResult = (int*)&result;
                byte* pbStruct = (byte*)&pTAStruct;

                // in the low byte, pull the number of props.
                //
                *pResult = *(int*)(pbStruct + CountMemberOffset);

                // move up to the high word of the long.
                //                
                pResult++;

                // now pull out the version info.
                //
                *pResult = *(int*)(pbStruct + VersionOffset);

                // return that composite long.
                //
                return result;
            }
            finally
            {
                pTypeInfo.ReleaseTypeAttr(pTypeAttr);
            }
        }

        internal bool CheckValid(bool checkVersions, bool callDispose)
        {

            if (AlwaysValid)
            {
                return true;
            }

            bool valid = weakObjRef != null && weakObjRef.IsAlive;

            // check the version information for each ITypeInfo the object exposes.
            //
            if (valid && checkVersions)
            {

                // 
                long[] newTypeInfoVersions = GetTypeInfoVersions(weakObjRef.Target);

                if (newTypeInfoVersions.Length != typeInfoVersions.Length)
                {
                    valid = false;
                }
                else
                {
                    // compare each version number to the old one.
                    //
                    for (int i = 0; i < newTypeInfoVersions.Length; i++)
                    {

                        if (newTypeInfoVersions[i] != typeInfoVersions[i])
                        {
                            valid = false;
                            break;
                        }
                    }
                }

                if (!valid)
                {

                    // update to the new version list we have.
                    // 
                    typeInfoVersions = newTypeInfoVersions;
                }
            }

            if (!valid && callDispose)
            {
                // weak ref has died, so remove this from the hash table
                //
#if DEBUG
                if (DbgCom2PropertiesSwitch.TraceVerbose)
                {
                    Debug.WriteLine("Disposing reference to object " + dbgObjName + ", class=" + dbgObjClass + " (weakRef " + (weakObjRef == null ? "null" : "dead") + ")");
                }
#endif

                Dispose();
            }

            return valid;
        }

        /// <summary>
        /// Set the props for this object, and notify each property
        /// that we are now it's manager
        /// </summary>
        internal void SetProps(Com2PropertyDescriptor[] props)
        {
            this.props = props;
            if (props != null)
            {
                for (int i = 0; i < props.Length; i++)
                {
                    props[i].PropertyManager = this;
                }
            }
        }
    }
}<|MERGE_RESOLUTION|>--- conflicted
+++ resolved
@@ -420,15 +420,6 @@
 
         // the offset of the cFunc member in the TYPEATTR structure.
         //        
-<<<<<<< HEAD
-        private static int CountMemberOffset {
-
-                get {
-                    if (countOffset == -1) {
-                        countOffset = Marshal.SizeOf<Guid>() + IntPtr.Size + 24;
-                    }
-                    return countOffset;
-=======
         private static int CountMemberOffset
         {
 
@@ -437,7 +428,6 @@
                 if (countOffset == -1)
                 {
                     countOffset = Marshal.SizeOf<Guid>() + IntPtr.Size + 24;
->>>>>>> 05087938
                 }
                 return countOffset;
             }
