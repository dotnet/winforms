﻿// Licensed to the .NET Foundation under one or more agreements.
// The .NET Foundation licenses this file to you under the MIT license.
// See the LICENSE file in the project root for more information.

using System.Diagnostics;
using System.Diagnostics.CodeAnalysis;
using System.Drawing;

namespace System.Windows.Forms
{
<<<<<<< HEAD
    /// <devdoc>
    /// This is a small class that can efficiently store property values.
    /// It tries to optimize for size first, "get" access second, and
    /// "set" access third.
    /// </devdoc>
=======
    /// <summary>
    /// This is a small class that can efficiently store property values.
    /// It tries to optimize for size first, "get" access second, and
    /// "set" access third.
    /// </summary>
>>>>>>> 05087938
    internal class PropertyStore
    {
        private static int s_currentKey;

        private IntegerEntry[] s_intEntries;
        private ObjectEntry[] s_objEntries;

<<<<<<< HEAD
        /// <devdoc>
        /// Retrieves an integer value from our property list.
        /// This will set value to zero and return false if the
        /// list does not contain the given key.
        /// </devdoc>
=======
        /// <summary>
        /// Retrieves an integer value from our property list.
        /// This will set value to zero and return false if the
        /// list does not contain the given key.
        /// </summary>
>>>>>>> 05087938
        public bool ContainsInteger(int key)
        {
            GetInteger(key, out bool found);
            return found;
        }

<<<<<<< HEAD
        /// <devdoc>
        /// Retrieves an integer value from our property list.
        /// This will set value to zero and return false if the
        /// list does not contain the given key.
        /// </devdoc>
=======
        /// <summary>
        /// Retrieves an integer value from our property list.
        /// This will set value to zero and return false if the
        /// list does not contain the given key.
        /// </summary>
>>>>>>> 05087938
        public bool ContainsObject(int key)
        {
            GetObject(key, out bool found);
            return found;
        }
<<<<<<< HEAD

        /// <devdoc>
        /// Creates a new key for this property store. This is NOT
        /// guarded by any thread safety so if you are calling it on
        /// multiple threads you should guard. For our purposes,
        /// we're fine because this is designed to be called in a class
        /// initializer, and we never have the same class hierarchy
        /// initializing on multiple threads at once.
        /// </devdoc>
        public static int CreateKey() => s_currentKey++;

        public Color GetColor(int key) => GetColor(key, out _);

=======

        /// <summary>
        /// Creates a new key for this property store. This is NOT
        /// guarded by any thread safety so if you are calling it on
        /// multiple threads you should guard. For our purposes,
        /// we're fine because this is designed to be called in a class
        /// initializer, and we never have the same class hierarchy
        /// initializing on multiple threads at once.
        /// </summary>
        public static int CreateKey() => s_currentKey++;

        public Color GetColor(int key) => GetColor(key, out _);

>>>>>>> 05087938
        /// <summary>
        /// A wrapper around GetObject designed to reduce the boxing hit
        /// </summary>
        public Color GetColor(int key, out bool found)
        {
            object storedObject = GetObject(key, out found);
            if (found)
            {
                if (storedObject is ColorWrapper wrapper)
                {
                    return wrapper.Color;
                }

                Debug.Assert(storedObject == null, $"Have non-null object that isnt a color wrapper stored in a color entry!{Environment.NewLine}Did someone SetObject instead of SetColor?");
            }

            found = false;
            return Color.Empty;
        }

        /// <summary>
        /// A wrapper around GetObject designed to reduce the boxing hit.
        /// </summary>
        public Padding GetPadding(int key, out bool found)
        {
            object storedObject = GetObject(key, out found);
            if (found)
            {
                if (storedObject is PaddingWrapper wrapper)
                {
                    return wrapper.Padding;
                }

                Debug.Assert(storedObject == null, $"Have non-null object that isnt a padding wrapper stored in a padding entry!{Environment.NewLine}Did someone SetObject instead of SetPadding?");
            }

            found = false;
            return Padding.Empty;
        }

        /// <summary>
        /// A wrapper around GetObject designed to reduce the boxing hit.
        /// </summary>
        public Size GetSize(int key, out bool found)
        {
            object storedObject = GetObject(key, out found);
            if (found)
            {
                if (storedObject is SizeWrapper wrapper)
                {
                    return wrapper.Size;
                }

                Debug.Assert(storedObject == null, $"Have non-null object that isnt a padding wrapper stored in a padding entry!{Environment.NewLine}Did someone SetObject instead of SetPadding?");
            }

            found = false;
            return Size.Empty;
        }

        /// <summary>
        /// A wrapper around GetObject designed to reduce the boxing hit.
        /// </summary>
        public Rectangle GetRectangle(int key, out bool found)
        {
            object storedObject = GetObject(key, out found);
            if (found)
            {
                if (storedObject is RectangleWrapper wrapper)
                {
                    return wrapper.Rectangle;
                }

                Debug.Assert(storedObject == null, $"Have non-null object that isnt a Rectangle wrapper stored in a Rectangle entry!{Environment.NewLine}Did someone SetObject instead of SetRectangle?");
            }
<<<<<<< HEAD

            found = false;
            return Rectangle.Empty;
        }

        /// <devdoc>
        /// Retrieves an integer value from our property list.
        /// This will set value to zero and return false if the
        /// list does not contain the given key.
        /// </devdoc>
        public int GetInteger(int key) =>  GetInteger(key, out _);

        /// <devdoc>
        /// Retrieves an integer value from our property list.
        /// This will set value to zero and return false if the
        /// list does not contain the given key.
        /// </devdoc>
=======

            found = false;
            return Rectangle.Empty;
        }

        /// <summary>
        /// Retrieves an integer value from our property list.
        /// This will set value to zero and return false if the
        /// list does not contain the given key.
        /// </summary>
        public int GetInteger(int key) => GetInteger(key, out _);

        /// <summary>
        /// Retrieves an integer value from our property list.
        /// This will set value to zero and return false if the
        /// list does not contain the given key.
        /// </summary>
>>>>>>> 05087938
        public int GetInteger(int key, out bool found)
        {
            short keyIndex = SplitKey(key, out short element);
            if (!LocateIntegerEntry(keyIndex, out int index))
            {
                found = false;
<<<<<<< HEAD
                return default(int);
=======
                return default;
>>>>>>> 05087938
            }

            // We have found the relevant entry. See if
            // the bitmask indicates the value is used.
            if (((1 << element) & s_intEntries[index].Mask) == 0)
            {
                found = false;
<<<<<<< HEAD
                return default(int);
=======
                return default;
>>>>>>> 05087938
            }

            found = true;
            switch (element)
            {
                case 0:
                    return s_intEntries[index].Value1;
                case 1:
                    return s_intEntries[index].Value2;
                case 2:
                    return s_intEntries[index].Value3;
                case 3:
                    return s_intEntries[index].Value4;
                default:
                    Debug.Fail("Invalid element obtained from LocateIntegerEntry");
<<<<<<< HEAD
                    return default(int);
            }
        }

        /// <devdoc>
        /// Retrieves an object value from our property list.
        /// This will set value to null and return false if the
        /// list does not contain the given key.
        /// </devdoc>
        public object GetObject(int key) => GetObject(key, out _);

        /// <devdoc>
        /// Retrieves an object value from our property list.
        /// This will set value to null and return false if the
        /// list does not contain the given key.
        /// </devdoc>
=======
                    return default;
            }
        }

        /// <summary>
        /// Retrieves an object value from our property list.
        /// This will set value to null and return false if the
        /// list does not contain the given key.
        /// </summary>
        public object GetObject(int key) => GetObject(key, out _);

        /// <summary>
        /// Retrieves an object value from our property list.
        /// This will set value to null and return false if the
        /// list does not contain the given key.
        /// </summary>
>>>>>>> 05087938
        public object GetObject(int key, out bool found)
        {
            short keyIndex = SplitKey(key, out short element);
            if (!LocateObjectEntry(keyIndex, out int index))
            {
                found = false;
                return null;
            }

            // We have found the relevant entry. See if
            // the bitmask indicates the value is used.
            if (((1 << element) & s_objEntries[index].Mask) == 0)
            {
                found = false;
                return null;
            }

            found = true;
            switch (element)
            {
                case 0:
                    return s_objEntries[index].Value1;
                case 1:
                    return s_objEntries[index].Value2;
                case 2:
                    return s_objEntries[index].Value3;
                case 3:
                    return s_objEntries[index].Value4;
                default:
                    Debug.Fail("Invalid element obtained from LocateObjectEntry");
                    return null;
            }
        }

<<<<<<< HEAD
        /// <devdoc>
=======
        /// <summary>
>>>>>>> 05087938
        /// Locates the requested entry in our array if entries. This does
        /// not do the mask check to see if the entry is currently being used,
        /// but it does locate the entry. If the entry is found, this returns
        /// true and fills in index and element. If the entry is not found,
        /// this returns false. If the entry is not found, index will contain
        /// the insert point at which one would add a new element.
<<<<<<< HEAD
        /// </devdoc>
=======
        /// </summary>
>>>>>>> 05087938
        private bool LocateIntegerEntry(short entryKey, out int index)
        {
            if (s_intEntries == null)
            {
                index = 0;
                return false;
            }

            int length = s_intEntries.Length;
            if (length <= 16)
            {
                // If the array is small enough, we unroll the binary search to be more efficient.
                // Usually the performance gain is around 10% to 20%
                // DON'T change this code unless you are very confident!
                index = 0;
                int midPoint = length / 2;
                if (s_intEntries[midPoint].Key <= entryKey)
                {
                    index = midPoint;
                }

                // We don't move this inside the previous if branch since this catches both
                // the case index == 0 and index = midPoint
                if (s_intEntries[index].Key == entryKey)
                {
                    return true;
                }

                midPoint = (length + 1) / 4;
                if (s_intEntries[index + midPoint].Key <= entryKey)
                {
                    index += midPoint;
                    if (s_intEntries[index].Key == entryKey)
                    {
                        return true;
                    }
                }

                midPoint = (length + 3) / 8;
                if (s_intEntries[index + midPoint].Key <= entryKey)
                {
                    index += midPoint;
                    if (s_intEntries[index].Key == entryKey)
                    {
                        return true;
                    }
                }

                midPoint = (length + 7) / 16;
                if (s_intEntries[index + midPoint].Key <= entryKey)
                {
                    index += midPoint;
                    if (s_intEntries[index].Key == entryKey)
                    {
                        return true;
                    }
                }

                Debug.Assert(index < length);
                if (entryKey > s_intEntries[index].Key)
                {
                    index++;
                }

                Debug_VerifyLocateIntegerEntry(index, entryKey, length);
                return false;
            }
            else
            {
                // Entries are stored in numerical order by key index so we can
                // do a binary search on them.
                int max = length - 1;
                int min = 0;
                int idx = 0;

                do
                {
                    idx = (max + min) / 2;
                    short currentKeyIndex = s_intEntries[idx].Key;

                    if (currentKeyIndex == entryKey)
                    {
                        index = idx;
                        return true;
                    }
                    else if (entryKey < currentKeyIndex)
                    {
                        max = idx - 1;
                    }
                    else
                    {
                        min = idx + 1;
                    }
                }
                while (max >= min);

                // Didn't find the index. Setup our output appropriately
                index = idx;
                if (entryKey > s_intEntries[idx].Key)
                {
                    index++;
                }

                return false;
            }
        }

<<<<<<< HEAD
        /// <devdoc>
=======
        /// <summary>
>>>>>>> 05087938
        /// Locates the requested entry in our array if entries. This does
        /// not do the mask check to see if the entry is currently being used,
        /// but it does locate the entry. If the entry is found, this returns
        /// true and fills in index and element. If the entry is not found,
        /// this returns false. If the entry is not found, index will contain
        /// the insert point at which one would add a new element.
<<<<<<< HEAD
        /// </devdoc>
=======
        /// </summary>
>>>>>>> 05087938
        private bool LocateObjectEntry(short entryKey, out int index)
        {
            if (s_objEntries != null)
            {
                int length = s_objEntries.Length;
                Debug.Assert(length > 0);
                if (length <= 16)
                {
                    // If the array is small enough, we unroll the binary search to be more efficient.
                    // Usually the performance gain is around 10% to 20%
                    // DON'T change this code unless you are very confident!
                    index = 0;
                    int midPoint = length / 2;
                    if (s_objEntries[midPoint].Key <= entryKey)
                    {
                        index = midPoint;
                    }

                    // We don't move this inside the previous if branch since this catches
                    // both the case index == 0 and index = midPoint
                    if (s_objEntries[index].Key == entryKey)
                    {
                        return true;
                    }

                    midPoint = (length + 1) / 4;
                    if (s_objEntries[index + midPoint].Key <= entryKey)
                    {
                        index += midPoint;
                        if (s_objEntries[index].Key == entryKey)
                        {
                            return true;
                        }
                    }

                    midPoint = (length + 3) / 8;
                    if (s_objEntries[index + midPoint].Key <= entryKey)
                    {
                        index += midPoint;
                        if (s_objEntries[index].Key == entryKey)
                        {
                            return true;
                        }
                    }

                    midPoint = (length + 7) / 16;
                    if (s_objEntries[index + midPoint].Key <= entryKey)
                    {
                        index += midPoint;
                        if (s_objEntries[index].Key == entryKey)
                        {
                            return true;
                        }
                    }

                    Debug.Assert(index < length);
                    if (entryKey > s_objEntries[index].Key)
                    {
                        index++;
                    }

                    Debug_VerifyLocateObjectEntry(index, entryKey, length);
                    return false;
                }
                else
                {
                    // Entries are stored in numerical order by key index so we can
                    // do a binary search on them.
                    int max = length - 1;
                    int min = 0;
                    int idx = 0;

                    do
                    {
                        idx = (max + min) / 2;
                        short currentKeyIndex = s_objEntries[idx].Key;

                        if (currentKeyIndex == entryKey)
                        {
                            index = idx;
                            return true;
                        }
                        else if (entryKey < currentKeyIndex)
                        {
                            max = idx - 1;
                        }
                        else
                        {
                            min = idx + 1;
                        }
                    }
                    while (max >= min);

                    // Didn't find the index. Setup our output appropriately
                    index = idx;
                    if (entryKey > s_objEntries[idx].Key)
                    {
                        index++;
                    }
<<<<<<< HEAD
    
=======

>>>>>>> 05087938
                    return false;
                }
            }
            else
            {
                index = 0;
                return false;
            }
        }
<<<<<<< HEAD

        /// <devdoc>
        /// Removes the given key from the array
        /// </devdoc>
        public void RemoveInteger(int key)
        {
            short entryKey = SplitKey(key, out short element);
            if (!LocateIntegerEntry(entryKey, out int index))
            {
                return;
            }

            if (((1 << element) & s_intEntries[index].Mask) == 0)
            {
                // this element is not being used - return right away
                return;
            }

            // declare that the element is no longer used
            s_intEntries[index].Mask &= (short)(~((short)(1 << element)));

            if (s_intEntries[index].Mask == 0)
            {
                // This object entry is no longer in use - let's remove it all together
                // not great for perf but very simple and we don't expect to remove much
                IntegerEntry[] newEntries = new IntegerEntry[s_intEntries.Length - 1];
                if (index > 0)
                {
                    Array.Copy(s_intEntries, 0, newEntries, 0, index);
                }
                if (index < newEntries.Length)
                {
                    Debug.Assert(s_intEntries.Length - index - 1 > 0);
                    Array.Copy(s_intEntries, index + 1, newEntries, index, s_intEntries.Length - index - 1);
                }

=======

        /// <summary>
        /// Removes the given key from the array
        /// </summary>
        public void RemoveInteger(int key)
        {
            short entryKey = SplitKey(key, out short element);
            if (!LocateIntegerEntry(entryKey, out int index))
            {
                return;
            }

            if (((1 << element) & s_intEntries[index].Mask) == 0)
            {
                // this element is not being used - return right away
                return;
            }

            // declare that the element is no longer used
            s_intEntries[index].Mask &= (short)(~((short)(1 << element)));

            if (s_intEntries[index].Mask == 0)
            {
                // This object entry is no longer in use - let's remove it all together
                // not great for perf but very simple and we don't expect to remove much
                IntegerEntry[] newEntries = new IntegerEntry[s_intEntries.Length - 1];
                if (index > 0)
                {
                    Array.Copy(s_intEntries, 0, newEntries, 0, index);
                }
                if (index < newEntries.Length)
                {
                    Debug.Assert(s_intEntries.Length - index - 1 > 0);
                    Array.Copy(s_intEntries, index + 1, newEntries, index, s_intEntries.Length - index - 1);
                }

>>>>>>> 05087938
                s_intEntries = newEntries;
            }
            else
            {
                // This object entry is still in use - let's just clean up the deleted element
                switch (element)
                {
                    case 0:
                        s_intEntries[index].Value1 = 0;
                        break;

                    case 1:
                        s_intEntries[index].Value2 = 0;
                        break;

                    case 2:
                        s_intEntries[index].Value3 = 0;
                        break;

                    case 3:
                        s_intEntries[index].Value4 = 0;
                        break;

                    default:
                        Debug.Fail("Invalid element obtained from LocateIntegerEntry");
                        break;
                }
            }
        }

<<<<<<< HEAD
        /// <devdoc>
        /// Removes the given key from the array
        /// </devdoc>
=======
        /// <summary>
        /// Removes the given key from the array
        /// </summary>
>>>>>>> 05087938
        [SuppressMessage("Microsoft.Performance", "CA1811:AvoidUncalledPrivateCode")]
        public void RemoveObject(int key)
        {
            short entryKey = SplitKey(key, out short element);
            if (!LocateObjectEntry(entryKey, out int index))
            {
                return;
            }

            if (((1 << element) & s_objEntries[index].Mask) == 0)
            {
                // This element is not being used - return right away
                return;
            }

            // Declare that the element is no longer used
            s_objEntries[index].Mask &= (short)(~((short)(1 << element)));

            if (s_objEntries[index].Mask == 0)
            {
                // This object entry is no longer in use - let's remove it all together
                // not great for perf but very simple and we don't expect to remove much
                if (s_objEntries.Length == 1)
                {
                    // Instead of allocating an array of length 0, we simply reset the array to null.
                    s_objEntries = null;
                }
                else
                {
                    ObjectEntry[] newEntries = new ObjectEntry[s_objEntries.Length - 1];
                    if (index > 0)
                    {
                        Array.Copy(s_objEntries, 0, newEntries, 0, index);
                    }
                    if (index < newEntries.Length)
                    {
                        Debug.Assert(s_objEntries.Length - index - 1 > 0);
                        Array.Copy(s_objEntries, index + 1, newEntries, index, s_objEntries.Length - index - 1);
                    }
                    s_objEntries = newEntries;
                }
            }
            else
            {
                // This object entry is still in use - let's just clean up the deleted element
                switch (element)
                {
                    case 0:
                        s_objEntries[index].Value1 = null;
                        break;

                    case 1:
                        s_objEntries[index].Value2 = null;
                        break;

                    case 2:
                        s_objEntries[index].Value3 = null;
                        break;

                    case 3:
                        s_objEntries[index].Value4 = null;
                        break;

                    default:
                        Debug.Fail("Invalid element obtained from LocateObjectEntry");
                        break;
                }
            }
        }

        public void SetColor(int key, Color value)
        {
            object storedObject = GetObject(key, out bool found);
            if (!found)
            {
                SetObject(key, new ColorWrapper(value));
            }
            else
            {
                if (storedObject is ColorWrapper wrapper)
                {
                    // re-using the wrapper reduces the boxing hit.
                    wrapper.Color = value;
                }
                else
                {
                    Debug.Assert(storedObject == null, "object should either be null or ColorWrapper"); // could someone have SetObject to this key behind our backs?
                    SetObject(key, new ColorWrapper(value));
                }

            }
        }

        public void SetPadding(int key, Padding value)
        {
            object storedObject = GetObject(key, out bool found);
            if (!found)
            {
                SetObject(key, new PaddingWrapper(value));
            }
            else
            {
                if (storedObject is PaddingWrapper wrapper)
                {
                    // re-using the wrapper reduces the boxing hit.
                    wrapper.Padding = value;
                }
                else
                {
                    Debug.Assert(storedObject == null, "object should either be null or PaddingWrapper"); // could someone have SetObject to this key behind our backs?
                    SetObject(key, new PaddingWrapper(value));
                }

            }
        }

        public void SetRectangle(int key, Rectangle value)
        {
            object storedObject = GetObject(key, out bool found);
            if (!found)
            {
                SetObject(key, new RectangleWrapper(value));
            }
            else
            {
                if (storedObject is RectangleWrapper wrapper)
                {
                    // re-using the wrapper reduces the boxing hit.
                    wrapper.Rectangle = value;
                }
                else
                {
                    Debug.Assert(storedObject == null, "object should either be null or RectangleWrapper"); // could someone have SetObject to this key behind our backs?
                    SetObject(key, new RectangleWrapper(value));
                }
            }
        }

        public void SetSize(int key, Size value)
        {
            object storedObject = GetObject(key, out bool found);
            if (!found)
            {
                SetObject(key, new SizeWrapper(value));
            }
            else
            {
                if (storedObject is SizeWrapper wrapper)
                {
                    // re-using the wrapper reduces the boxing hit.
                    wrapper.Size = value;
                }
                else
                {
                    Debug.Assert(storedObject == null, "object should either be null or SizeWrapper"); // could someone have SetObject to this key behind our backs?
                    SetObject(key, new SizeWrapper(value));
                }

            }
        }

<<<<<<< HEAD
        /// <devdoc>
        /// Stores the given value in the key.
        /// </devdoc>
=======
        /// <summary>
        /// Stores the given value in the key.
        /// </summary>
>>>>>>> 05087938
        public void SetInteger(int key, int value)
        {
            short entryKey = SplitKey(key, out short element);
            if (!LocateIntegerEntry(entryKey, out int index))
            {
                // We must allocate a new entry.
                if (s_intEntries != null)
                {
                    IntegerEntry[] newEntries = new IntegerEntry[s_intEntries.Length + 1];

                    if (index > 0)
                    {
                        Array.Copy(s_intEntries, 0, newEntries, 0, index);
                    }

                    if (s_intEntries.Length - index > 0)
                    {
                        Array.Copy(s_intEntries, index, newEntries, index + 1, s_intEntries.Length - index);
                    }

                    s_intEntries = newEntries;
                }
                else
                {
                    s_intEntries = new IntegerEntry[1];
                    Debug.Assert(index == 0, "LocateIntegerEntry should have given us a zero index.");
                }

                s_intEntries[index].Key = entryKey;
            }

            // Now determine which value to set.
            switch (element)
            {
                case 0:
                    s_intEntries[index].Value1 = value;
                    break;

                case 1:
                    s_intEntries[index].Value2 = value;
                    break;

                case 2:
                    s_intEntries[index].Value3 = value;
                    break;

                case 3:
                    s_intEntries[index].Value4 = value;
                    break;

                default:
                    Debug.Fail("Invalid element obtained from LocateIntegerEntry");
                    break;
            }

            s_intEntries[index].Mask = (short)((1 << element) | (ushort)(s_intEntries[index].Mask));
        }

<<<<<<< HEAD
        /// <devdoc>
        /// Stores the given value in the key.
        /// </devdoc>
=======
        /// <summary>
        /// Stores the given value in the key.
        /// </summary>
>>>>>>> 05087938
        public void SetObject(int key, object value)
        {
            short entryKey = SplitKey(key, out short element);
            if (!LocateObjectEntry(entryKey, out int index))
            {
                // We must allocate a new entry.
                if (s_objEntries != null)
                {
                    ObjectEntry[] newEntries = new ObjectEntry[s_objEntries.Length + 1];

                    if (index > 0)
                    {
                        Array.Copy(s_objEntries, 0, newEntries, 0, index);
                    }

                    if (s_objEntries.Length - index > 0)
                    {
                        Array.Copy(s_objEntries, index, newEntries, index + 1, s_objEntries.Length - index);
                    }

                    s_objEntries = newEntries;
                }
                else
                {
                    s_objEntries = new ObjectEntry[1];
                    Debug.Assert(index == 0, "LocateObjectEntry should have given us a zero index.");
                }

                s_objEntries[index].Key = entryKey;
            }

            // Now determine which value to set.
            switch (element)
            {
                case 0:
                    s_objEntries[index].Value1 = value;
                    break;

                case 1:
                    s_objEntries[index].Value2 = value;
                    break;

                case 2:
                    s_objEntries[index].Value3 = value;
                    break;

                case 3:
                    s_objEntries[index].Value4 = value;
                    break;

                default:
                    Debug.Fail("Invalid element obtained from LocateObjectEntry");
                    break;
            }

            s_objEntries[index].Mask = (short)((ushort)(s_objEntries[index].Mask) | (1 << element));
        }

<<<<<<< HEAD
        /// <devdoc>
        /// Takes the given key and splits it into an index and an element.
        /// </devdoc>
=======
        /// <summary>
        /// Takes the given key and splits it into an index and an element.
        /// </summary>
>>>>>>> 05087938
        private short SplitKey(int key, out short element)
        {
            element = (short)(key & 0x00000003);
            return (short)(key & 0xFFFFFFFC);
        }

        [Conditional("DEBUG_PROPERTYSTORE")]
        private void Debug_VerifyLocateIntegerEntry(int index, short entryKey, int length)
        {
            int max = length - 1;
            int min = 0;
            int idx = 0;

            do
            {
                idx = (max + min) / 2;
                short currentKeyIndex = s_intEntries[idx].Key;

                if (currentKeyIndex == entryKey)
                {
                    Debug.Assert(index == idx, "GetIntegerEntry in property store broken. index is " + index + " while it should be " + idx + "length of the array is " + length);
                }
                else if (entryKey < currentKeyIndex)
                {
                    max = idx - 1;
                }
                else
                {
                    min = idx + 1;
                }
            }
            while (max >= min);

            // shouldn't find the index if we run this debug code
            if (entryKey > s_intEntries[idx].Key)
            {
                idx++;
            }
            Debug.Assert(index == idx, "GetIntegerEntry in property store broken. index is " + index + " while it should be " + idx + "length of the array is " + length);
        }

        [Conditional("DEBUG_PROPERTYSTORE")]
        private void Debug_VerifyLocateObjectEntry(int index, short entryKey, int length)
        {
            int max = length - 1;
            int min = 0;
            int idx = 0;

            do
            {
                idx = (max + min) / 2;
                short currentKeyIndex = s_objEntries[idx].Key;

                if (currentKeyIndex == entryKey)
                {
                    Debug.Assert(index == idx, "GetObjEntry in property store broken. index is " + index + " while is should be " + idx + "length of the array is " + length);
                }
                else if (entryKey < currentKeyIndex)
                {
                    max = idx - 1;
                }
                else
                {
                    min = idx + 1;
                }
            }
            while (max >= min);

            if (entryKey > s_objEntries[idx].Key)
            {
                idx++;
            }
            Debug.Assert(index == idx, "GetObjEntry in property store broken. index is " + index + " while is should be " + idx + "length of the array is " + length);
        }

<<<<<<< HEAD
        /// <devdoc>
=======
        /// <summary>
>>>>>>> 05087938
        /// Stores the relationship between a key and a value.
        /// We do not want to be so inefficient that we require
        /// four bytes for each four byte property, so use an algorithm
        /// that uses the bottom two bits of the key to identify
        /// one of four elements in an entry.
<<<<<<< HEAD
        /// </devdoc>
=======
        /// </summary>
>>>>>>> 05087938
        private struct IntegerEntry
        {
            public short Key;
            public short Mask;  // only lower four bits are used; mask of used values.
            public int Value1;
            public int Value2;
            public int Value3;
            public int Value4;
        }

<<<<<<< HEAD
        /// <devdoc>
=======
        /// <summary>
>>>>>>> 05087938
        /// Stores the relationship between a key and a value.
        /// We do not want to be so inefficient that we require
        /// four bytes for each four byte property, so use an algorithm
        /// that uses the bottom two bits of the key to identify
        /// one of four elements in an entry.
<<<<<<< HEAD
        /// </devdoc>
=======
        /// </summary>
>>>>>>> 05087938
        private struct ObjectEntry
        {
            public short Key;
            public short Mask;  // only lower four bits are used; mask of used values.
            public object Value1;
            public object Value2;
            public object Value3;
            public object Value4;
        }

        private sealed class ColorWrapper
        {
            public Color Color;

            public ColorWrapper(Color color)
            {
                Color = color;
            }
        }

        private sealed class PaddingWrapper
        {
            public Padding Padding;

            public PaddingWrapper(Padding padding)
            {
                Padding = padding;
            }
        }

        private sealed class RectangleWrapper
        {
            public Rectangle Rectangle;

            public RectangleWrapper(Rectangle rectangle)
            {
                Rectangle = rectangle;
            }
        }

        private sealed class SizeWrapper
        {
            public Size Size;

            public SizeWrapper(Size size)
            {
                Size = size;
            }
        }
    }
}<|MERGE_RESOLUTION|>--- conflicted
+++ resolved
@@ -8,19 +8,11 @@
 
 namespace System.Windows.Forms
 {
-<<<<<<< HEAD
-    /// <devdoc>
-    /// This is a small class that can efficiently store property values.
-    /// It tries to optimize for size first, "get" access second, and
-    /// "set" access third.
-    /// </devdoc>
-=======
     /// <summary>
     /// This is a small class that can efficiently store property values.
     /// It tries to optimize for size first, "get" access second, and
     /// "set" access third.
     /// </summary>
->>>>>>> 05087938
     internal class PropertyStore
     {
         private static int s_currentKey;
@@ -28,72 +20,40 @@
         private IntegerEntry[] s_intEntries;
         private ObjectEntry[] s_objEntries;
 
-<<<<<<< HEAD
-        /// <devdoc>
+        /// <summary>
         /// Retrieves an integer value from our property list.
         /// This will set value to zero and return false if the
         /// list does not contain the given key.
-        /// </devdoc>
-=======
+        /// </summary>
+        public bool ContainsInteger(int key)
+        {
+            GetInteger(key, out bool found);
+            return found;
+        }
+
         /// <summary>
         /// Retrieves an integer value from our property list.
         /// This will set value to zero and return false if the
         /// list does not contain the given key.
         /// </summary>
->>>>>>> 05087938
-        public bool ContainsInteger(int key)
-        {
-            GetInteger(key, out bool found);
-            return found;
-        }
-
-<<<<<<< HEAD
-        /// <devdoc>
-        /// Retrieves an integer value from our property list.
-        /// This will set value to zero and return false if the
-        /// list does not contain the given key.
-        /// </devdoc>
-=======
-        /// <summary>
-        /// Retrieves an integer value from our property list.
-        /// This will set value to zero and return false if the
-        /// list does not contain the given key.
-        /// </summary>
->>>>>>> 05087938
         public bool ContainsObject(int key)
         {
             GetObject(key, out bool found);
             return found;
         }
-<<<<<<< HEAD
-
-        /// <devdoc>
+
+        /// <summary>
         /// Creates a new key for this property store. This is NOT
         /// guarded by any thread safety so if you are calling it on
         /// multiple threads you should guard. For our purposes,
         /// we're fine because this is designed to be called in a class
         /// initializer, and we never have the same class hierarchy
         /// initializing on multiple threads at once.
-        /// </devdoc>
+        /// </summary>
         public static int CreateKey() => s_currentKey++;
 
         public Color GetColor(int key) => GetColor(key, out _);
 
-=======
-
-        /// <summary>
-        /// Creates a new key for this property store. This is NOT
-        /// guarded by any thread safety so if you are calling it on
-        /// multiple threads you should guard. For our purposes,
-        /// we're fine because this is designed to be called in a class
-        /// initializer, and we never have the same class hierarchy
-        /// initializing on multiple threads at once.
-        /// </summary>
-        public static int CreateKey() => s_currentKey++;
-
-        public Color GetColor(int key) => GetColor(key, out _);
-
->>>>>>> 05087938
         /// <summary>
         /// A wrapper around GetObject designed to reduce the boxing hit
         /// </summary>
@@ -169,54 +129,30 @@
 
                 Debug.Assert(storedObject == null, $"Have non-null object that isnt a Rectangle wrapper stored in a Rectangle entry!{Environment.NewLine}Did someone SetObject instead of SetRectangle?");
             }
-<<<<<<< HEAD
 
             found = false;
             return Rectangle.Empty;
         }
 
-        /// <devdoc>
+        /// <summary>
         /// Retrieves an integer value from our property list.
         /// This will set value to zero and return false if the
         /// list does not contain the given key.
-        /// </devdoc>
-        public int GetInteger(int key) =>  GetInteger(key, out _);
-
-        /// <devdoc>
+        /// </summary>
+        public int GetInteger(int key) => GetInteger(key, out _);
+
+        /// <summary>
         /// Retrieves an integer value from our property list.
         /// This will set value to zero and return false if the
         /// list does not contain the given key.
-        /// </devdoc>
-=======
-
-            found = false;
-            return Rectangle.Empty;
-        }
-
-        /// <summary>
-        /// Retrieves an integer value from our property list.
-        /// This will set value to zero and return false if the
-        /// list does not contain the given key.
-        /// </summary>
-        public int GetInteger(int key) => GetInteger(key, out _);
-
-        /// <summary>
-        /// Retrieves an integer value from our property list.
-        /// This will set value to zero and return false if the
-        /// list does not contain the given key.
-        /// </summary>
->>>>>>> 05087938
+        /// </summary>
         public int GetInteger(int key, out bool found)
         {
             short keyIndex = SplitKey(key, out short element);
             if (!LocateIntegerEntry(keyIndex, out int index))
             {
                 found = false;
-<<<<<<< HEAD
-                return default(int);
-=======
                 return default;
->>>>>>> 05087938
             }
 
             // We have found the relevant entry. See if
@@ -224,11 +160,7 @@
             if (((1 << element) & s_intEntries[index].Mask) == 0)
             {
                 found = false;
-<<<<<<< HEAD
-                return default(int);
-=======
                 return default;
->>>>>>> 05087938
             }
 
             found = true;
@@ -244,41 +176,22 @@
                     return s_intEntries[index].Value4;
                 default:
                     Debug.Fail("Invalid element obtained from LocateIntegerEntry");
-<<<<<<< HEAD
-                    return default(int);
-            }
-        }
-
-        /// <devdoc>
+                    return default;
+            }
+        }
+
+        /// <summary>
         /// Retrieves an object value from our property list.
         /// This will set value to null and return false if the
         /// list does not contain the given key.
-        /// </devdoc>
+        /// </summary>
         public object GetObject(int key) => GetObject(key, out _);
 
-        /// <devdoc>
+        /// <summary>
         /// Retrieves an object value from our property list.
         /// This will set value to null and return false if the
         /// list does not contain the given key.
-        /// </devdoc>
-=======
-                    return default;
-            }
-        }
-
-        /// <summary>
-        /// Retrieves an object value from our property list.
-        /// This will set value to null and return false if the
-        /// list does not contain the given key.
-        /// </summary>
-        public object GetObject(int key) => GetObject(key, out _);
-
-        /// <summary>
-        /// Retrieves an object value from our property list.
-        /// This will set value to null and return false if the
-        /// list does not contain the given key.
-        /// </summary>
->>>>>>> 05087938
+        /// </summary>
         public object GetObject(int key, out bool found)
         {
             short keyIndex = SplitKey(key, out short element);
@@ -313,22 +226,14 @@
             }
         }
 
-<<<<<<< HEAD
-        /// <devdoc>
-=======
-        /// <summary>
->>>>>>> 05087938
+        /// <summary>
         /// Locates the requested entry in our array if entries. This does
         /// not do the mask check to see if the entry is currently being used,
         /// but it does locate the entry. If the entry is found, this returns
         /// true and fills in index and element. If the entry is not found,
         /// this returns false. If the entry is not found, index will contain
         /// the insert point at which one would add a new element.
-<<<<<<< HEAD
-        /// </devdoc>
-=======
-        /// </summary>
->>>>>>> 05087938
+        /// </summary>
         private bool LocateIntegerEntry(short entryKey, out int index)
         {
             if (s_intEntries == null)
@@ -436,22 +341,14 @@
             }
         }
 
-<<<<<<< HEAD
-        /// <devdoc>
-=======
-        /// <summary>
->>>>>>> 05087938
+        /// <summary>
         /// Locates the requested entry in our array if entries. This does
         /// not do the mask check to see if the entry is currently being used,
         /// but it does locate the entry. If the entry is found, this returns
         /// true and fills in index and element. If the entry is not found,
         /// this returns false. If the entry is not found, index will contain
         /// the insert point at which one would add a new element.
-<<<<<<< HEAD
-        /// </devdoc>
-=======
-        /// </summary>
->>>>>>> 05087938
+        /// </summary>
         private bool LocateObjectEntry(short entryKey, out int index)
         {
             if (s_objEntries != null)
@@ -551,11 +448,7 @@
                     {
                         index++;
                     }
-<<<<<<< HEAD
-    
-=======
-
->>>>>>> 05087938
+
                     return false;
                 }
             }
@@ -565,11 +458,10 @@
                 return false;
             }
         }
-<<<<<<< HEAD
-
-        /// <devdoc>
+
+        /// <summary>
         /// Removes the given key from the array
-        /// </devdoc>
+        /// </summary>
         public void RemoveInteger(int key)
         {
             short entryKey = SplitKey(key, out short element);
@@ -602,44 +494,6 @@
                     Array.Copy(s_intEntries, index + 1, newEntries, index, s_intEntries.Length - index - 1);
                 }
 
-=======
-
-        /// <summary>
-        /// Removes the given key from the array
-        /// </summary>
-        public void RemoveInteger(int key)
-        {
-            short entryKey = SplitKey(key, out short element);
-            if (!LocateIntegerEntry(entryKey, out int index))
-            {
-                return;
-            }
-
-            if (((1 << element) & s_intEntries[index].Mask) == 0)
-            {
-                // this element is not being used - return right away
-                return;
-            }
-
-            // declare that the element is no longer used
-            s_intEntries[index].Mask &= (short)(~((short)(1 << element)));
-
-            if (s_intEntries[index].Mask == 0)
-            {
-                // This object entry is no longer in use - let's remove it all together
-                // not great for perf but very simple and we don't expect to remove much
-                IntegerEntry[] newEntries = new IntegerEntry[s_intEntries.Length - 1];
-                if (index > 0)
-                {
-                    Array.Copy(s_intEntries, 0, newEntries, 0, index);
-                }
-                if (index < newEntries.Length)
-                {
-                    Debug.Assert(s_intEntries.Length - index - 1 > 0);
-                    Array.Copy(s_intEntries, index + 1, newEntries, index, s_intEntries.Length - index - 1);
-                }
-
->>>>>>> 05087938
                 s_intEntries = newEntries;
             }
             else
@@ -670,15 +524,9 @@
             }
         }
 
-<<<<<<< HEAD
-        /// <devdoc>
+        /// <summary>
         /// Removes the given key from the array
-        /// </devdoc>
-=======
-        /// <summary>
-        /// Removes the given key from the array
-        /// </summary>
->>>>>>> 05087938
+        /// </summary>
         [SuppressMessage("Microsoft.Performance", "CA1811:AvoidUncalledPrivateCode")]
         public void RemoveObject(int key)
         {
@@ -840,15 +688,9 @@
             }
         }
 
-<<<<<<< HEAD
-        /// <devdoc>
+        /// <summary>
         /// Stores the given value in the key.
-        /// </devdoc>
-=======
-        /// <summary>
-        /// Stores the given value in the key.
-        /// </summary>
->>>>>>> 05087938
+        /// </summary>
         public void SetInteger(int key, int value)
         {
             short entryKey = SplitKey(key, out short element);
@@ -907,15 +749,9 @@
             s_intEntries[index].Mask = (short)((1 << element) | (ushort)(s_intEntries[index].Mask));
         }
 
-<<<<<<< HEAD
-        /// <devdoc>
+        /// <summary>
         /// Stores the given value in the key.
-        /// </devdoc>
-=======
-        /// <summary>
-        /// Stores the given value in the key.
-        /// </summary>
->>>>>>> 05087938
+        /// </summary>
         public void SetObject(int key, object value)
         {
             short entryKey = SplitKey(key, out short element);
@@ -974,15 +810,9 @@
             s_objEntries[index].Mask = (short)((ushort)(s_objEntries[index].Mask) | (1 << element));
         }
 
-<<<<<<< HEAD
-        /// <devdoc>
+        /// <summary>
         /// Takes the given key and splits it into an index and an element.
-        /// </devdoc>
-=======
-        /// <summary>
-        /// Takes the given key and splits it into an index and an element.
-        /// </summary>
->>>>>>> 05087938
+        /// </summary>
         private short SplitKey(int key, out short element)
         {
             element = (short)(key & 0x00000003);
@@ -1058,21 +888,13 @@
             Debug.Assert(index == idx, "GetObjEntry in property store broken. index is " + index + " while is should be " + idx + "length of the array is " + length);
         }
 
-<<<<<<< HEAD
-        /// <devdoc>
-=======
-        /// <summary>
->>>>>>> 05087938
+        /// <summary>
         /// Stores the relationship between a key and a value.
         /// We do not want to be so inefficient that we require
         /// four bytes for each four byte property, so use an algorithm
         /// that uses the bottom two bits of the key to identify
         /// one of four elements in an entry.
-<<<<<<< HEAD
-        /// </devdoc>
-=======
-        /// </summary>
->>>>>>> 05087938
+        /// </summary>
         private struct IntegerEntry
         {
             public short Key;
@@ -1083,21 +905,13 @@
             public int Value4;
         }
 
-<<<<<<< HEAD
-        /// <devdoc>
-=======
-        /// <summary>
->>>>>>> 05087938
+        /// <summary>
         /// Stores the relationship between a key and a value.
         /// We do not want to be so inefficient that we require
         /// four bytes for each four byte property, so use an algorithm
         /// that uses the bottom two bits of the key to identify
         /// one of four elements in an entry.
-<<<<<<< HEAD
-        /// </devdoc>
-=======
-        /// </summary>
->>>>>>> 05087938
+        /// </summary>
         private struct ObjectEntry
         {
             public short Key;
