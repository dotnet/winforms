--- conflicted
+++ resolved
@@ -188,21 +188,12 @@
             {
                 return ImageIndexer.Index;
             }
-<<<<<<< HEAD
-            set {
-=======
-            set
-            {
->>>>>>> 05087938
+            set
+            {
                 if (value < -1)
                 {
                     throw new ArgumentOutOfRangeException(nameof(value), string.Format(SR.InvalidLowBoundArgumentEx, nameof(ImageIndex), value, -1));
                 }
-<<<<<<< HEAD
-
-                TabControl parent = ParentInternal as TabControl;
-=======
->>>>>>> 05087938
 
 
                 if (ParentInternal is TabControl parent)
