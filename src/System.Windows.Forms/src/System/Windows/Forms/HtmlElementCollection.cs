﻿// Licensed to the .NET Foundation under one or more agreements.
// The .NET Foundation licenses this file to you under the MIT license.
// See the LICENSE file in the project root for more information.

<<<<<<< HEAD
using System;
using System.ComponentModel;
using System.Diagnostics;
using System.IO;
using System.Drawing;
using System.Drawing.Printing;
using System.Windows.Forms;
using System.Security;
using System.Runtime.InteropServices;
using System.Net;
=======
>>>>>>> 05087938
using System.Collections;
using System.Diagnostics;

namespace System.Windows.Forms
{
    public sealed class HtmlElementCollection : ICollection
    {
        private readonly UnsafeNativeMethods.IHTMLElementCollection htmlElementCollection;
        private readonly HtmlElement[] elementsArray;
        private readonly HtmlShimManager shimManager;

        internal HtmlElementCollection(HtmlShimManager shimManager)
        {
            htmlElementCollection = null;
            elementsArray = null;

            this.shimManager = shimManager;
        }

        internal HtmlElementCollection(HtmlShimManager shimManager, UnsafeNativeMethods.IHTMLElementCollection elements)
        {
            htmlElementCollection = elements;
            elementsArray = null;
            this.shimManager = shimManager;
            Debug.Assert(NativeHtmlElementCollection != null, "The element collection object should implement IHTMLElementCollection");
        }

        internal HtmlElementCollection(HtmlShimManager shimManager, HtmlElement[] array)
        {
            htmlElementCollection = null;
            elementsArray = array;
            this.shimManager = shimManager;
        }

        private UnsafeNativeMethods.IHTMLElementCollection NativeHtmlElementCollection
        {
            get
            {
                return htmlElementCollection;
            }
        }

        public HtmlElement this[int index]
        {
            get
            {
                //do some bounds checking here...
<<<<<<< HEAD
                if (index < 0 || index >= Count) {
=======
                if (index < 0 || index >= Count)
                {
>>>>>>> 05087938
                    throw new ArgumentOutOfRangeException(nameof(index), index, string.Format(SR.InvalidBoundArgument, nameof(index), index, 0, Count - 1));
                }

                if (NativeHtmlElementCollection != null)
                {
                    return (NativeHtmlElementCollection.Item((object)index, (object)0) is UnsafeNativeMethods.IHTMLElement htmlElement) ? new HtmlElement(shimManager, htmlElement) : null;
                }
                else if (elementsArray != null)
                {
                    return elementsArray[index];
                }
                else
                {
                    return null;
                }
            }
        }

        public HtmlElement this[string elementId]
        {
            get
            {
                if (NativeHtmlElementCollection != null)
                {
                    return (NativeHtmlElementCollection.Item((object)elementId, (object)0) is UnsafeNativeMethods.IHTMLElement htmlElement) ? new HtmlElement(shimManager, htmlElement) : null;
                }
                else if (elementsArray != null)
                {
                    int count = elementsArray.Length;
                    for (int i = 0; i < count; i++)
                    {
                        HtmlElement element = elementsArray[i];
                        if (element.Id == elementId)
                        {
                            return element;
                        }
                    }
                    return null;    // not found
                }
                else
                {
                    return null;
                }
            }
        }

        public HtmlElementCollection GetElementsByName(string name)
        {
            int count = Count;
            HtmlElement[] temp = new HtmlElement[count];    // count is the maximum # of matches
            int tempIndex = 0;

            for (int i = 0; i < count; i++)
            {
                HtmlElement element = this[i];
                if (element.GetAttribute("name") == name)
                {
                    temp[tempIndex] = element;
                    tempIndex++;
                }
            }

            if (tempIndex == 0)
            {
                return new HtmlElementCollection(shimManager);
            }
            else
            {
                HtmlElement[] elements = new HtmlElement[tempIndex];
                for (int i = 0; i < tempIndex; i++)
                {
                    elements[i] = temp[i];
                }
                return new HtmlElementCollection(shimManager, elements);
            }
        }

        /// <summary>
        ///     Returns the total number of elements in the collection.
        /// </summary>
        public int Count
        {
            get
            {
                if (NativeHtmlElementCollection != null)
                {
                    return NativeHtmlElementCollection.GetLength();
                }
                else if (elementsArray != null)
                {
                    return elementsArray.Length;
                }
                else
                {
                    return 0;
                }
            }
        }

        bool ICollection.IsSynchronized
        {
            get
            {
                return false;
            }
        }

        object ICollection.SyncRoot
        {
            get
            {
                return this;
            }
        }

        void ICollection.CopyTo(Array dest, int index)
        {
            int count = Count;
            for (int i = 0; i < count; i++)
            {
                dest.SetValue(this[i], index++);
            }
        }

        public IEnumerator GetEnumerator()
        {
            HtmlElement[] htmlElements = new HtmlElement[Count];
            ((ICollection)this).CopyTo(htmlElements, 0);

            return htmlElements.GetEnumerator();
        }
    }
}
<|MERGE_RESOLUTION|>--- conflicted
+++ resolved
@@ -2,19 +2,6 @@
 // The .NET Foundation licenses this file to you under the MIT license.
 // See the LICENSE file in the project root for more information.
 
-<<<<<<< HEAD
-using System;
-using System.ComponentModel;
-using System.Diagnostics;
-using System.IO;
-using System.Drawing;
-using System.Drawing.Printing;
-using System.Windows.Forms;
-using System.Security;
-using System.Runtime.InteropServices;
-using System.Net;
-=======
->>>>>>> 05087938
 using System.Collections;
 using System.Diagnostics;
 
@@ -62,12 +49,8 @@
             get
             {
                 //do some bounds checking here...
-<<<<<<< HEAD
-                if (index < 0 || index >= Count) {
-=======
                 if (index < 0 || index >= Count)
                 {
->>>>>>> 05087938
                     throw new ArgumentOutOfRangeException(nameof(index), index, string.Format(SR.InvalidBoundArgument, nameof(index), index, 0, Count - 1));
                 }
 
