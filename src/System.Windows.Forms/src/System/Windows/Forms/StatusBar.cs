﻿// Licensed to the .NET Foundation under one or more agreements.
// The .NET Foundation licenses this file to you under the MIT license.
// See the LICENSE file in the project root for more information.


namespace System.Windows.Forms
{
    using System.Runtime.Serialization.Formatters;
    using System.Runtime.InteropServices;
    using System.ComponentModel;
    using System.Diagnostics;
    using System;
    using System.Drawing;
    using System.Collections;
    using Microsoft.Win32;
    using System.Windows.Forms.VisualStyles;
    using System.Globalization;


    /// <summary>
    ///    <para>
    ///       Represents a Windows status bar control.
    ///    </para>
    /// </summary>
    [
    ComVisible(true),
    ClassInterface(ClassInterfaceType.AutoDispatch),
    DefaultEvent(nameof(PanelClick)),
    DefaultProperty(nameof(Text)),
    Designer("System.Windows.Forms.Design.StatusBarDesigner, " + AssemblyRef.SystemDesign),
    ]
    public class StatusBar : Control
    {

        private int sizeGripWidth = 0;
        private const int SIMPLE_INDEX = 0xFF;

        private static readonly object EVENT_PANELCLICK = new object();
        private static readonly object EVENT_SBDRAWITEM = new object();

        private bool showPanels;
        private bool layoutDirty;
        private int panelsRealized;
        private bool sizeGrip = true;
        private string simpleText;
        private Point lastClick = new Point(0, 0);
        private readonly IList panels = new ArrayList();
        private StatusBarPanelCollection panelsCollection;
        private ControlToolTip tooltips;

        private ToolTip mainToolTip = null;
        private bool toolTipSet = false;

        /// <summary>
        ///    <para>
        ///       Initializes a new default instance of the <see cref='System.Windows.Forms.StatusBar'/> class.
        ///    </para>
        /// </summary>
        public StatusBar()
        : base()
        {
            base.SetStyle(ControlStyles.UserPaint | ControlStyles.Selectable, false);

            Dock = DockStyle.Bottom;
            TabStop = false;
        }

        private static VisualStyleRenderer renderer = null;

        /// <summary>
        ///     A VisualStyleRenderer we can use to get information about the current UI theme
        /// </summary>
        private static VisualStyleRenderer VisualStyleRenderer
        {
            get
            {
                if (VisualStyleRenderer.IsSupported)
                {
                    if (renderer == null)
                    {
                        renderer = new VisualStyleRenderer(VisualStyleElement.ToolBar.Button.Normal);
                    }
                }
                else
                {
                    renderer = null;
                }
                return renderer;
            }

        }

        private int SizeGripWidth
        {
            get
            {
                if (sizeGripWidth == 0)
                {
                    if (Application.RenderWithVisualStyles && VisualStyleRenderer != null)
                    {
                        // Need to build up accurate gripper width to avoid cutting off other panes.
                        VisualStyleRenderer vsRenderer = VisualStyleRenderer;
                        VisualStyleElement thisElement;
                        Size elementSize;

                        // gripper pane width...
                        thisElement = VisualStyleElement.Status.GripperPane.Normal;
                        vsRenderer.SetParameters(thisElement);
                        elementSize = vsRenderer.GetPartSize(Graphics.FromHwndInternal(Handle), ThemeSizeType.True);
                        sizeGripWidth = elementSize.Width;

                        // ...plus gripper width
                        thisElement = VisualStyleElement.Status.Gripper.Normal;
                        vsRenderer.SetParameters(thisElement);
                        elementSize = vsRenderer.GetPartSize(Graphics.FromHwndInternal(Handle), ThemeSizeType.True);
                        sizeGripWidth += elementSize.Width;

                        // Either GetPartSize could have returned a width of zero, so make sure we have a reasonable number:
                        sizeGripWidth = Math.Max(sizeGripWidth, 16);
                    }
                    else
                    {
                        sizeGripWidth = 16;
                    }
                }
                return sizeGripWidth;
            }
        }

        /// <summary>
        ///    <para>
        ///       The background color of this control. This is an ambient property and will
        ///       always return a non-null value.
        ///    </para>
        /// </summary>
        [Browsable(false), EditorBrowsable(EditorBrowsableState.Never)]
        public override Color BackColor
        {
            get
            {
                // not supported, always return CONTROL
                return SystemColors.Control;
            }

            set
            {
                // no op, not supported.
            }
        }

        [Browsable(false), EditorBrowsable(EditorBrowsableState.Never)]
        new public event EventHandler BackColorChanged
        {
            add => base.BackColorChanged += value;
            remove => base.BackColorChanged -= value;
        }

        /// <summary>
        ///    <para>
        ///       Gets or sets the image rendered on the background of the
        ///    <see cref='System.Windows.Forms.StatusBar'/>
        ///    control.
        /// </para>
        /// </summary>
        [Browsable(false), EditorBrowsable(EditorBrowsableState.Never)]
        public override Image BackgroundImage
        {
            get
            {
                return base.BackgroundImage;
            }
            set
            {
                base.BackgroundImage = value;
            }
        }

        [Browsable(false), EditorBrowsable(EditorBrowsableState.Never)]
        new public event EventHandler BackgroundImageChanged
        {
            add => base.BackgroundImageChanged += value;
            remove => base.BackgroundImageChanged -= value;
        }

        [Browsable(false), EditorBrowsable(EditorBrowsableState.Never)]
        public override ImageLayout BackgroundImageLayout
        {
            get
            {
                return base.BackgroundImageLayout;
            }
            set
            {
                base.BackgroundImageLayout = value;
            }
        }

        [Browsable(false), EditorBrowsable(EditorBrowsableState.Never)]
        new public event EventHandler BackgroundImageLayoutChanged
        {
            add => base.BackgroundImageLayoutChanged += value;
            remove => base.BackgroundImageLayoutChanged -= value;
        }

        /// <summary>
        ///    <para>
        ///       Returns the CreateParams used to create the handle for this control.
        ///       Inheriting classes should call base.getCreateParams in the manor below:
        ///    </para>
        /// </summary>
        protected override CreateParams CreateParams
        {
            get
            {
                CreateParams cp = base.CreateParams;
                cp.ClassName = NativeMethods.WC_STATUSBAR;

                if (sizeGrip)
                {
                    cp.Style |= NativeMethods.SBARS_SIZEGRIP;
                }
                else
                {
                    cp.Style &= (~NativeMethods.SBARS_SIZEGRIP);
                }
                cp.Style |= NativeMethods.CCS_NOPARENTALIGN | NativeMethods.CCS_NORESIZE;

                return cp;
            }
        }

        protected override ImeMode DefaultImeMode
        {
            get
            {
                return ImeMode.Disable;
            }
        }

        /// <summary>
        ///     Deriving classes can override this to configure a default size for their control.
        ///     This is more efficient than setting the size in the control's constructor.
        /// </summary>
        protected override Size DefaultSize
        {
            get
            {
                return new Size(100, 22);
            }
        }

        /// <summary>
        ///     This property is overridden and hidden from statement completion
        ///     on controls that are based on Win32 Native Controls.
        /// </summary>
        [EditorBrowsable(EditorBrowsableState.Never)]
        protected override bool DoubleBuffered
        {
            get
            {
                return base.DoubleBuffered;
            }
            set
            {
                base.DoubleBuffered = value;
            }
        }

        /// <summary>
        ///    <para>
        ///       Gets or sets the docking behavior of the <see cref='System.Windows.Forms.StatusBar'/> control.
        ///    </para>
        /// </summary>
        [
        Localizable(true),
        DefaultValue(DockStyle.Bottom)
        ]
        public override DockStyle Dock
        {
            get
            {
                return base.Dock;
            }
            set
            {
                base.Dock = value;
            }
        }

        /// <summary>
        ///    <para>
        ///       Gets or sets the font the <see cref='System.Windows.Forms.StatusBar'/>
        ///       control will use to display
        ///       information.
        ///    </para>
        /// </summary>
        [
        Localizable(true)
        ]
        public override Font Font
        {
            get { return base.Font; }
            set
            {
                base.Font = value;
                SetPanelContentsWidths(false);
            }
        }

        /// <summary>
        ///    <para>
        ///       Gets or sets
        ///       the forecolor for the control.
        ///    </para>
        /// </summary>
        [Browsable(false), EditorBrowsable(EditorBrowsableState.Never)]
        public override Color ForeColor
        {
            get
            {
                return base.ForeColor;
            }
            set
            {
                base.ForeColor = value;
            }
        }

        [Browsable(false), EditorBrowsable(EditorBrowsableState.Never)]
        new public event EventHandler ForeColorChanged
        {
            add => base.ForeColorChanged += value;
            remove => base.ForeColorChanged -= value;
        }

        [Browsable(false), EditorBrowsable(EditorBrowsableState.Never)]
        new public ImeMode ImeMode
        {
            get
            {
                return base.ImeMode;
            }
            set
            {
                base.ImeMode = value;
            }
        }

        [Browsable(false), EditorBrowsable(EditorBrowsableState.Never)]
        public new event EventHandler ImeModeChanged
        {
            add => base.ImeModeChanged += value;
            remove => base.ImeModeChanged -= value;
        }

        /// <summary>
        ///    <para>
        ///       Gets the collection of <see cref='System.Windows.Forms.StatusBar'/>
        ///       panels contained within the
        ///       control.
        ///    </para>
        /// </summary>
        [
        DesignerSerializationVisibility(DesignerSerializationVisibility.Content),
        SRDescription(nameof(SR.StatusBarPanelsDescr)),
        Localizable(true),
        SRCategory(nameof(SR.CatAppearance)),
        MergableProperty(false)
        ]
        public StatusBarPanelCollection Panels
        {
            get
            {
                if (panelsCollection == null)
                {
                    panelsCollection = new StatusBarPanelCollection(this);
                }

                return panelsCollection;
            }
        }

        /// <summary>
        ///    <para>
        ///       The status bar text.
        ///    </para>
        /// </summary>
        [
        Localizable(true)
        ]
        public override string Text
        {
            get
            {
                if (simpleText == null)
                {
                    return "";
                }
                else
                {
                    return simpleText;
                }
            }
            set
            {
                SetSimpleText(value);
                if (simpleText != value)
                {
                    simpleText = value;
                    OnTextChanged(EventArgs.Empty);
                }
            }
        }

        /* No one is calling this, so it is ok to comment it out
        private IntPtr ToolTipHandle {
            get {
                EnumChildren c = new EnumChildren( this );
                UnsafeNativeMethods.EnumChildWindows(new HandleRef(null, UnsafeNativeMethods.GetDesktopWindow()), new NativeMethods.EnumChildrenProc(c.Callback), NativeMethods.NullHandleRef);
                return c.hWndFound;
            }
        }
        */

        /// <summary>
        ///    <para>
        ///       Gets or sets a value indicating whether panels should be shown.
        ///    </para>
        /// </summary>
        [
        SRCategory(nameof(SR.CatBehavior)),
        DefaultValue(false),
        SRDescription(nameof(SR.StatusBarShowPanelsDescr))
        ]
        public bool ShowPanels
        {
            get
            {
                return showPanels;
            }
            set
            {
                if (showPanels != value)
                {
                    showPanels = value;

                    layoutDirty = true;
                    if (IsHandleCreated)
                    {
                        int bShowPanels = (!showPanels) ? 1 : 0;

                        SendMessage(NativeMethods.SB_SIMPLE, bShowPanels, 0);

                        if (showPanels)
                        {
                            PerformLayout();
                            RealizePanels();
                        }
                        else if (tooltips != null)
                        {
                            for (int i = 0; i < panels.Count; i++)
                            {
                                tooltips.SetTool(panels[i], null);
                            }
                        }

                        SetSimpleText(simpleText);
                    }
                }
            }
        }

        /// <summary>
        ///    <para>
        ///       Gets or sets a value indicating whether a sizing grip
        ///       will be rendered on the corner of the <see cref='System.Windows.Forms.StatusBar'/>
        ///       control.
        ///    </para>
        /// </summary>
        [
        SRCategory(nameof(SR.CatAppearance)),
        DefaultValue(true),
        SRDescription(nameof(SR.StatusBarSizingGripDescr))
        ]
        public bool SizingGrip
        {
            get
            {
                return sizeGrip;
            }
            set
            {
                if (value != sizeGrip)
                {
                    sizeGrip = value;
                    RecreateHandle();
                }
            }
        }

        /// <summary>
        ///    <para>
        ///       Gets or sets a value indicating whether the user will be able to tab to the
        ///    <see cref='System.Windows.Forms.StatusBar'/> .
        ///    </para>
        /// </summary>
        [DefaultValue(false)]
        new public bool TabStop
        {
            get
            {
                return base.TabStop;
            }
            set
            {
                base.TabStop = value;
            }
        }

        internal bool ToolTipSet
        {
            get
            {
                return toolTipSet;
            }
        }

        internal ToolTip MainToolTip
        {
            get
            {
                return mainToolTip;
            }
        }

        /// <summary>
        ///    <para>
        ///       Occurs when a visual aspect of an owner-drawn status bar changes.
        ///    </para>
        /// </summary>
        [SRCategory(nameof(SR.CatBehavior)), SRDescription(nameof(SR.StatusBarDrawItem))]
        public event StatusBarDrawItemEventHandler DrawItem
        {
            add => Events.AddHandler(EVENT_SBDRAWITEM, value);
            remove => Events.RemoveHandler(EVENT_SBDRAWITEM, value);
        }

        /// <summary>
        ///    <para>
        ///       Occurs when a panel on the status bar is clicked.
        ///    </para>
        /// </summary>
        [SRCategory(nameof(SR.CatMouse)), SRDescription(nameof(SR.StatusBarOnPanelClickDescr))]
        public event StatusBarPanelClickEventHandler PanelClick
        {
            add => Events.AddHandler(EVENT_PANELCLICK, value);
            remove => Events.RemoveHandler(EVENT_PANELCLICK, value);
        }

        /// <summary>
        ///     StatusBar Onpaint.
        /// </summary>
        /// <hideinheritance/>
        [Browsable(false), EditorBrowsable(EditorBrowsableState.Never)]
        public new event PaintEventHandler Paint
        {
            add => base.Paint += value;
            remove => base.Paint -= value;
        }

        /// <summary>
        ///     Tells whether the panels have been realized.
        /// </summary>
        internal bool ArePanelsRealized()
        {
            return showPanels && IsHandleCreated;
        }

        /// <summary>
        /// </summary>
        internal void DirtyLayout()
        {
            layoutDirty = true;
        }

        /// <summary>
        ///     Makes the panel according to the sizes in the panel list.
        /// </summary>
        private void ApplyPanelWidths()
        {
            // This forces handle creation every time any time the StatusBar
            // has to be re-laidout.
            //
            if (!IsHandleCreated)
            {
                return;
            }

            StatusBarPanel panel = null;
            int length = panels.Count;

            if (length == 0)
            {
                Size sz = Size;
                int[] offsets = new int[1];
                offsets[0] = sz.Width;
                if (sizeGrip)
                {
                    offsets[0] -= SizeGripWidth;
                }
                UnsafeNativeMethods.SendMessage(new HandleRef(this, Handle), NativeMethods.SB_SETPARTS, 1, offsets);
                SendMessage(NativeMethods.SB_SETICON, 0, IntPtr.Zero);

                return;
            }

            int[] offsets2 = new int[length];
            int currentOffset = 0;
            for (int i = 0; i < length; i++)
            {
                panel = (StatusBarPanel)panels[i];
                currentOffset += panel.Width;
                offsets2[i] = currentOffset;
                panel.Right = offsets2[i];
            }
            UnsafeNativeMethods.SendMessage(new HandleRef(this, Handle), NativeMethods.SB_SETPARTS, length, offsets2);

            // Tooltip setup...
            //
            for (int i = 0; i < length; i++)
            {
                panel = (StatusBarPanel)panels[i];
                UpdateTooltip(panel);
            }

            layoutDirty = false;
        }

        /// <summary>
        /// </summary>
        protected override void CreateHandle()
        {
            if (!RecreatingHandle)
            {
                IntPtr userCookie = UnsafeNativeMethods.ThemingScope.Activate();

                try
                {
                    NativeMethods.INITCOMMONCONTROLSEX icc = new NativeMethods.INITCOMMONCONTROLSEX
                    {
                        dwICC = NativeMethods.ICC_BAR_CLASSES
                    };
                    SafeNativeMethods.InitCommonControlsEx(icc);
                }
                finally
                {
                    UnsafeNativeMethods.ThemingScope.Deactivate(userCookie);
                }
            }

            base.CreateHandle();
        }

        /// <summary>
        ///     Disposes this control
        /// </summary>
        protected override void Dispose(bool disposing)
        {
            if (disposing)
            {
                if (panelsCollection != null)
                {
                    StatusBarPanel[] panelCopy = new StatusBarPanel[panelsCollection.Count];
                    ((ICollection)panelsCollection).CopyTo(panelCopy, 0);
                    panelsCollection.Clear();

                    foreach (StatusBarPanel p in panelCopy)
                    {
                        p.Dispose();
                    }
                }
            }
            base.Dispose(disposing);
        }

        /// <summary>
        ///     Forces the panels to be updated, location, repainting, etc.
        /// </summary>
        private void ForcePanelUpdate()
        {
            if (ArePanelsRealized())
            {
                layoutDirty = true;
                SetPanelContentsWidths(true);
                PerformLayout();
                RealizePanels();
            }
        }

        /// <summary>
        ///    <para>
        ///       Raises the <see cref='System.Windows.Forms.Control.CreateHandle'/>
        ///       event.
        ///    </para>
        /// </summary>
        protected override void OnHandleCreated(EventArgs e)
        {
            base.OnHandleCreated(e);
            if (!DesignMode)
            {
                tooltips = new ControlToolTip(this);
            }

            if (!showPanels)
            {
                SendMessage(NativeMethods.SB_SIMPLE, 1, 0);
                SetSimpleText(simpleText);
            }
            else
            {
                ForcePanelUpdate();
            }
        }

        /// <summary>
        ///    <para>
        ///       Raises the <see cref='System.Windows.Forms.StatusBar.OnHandleDestroyed'/> event.
        ///    </para>
        /// </summary>
        protected override void OnHandleDestroyed(EventArgs e)
        {
            base.OnHandleDestroyed(e);
            if (tooltips != null)
            {
                tooltips.Dispose();
                tooltips = null;
            }
        }

        /* Not used
        /// <summary>
        /// </summary>
        private sealed class EnumChildren {

            public IntPtr hWndFound = IntPtr.Zero;

            private StatusBar peer;

            public EnumChildren( StatusBar peer ) {
                if (peer == null)
                    throw new ArgumentNullException(nameof(peer));
                this.peer = peer;
            }

            public bool Callback(IntPtr hWnd, IntPtr lparam) {
                if (UnsafeNativeMethods.GetParent(new HandleRef(null, hWnd)) == peer.Handle) {
                    hWndFound = hWnd;
                    return false;
                }

                return true;
            }
        }*/

        /// <summary>
        ///    <para>
        ///       Raises the <see cref='System.Windows.Forms.StatusBar.OnMouseDown'/> event.
        ///    </para>
        /// </summary>
        protected override void OnMouseDown(MouseEventArgs e)
        {
            lastClick.X = e.X;
            lastClick.Y = e.Y;
            base.OnMouseDown(e);
        }

        /// <summary>
        ///    <para>
        ///       Raises the <see cref='System.Windows.Forms.StatusBar.OnPanelClick'/> event.
        ///    </para>
        /// </summary>
        protected virtual void OnPanelClick(StatusBarPanelClickEventArgs e)
        {
            ((StatusBarPanelClickEventHandler)Events[EVENT_PANELCLICK])?.Invoke(this, e);
        }

        /// <summary>
        ///    <para>
        ///       Raises the Layout event.
        ///    </para>
        /// </summary>
        protected override void OnLayout(LayoutEventArgs levent)
        {
            if (showPanels)
            {
                LayoutPanels();
                if (IsHandleCreated && panelsRealized != panels.Count)
                {
                    RealizePanels();
                }
            }
            base.OnLayout(levent);
        }

        /// <summary>
        ///     This function sets up all the panel on the status bar according to
        ///     the internal this.panels List.
        /// </summary>
        internal void RealizePanels()
        {
            StatusBarPanel panel = null;
            int length = panels.Count;
            int old = panelsRealized;

            panelsRealized = 0;

            if (length == 0)
            {
                SendMessage(NativeMethods.SB_SETTEXT, 0, "");
            }

            int i;
            for (i = 0; i < length; i++)
            {
                panel = (StatusBarPanel)panels[i];
                try
                {
                    panel.Realize();
                    panelsRealized++;
                }
                catch
                {
                }
            }
            for (; i < old; i++)
            {
                SendMessage(NativeMethods.SB_SETTEXT, 0, null);
            }
        }

        /// <summary>
        ///     Remove the internal list of panels without updating the control.
        /// </summary>
        internal void RemoveAllPanelsWithoutUpdate()
        {
            int size = panels.Count;
            // remove the parent reference
            for (int i = 0; i < size; i++)
            {
                StatusBarPanel sbp = (StatusBarPanel)panels[i];
                sbp.ParentInternal = null;
            }

            panels.Clear();
            if (showPanels == true)
            {
                ApplyPanelWidths();
                ForcePanelUpdate();
            }

        }

        /// <summary>
        ///     Sets the widths of any panels that have the
        ///     StatusBarPanelAutoSize.CONTENTS property set.
        /// </summary>
        internal void SetPanelContentsWidths(bool newPanels)
        {
            int size = panels.Count;
            bool changed = false;
            for (int i = 0; i < size; i++)
            {
                StatusBarPanel sbp = (StatusBarPanel)panels[i];
                if (sbp.AutoSize == StatusBarPanelAutoSize.Contents)
                {
                    int newWidth = sbp.GetContentsWidth(newPanels);
                    if (sbp.Width != newWidth)
                    {
                        sbp.Width = newWidth;
                        changed = true;
                    }
                }
            }
            if (changed)
            {
                DirtyLayout();
                PerformLayout();
            }
        }

        private void SetSimpleText(string simpleText)
        {
            if (!showPanels && IsHandleCreated)
            {

                int wparam = SIMPLE_INDEX + NativeMethods.SBT_NOBORDERS;
                if (RightToLeft == RightToLeft.Yes)
                {
                    wparam |= NativeMethods.SBT_RTLREADING;
                }

                SendMessage(NativeMethods.SB_SETTEXT, wparam, simpleText);
            }
        }

        /// <summary>
        ///     Sizes the the panels appropriately.  It looks at the SPRING AutoSize
        ///     property.
        /// </summary>
        private void LayoutPanels()
        {
            StatusBarPanel panel = null;
            int barPanelWidth = 0;
            int springNum = 0;
            StatusBarPanel[] pArray = new StatusBarPanel[panels.Count];
            bool changed = false;

            for (int i = 0; i < pArray.Length; i++)
            {
                panel = (StatusBarPanel)panels[i];
                if (panel.AutoSize == StatusBarPanelAutoSize.Spring)
                {
                    pArray[springNum] = panel;
                    springNum++;
                }
                else
                {
                    barPanelWidth += panel.Width;
                }
            }


            if (springNum > 0)
            {
                Rectangle rect = Bounds;
                int springPanelsLeft = springNum;
                int leftoverWidth = rect.Width - barPanelWidth;
                if (sizeGrip)
                {
                    leftoverWidth -= SizeGripWidth;
                }
                int copyOfLeftoverWidth = unchecked((int)0x80000000);
                while (springPanelsLeft > 0)
                {

                    int widthOfSpringPanel = (leftoverWidth) / springPanelsLeft;
                    if (leftoverWidth == copyOfLeftoverWidth)
                    {
                        break;
                    }

                    copyOfLeftoverWidth = leftoverWidth;

                    for (int i = 0; i < springNum; i++)
                    {
                        panel = pArray[i];
                        if (panel == null)
                        {
                            continue;
                        }

                        if (widthOfSpringPanel < panel.MinWidth)
                        {
                            if (panel.Width != panel.MinWidth)
                            {
                                changed = true;
                            }
                            panel.Width = panel.MinWidth;
                            pArray[i] = null;
                            springPanelsLeft--;
                            leftoverWidth -= panel.MinWidth;
                        }
                        else
                        {
                            if (panel.Width != widthOfSpringPanel)
                            {
                                changed = true;
                            }
                            panel.Width = widthOfSpringPanel;
                        }
                    }
                }
            }

            if (changed || layoutDirty)
            {
                ApplyPanelWidths();
            }
        }

        /// <summary>
        ///    <para>
        ///       Raises the <see cref='System.Windows.Forms.StatusBar.OnDrawItem'/>
        ///       event.
        ///    </para>
        /// </summary>
        protected virtual void OnDrawItem(StatusBarDrawItemEventArgs sbdievent)
        {
            ((StatusBarDrawItemEventHandler)Events[EVENT_SBDRAWITEM])?.Invoke(this, sbdievent);
        }

        /// <summary>
        ///    <para>
        ///       Raises the <see cref='System.Windows.Forms.StatusBar.OnResize'/>
        ///       event.
        ///    </para>
        /// </summary>
        protected override void OnResize(EventArgs e)
        {
            Invalidate();
            base.OnResize(e);
        }

        /// <summary>
        ///    <para>
        ///       Returns a string representation for this control.
        ///    </para>
        /// </summary>
        public override string ToString()
        {

            string s = base.ToString();
            if (Panels != null)
            {
                s += ", Panels.Count: " + Panels.Count.ToString(CultureInfo.CurrentCulture);
                if (Panels.Count > 0)
                {
                    s += ", Panels[0]: " + Panels[0].ToString();
                }
            }
            return s;
        }

        //call this when System.Windows.forms.toolTip is Associated with Statusbar....
        internal void SetToolTip(ToolTip t)
        {
            mainToolTip = t;
            toolTipSet = true;

        }

        internal void UpdateTooltip(StatusBarPanel panel)
        {
            if (tooltips == null)
            {
                if (IsHandleCreated && !DesignMode)
                {
                    //This shouldn't happen: tooltips should've already been set.  The best we can 
                    //do here is reset it.
                    tooltips = new ControlToolTip(this);
                }
                else
                {
                    return;
                }
            }

            if (panel.Parent == this && panel.ToolTipText.Length > 0)
            {
                int border = SystemInformation.Border3DSize.Width;
                ControlToolTip.Tool t = tooltips.GetTool(panel);
                if (t == null)
                {
                    t = new ControlToolTip.Tool();
                }
                t.text = panel.ToolTipText;
                t.rect = new Rectangle(panel.Right - panel.Width + border, 0, panel.Width - border, Height);
                tooltips.SetTool(panel, t);
            }
            else
            {
                tooltips.SetTool(panel, null);
            }
        }

        private void UpdatePanelIndex()
        {
            int length = panels.Count;
            for (int i = 0; i < length; i++)
            {
                ((StatusBarPanel)panels[i]).Index = i;
            }
        }

        /// <summary>
        ///     Processes messages for ownerdraw panels.
        /// </summary>
        private void WmDrawItem(ref Message m)
        {
            NativeMethods.DRAWITEMSTRUCT dis = (NativeMethods.DRAWITEMSTRUCT)m.GetLParam(typeof(NativeMethods.DRAWITEMSTRUCT));

            int length = panels.Count;
            if (dis.itemID < 0 || dis.itemID >= length)
            {
                Debug.Fail("OwnerDraw item out of range");
            }

            StatusBarPanel panel = (StatusBarPanel)
                                   panels[dis.itemID];

            Graphics g = Graphics.FromHdcInternal(dis.hDC);
            Rectangle r = Rectangle.FromLTRB(dis.rcItem.left, dis.rcItem.top, dis.rcItem.right, dis.rcItem.bottom);

            //The itemstate is not defined for a statusbar control
            OnDrawItem(new StatusBarDrawItemEventArgs(g, Font, r, dis.itemID, DrawItemState.None, panel, ForeColor, BackColor));
            g.Dispose();
        }

        /// <summary>
        /// </summary>
        private void WmNotifyNMClick(NativeMethods.NMHDR note)
        {

            if (!showPanels)
            {
                return;
            }

            int size = panels.Count;
            int currentOffset = 0;
            int index = -1;
            for (int i = 0; i < size; i++)
            {
                StatusBarPanel panel = (StatusBarPanel)panels[i];
                currentOffset += panel.Width;
                if (lastClick.X < currentOffset)
                {
                    // this is where the mouse was clicked.
                    index = i;
                    break;
                }
            }
            if (index != -1)
            {
                MouseButtons button = MouseButtons.Left;
                int clicks = 0;
                switch (note.code)
                {
                    case NativeMethods.NM_CLICK:
                        button = MouseButtons.Left;
                        clicks = 1;
                        break;
                    case NativeMethods.NM_RCLICK:
                        button = MouseButtons.Right;
                        clicks = 1;
                        break;
                    case NativeMethods.NM_DBLCLK:
                        button = MouseButtons.Left;
                        clicks = 2;
                        break;
                    case NativeMethods.NM_RDBLCLK:
                        button = MouseButtons.Right;
                        clicks = 2;
                        break;
                }

                Point pt = lastClick;
                StatusBarPanel panel = (StatusBarPanel)panels[index];

                StatusBarPanelClickEventArgs sbpce = new StatusBarPanelClickEventArgs(panel,
                                                                                      button, clicks, pt.X, pt.Y);
                OnPanelClick(sbpce);
            }
        }

        private void WmNCHitTest(ref Message m)
        {
            int x = NativeMethods.Util.LOWORD(m.LParam);
            Rectangle bounds = Bounds;
            bool callSuper = true;

            // The default implementation of the statusbar
            //       : will let you size the form when it is docked on the bottom,
            //       : but when it is anywhere else, the statusbar will be resized.
            //       : to prevent that we provide a little bit a sanity to only
            //       : allow resizing, when it would resize the form.
            //
            if (x > bounds.X + bounds.Width - SizeGripWidth)
            {
                Control parent = ParentInternal;
                if (parent != null && parent is Form)
                {
                    FormBorderStyle bs = ((Form)parent).FormBorderStyle;

                    if (bs != FormBorderStyle.Sizable
                        && bs != FormBorderStyle.SizableToolWindow)
                    {
                        callSuper = false;
                    }

                    if (!((Form)parent).TopLevel
                        || Dock != DockStyle.Bottom)
                    {

                        callSuper = false;
                    }

                    if (callSuper)
                    {
                        Control.ControlCollection children = parent.Controls;
                        int c = children.Count;
                        for (int i = 0; i < c; i++)
                        {
                            Control ctl = children[i];
                            if (ctl != this && ctl.Dock == DockStyle.Bottom)
                            {
                                if (ctl.Top > Top)
                                {
                                    callSuper = false;
                                    break;
                                }
                            }
                        }
                    }
                }
                else
                {
                    callSuper = false;
                }
            }

            if (callSuper)
            {
                base.WndProc(ref m);
            }
            else
            {
                m.Result = (IntPtr)NativeMethods.HTCLIENT;
            }
        }

        /// <summary>
        ///    <para>
        ///       Base wndProc. All messages are sent to wndProc after getting filtered through
        ///       the preProcessMessage function. Inheriting controls should call base.wndProc
        ///       for any messages that they don't handle.
        ///    </para>
<<<<<<< HEAD
        /// </devdoc>
        protected override void WndProc(ref Message m) {
            switch (m.Msg) {
=======
        /// </summary>
        protected override void WndProc(ref Message m)
        {
            switch (m.Msg)
            {
>>>>>>> 05087938
                case Interop.WindowMessages.WM_NCHITTEST:
                    WmNCHitTest(ref m);
                    break;
                case Interop.WindowMessages.WM_REFLECT + Interop.WindowMessages.WM_DRAWITEM:
                    WmDrawItem(ref m);
                    break;
                case Interop.WindowMessages.WM_NOTIFY:
                case Interop.WindowMessages.WM_NOTIFY + Interop.WindowMessages.WM_REFLECT:
                    NativeMethods.NMHDR note = (NativeMethods.NMHDR)m.GetLParam(typeof(NativeMethods.NMHDR));
                    switch (note.code)
                    {
                        case NativeMethods.NM_CLICK:
                        case NativeMethods.NM_RCLICK:
                        case NativeMethods.NM_DBLCLK:
                        case NativeMethods.NM_RDBLCLK:
                            WmNotifyNMClick(note);
                            break;
                        default:
                            base.WndProc(ref m);
                            break;
                    }
                    break;

                default:
                    base.WndProc(ref m);
                    break;
            }
        }

        /// <summary>
        ///    <para>
        ///       The collection of StatusBarPanels that the StatusBar manages.
        ///       event.
        ///    </para>
        /// </summary>
        [
        ListBindable(false)
        ]
        public class StatusBarPanelCollection : IList
        {
            private readonly StatusBar owner;
            /// A caching mechanism for key accessor
            /// We use an index here rather than control so that we don't have lifetime
            /// issues by holding on to extra references.
            private int lastAccessedIndex = -1;


            /// <summary>
            ///    <para>
            ///       Constructor for the StatusBarPanelCollection class
            ///    </para>
            /// </summary>
            public StatusBarPanelCollection(StatusBar owner)
            {
                this.owner = owner;
            }

            /// <summary>
            ///       This method will return an individual StatusBarPanel with the appropriate index.
            /// </summary>
            public virtual StatusBarPanel this[int index]
            {
                get
                {
                    return (StatusBarPanel)owner.panels[index];
                }
                set
                {

                    if (value == null)
                    {
                        throw new ArgumentNullException(nameof(StatusBarPanel));
                    }

                    owner.layoutDirty = true;

                    if (value.Parent != null)
                    {
                        throw new ArgumentException(SR.ObjectHasParent, "value");
                    }

                    int length = owner.panels.Count;

<<<<<<< HEAD
                    if (index < 0|| index >= length)
                        throw new ArgumentOutOfRangeException(nameof(index), index, string.Format(SR.InvalidArgument, nameof(index), index));
=======
                    if (index < 0 || index >= length)
                    {
                        throw new ArgumentOutOfRangeException(nameof(index), index, string.Format(SR.InvalidArgument, nameof(index), index));
                    }
>>>>>>> 05087938

                    StatusBarPanel oldPanel = (StatusBarPanel)owner.panels[index];
                    oldPanel.ParentInternal = null;
                    value.ParentInternal = owner;
                    if (value.AutoSize == StatusBarPanelAutoSize.Contents)
                    {
                        value.Width = value.GetContentsWidth(true);
                    }
                    owner.panels[index] = value;
                    value.Index = index;

                    if (owner.ArePanelsRealized())
                    {
                        owner.PerformLayout();
                        value.Realize();
                    }
                }
            }

            object IList.this[int index]
            {
                get
                {
                    return this[index];
                }
                set
                {
                    if (value is StatusBarPanel)
                    {
                        this[index] = (StatusBarPanel)value;
                    }
                    else
                    {
                        throw new ArgumentException(SR.StatusBarBadStatusBarPanel, "value");
                    }
                }
            }
            /// <summary>
            ///     <para>Retrieves the child control with the specified key.</para>
            /// </summary>
            public virtual StatusBarPanel this[string key]
            {
                get
                {
                    // We do not support null and empty string as valid keys.
                    if (string.IsNullOrEmpty(key))
                    {
                        return null;
                    }

                    // Search for the key in our collection
                    int index = IndexOfKey(key);
                    if (IsValidIndex(index))
                    {
                        return this[index];
                    }
                    else
                    {
                        return null;
                    }

                }
            }

            /// <summary>
            ///    <para>
            ///       Returns an integer representing the number of StatusBarPanels
            ///       in this collection.
            ///    </para>
            /// </summary>
            [Browsable(false), EditorBrowsable(EditorBrowsableState.Never)]
            public int Count
            {
                get
                {
                    return owner.panels.Count;
                }
            }

            object ICollection.SyncRoot
            {
                get
                {
                    return this;
                }
            }

            bool ICollection.IsSynchronized
            {
                get
                {
                    return false;
                }
            }

            bool IList.IsFixedSize
            {
                get
                {
                    return false;
                }
            }

            public bool IsReadOnly
            {
                get
                {
                    return false;
                }
            }

            /// <summary>
            ///    <para>
            ///       Adds a StatusBarPanel to the collection.
            ///    </para>
            /// </summary>
            public virtual StatusBarPanel Add(string text)
            {
                StatusBarPanel panel = new StatusBarPanel
                {
                    Text = text
                };
                Add(panel);
                return panel;
            }

            /// <summary>
            ///    <para>
            ///       Adds a StatusBarPanel to the collection.
            ///    </para>
            /// </summary>
            public virtual int Add(StatusBarPanel value)
            {
                int index = owner.panels.Count;
                Insert(index, value);
                return index;
            }

            int IList.Add(object value)
            {
                if (value is StatusBarPanel)
                {
                    return Add((StatusBarPanel)value);
                }
                else
                {
                    throw new ArgumentException(SR.StatusBarBadStatusBarPanel, "value");
                }
            }

            public virtual void AddRange(StatusBarPanel[] panels)
            {
                if (panels == null)
                {
                    throw new ArgumentNullException(nameof(panels));
                }
                foreach (StatusBarPanel panel in panels)
                {
                    Add(panel);
                }
            }

            public bool Contains(StatusBarPanel panel)
            {
                return IndexOf(panel) != -1;
            }

            bool IList.Contains(object panel)
            {
                if (panel is StatusBarPanel)
                {
                    return Contains((StatusBarPanel)panel);
                }
                else
                {
                    return false;
                }
            }

            /// <summary>
            ///     <para>Returns true if the collection contains an item with the specified key, false otherwise.</para>
            /// </summary>
            public virtual bool ContainsKey(string key)
            {
                return IsValidIndex(IndexOfKey(key));
            }


            public int IndexOf(StatusBarPanel panel)
            {
                for (int index = 0; index < Count; ++index)
                {
                    if (this[index] == panel)
                    {
                        return index;
                    }
                }
                return -1;
            }

            int IList.IndexOf(object panel)
            {
                if (panel is StatusBarPanel)
                {
                    return IndexOf((StatusBarPanel)panel);
                }
                else
                {
                    return -1;
                }
            }

            /// <summary>
            ///     <para>The zero-based index of the first occurrence of value within the entire CollectionBase, if found; otherwise, -1.</para>
            /// </summary>
            public virtual int IndexOfKey(string key)
            {
                // Step 0 - Arg validation
                if (string.IsNullOrEmpty(key))
                {
                    return -1; // we dont support empty or null keys.
                }

                // step 1 - check the last cached item
                if (IsValidIndex(lastAccessedIndex))
                {
                    if (WindowsFormsUtils.SafeCompareStrings(this[lastAccessedIndex].Name, key, /* ignoreCase = */ true))
                    {
                        return lastAccessedIndex;
                    }
                }

                // step 2 - search for the item
                for (int i = 0; i < Count; i++)
                {
                    if (WindowsFormsUtils.SafeCompareStrings(this[i].Name, key, /* ignoreCase = */ true))
                    {
                        lastAccessedIndex = i;
                        return i;
                    }
                }

                // step 3 - we didn't find it.  Invalidate the last accessed index and return -1.
                lastAccessedIndex = -1;
                return -1;
            }


            /// <summary>
            ///    <para>
            ///       Inserts a StatusBarPanel in the collection.
            ///    </para>
            /// </summary>
            public virtual void Insert(int index, StatusBarPanel value)
            {

                //check for the value not to be null
                if (value == null)
                {
                    throw new ArgumentNullException(nameof(value));
                }
                //end check


                owner.layoutDirty = true;
                if (value.Parent != owner && value.Parent != null)
                {
                    throw new ArgumentException(SR.ObjectHasParent, "value");
                }

                int length = owner.panels.Count;

                if (index < 0 || index > length)
<<<<<<< HEAD
                    throw new ArgumentOutOfRangeException(nameof(index), index, string.Format(SR.InvalidArgument, nameof(index), index));
=======
                {
                    throw new ArgumentOutOfRangeException(nameof(index), index, string.Format(SR.InvalidArgument, nameof(index), index));
                }

>>>>>>> 05087938
                value.ParentInternal = owner;

                switch (value.AutoSize)
                {
                    case StatusBarPanelAutoSize.None:
                    case StatusBarPanelAutoSize.Spring:
                        break;
                    case StatusBarPanelAutoSize.Contents:
                        value.Width = value.GetContentsWidth(true);
                        break;
                }

                owner.panels.Insert(index, value);
                owner.UpdatePanelIndex();

                owner.ForcePanelUpdate();
            }

            void IList.Insert(int index, object value)
            {
                if (value is StatusBarPanel)
                {
                    Insert(index, (StatusBarPanel)value);
                }
                else
                {
                    throw new ArgumentException(SR.StatusBarBadStatusBarPanel, "value");
                }
            }

            /// <summary>
            ///     <para>Determines if the index is valid for the collection.</para>
            /// </summary>
            private bool IsValidIndex(int index)
            {
                return ((index >= 0) && (index < Count));
            }

            /// <summary>
            ///    <para>
            ///       Removes all the StatusBarPanels in the collection.
            ///    </para>
            /// </summary>
            public virtual void Clear()
            {
                owner.RemoveAllPanelsWithoutUpdate();
                owner.PerformLayout();

            }

            /// <summary>
            ///    <para>
            ///       Removes an individual StatusBarPanel in the collection.
            ///    </para>
            /// </summary>
            public virtual void Remove(StatusBarPanel value)
            {

                //check for the value not to be null
                if (value == null)
                {
                    throw new ArgumentNullException(nameof(StatusBarPanel));
                }
                //end check

                if (value.Parent != owner)
                {
                    return;
                }
                RemoveAt(value.Index);
            }

            void IList.Remove(object value)
            {
                if (value is StatusBarPanel)
                {
                    Remove((StatusBarPanel)value);
                }
            }


            /// <summary>
            ///    <para>
            ///       Removes an individual StatusBarPanel in the collection at the given index.
            ///    </para>
            /// </summary>
            public virtual void RemoveAt(int index)
            {
                int length = Count;
                if (index < 0 || index >= length)
<<<<<<< HEAD
                    throw new ArgumentOutOfRangeException(nameof(index), index, string.Format(SR.InvalidArgument, nameof(index), index));
=======
                {
                    throw new ArgumentOutOfRangeException(nameof(index), index, string.Format(SR.InvalidArgument, nameof(index), index));
                }
>>>>>>> 05087938

                // clear any tooltip
                //
                StatusBarPanel panel = (StatusBarPanel)owner.panels[index];

                owner.panels.RemoveAt(index);
                panel.ParentInternal = null;

                // this will cause the panels tooltip to be removed since it's no longer a child
                // of this StatusBar.
                //
                owner.UpdateTooltip(panel);

                // We must reindex the panels after a removal...
                owner.UpdatePanelIndex();
                owner.ForcePanelUpdate();
            }
            /// <summary>
            ///     <para>Removes the child control with the specified key.</para>
            /// </summary>
            public virtual void RemoveByKey(string key)
            {
                int index = IndexOfKey(key);
                if (IsValidIndex(index))
                {
                    RemoveAt(index);
                }
            }

            void ICollection.CopyTo(Array dest, int index)
            {
                owner.panels.CopyTo(dest, index);
            }

            /// <summary>
            ///    <para>
            ///       Returns the Enumerator for this collection.
            ///    </para>
            /// </summary>
            public IEnumerator GetEnumerator()
            {
                if (owner.panels != null)
                {
                    return owner.panels.GetEnumerator();
                }
                else
                {
                    return new StatusBarPanel[0].GetEnumerator();
                }
            }
        }
        /// <summary>
        ///     This is a tooltip control that provides tips for a single
        ///     control. Each "tool" region is defined by a rectangle and
        ///     the string that should be displayed. This implementation
        ///     is based on System.Windows.Forms.ToolTip, but this control
        ///     is lighter weight and provides less functionality... however
        ///     this control binds to rectangular regions, instead of
        ///     full controls.
        /// </summary>
        private class ControlToolTip
        {

            public class Tool
            {
                public Rectangle rect = Rectangle.Empty;
                public string text;
                internal IntPtr id = new IntPtr(-1);
            }

            private readonly Hashtable tools = new Hashtable();
            private readonly ToolTipNativeWindow window = null;
            private readonly Control parent = null;
            private int nextId = 0;

            /// <summary>
            ///    Creates a new ControlToolTip.
            /// </summary>
            public ControlToolTip(Control parent)
            {
                window = new ToolTipNativeWindow(this);
                this.parent = parent;
            }

            /// <summary>
            ///    Returns the createParams to create the window.
            /// </summary>
            protected CreateParams CreateParams
            {
                get
                {
                    NativeMethods.INITCOMMONCONTROLSEX icc = new NativeMethods.INITCOMMONCONTROLSEX
                    {
                        dwICC = NativeMethods.ICC_TAB_CLASSES
                    };
                    SafeNativeMethods.InitCommonControlsEx(icc);
                    CreateParams cp = new CreateParams
                    {
                        Parent = IntPtr.Zero,
                        ClassName = NativeMethods.TOOLTIPS_CLASS
                    };
                    cp.Style |= NativeMethods.TTS_ALWAYSTIP;
                    cp.ExStyle = 0;
                    cp.Caption = null;
                    return cp;
                }
            }

            /// <summary>
            /// </summary>
            public IntPtr Handle
            {
                get
                {
                    if (window.Handle == IntPtr.Zero)
                    {
                        CreateHandle();
                    }
                    return window.Handle;
                }
            }

            private bool IsHandleCreated
            {
                get { return window.Handle != IntPtr.Zero; }
            }

            private void AssignId(Tool tool)
            {
                tool.id = (IntPtr)nextId;
                nextId++;
            }

            /// <summary>
            ///    Sets the tool for the specified key. Keep in mind
            ///    that as soon as setTool is called, the handle for
            ///    the ControlToolTip is created, and the handle for
            ///    the parent control is also created. If the parent
            ///    handle is recreated in the future, all tools must
            ///    be re-added. The old tool for the specified key
            ///    will be removed. Passing null in for the
            ///    tool parameter will result in the tool
            ///    region being removed.
            /// </summary>
            public void SetTool(object key, Tool tool)
            {
                bool remove = false;
                bool add = false;
                bool update = false;

                Tool toRemove = null;
                if (tools.ContainsKey(key))
                {
                    toRemove = (Tool)tools[key];
                }

                if (toRemove != null)
                {
                    remove = true;
                }
                if (tool != null)
                {
                    add = true;
                }
                if (tool != null && toRemove != null
                    && tool.id == toRemove.id)
                {
                    update = true;
                }

                if (update)
                {
                    UpdateTool(tool);
                }
                else
                {
                    if (remove)
                    {
                        RemoveTool(toRemove);
                    }
                    if (add)
                    {
                        AddTool(tool);
                    }
                }

                if (tool != null)
                {
                    tools[key] = tool;
                }
                else
                {
                    tools.Remove(key);
                }

            }

            /// <summary>
            ///    Returns the tool associated with the specified key,
            ///    or null if there is no area.
            /// </summary>
            public Tool GetTool(object key)
            {
                return (Tool)tools[key];
            }


            private void AddTool(Tool tool)
            {
                if (tool != null && tool.text != null && tool.text.Length > 0)
                {
                    int ret;
                    StatusBar p = (StatusBar)parent;

                    if (p.ToolTipSet)
                    {
                        ret = (int)UnsafeNativeMethods.SendMessage(new HandleRef(p.MainToolTip, p.MainToolTip.Handle), NativeMethods.TTM_ADDTOOL, 0, GetTOOLINFO(tool));
                    }
                    else
                    {
                        ret = (int)UnsafeNativeMethods.SendMessage(new HandleRef(this, Handle), NativeMethods.TTM_ADDTOOL, 0, GetTOOLINFO(tool));
                    }
                    if (ret == 0)
                    {
                        throw new InvalidOperationException(SR.StatusBarAddFailed);
                    }
                }
            }
            private void RemoveTool(Tool tool)
            {
                if (tool != null && tool.text != null && tool.text.Length > 0 && (int)tool.id >= 0)
                {
                    UnsafeNativeMethods.SendMessage(new HandleRef(this, Handle), NativeMethods.TTM_DELTOOL, 0, GetMinTOOLINFO(tool));
                }
            }
            private void UpdateTool(Tool tool)
            {
                if (tool != null && tool.text != null && tool.text.Length > 0 && (int)tool.id >= 0)
                {
                    UnsafeNativeMethods.SendMessage(new HandleRef(this, Handle), NativeMethods.TTM_SETTOOLINFO, 0, GetTOOLINFO(tool));
                }
            }


            /// <summary>
            ///    Creates the handle for the control.
            /// </summary>
            protected void CreateHandle()
            {
                if (IsHandleCreated)
                {
                    return;
                }

                window.CreateHandle(CreateParams);
                SafeNativeMethods.SetWindowPos(new HandleRef(this, Handle), NativeMethods.HWND_TOPMOST,
                                     0, 0, 0, 0,
                                     NativeMethods.SWP_NOMOVE | NativeMethods.SWP_NOSIZE |
                                     NativeMethods.SWP_NOACTIVATE);

                // Setting the max width has the added benefit of enabling multiline
                // tool tips!
                //
                UnsafeNativeMethods.SendMessage(new HandleRef(this, Handle), NativeMethods.TTM_SETMAXTIPWIDTH, 0, SystemInformation.MaxWindowTrackSize.Width);
            }

            /// <summary>
            ///    Destroys the handle for this control.
            /// </summary>
            protected void DestroyHandle()
            {
                if (IsHandleCreated)
                {
                    window.DestroyHandle();
                    tools.Clear();
                }
            }

            /// <summary>
            ///    Disposes of the component.  Call dispose when the component is no longer needed.
            ///    This method removes the component from its container (if the component has a site)
            ///    and triggers the dispose event.
            /// </summary>
            public void Dispose()
            {
                DestroyHandle();
            }

            /// <summary>
            ///     Returns a new instance of the TOOLINFO_T structure with the minimum
            ///     required data to uniquely identify a region. This is used primarily
            ///     for delete operations. NOTE: This cannot force the creation of a handle.
<<<<<<< HEAD
            /// </devdoc>
            private NativeMethods.TOOLINFO_T GetMinTOOLINFO(Tool tool) {
                NativeMethods.TOOLINFO_T ti = new NativeMethods.TOOLINFO_T();
                ti.cbSize = Marshal.SizeOf<NativeMethods.TOOLINFO_T>();
                ti.hwnd = parent.Handle;
                if ((int)tool.id < 0) {
=======
            /// </summary>
            private NativeMethods.TOOLINFO_T GetMinTOOLINFO(Tool tool)
            {
                NativeMethods.TOOLINFO_T ti = new NativeMethods.TOOLINFO_T
                {
                    cbSize = Marshal.SizeOf<NativeMethods.TOOLINFO_T>(),
                    hwnd = parent.Handle
                };
                if ((int)tool.id < 0)
                {
>>>>>>> 05087938
                    AssignId(tool);
                }
                StatusBar p = (StatusBar)parent;
                if (p != null && p.ToolTipSet)
                {
                    ti.uId = parent.Handle;
                }
                else
                {
                    ti.uId = tool.id;
                }
                return ti;
            }

            /// <summary>
            ///     Returns a detailed TOOLINFO_T structure that represents the specified
            ///     region. NOTE: This may force the creation of a handle.
            /// </summary>
            private NativeMethods.TOOLINFO_T GetTOOLINFO(Tool tool)
            {
                NativeMethods.TOOLINFO_T ti = GetMinTOOLINFO(tool);
                ti.cbSize = Marshal.SizeOf<NativeMethods.TOOLINFO_T>();
                ti.uFlags |= NativeMethods.TTF_TRANSPARENT | NativeMethods.TTF_SUBCLASS;

                // RightToLeft reading order
                //
                Control richParent = parent;
                if (richParent != null && richParent.RightToLeft == RightToLeft.Yes)
                {
                    ti.uFlags |= NativeMethods.TTF_RTLREADING;
                }

                ti.lpszText = tool.text;
                ti.rect = NativeMethods.RECT.FromXYWH(tool.rect.X, tool.rect.Y, tool.rect.Width, tool.rect.Height);
                return ti;
            }


            /// <summary>
            /// </summary>
            ~ControlToolTip()
            {
                DestroyHandle();
            }

            /// <summary>
            ///    WNDPROC
            /// </summary>

<<<<<<< HEAD
            protected void WndProc(ref Message msg) {
                switch (msg.Msg) {
=======
            protected void WndProc(ref Message msg)
            {
                switch (msg.Msg)
                {
>>>>>>> 05087938
                    case Interop.WindowMessages.WM_SETFOCUS:
                        // 



                        return;
                    default:
                        window.DefWndProc(ref msg);
                        break;
                }
            }

            /// <summary>
            /// </summary>
            private class ToolTipNativeWindow : NativeWindow
            {
                readonly ControlToolTip control;

                internal ToolTipNativeWindow(ControlToolTip control)
                {
                    this.control = control;
                }

                protected override void WndProc(ref Message m)
                {
                    if (control != null)
                    {
                        control.WndProc(ref m);
                    }
                }
            }
        }


    }
}
<|MERGE_RESOLUTION|>--- conflicted
+++ resolved
@@ -1235,17 +1235,11 @@
         ///       the preProcessMessage function. Inheriting controls should call base.wndProc
         ///       for any messages that they don't handle.
         ///    </para>
-<<<<<<< HEAD
-        /// </devdoc>
-        protected override void WndProc(ref Message m) {
-            switch (m.Msg) {
-=======
         /// </summary>
         protected override void WndProc(ref Message m)
         {
             switch (m.Msg)
             {
->>>>>>> 05087938
                 case Interop.WindowMessages.WM_NCHITTEST:
                     WmNCHitTest(ref m);
                     break;
@@ -1329,15 +1323,10 @@
 
                     int length = owner.panels.Count;
 
-<<<<<<< HEAD
-                    if (index < 0|| index >= length)
+                    if (index < 0 || index >= length)
+                    {
                         throw new ArgumentOutOfRangeException(nameof(index), index, string.Format(SR.InvalidArgument, nameof(index), index));
-=======
-                    if (index < 0 || index >= length)
-                    {
-                        throw new ArgumentOutOfRangeException(nameof(index), index, string.Format(SR.InvalidArgument, nameof(index), index));
-                    }
->>>>>>> 05087938
+                    }
 
                     StatusBarPanel oldPanel = (StatusBarPanel)owner.panels[index];
                     oldPanel.ParentInternal = null;
@@ -1611,14 +1600,10 @@
                 int length = owner.panels.Count;
 
                 if (index < 0 || index > length)
-<<<<<<< HEAD
+                {
                     throw new ArgumentOutOfRangeException(nameof(index), index, string.Format(SR.InvalidArgument, nameof(index), index));
-=======
-                {
-                    throw new ArgumentOutOfRangeException(nameof(index), index, string.Format(SR.InvalidArgument, nameof(index), index));
-                }
-
->>>>>>> 05087938
+                }
+
                 value.ParentInternal = owner;
 
                 switch (value.AutoSize)
@@ -1709,13 +1694,9 @@
             {
                 int length = Count;
                 if (index < 0 || index >= length)
-<<<<<<< HEAD
+                {
                     throw new ArgumentOutOfRangeException(nameof(index), index, string.Format(SR.InvalidArgument, nameof(index), index));
-=======
-                {
-                    throw new ArgumentOutOfRangeException(nameof(index), index, string.Format(SR.InvalidArgument, nameof(index), index));
-                }
->>>>>>> 05087938
+                }
 
                 // clear any tooltip
                 //
@@ -2008,14 +1989,6 @@
             ///     Returns a new instance of the TOOLINFO_T structure with the minimum
             ///     required data to uniquely identify a region. This is used primarily
             ///     for delete operations. NOTE: This cannot force the creation of a handle.
-<<<<<<< HEAD
-            /// </devdoc>
-            private NativeMethods.TOOLINFO_T GetMinTOOLINFO(Tool tool) {
-                NativeMethods.TOOLINFO_T ti = new NativeMethods.TOOLINFO_T();
-                ti.cbSize = Marshal.SizeOf<NativeMethods.TOOLINFO_T>();
-                ti.hwnd = parent.Handle;
-                if ((int)tool.id < 0) {
-=======
             /// </summary>
             private NativeMethods.TOOLINFO_T GetMinTOOLINFO(Tool tool)
             {
@@ -2026,7 +1999,6 @@
                 };
                 if ((int)tool.id < 0)
                 {
->>>>>>> 05087938
                     AssignId(tool);
                 }
                 StatusBar p = (StatusBar)parent;
@@ -2076,15 +2048,10 @@
             ///    WNDPROC
             /// </summary>
 
-<<<<<<< HEAD
-            protected void WndProc(ref Message msg) {
-                switch (msg.Msg) {
-=======
             protected void WndProc(ref Message msg)
             {
                 switch (msg.Msg)
                 {
->>>>>>> 05087938
                     case Interop.WindowMessages.WM_SETFOCUS:
                         // 
 
