--- conflicted
+++ resolved
@@ -267,29 +267,6 @@
         /// </summary>
         protected virtual IntPtr Instance => UnsafeNativeMethods.GetModuleHandle(null);
 
-<<<<<<< HEAD
-        /// <include file='doc\FileDialog.uex' path='docs/doc[@for="FileDialog.Instance"]/*' />
-        /// <internalonly/>
-        /// <devdoc>
-        ///    <para>
-        ///       Gets the Win32 instance handle for the application.
-        ///    </para>
-        /// </devdoc>
-        protected virtual IntPtr Instance {
-            get { return UnsafeNativeMethods.GetModuleHandle(null); }
-        }
-
-        /// <include file='doc\FileDialog.uex' path='docs/doc[@for="FileDialog.Options"]/*' />
-        /// <internalonly/>
-        /// <devdoc>
-        ///    <para>
-        ///       Gets the Win32 common Open File Dialog OFN_* option flags.
-        ///    </para>
-        /// </devdoc>
-        protected int Options {
-            get {
-                return options & (NativeMethods.OFN_READONLY | NativeMethods.OFN_HIDEREADONLY |
-=======
         /// <summary>
         /// Gets the Win32 common Open File Dialog OFN_* option flags.
         /// </summary>
@@ -298,7 +275,6 @@
             get
             {
                 return _options & (NativeMethods.OFN_READONLY | NativeMethods.OFN_HIDEREADONLY |
->>>>>>> 05087938
                                   NativeMethods.OFN_NOCHANGEDIR | NativeMethods.OFN_SHOWHELP | NativeMethods.OFN_NOVALIDATE |
                                   NativeMethods.OFN_ALLOWMULTISELECT | NativeMethods.OFN_PATHMUSTEXIST |
                                   NativeMethods.OFN_NODEREFERENCELINKS);
@@ -379,17 +355,6 @@
             remove => Events.RemoveHandler(EventFileOk, value);
         }
 
-<<<<<<< HEAD
-        /// <include file='doc\FileDialog.uex' path='docs/doc[@for="FileDialog.DoFileOk"]/*' />
-        /// <devdoc>
-        ///     Processes the CDN_FILEOK notification.
-        /// </devdoc>
-        private bool DoFileOk(IntPtr lpOFN) {
-            NativeMethods.OPENFILENAME_I ofn = Marshal.PtrToStructure<NativeMethods.OPENFILENAME_I>(lpOFN);
-            int saveOptions = options;
-            int saveFilterIndex = filterIndex;
-            string[] saveFileNames = fileNames;
-=======
         /// <summary>
         /// Processes the CDN_FILEOK notification.
         /// </summary>
@@ -399,7 +364,6 @@
             int saveOptions = _options;
             int saveFilterIndex = FilterIndex;
             string[] saveFileNames = _fileNames;
->>>>>>> 05087938
             bool ok = false;
             try
             {
@@ -508,19 +472,6 @@
         /// </summary>
         private protected bool GetOption(int option) => (_options & option) != 0;
 
-<<<<<<< HEAD
-        /// <include file='doc\FileDialog.uex' path='docs/doc[@for="FileDialog.HookProc"]/*' />
-        /// <devdoc>
-        ///    <para>
-        ///       Defines the common dialog box hook procedure that is overridden to add
-        ///       specific functionality to the file dialog box.
-        ///    </para>
-        /// </devdoc>
-        protected override IntPtr HookProc(IntPtr hWnd, int msg, IntPtr wparam, IntPtr lparam) {
-            if (msg == Interop.WindowMessages.WM_NOTIFY) {
-                dialogHWnd = UnsafeNativeMethods.GetParent(new HandleRef(null, hWnd));
-                try {
-=======
         /// <summary>
         /// Defines the common dialog box hook procedure that is overridden to add
         /// specific functionality to the file dialog box.
@@ -532,7 +483,6 @@
                 _dialogHWnd = UnsafeNativeMethods.GetParent(new HandleRef(null, hWnd));
                 try
                 {
->>>>>>> 05087938
                     UnsafeNativeMethods.OFNOTIFY notify = Marshal.PtrToStructure<UnsafeNativeMethods.OFNOTIFY>(lparam);
 
                     switch (notify.hdr_code)
@@ -797,22 +747,6 @@
 
         private bool RunDialogOld(IntPtr hWndOwner)
         {
-<<<<<<< HEAD
-            NativeMethods.WndProc hookProcPtr = new NativeMethods.WndProc(this.HookProc);
-            NativeMethods.OPENFILENAME_I ofn = new NativeMethods.OPENFILENAME_I();
-            try {
-                charBuffer = CharBuffer.CreateBuffer(FILEBUFSIZE);
-                if (fileNames != null) {
-                    charBuffer.PutString(fileNames[0]);
-                }
-                ofn.lStructSize = Marshal.SizeOf<NativeMethods.OPENFILENAME_I>();
-                // Degrade to the older style dialog if we're not on Win2K.
-                // We do this by setting the struct size to a different value
-                //
-                if (Environment.OSVersion.Platform != System.PlatformID.Win32NT ||
-                    Environment.OSVersion.Version.Major < 5) {
-                    ofn.lStructSize = 0x4C;
-=======
             var hookProcPtr = new NativeMethods.WndProc(HookProc);
             var ofn = new NativeMethods.OPENFILENAME_I();
             try
@@ -821,7 +755,6 @@
                 if (_fileNames != null)
                 {
                     _charBuffer.PutString(_fileNames[0]);
->>>>>>> 05087938
                 }
                 ofn.lStructSize = Marshal.SizeOf<NativeMethods.OPENFILENAME_I>();
                 ofn.hwndOwner = hWndOwner;
