﻿// Licensed to the .NET Foundation under one or more agreements.
// The .NET Foundation licenses this file to you under the MIT license.

using System.Globalization;
using Microsoft.Win32;
using Windows.Win32.UI.TextServices;

namespace System.Windows.Forms;

/// <summary>
///  Provides methods and fields to manage the input language.
/// </summary>
public sealed class InputLanguage
{
    /// <summary>
    ///  The HKL handle.
    /// </summary>
    private readonly nint _handle;

    internal InputLanguage(IntPtr handle)
    {
        _handle = handle;
    }

    /// <summary>
    ///  Returns the culture of the current input language.
    /// </summary>
    public CultureInfo Culture => new(LanguageTag);

    /// <summary>
    ///  Gets or sets the input language for the current thread.
    /// </summary>
    [AllowNull]
    public static InputLanguage CurrentInputLanguage
    {
        get
        {
            Application.OleRequired();
            return new InputLanguage(PInvoke.GetKeyboardLayout(0));
        }
        set
        {
            // OleInitialize needs to be called before we can call ActivateKeyboardLayout.
            Application.OleRequired();
            value ??= DefaultInputLanguage;

            HKL handleOld = PInvoke.ActivateKeyboardLayout(new HKL(value.Handle), 0);
            if (handleOld == default)
            {
                throw new ArgumentException(SR.ErrorBadInputLanguage, nameof(value));
            }
        }
    }

    /// <summary>
    ///  Returns the default input language for the system.
    /// </summary>
    public static InputLanguage DefaultInputLanguage
    {
        get
        {
            nint handle = 0;
            PInvokeCore.SystemParametersInfo(SYSTEM_PARAMETERS_INFO_ACTION.SPI_GETDEFAULTINPUTLANG, ref handle);
            return new InputLanguage(handle);
        }
    }

    /// <summary>
    ///  Returns the handle for the input language.
    /// </summary>
    public IntPtr Handle => _handle;

    /// <summary>
    ///  Returns a list of all installed input languages.
    /// </summary>
    public static unsafe InputLanguageCollection InstalledInputLanguages
    {
        get
        {
            int size = PInvoke.GetKeyboardLayoutList(0, null);

            var handles = new HKL[size];
            PInvoke.GetKeyboardLayoutList(handles);

            InputLanguage[] ils = new InputLanguage[size];
            for (int i = 0; i < size; i++)
            {
                ils[i] = new InputLanguage(handles[i]);
            }

            return new InputLanguageCollection(ils);
        }
    }

    private const string KeyboardLayoutsRegistryPath = @"SYSTEM\CurrentControlSet\Control\Keyboard Layouts";

    /// <summary>
    ///  Returns the name of the current keyboard layout as it appears in the Windows
    ///  Regional Settings on the computer.
    /// </summary>
    public string LayoutName
    {
        get
        {
            // https://learn.microsoft.com/windows/win32/intl/using-registry-string-redirection#create-resources-for-keyboard-layout-strings
            using RegistryKey? key = Registry.LocalMachine.OpenSubKey($@"{KeyboardLayoutsRegistryPath}\{LayoutId}");
            return key.GetMUIString("Layout Display Name", "Layout Text") ?? SR.UnknownInputLanguageLayout;
        }
    }

    /// <summary>
    ///  Returns the
    ///  <see href="https://learn.microsoft.com/windows/win32/api/winuser/nf-winuser-getkeyboardlayoutnamew">
    ///  keyboard layout identifier</see> of the current input language.
    /// </summary>
    /// <seealso href="https://learn.microsoft.com/windows-hardware/manufacture/desktop/windows-language-pack-default-values">
    ///  Keyboard identifiers and input method editors for Windows
    /// </seealso>
    internal string LayoutId
    {
        get
        {
            // There is no good way to do this in Windows. GetKeyboardLayoutName does what we want, but only for the
            // current input language; setting and resetting the current input language would generate spurious
            // InputLanguageChanged events. Try to extract needed information manually.

            // High word of HKL contains a device handle to the physical layout of the keyboard but exact format of this
            // handle is not documented. For older keyboard layouts device handle seems contains keyboard layout
            // identifier.
            int device = PARAM.HIWORD(_handle);

            // But for newer keyboard layouts device handle contains special layout id if its high nibble is 0xF. This
            // id may be used to search for keyboard layout under registry.
            //
            // NOTE: this logic may break in future versions of Windows since it is not documented.
            if ((device & 0xF000) == 0xF000)
            {
                // Extract special layout id from the device handle
                int layoutId = device & 0x0FFF;

                using RegistryKey? key = Registry.LocalMachine.OpenSubKey(KeyboardLayoutsRegistryPath);
                if (key is not null)
                {
                    // Match keyboard layout by layout id
                    foreach (string subKeyName in key.GetSubKeyNames())
                    {
                        using RegistryKey? subKey = key.OpenSubKey(subKeyName);
                        if (subKey is not null
                            && subKey.GetValue("Layout Id") is string subKeyLayoutId
                            && Convert.ToInt32(subKeyLayoutId, 16) == layoutId)
                        {
                            Debug.Assert(subKeyName.Length == 8, $"unexpected key length in registry: {subKey.Name}");
                            return subKeyName.ToUpperInvariant();
                        }
                    }
                }
            }
            else
            {
                // Use input language only if keyboard layout language is not available. This is crucial in cases when
                // keyboard is installed more than once or under different languages. For example when French keyboard
                // is installed under US input language we need to return French keyboard identifier.
                if (device == 0)
                {
                    // According to the GetKeyboardLayout API function docs low word of HKL contains input language.
                    device = PARAM.LOWORD(_handle);
                }
            }

            return device.ToString("X8");
        }
    }

    private const string UserProfileRegistryPath = @"Control Panel\International\User Profile";

    /// <summary>
<<<<<<< HEAD
    ///  Returns the
    ///  <see href="https://learn.microsoft.com/globalization/locale/standard-locale-names">
    ///   BCP 47 language tag
    ///  </see>
    ///  of the current input language.
=======
    ///  Returns the <see href="https://learn.microsoft.com/globalization/locale/standard-locale-names">
    ///  BCP 47 language tag</see> of the current input language.
>>>>>>> b1bad7da
    /// </summary>
    private string LanguageTag
    {
        get
        {
            // According to the GetKeyboardLayout API function docs low word of HKL contains input language identifier.
            int langId = PARAM.LOWORD(_handle);

            // We need to convert the language identifier to a language tag, because they are deprecated and may have a
            // transient value.
            // https://learn.microsoft.com/globalization/locale/other-locale-names#lcid
            // https://learn.microsoft.com/windows/win32/winmsg/wm-inputlangchange#remarks
            //
            // It turns out that the LCIDToLocaleName API, which is used inside CultureInfo, may return incorrect
            // language tags for transient language identifiers. For example, it returns "nqo-GN" and "jv-Java-ID"
            // instead of the "nqo" and "jv-Java" (as seen in the Get-WinUserLanguageList PowerShell cmdlet).
            //
            // Try to extract proper language tag from registry as a workaround approved by a Windows team.
            // https://github.com/dotnet/winforms/pull/8573#issuecomment-1542600949
            //
            // NOTE: this logic may break in future versions of Windows since it is not documented.
            if (langId is (int)PInvoke.LOCALE_TRANSIENT_KEYBOARD1
                or (int)PInvoke.LOCALE_TRANSIENT_KEYBOARD2
                or (int)PInvoke.LOCALE_TRANSIENT_KEYBOARD3
                or (int)PInvoke.LOCALE_TRANSIENT_KEYBOARD4)
            {
                using RegistryKey? key = Registry.CurrentUser.OpenSubKey(UserProfileRegistryPath);
                if (key is not null && key.GetValue("Languages") is string[] languages)
                {
                    foreach (string language in languages)
                    {
                        using RegistryKey? subKey = key.OpenSubKey(language);
                        if (subKey is not null
                            && subKey.GetValue("TransientLangId") is int transientLangId
                            && transientLangId == langId)
                        {
                            return language;
                        }
                    }
                }
            }

            return CultureInfo.GetCultureInfo(langId).Name;
        }
    }

    /// <summary>
    ///  Creates an InputLanguageChangedEventArgs given a windows message.
    /// </summary>
    internal static InputLanguageChangedEventArgs CreateInputLanguageChangedEventArgs(Message m)
    {
        return new InputLanguageChangedEventArgs(new InputLanguage(m.LParamInternal), (byte)(nint)m.WParamInternal);
    }

    /// <summary>
    ///  Creates an InputLanguageChangingEventArgs given a windows message.
    /// </summary>
    internal static InputLanguageChangingEventArgs CreateInputLanguageChangingEventArgs(Message m)
    {
        InputLanguage inputLanguage = new(m.LParamInternal);

        // NOTE: by default we should allow any locale switch
        bool localeSupportedBySystem = m.WParamInternal != 0u;
        return new InputLanguageChangingEventArgs(inputLanguage, localeSupportedBySystem);
    }

    /// <summary>
    ///  Specifies whether two input languages are equal.
    /// </summary>
    public override bool Equals(object? value)
        => value is InputLanguage other && _handle == other._handle;

    /// <summary>
    ///  Returns the input language associated with the specified culture.
    /// </summary>
    public static InputLanguage? FromCulture(CultureInfo culture)
    {
        ArgumentNullException.ThrowIfNull(culture);

        foreach (InputLanguage? lang in InstalledInputLanguages)
        {
            if (culture.Equals(lang?.Culture))
            {
                return lang;
            }
        }

        return null;
    }

    /// <summary>
    ///  Hash code for this input language.
    /// </summary>
    public override int GetHashCode() => (int)_handle;
}<|MERGE_RESOLUTION|>--- conflicted
+++ resolved
@@ -174,16 +174,8 @@
     private const string UserProfileRegistryPath = @"Control Panel\International\User Profile";
 
     /// <summary>
-<<<<<<< HEAD
-    ///  Returns the
-    ///  <see href="https://learn.microsoft.com/globalization/locale/standard-locale-names">
-    ///   BCP 47 language tag
-    ///  </see>
-    ///  of the current input language.
-=======
     ///  Returns the <see href="https://learn.microsoft.com/globalization/locale/standard-locale-names">
     ///  BCP 47 language tag</see> of the current input language.
->>>>>>> b1bad7da
     /// </summary>
     private string LanguageTag
     {
