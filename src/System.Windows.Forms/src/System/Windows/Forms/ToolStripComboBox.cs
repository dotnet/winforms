--- conflicted
+++ resolved
@@ -2,25 +2,6 @@
 // The .NET Foundation licenses this file to you under the MIT license.
 // See the LICENSE file in the project root for more information.
 
-<<<<<<< HEAD
-namespace System.Windows.Forms {
-    using System;
-    using System.Drawing;
-    using System.Windows.Forms;
-    using System.ComponentModel;
-    using System.Diagnostics;
-    using System.Drawing.Design;
-    using System.Collections.Specialized;
-    using System.Drawing.Drawing2D;
-    using System.Windows.Forms.Design; 
-    using System.Security;
-    using System.Runtime.InteropServices;
-    using System.Windows.Forms.Internal;     
-    using System.Globalization;
-    
-    /// <include file='doc\ToolStripComboBox.uex' path='docs/doc[@for="ToolStripComboBox"]/*' />
-    /// <devdoc/>
-=======
 using System.ComponentModel;
 using System.Diagnostics;
 using System.Drawing;
@@ -31,7 +12,6 @@
 
 namespace System.Windows.Forms
 {
->>>>>>> 05087938
     [ToolStripItemDesignerAvailability(ToolStripItemDesignerAvailability.MenuStrip | ToolStripItemDesignerAvailability.ToolStrip | ToolStripItemDesignerAvailability.ContextMenuStrip)]
     [DefaultProperty(nameof(Items))]
     public class ToolStripComboBox : ToolStripControlHost
@@ -178,10 +158,6 @@
             };
             return comboBox;
         }
-<<<<<<< HEAD
-        /// <include file='doc\ToolStripComboBox.uex' path='docs/doc[@for="ToolStripComboBox.AutoCompleteCustomSource"]/*' />
-=======
->>>>>>> 05087938
         [
         DesignerSerializationVisibility(DesignerSerializationVisibility.Content),
         Localizable(true),
@@ -195,10 +171,6 @@
             set { ComboBox.AutoCompleteCustomSource = value; }
         }
 
-<<<<<<< HEAD
-        /// <include file='doc\ToolStripComboBox.uex' path='docs/doc[@for="ToolStripComboBox.AutoCompleteMode"]/*' />
-=======
->>>>>>> 05087938
         [
         DefaultValue(AutoCompleteMode.None),
         SRDescription(nameof(SR.ComboBoxAutoCompleteModeDescr)),
@@ -209,12 +181,7 @@
             get { return ComboBox.AutoCompleteMode; }
             set { ComboBox.AutoCompleteMode = value; }
         }
-<<<<<<< HEAD
-        
-        /// <include file='doc\ToolStripComboBox.uex' path='docs/doc[@for="ToolStripComboBox.AutoCompleteSource"]/*' />
-=======
-
->>>>>>> 05087938
+
         [
         DefaultValue(AutoCompleteSource.None),
         SRDescription(nameof(SR.ComboBoxAutoCompleteSourceDescr)),
@@ -305,10 +272,6 @@
             remove => base.DoubleClick -= value;
         }
 
-<<<<<<< HEAD
-        /// <include file='doc\ToolStripComboBox.uex' path='docs/doc[@for="ToolStripComboBox.DropDown"]/*' />
-=======
->>>>>>> 05087938
         [SRCategory(nameof(SR.CatBehavior)), SRDescription(nameof(SR.ComboBoxOnDropDownDescr))]
         public event EventHandler DropDown
         {
@@ -316,20 +279,12 @@
             remove => Events.RemoveHandler(EventDropDown, value);
         }
 
-<<<<<<< HEAD
-         /// <include file='doc\ToolStripComboBox.uex' path='docs/doc[@for="ToolStripComboBox.DropDown"]/*' />
-=======
->>>>>>> 05087938
         [SRCategory(nameof(SR.CatBehavior)), SRDescription(nameof(SR.ComboBoxOnDropDownClosedDescr))]
         public event EventHandler DropDownClosed
         {
             add => Events.AddHandler(EventDropDownClosed, value);
             remove => Events.RemoveHandler(EventDropDownClosed, value);
         }
-<<<<<<< HEAD
-        /// <include file='doc\ToolStripComboBox.uex' path='docs/doc[@for="ToolStripComboBox.DropDownStyleChanged"]/*' />
-=======
->>>>>>> 05087938
         [SRCategory(nameof(SR.CatBehavior)), SRDescription(nameof(SR.ComboBoxDropDownStyleChangedDescr))]
         public event EventHandler DropDownStyleChanged
         {
@@ -338,10 +293,6 @@
         }
 
 
-<<<<<<< HEAD
-        /// <include file='doc\ToolStripComboBox.uex' path='docs/doc[@for="ToolStripComboBox.DropDownHeight"]/*' />
-=======
->>>>>>> 05087938
         [
         SRCategory(nameof(SR.CatBehavior)),
         SRDescription(nameof(SR.ComboBoxDropDownHeightDescr)),
@@ -355,10 +306,6 @@
 
         }
 
-<<<<<<< HEAD
-        /// <include file='doc\ToolStripComboBox.uex' path='docs/doc[@for="ToolStripComboBox.DropDownStyle"]/*' />
-=======
->>>>>>> 05087938
         [
         SRCategory(nameof(SR.CatAppearance)),
         DefaultValue(ComboBoxStyle.DropDown),
@@ -371,10 +318,6 @@
             set { ComboBox.DropDownStyle = value; }
         }
 
-<<<<<<< HEAD
-        /// <include file='doc\ToolStripComboBox.uex' path='docs/doc[@for="ToolStripComboBox.DropDownWidth"]/*' />
-=======
->>>>>>> 05087938
         [
         SRCategory(nameof(SR.CatBehavior)),
         SRDescription(nameof(SR.ComboBoxDropDownWidthDescr))
@@ -385,10 +328,6 @@
             set { ComboBox.DropDownWidth = value; }
         }
 
-<<<<<<< HEAD
-        /// <include file='doc\ToolStripComboBox.uex' path='docs/doc[@for="ToolStripComboBox.DroppedDown"]/*' />
-=======
->>>>>>> 05087938
         [
         Browsable(false),
         DesignerSerializationVisibility(DesignerSerializationVisibility.Hidden),
@@ -400,10 +339,6 @@
             set { ComboBox.DroppedDown = value; }
         }
 
-<<<<<<< HEAD
-        /// <include file='doc\ToolStripComboBox.uex' path='docs/doc[@for="ToolStripComboBox.FlatStyle"]/*' />
-=======
->>>>>>> 05087938
         [
         SRCategory(nameof(SR.CatAppearance)),
         DefaultValue(FlatStyle.Popup),
@@ -416,10 +351,6 @@
             set { ComboBox.FlatStyle = value; }
         }
 
-<<<<<<< HEAD
-        /// <include file='doc\ToolStripComboBox.uex' path='docs/doc[@for="ToolStripComboBox.IntegralHeight"]/*' />
-=======
->>>>>>> 05087938
         [
         SRCategory(nameof(SR.CatBehavior)),
         DefaultValue(true),
@@ -449,10 +380,6 @@
             }
         }
 
-<<<<<<< HEAD
-        /// <include file='doc\ToolStripComboBox.uex' path='docs/doc[@for="ToolStripComboBox.MaxDropDownItems"]/*' />
-=======
->>>>>>> 05087938
         [
         SRCategory(nameof(SR.CatBehavior)),
         DefaultValue(8),
@@ -464,10 +391,6 @@
             get { return ComboBox.MaxDropDownItems; }
             set { ComboBox.MaxDropDownItems = value; }
         }
-<<<<<<< HEAD
-        /// <include file='doc\ToolStripComboBox.uex' path='docs/doc[@for="ToolStripComboBox.MaxLength"]/*' />
-=======
->>>>>>> 05087938
         [
         SRCategory(nameof(SR.CatBehavior)),
         DefaultValue(0),
@@ -480,10 +403,6 @@
             set { ComboBox.MaxLength = value; }
         }
 
-<<<<<<< HEAD
-        /// <include file='doc\ToolStripComboBox.uex' path='docs/doc[@for="ToolStripComboBox.SelectedIndex"]/*' />
-=======
->>>>>>> 05087938
         [
         Browsable(false),
         DesignerSerializationVisibility(DesignerSerializationVisibility.Hidden),
@@ -494,20 +413,12 @@
             get { return ComboBox.SelectedIndex; }
             set { ComboBox.SelectedIndex = value; }
         }
-<<<<<<< HEAD
-        /// <include file='doc\ToolStripComboBox.uex' path='docs/doc[@for="ToolStripComboBox.SelectedIndexChanged"]/*' />
-=======
->>>>>>> 05087938
         [SRCategory(nameof(SR.CatBehavior)), SRDescription(nameof(SR.selectedIndexChangedEventDescr))]
         public event EventHandler SelectedIndexChanged
         {
             add => Events.AddHandler(EventSelectedIndexChanged, value);
             remove => Events.RemoveHandler(EventSelectedIndexChanged, value);
         }
-<<<<<<< HEAD
-        /// <include file='doc\ToolStripComboBox.uex' path='docs/doc[@for="ToolStripComboBox.SelectedItem"]/*' />
-=======
->>>>>>> 05087938
         [
         Browsable(false),
         Bindable(true),
@@ -520,10 +431,6 @@
             set { ComboBox.SelectedItem = value; }
         }
 
-<<<<<<< HEAD
-        /// <include file='doc\ToolStripComboBox.uex' path='docs/doc[@for="ToolStripComboBox.SelectedText"]/*' />
-=======
->>>>>>> 05087938
         [
         Browsable(false),
         DesignerSerializationVisibility(DesignerSerializationVisibility.Hidden),
@@ -534,10 +441,6 @@
             get { return ComboBox.SelectedText; }
             set { ComboBox.SelectedText = value; }
         }
-<<<<<<< HEAD
-        /// <include file='doc\ToolStripComboBox.uex' path='docs/doc[@for="ToolStripComboBox.SelectionLength"]/*' />
-=======
->>>>>>> 05087938
         [
         Browsable(false),
         DesignerSerializationVisibility(DesignerSerializationVisibility.Hidden),
@@ -549,10 +452,6 @@
             set { ComboBox.SelectionLength = value; }
         }
 
-<<<<<<< HEAD
-        /// <include file='doc\ToolStripComboBox.uex' path='docs/doc[@for="ToolStripComboBox.SelectionStart"]/*' />
-=======
->>>>>>> 05087938
         [
         Browsable(false),
         DesignerSerializationVisibility(DesignerSerializationVisibility.Hidden),
@@ -563,10 +462,6 @@
             get { return ComboBox.SelectionStart; }
             set { ComboBox.SelectionStart = value; }
         }
-<<<<<<< HEAD
-        /// <include file='doc\ToolStripComboBox.uex' path='docs/doc[@for="ToolStripComboBox.Sorted"]/*' />
-=======
->>>>>>> 05087938
         [
         SRCategory(nameof(SR.CatBehavior)),
         DefaultValue(false),
@@ -579,10 +474,6 @@
         }
 
 
-<<<<<<< HEAD
-        /// <include file='doc\ToolStripComboBox.uex' path='docs/doc[@for="ToolStripComboBox.TextUpdate"]/*' />
-=======
->>>>>>> 05087938
         [SRCategory(nameof(SR.CatBehavior)), SRDescription(nameof(SR.ComboBoxOnTextUpdateDescr))]
         public event EventHandler TextUpdate
         {
@@ -592,25 +483,6 @@
 
         #region WrappedMethods        
 
-<<<<<<< HEAD
-        /// <include file='doc\ToolStripComboBox.uex' path='docs/doc[@for="ToolStripComboBox.BeginUpdate"]/*' />
-        public void BeginUpdate() { ComboBox.BeginUpdate(); }
-        /// <include file='doc\ToolStripComboBox.uex' path='docs/doc[@for="ToolStripComboBox.EndUpdate"]/*' />
-        public void EndUpdate() { ComboBox.EndUpdate(); }
-        /// <include file='doc\ToolStripComboBox.uex' path='docs/doc[@for="ToolStripComboBox.FindString"]/*' />
-        public int FindString(string s) { return ComboBox.FindString(s); }
-        /// <include file='doc\ToolStripComboBox.uex' path='docs/doc[@for="ToolStripComboBox.FindString1"]/*' />
-        public int FindString(string s, int startIndex) { return ComboBox.FindString(s, startIndex); }
-        /// <include file='doc\ToolStripComboBox.uex' path='docs/doc[@for="ToolStripComboBox.FindStringExact"]/*' />
-        public int FindStringExact(string s) { return ComboBox.FindStringExact(s); }
-        /// <include file='doc\ToolStripComboBox.uex' path='docs/doc[@for="ToolStripComboBox.FindStringExact1"]/*' />
-        public int FindStringExact(string s, int startIndex) { return ComboBox.FindStringExact(s, startIndex); }
-        /// <include file='doc\ToolStripComboBox.uex' path='docs/doc[@for="ToolStripComboBox.GetItemHeight"]/*' />
-        public int GetItemHeight(int index) { return ComboBox.GetItemHeight(index); }
-        /// <include file='doc\ToolStripComboBox.uex' path='docs/doc[@for="ToolStripComboBox.Select"]/*' />
-        public void Select(int start, int length) { ComboBox.Select(start, length); }
-        /// <include file='doc\ToolStripComboBox.uex' path='docs/doc[@for="ToolStripComboBox.SelectAll"]/*' />
-=======
         public void BeginUpdate() { ComboBox.BeginUpdate(); }
         public void EndUpdate() { ComboBox.EndUpdate(); }
         public int FindString(string s) { return ComboBox.FindString(s); }
@@ -619,7 +491,6 @@
         public int FindStringExact(string s, int startIndex) { return ComboBox.FindStringExact(s, startIndex); }
         public int GetItemHeight(int index) { return ComboBox.GetItemHeight(index); }
         public void Select(int start, int length) { ComboBox.Select(start, length); }
->>>>>>> 05087938
         public void SelectAll() { ComboBox.SelectAll(); }
 
         #endregion WrappedMethods
@@ -658,34 +529,20 @@
         {
             OnTextUpdate(e);
         }
-<<<<<<< HEAD
-     
-        /// <include file='doc\ToolStripComboBox.uex' path='docs/doc[@for="ToolStripComboBox.OnDropDown"]/*' />
-        protected virtual void OnDropDown(EventArgs e) {
-            if (ParentInternal != null) {
-                Application.ThreadContext.FromCurrent().RemoveMessageFilter(ParentInternal.RestoreFocusFilter); 
-=======
 
         protected virtual void OnDropDown(EventArgs e)
         {
             if (ParentInternal != null)
             {
                 Application.ThreadContext.FromCurrent().RemoveMessageFilter(ParentInternal.RestoreFocusFilter);
->>>>>>> 05087938
                 ToolStripManager.ModalMenuFilter.SuspendMenuMode();
             }
             RaiseEvent(EventDropDown, e);
         }
-<<<<<<< HEAD
-        /// <include file='doc\ToolStripComboBox.uex' path='docs/doc[@for="ToolStripComboBox.OnDropDown"]/*' />
-        protected virtual void OnDropDownClosed(EventArgs e) {
-            if (ParentInternal != null) {
-=======
         protected virtual void OnDropDownClosed(EventArgs e)
         {
             if (ParentInternal != null)
             {
->>>>>>> 05087938
                 // PERF, 
 
                 Application.ThreadContext.FromCurrent().RemoveMessageFilter(ParentInternal.RestoreFocusFilter);
@@ -693,29 +550,6 @@
             }
             RaiseEvent(EventDropDownClosed, e);
         }
-<<<<<<< HEAD
-        /// <include file='doc\ToolStripComboBox.uex' path='docs/doc[@for="ToolStripComboBox.OnDropDownStyleChanged"]/*' />
-        protected virtual void OnDropDownStyleChanged(EventArgs e) {
-            RaiseEvent(EventDropDownStyleChanged, e);            
-        }
-        /// <include file='doc\ToolStripComboBox.uex' path='docs/doc[@for="ToolStripComboBox.OnSelectedIndexChanged"]/*' />
-        protected virtual void OnSelectedIndexChanged(EventArgs e) {
-            RaiseEvent(EventSelectedIndexChanged, e);            
-        }
-        /// <include file='doc\ToolStripComboBox.uex' path='docs/doc[@for="ToolStripComboBox.OnSelectionChangeCommitted"]/*' />
-        protected virtual void OnSelectionChangeCommitted(EventArgs e) {
-            RaiseEvent(EventSelectionChangeCommitted, e);            
-        }
-        /// <include file='doc\ToolStripComboBox.uex' path='docs/doc[@for="ToolStripComboBox.OnTextUpdate"]/*' />
-        protected virtual void OnTextUpdate(EventArgs e) {
-            RaiseEvent(EventTextUpdate, e);            
-        }
-       
-        /// <include file='doc\ToolStripComboBox.uex' path='docs/doc[@for="ToolStripComboBox.OnSubscribeControlEvents"]/*' />
-        protected override void OnSubscribeControlEvents(Control control) {
-            ComboBox comboBox = control as ComboBox;
-            if (comboBox != null) {
-=======
         protected virtual void OnDropDownStyleChanged(EventArgs e)
         {
             RaiseEvent(EventDropDownStyleChanged, e);
@@ -737,7 +571,6 @@
         {
             if (control is ComboBox comboBox)
             {
->>>>>>> 05087938
                 // Please keep this alphabetized and in sync with Unsubscribe
                 // 
                 comboBox.DropDown += new EventHandler(HandleDropDown);
@@ -750,22 +583,6 @@
 
             base.OnSubscribeControlEvents(control);
         }
-<<<<<<< HEAD
-      
-        /// <include file='doc\ToolStripComboBox.uex' path='docs/doc[@for="ToolStripComboBox.OnUnsubscribeControlEvents"]/*' />
-        protected override void OnUnsubscribeControlEvents(Control control) {
-            ComboBox comboBox = control as ComboBox;
-            if (comboBox != null) {
-               // Please keep this alphabetized and in sync with Unsubscribe
-               // 
-               comboBox.DropDown                   -= new EventHandler(HandleDropDown);
-               comboBox.DropDownClosed             -= new EventHandler(HandleDropDownClosed);
-               comboBox.DropDownStyleChanged       -= new EventHandler(HandleDropDownStyleChanged);
-               comboBox.SelectedIndexChanged       -= new EventHandler(HandleSelectedIndexChanged);
-               comboBox.SelectionChangeCommitted   -= new EventHandler(HandleSelectionChangeCommitted);
-               comboBox.TextUpdate                 -= new EventHandler(HandleTextUpdate);
-            }    
-=======
 
         protected override void OnUnsubscribeControlEvents(Control control)
         {
@@ -780,7 +597,6 @@
                 comboBox.SelectionChangeCommitted -= new EventHandler(HandleSelectionChangeCommitted);
                 comboBox.TextUpdate -= new EventHandler(HandleTextUpdate);
             }
->>>>>>> 05087938
             base.OnUnsubscribeControlEvents(control);
         }
 
