--- conflicted
+++ resolved
@@ -1985,12 +1985,8 @@
                                     UnsafeNativeMethods.GetMessageA(ref msg, NativeMethods.NullHandleRef, 0, 0);
                                 }
 
-<<<<<<< HEAD
-                                if (msg.message == Interop.WindowMessages.WM_QUIT) {
-=======
                                 if (msg.message == Interop.WindowMessages.WM_QUIT)
                                 {
->>>>>>> 05087938
                                     Debug.WriteLineIf(CompModSwitches.MSOComponentManager.TraceInfo, "ComponentManager : Normal message loop termination");
 
                                     Application.ThreadContext.FromCurrent().DisposeThreadWindows();
@@ -2450,16 +2446,6 @@
                                 // Finally, if we got a compnent manager, register ourselves with it.
                                 //
                                 Debug.WriteLineIf(CompModSwitches.MSOComponentManager.TraceInfo, "Registering MSO component with the component manager");
-<<<<<<< HEAD
-                                NativeMethods.MSOCRINFOSTRUCT info = new NativeMethods.MSOCRINFOSTRUCT();
-                                info.cbSize = Marshal.SizeOf<NativeMethods.MSOCRINFOSTRUCT>();
-                                info.uIdleTimeInterval = 0;
-                                info.grfcrf = NativeMethods.MSOCM.msocrfPreTranslateAll | NativeMethods.MSOCM.msocrfNeedIdleTime;
-                                info.grfcadvf = NativeMethods.MSOCM.msocadvfModal;
-
-                                IntPtr localComponentID;
-                                bool result = msocm.FRegisterComponent(this, info, out localComponentID);
-=======
                                 NativeMethods.MSOCRINFOSTRUCT info = new NativeMethods.MSOCRINFOSTRUCT
                                 {
                                     cbSize = Marshal.SizeOf<NativeMethods.MSOCRINFOSTRUCT>(),
@@ -2469,7 +2455,6 @@
                                 };
 
                                 bool result = msocm.FRegisterComponent(this, info, out IntPtr localComponentID);
->>>>>>> 05087938
                                 componentID = unchecked((int)(long)localComponentID);
                                 Debug.Assert(componentID != INVALID_ID, "Our ID sentinel was returned as a valid ID");
 
@@ -2516,12 +2501,8 @@
                     if (parkingWindow == null)
                     {
 #if DEBUG
-<<<<<<< HEAD
-                        if (CoreSwitches.PerfTrack.Enabled) {
-=======
                         if (CoreSwitches.PerfTrack.Enabled)
                         {
->>>>>>> 05087938
                             Debug.WriteLine("Creating parking form!");
                             Debug.WriteLine(CoreSwitches.PerfTrack.Enabled, Environment.StackTrace);
                         }
@@ -2610,12 +2591,8 @@
                         if (marshalingControl == null)
                         {
 #if DEBUG
-<<<<<<< HEAD
-                            if (CoreSwitches.PerfTrack.Enabled) {
-=======
                             if (CoreSwitches.PerfTrack.Enabled)
                             {
->>>>>>> 05087938
                                 Debug.WriteLine("Creating marshalling control!");
                                 Debug.WriteLine(CoreSwitches.PerfTrack.Enabled, Environment.StackTrace);
                             }
@@ -3662,19 +3639,12 @@
                 {
                     return true;
                 }
-<<<<<<< HEAD
-                
-                if (msg.message >= Interop.WindowMessages.WM_KEYFIRST
-                        && msg.message <= Interop.WindowMessages.WM_KEYLAST) {
-                    if (msg.message == Interop.WindowMessages.WM_CHAR) {
-=======
 
                 if (msg.message >= Interop.WindowMessages.WM_KEYFIRST
                         && msg.message <= Interop.WindowMessages.WM_KEYLAST)
                 {
                     if (msg.message == Interop.WindowMessages.WM_CHAR)
                     {
->>>>>>> 05087938
                         int breakLParamMask = 0x1460000; // 1 = extended keyboard, 46 = scan code
                         if (unchecked((int)(long)msg.wParam) == 3 && (unchecked((int)(long)msg.lParam) & breakLParamMask) == breakLParamMask)
                         { // ctrl-brk
@@ -4263,13 +4233,6 @@
             protected override void OnLayout(LayoutEventArgs levent) { }
             void IArrangedElement.PerformLayout(IArrangedElement affectedElement, string affectedProperty) { }
 
-<<<<<<< HEAD
-            protected override void WndProc(ref Message m) {
-                if (m.Msg != Interop.WindowMessages.WM_SHOWWINDOW) {
-                    base.WndProc(ref m);
-                    if (m.Msg == Interop.WindowMessages.WM_PARENTNOTIFY) {
-                        if (NativeMethods.Util.LOWORD(unchecked( (int) (long)m.WParam)) == Interop.WindowMessages.WM_DESTROY) {
-=======
             protected override void WndProc(ref Message m)
             {
                 if (m.Msg != Interop.WindowMessages.WM_SHOWWINDOW)
@@ -4279,7 +4242,6 @@
                     {
                         if (NativeMethods.Util.LOWORD(unchecked((int)(long)m.WParam)) == Interop.WindowMessages.WM_DESTROY)
                         {
->>>>>>> 05087938
                             UnsafeNativeMethods.PostMessage(new HandleRef(this, Handle), WM_CHECKDESTROY, IntPtr.Zero, IntPtr.Zero);
                         }
                     }
