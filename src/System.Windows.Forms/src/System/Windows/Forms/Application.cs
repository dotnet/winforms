--- conflicted
+++ resolved
@@ -172,10 +172,10 @@
                     Assembly? entryAssembly = Assembly.GetEntryAssembly();
                     if (entryAssembly is not null)
                     {
-                        object[] attributes = entryAssembly.GetCustomAttributes(typeof(AssemblyCompanyAttribute), false);
-                        if (attributes is not null && attributes.Length > 0)
+                        object[] attrs = entryAssembly.GetCustomAttributes(typeof(AssemblyCompanyAttribute), false);
+                        if (attrs is not null && attrs.Length > 0)
                         {
-                            s_companyName = ((AssemblyCompanyAttribute)attributes[0]).Company;
+                            s_companyName = ((AssemblyCompanyAttribute)attrs[0]).Company;
                         }
                     }
 
@@ -291,11 +291,7 @@
     {
         try
         {
-<<<<<<< HEAD
-            // Can't use the Generator here, since it cannot deal with experimentalIDs.
-=======
             // Can't use the Generator here, since it cannot deal with [Experimental].
->>>>>>> 1e4ffb8d
             _ = systemColorMode switch
             {
                 SystemColorMode.Classic => systemColorMode,
@@ -462,10 +458,10 @@
                     Assembly? entryAssembly = Assembly.GetEntryAssembly();
                     if (entryAssembly is not null)
                     {
-                        object[] attributes = entryAssembly.GetCustomAttributes(typeof(AssemblyProductAttribute), false);
-                        if (attributes is not null && attributes.Length > 0)
+                        object[] attrs = entryAssembly.GetCustomAttributes(typeof(AssemblyProductAttribute), false);
+                        if (attrs is not null && attrs.Length > 0)
                         {
-                            s_productName = ((AssemblyProductAttribute)attributes[0]).Product;
+                            s_productName = ((AssemblyProductAttribute)attrs[0]).Product;
                         }
                     }
 
@@ -530,10 +526,10 @@
                     Assembly? entryAssembly = Assembly.GetEntryAssembly();
                     if (entryAssembly is not null)
                     {
-                        object[] attributes = entryAssembly.GetCustomAttributes(typeof(AssemblyInformationalVersionAttribute), false);
-                        if (attributes is not null && attributes.Length > 0)
+                        object[] attrs = entryAssembly.GetCustomAttributes(typeof(AssemblyInformationalVersionAttribute), false);
+                        if (attrs is not null && attrs.Length > 0)
                         {
-                            s_productVersion = ((AssemblyInformationalVersionAttribute)attributes[0]).InformationalVersion;
+                            s_productVersion = ((AssemblyInformationalVersionAttribute)attrs[0]).InformationalVersion;
                         }
                     }
 
@@ -877,7 +873,7 @@
     }
 
     /// <summary>
-    ///  Occurs when an un-trapped thread exception is thrown.
+    ///  Occurs when an untrapped thread exception is thrown.
     /// </summary>
     public static event ThreadExceptionEventHandler? ThreadException
     {
