--- conflicted
+++ resolved
@@ -80,19 +80,11 @@
         internal const int IMF_DUALFONT = 0x0080;
 
         // Values for EM_GETIMECOMPMODE
-<<<<<<< HEAD
-        internal const int ICM_NOTOPEN             = 0x0000;
-        internal const int ICM_LEVEL3              = 0x0001;
-        internal const int ICM_LEVEL2              = 0x0002;
-        internal const int ICM_LEVEL2_5            = 0x0003;
-        internal const int ICM_LEVEL2_SUI          = 0x0004;
-=======
         internal const int ICM_NOTOPEN = 0x0000;
         internal const int ICM_LEVEL3 = 0x0001;
         internal const int ICM_LEVEL2 = 0x0002;
         internal const int ICM_LEVEL2_5 = 0x0003;
         internal const int ICM_LEVEL2_SUI = 0x0004;
->>>>>>> 05087938
 
         // Outline mode wparam values
         internal const int EMO_EXIT = 0; // enter normal mode,  lparam ignored
