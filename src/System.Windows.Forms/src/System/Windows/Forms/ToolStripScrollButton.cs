--- conflicted
+++ resolved
@@ -11,14 +11,6 @@
     using System.Diagnostics;
     using System.Windows.Forms.ButtonInternal;
 
-<<<<<<< HEAD
-    /// <include file='doc\ToolStripScrollButton.uex' path='docs/doc[@for="ToolStripScrollButton"]/*' />
-    /// <devdoc>
-    /// A non selectable ToolStrip item
-    /// </devdoc>
-    internal class ToolStripScrollButton : ToolStripControlHost {
-        private bool up = true;
-=======
 
     /// <summary>
     /// A non selectable ToolStrip item
@@ -26,7 +18,6 @@
     internal class ToolStripScrollButton : ToolStripControlHost
     {
         private readonly bool up = true;
->>>>>>> 05087938
 
         [ThreadStatic]
         private static Bitmap upScrollImage;
@@ -217,12 +208,8 @@
             protected override void WndProc(ref Message m)
             {
 
-<<<<<<< HEAD
-                if (m.Msg >= Interop.WindowMessages.WM_KEYFIRST && m.Msg <= Interop.WindowMessages.WM_KEYLAST) {
-=======
                 if (m.Msg >= Interop.WindowMessages.WM_KEYFIRST && m.Msg <= Interop.WindowMessages.WM_KEYLAST)
                 {
->>>>>>> 05087938
                     // 
 
                     DefWndProc(ref m);
