--- conflicted
+++ resolved
@@ -2,22 +2,6 @@
 // The .NET Foundation licenses this file to you under the MIT license.
 // See the LICENSE file in the project root for more information.
 
-<<<<<<< HEAD
-namespace System.Windows.Forms {
-    using System;
-    using System.Drawing;
-    using System.Drawing.Design;
-    using System.ComponentModel;
-    using System.Diagnostics;
-    using System.Windows.Forms.Layout;
-    using System.Collections.Specialized;
-    using System.Runtime.InteropServices;
-    using System.Windows.Forms.Design; 
-    using System.Security;
-    using Microsoft.Win32;
-    
-    /// <include file='doc\ToolStripTextBox.uex' path='docs/doc[@for="ToolStripTextBox"]/*' />
-=======
 using System.ComponentModel;
 using System.Drawing;
 using System.Drawing.Design;
@@ -28,7 +12,6 @@
 
 namespace System.Windows.Forms
 {
->>>>>>> 05087938
     [ToolStripItemDesignerAvailability(ToolStripItemDesignerAvailability.MenuStrip | ToolStripItemDesignerAvailability.ToolStrip | ToolStripItemDesignerAvailability.ContextMenuStrip)]
     public class ToolStripTextBox : ToolStripControlHost
     {
@@ -225,39 +208,6 @@
         private void HandleTextBoxTextAlignChanged(object sender, EventArgs e)
         {
             RaiseEvent(EventTextBoxTextAlignChanged, e);
-<<<<<<< HEAD
-        }               
-        /// <include file='doc\ToolStripTextBox.uex' path='docs/doc[@for="ToolStripTextBox.OnAcceptsTabChanged"]/*' />
-        protected virtual void OnAcceptsTabChanged(EventArgs e) {
-            RaiseEvent(EventAcceptsTabChanged, e);            
-        }
-        /// <include file='doc\ToolStripTextBox.uex' path='docs/doc[@for="ToolStripTextBox.OnBorderStyleChanged"]/*' />
-        protected virtual void OnBorderStyleChanged(EventArgs e) {
-            RaiseEvent(EventBorderStyleChanged, e);            
-        }
-        /// <include file='doc\ToolStripTextBox.uex' path='docs/doc[@for="ToolStripTextBox.OnHideSelectionChanged"]/*' />
-        protected virtual void OnHideSelectionChanged(EventArgs e) {
-            RaiseEvent(EventHideSelectionChanged, e);            
-        }
-        /// <include file='doc\ToolStripTextBox.uex' path='docs/doc[@for="ToolStripTextBox.OnModifiedChanged"]/*' />
-        protected virtual void OnModifiedChanged(EventArgs e) {
-            RaiseEvent(EventModifiedChanged, e);            
-        }
-        /// <include file='doc\ToolStripTextBox.uex' path='docs/doc[@for="ToolStripTextBox.OnMultilineChanged"]/*' />
-        protected virtual void OnMultilineChanged(EventArgs e) {
-            RaiseEvent(EventMultilineChanged, e);            
-        }
-        /// <include file='doc\ToolStripTextBox.uex' path='docs/doc[@for="ToolStripTextBox.OnReadOnlyChanged"]/*' />
-        protected virtual void OnReadOnlyChanged(EventArgs e) {
-            RaiseEvent(EventReadOnlyChanged, e);            
-        }
-
-
-        /// <include file='doc\ToolStripTextBox.uex' path='docs/doc[@for="ToolStripTextBox.OnSubscribeControlEvents"]/*' />
-        protected override void OnSubscribeControlEvents(Control control) {
-            TextBox textBox = control as TextBox;
-            if (textBox != null) {
-=======
         }
         protected virtual void OnAcceptsTabChanged(EventArgs e)
         {
@@ -289,7 +239,6 @@
         {
             if (control is TextBox textBox)
             {
->>>>>>> 05087938
                 // Please keep this alphabetized and in sync with Unsubscribe
                 // 
                 textBox.AcceptsTabChanged += new EventHandler(HandleAcceptsTabChanged);
@@ -304,29 +253,6 @@
 
             base.OnSubscribeControlEvents(control);
         }
-<<<<<<< HEAD
-      
-        /// <include file='doc\ToolStripTextBox.uex' path='docs/doc[@for="ToolStripTextBox.OnUnsubscribeControlEvents"]/*' />
-        protected override void OnUnsubscribeControlEvents(Control control) {
-
-              TextBox textBox = control as TextBox;
-              if (textBox != null) {
-                  // Please keep this alphabetized and in sync with Subscribe
-                  // 
-                  textBox.AcceptsTabChanged             -= new EventHandler(HandleAcceptsTabChanged);
-                  textBox.BorderStyleChanged            -= new EventHandler(HandleBorderStyleChanged);
-                  textBox.HideSelectionChanged          -= new EventHandler(HandleHideSelectionChanged);
-                  textBox.ModifiedChanged               -= new EventHandler(HandleModifiedChanged);
-                  textBox.MultilineChanged              -= new EventHandler(HandleMultilineChanged);
-                  textBox.ReadOnlyChanged               -= new EventHandler(HandleReadOnlyChanged);
-                  textBox.TextAlignChanged              -= new EventHandler(HandleTextBoxTextAlignChanged);
-              }      
-              base.OnUnsubscribeControlEvents(control);
-
-        }
-            
-        internal override bool ShouldSerializeFont() {
-=======
 
         protected override void OnUnsubscribeControlEvents(Control control)
         {
@@ -348,19 +274,12 @@
 
         internal override bool ShouldSerializeFont()
         {
->>>>>>> 05087938
             return Font != ToolStripManager.DefaultFont;
         }
 
 
-<<<<<<< HEAD
-    
-#region WrappedProperties   
-        /// <include file='doc\ToolStripTextBox.uex' path='docs/doc[@for="ToolStripTextBox.AcceptsTab"]/*' />
-=======
 
         #region WrappedProperties   
->>>>>>> 05087938
         [
          SRCategory(nameof(SR.CatBehavior)),
          DefaultValue(false),
@@ -372,10 +291,6 @@
             set { TextBox.AcceptsTab = value; }
         }
 
-<<<<<<< HEAD
-        /// <include file='doc\ToolStripTextBox.uex' path='docs/doc[@for="ToolStripTextBox.AcceptsReturn"]/*' />
-=======
->>>>>>> 05087938
         [
         SRCategory(nameof(SR.CatBehavior)),
         DefaultValue(false),
@@ -387,10 +302,6 @@
             set { TextBox.AcceptsReturn = value; }
         }
 
-<<<<<<< HEAD
-        /// <include file='doc\ToolStripTextBox.uex' path='docs/doc[@for="ToolStripTextBox.AutoCompleteCustomSource"]/*' />
-=======
->>>>>>> 05087938
         [
         DesignerSerializationVisibility(DesignerSerializationVisibility.Content),
         Localizable(true),
@@ -404,10 +315,6 @@
             set { TextBox.AutoCompleteCustomSource = value; }
         }
 
-<<<<<<< HEAD
-        /// <include file='doc\ToolStripTextBox.uex' path='docs/doc[@for="ToolStripTextBox.AutoCompleteMode"]/*' />
-=======
->>>>>>> 05087938
         [
         DefaultValue(AutoCompleteMode.None),
         SRDescription(nameof(SR.TextBoxAutoCompleteModeDescr)),
@@ -419,10 +326,6 @@
             set { TextBox.AutoCompleteMode = value; }
         }
 
-<<<<<<< HEAD
-        /// <include file='doc\ToolStripTextBox.uex' path='docs/doc[@for="ToolStripTextBox.AutoCompleteSource"]/*' />
-=======
->>>>>>> 05087938
         [
         DefaultValue(AutoCompleteSource.None),
         SRDescription(nameof(SR.TextBoxAutoCompleteSourceDescr)),
@@ -434,10 +337,6 @@
             set { TextBox.AutoCompleteSource = value; }
         }
 
-<<<<<<< HEAD
-        /// <include file='doc\ToolStripTextBox.uex' path='docs/doc[@for="ToolStripTextBox.BorderStyle"]/*' />
-=======
->>>>>>> 05087938
         [
         SRCategory(nameof(SR.CatAppearance)),
         DefaultValue(BorderStyle.Fixed3D),
@@ -450,10 +349,6 @@
             set { TextBox.BorderStyle = value; }
         }
 
-<<<<<<< HEAD
-        /// <include file='doc\ToolStripTextBox.uex' path='docs/doc[@for="ToolStripTextBox.CanUndo"]/*' />
-=======
->>>>>>> 05087938
         [
         SRCategory(nameof(SR.CatBehavior)),
         Browsable(false),
@@ -465,10 +360,6 @@
             get { return TextBox.CanUndo; }
         }
 
-<<<<<<< HEAD
-        /// <include file='doc\ToolStripTextBox.uex' path='docs/doc[@for="ToolStripTextBox.CharacterCasing"]/*' />
-=======
->>>>>>> 05087938
         [
         SRCategory(nameof(SR.CatBehavior)),
         DefaultValue(CharacterCasing.Normal),
@@ -480,10 +371,6 @@
             set { TextBox.CharacterCasing = value; }
         }
 
-<<<<<<< HEAD
-        /// <include file='doc\ToolStripTextBox.uex' path='docs/doc[@for="ToolStripTextBox.HideSelection"]/*' />
-=======
->>>>>>> 05087938
         [
         SRCategory(nameof(SR.CatBehavior)),
         DefaultValue(true),
@@ -495,10 +382,6 @@
             set { TextBox.HideSelection = value; }
         }
 
-<<<<<<< HEAD
-        /// <include file='doc\ToolStripTextBox.uex' path='docs/doc[@for="ToolStripTextBox.Lines"]/*' />
-=======
->>>>>>> 05087938
         [
         SRCategory(nameof(SR.CatAppearance)),
         DesignerSerializationVisibility(DesignerSerializationVisibility.Hidden),
@@ -512,10 +395,6 @@
             set { TextBox.Lines = value; }
         }
 
-<<<<<<< HEAD
-        /// <include file='doc\ToolStripTextBox.uex' path='docs/doc[@for="ToolStripTextBox.MaxLength"]/*' />
-=======
->>>>>>> 05087938
         [
         SRCategory(nameof(SR.CatBehavior)),
         DefaultValue(32767),
@@ -528,10 +407,6 @@
             set { TextBox.MaxLength = value; }
         }
 
-<<<<<<< HEAD
-        /// <include file='doc\ToolStripTextBox.uex' path='docs/doc[@for="ToolStripTextBox.Modified"]/*' />
-=======
->>>>>>> 05087938
         [
         SRCategory(nameof(SR.CatBehavior)),
         Browsable(false),
@@ -544,10 +419,6 @@
             set { TextBox.Modified = value; }
         }
 
-<<<<<<< HEAD
-        /// <include file='doc\ToolStripTextBox.uex' path='docs/doc[@for="ToolStripTextBox.Multiline"]/*' />
-=======
->>>>>>> 05087938
         [
         SRCategory(nameof(SR.CatBehavior)),
         DefaultValue(false),
@@ -562,10 +433,6 @@
             set { TextBox.Multiline = value; }
         }
 
-<<<<<<< HEAD
-        /// <include file='doc\ToolStripTextBox.uex' path='docs/doc[@for="ToolStripTextBox.ReadOnly"]/*' />
-=======
->>>>>>> 05087938
         [
         SRCategory(nameof(SR.CatBehavior)),
         DefaultValue(false),
@@ -576,10 +443,6 @@
             get { return TextBox.ReadOnly; }
             set { TextBox.ReadOnly = value; }
         }
-<<<<<<< HEAD
-        /// <include file='doc\ToolStripTextBox.uex' path='docs/doc[@for="ToolStripTextBox.SelectedText"]/*' />
-=======
->>>>>>> 05087938
         [
         SRCategory(nameof(SR.CatAppearance)),
         Browsable(false),
@@ -591,12 +454,7 @@
             get { return TextBox.SelectedText; }
             set { TextBox.SelectedText = value; }
         }
-<<<<<<< HEAD
-       
-        /// <include file='doc\ToolStripTextBox.uex' path='docs/doc[@for="ToolStripTextBox.SelectionLength"]/*' />
-=======
-
->>>>>>> 05087938
+
         [
         SRCategory(nameof(SR.CatAppearance)),
         Browsable(false),
@@ -608,10 +466,6 @@
             get { return TextBox.SelectionLength; }
             set { TextBox.SelectionLength = value; }
         }
-<<<<<<< HEAD
-        /// <include file='doc\ToolStripTextBox.uex' path='docs/doc[@for="ToolStripTextBox.SelectionStart"]/*' />
-=======
->>>>>>> 05087938
         [
         SRCategory(nameof(SR.CatAppearance)),
         Browsable(false),
@@ -623,10 +477,6 @@
             get { return TextBox.SelectionStart; }
             set { TextBox.SelectionStart = value; }
         }
-<<<<<<< HEAD
-        /// <include file='doc\ToolStripTextBox.uex' path='docs/doc[@for="ToolStripTextBox.ShortcutsEnabled"]/*' />
-=======
->>>>>>> 05087938
         [
         SRCategory(nameof(SR.CatBehavior)),
         DefaultValue(true),
@@ -637,10 +487,6 @@
             get { return TextBox.ShortcutsEnabled; }
             set { TextBox.ShortcutsEnabled = value; }
         }
-<<<<<<< HEAD
-        /// <include file='doc\ToolStripTextBox.uex' path='docs/doc[@for="ToolStripTextBox.TextLength"]/*' />
-=======
->>>>>>> 05087938
         [Browsable(false)]
         public int TextLength
         {
@@ -658,12 +504,7 @@
             get { return TextBox.TextAlign; }
             set { TextBox.TextAlign = value; }
         }
-<<<<<<< HEAD
-        
-        /// <include file='doc\ToolStripTextBox.uex' path='docs/doc[@for="ToolStripTextBox.WordWrap"]/*' />
-=======
-
->>>>>>> 05087938
+
         [
         SRCategory(nameof(SR.CatBehavior)),
         Localizable(true),
@@ -678,22 +519,6 @@
         }
 
 
-<<<<<<< HEAD
-#region WrappedEvents
-       /// <include file='doc\ToolStripTextBox.uex' path='docs/doc[@for="ToolStripTextBox.AcceptsTabChanged"]/*' />
-       [SRCategory(nameof(SR.CatPropertyChanged)), SRDescription(nameof(SR.TextBoxBaseOnAcceptsTabChangedDescr))]
-       public event EventHandler AcceptsTabChanged {
-            add {
-                Events.AddHandler(EventAcceptsTabChanged, value);
-            }
-            remove {
-                Events.RemoveHandler(EventAcceptsTabChanged, value);
-            }
-        }
-
-       
-        /// <include file='doc\ToolStripTextBox.uex' path='docs/doc[@for="ToolStripTextBox.BorderStyleChanged"]/*' />
-=======
         #endregion WrappedProperties      
 
 
@@ -707,7 +532,6 @@
         }
 
 
->>>>>>> 05087938
         [SRCategory(nameof(SR.CatPropertyChanged)), SRDescription(nameof(SR.TextBoxBaseOnBorderStyleChangedDescr))]
         public event EventHandler BorderStyleChanged
         {
@@ -715,22 +539,13 @@
             remove => Events.RemoveHandler(EventBorderStyleChanged, value);
         }
 
-<<<<<<< HEAD
-        /// <include file='doc\ToolStripTextBox.uex' path='docs/doc[@for="ToolStripTextBox.HideSelectionChanged"]/*' />
-=======
->>>>>>> 05087938
         [SRCategory(nameof(SR.CatPropertyChanged)), SRDescription(nameof(SR.TextBoxBaseOnHideSelectionChangedDescr))]
         public event EventHandler HideSelectionChanged
         {
             add => Events.AddHandler(EventHideSelectionChanged, value);
             remove => Events.RemoveHandler(EventHideSelectionChanged, value);
         }
-<<<<<<< HEAD
-        
-        /// <include file='doc\ToolStripTextBox.uex' path='docs/doc[@for="ToolStripTextBox.ModifiedChanged"]/*' />
-=======
-
->>>>>>> 05087938
+
         [SRCategory(nameof(SR.CatPropertyChanged)), SRDescription(nameof(SR.TextBoxBaseOnModifiedChangedDescr))]
         public event EventHandler ModifiedChanged
         {
@@ -738,20 +553,6 @@
             remove => Events.RemoveHandler(EventModifiedChanged, value);
         }
 
-<<<<<<< HEAD
-        /// <include file='doc\ToolStripTextBox.uex' path='docs/doc[@for="ToolStripTextBox.MultilineChanged"]/*' />
-        [SRCategory(nameof(SR.CatPropertyChanged)), SRDescription(nameof(SR.TextBoxBaseOnMultilineChangedDescr)),Browsable(false),EditorBrowsable(EditorBrowsableState.Never)]
-        public event EventHandler MultilineChanged {
-           add {
-               Events.AddHandler(EventMultilineChanged, value);
-           }
-           remove {
-               Events.RemoveHandler(EventMultilineChanged, value);
-           }
-        }
-        
-        /// <include file='doc\ToolStripTextBox.uex' path='docs/doc[@for="ToolStripTextBox.ReadOnlyChanged"]/*' />
-=======
         [SRCategory(nameof(SR.CatPropertyChanged)), SRDescription(nameof(SR.TextBoxBaseOnMultilineChangedDescr)), Browsable(false), EditorBrowsable(EditorBrowsableState.Never)]
         public event EventHandler MultilineChanged
         {
@@ -759,7 +560,6 @@
             remove => Events.RemoveHandler(EventMultilineChanged, value);
         }
 
->>>>>>> 05087938
         [SRCategory(nameof(SR.CatPropertyChanged)), SRDescription(nameof(SR.TextBoxBaseOnReadOnlyChangedDescr))]
         public event EventHandler ReadOnlyChanged
         {
@@ -767,69 +567,6 @@
             remove => Events.RemoveHandler(EventReadOnlyChanged, value);
         }
 
-<<<<<<< HEAD
-        
-        /// <include file='doc\ToolStripTextBox.uex' path='docs/doc[@for="ToolStripTextBox.TextAlignChanged"]/*' />
-        [SRCategory(nameof(SR.CatPropertyChanged)), SRDescription(nameof(SR.ToolStripTextBoxTextBoxTextAlignChangedDescr))]
-        public event EventHandler TextBoxTextAlignChanged {
-            add {
-                Events.AddHandler(EventTextBoxTextAlignChanged, value);
-            }
-            remove {
-                Events.RemoveHandler(EventTextBoxTextAlignChanged, value);
-            }
-        }
-#endregion WrappedEvents
-
-#region WrappedMethods
-       /// <include file='doc\ToolStripTextBox.uex' path='docs/doc[@for="ToolStripTextBox.AppendText"]/*' />
-       public void AppendText(string text) { TextBox.AppendText(text); }
-       /// <include file='doc\ToolStripTextBox.uex' path='docs/doc[@for="ToolStripTextBox.Clear"]/*' />
-       public void Clear(){ TextBox.Clear(); }
-       /// <include file='doc\ToolStripTextBox.uex' path='docs/doc[@for="ToolStripTextBox.ClearUndo"]/*' />
-       public void ClearUndo() {TextBox.ClearUndo(); }
-       /// <include file='doc\ToolStripTextBox.uex' path='docs/doc[@for="ToolStripTextBox.Copy"]/*' />
-       public void Copy() {TextBox.Copy(); }
-       /// <include file='doc\ToolStripTextBox.uex' path='docs/doc[@for="ToolStripTextBox.Cut"]/*' />
-       public void Cut() {TextBox.Copy(); }
-       /// <include file='doc\ToolStripTextBox.uex' path='docs/doc[@for="ToolStripTextBox.DeselectAll"]/*' />
-       public void DeselectAll() { TextBox.DeselectAll(); }
-       /// <include file='doc\ToolStripTextBox.uex' path='docs/doc[@for="ToolStripTextBox.GetCharFromPosition"]/*' />
-       public char GetCharFromPosition(System.Drawing.Point pt) { return TextBox.GetCharFromPosition(pt); }
-       /// <include file='doc\ToolStripTextBox.uex' path='docs/doc[@for="ToolStripTextBox.GetCharIndexFromPosition"]/*' />
-       public int GetCharIndexFromPosition(System.Drawing.Point pt) { return TextBox.GetCharIndexFromPosition(pt); }
-       /// <include file='doc\ToolStripTextBox.uex' path='docs/doc[@for="ToolStripTextBox.GetFirstCharIndexFromLine"]/*' />
-       public int GetFirstCharIndexFromLine(int lineNumber) { return TextBox.GetFirstCharIndexFromLine(lineNumber); }
-       /// <include file='doc\ToolStripTextBox.uex' path='docs/doc[@for="ToolStripTextBox.GetFirstCharIndexOfCurrentLine"]/*' />
-       public int GetFirstCharIndexOfCurrentLine() { return TextBox.GetFirstCharIndexOfCurrentLine(); }
-       /// <include file='doc\ToolStripTextBox.uex' path='docs/doc[@for="ToolStripTextBox.GetLineFromCharIndex"]/*' />
-       public int GetLineFromCharIndex(int index) { return TextBox.GetLineFromCharIndex(index); }
-       /// <include file='doc\ToolStripTextBox.uex' path='docs/doc[@for="ToolStripTextBox.GetPositionFromCharIndex"]/*' />
-       public System.Drawing.Point GetPositionFromCharIndex(int index) { return TextBox.GetPositionFromCharIndex(index); }
-       /// <include file='doc\ToolStripTextBox.uex' path='docs/doc[@for="ToolStripTextBox.Paste"]/*' />
-       public void Paste() {  TextBox.Paste(); } 
-       /// <include file='doc\ToolStripTextBox.uex' path='docs/doc[@for="ToolStripTextBox.ScrollToCaret"]/*' />
-       public void ScrollToCaret() {  TextBox.ScrollToCaret(); }
-       /// <include file='doc\ToolStripTextBox.uex' path='docs/doc[@for="ToolStripTextBox.Select"]/*' />
-       public void Select(int start, int length) {  TextBox.Select(start, length); }
-       /// <include file='doc\ToolStripTextBox.uex' path='docs/doc[@for="ToolStripTextBox.SelectAll"]/*' />
-       public void SelectAll() { TextBox.SelectAll(); }
-       /// <include file='doc\ToolStripTextBox.uex' path='docs/doc[@for="ToolStripTextBox.Undo"]/*' />
-       public void Undo() {  TextBox.Undo(); }
-#endregion
-        private class ToolStripTextBoxControl : TextBox {
-                private bool mouseIsOver = false;
-                private ToolStripTextBox ownerItem;
-                private bool isFontSet = true;
-                private bool alreadyHooked;
-                
-               [System.Diagnostics.CodeAnalysis.SuppressMessage("Microsoft.Performance", "CA1805:DoNotInitializeUnnecessarily")]  // FXCop doesnt understand that setting Font changes the value of isFontSet
-                public ToolStripTextBoxControl() {
-                    // required to make the text box height match the combo.
-                    this.Font = ToolStripManager.DefaultFont;      
-                    isFontSet = false;
-                }
-=======
 
         [SRCategory(nameof(SR.CatPropertyChanged)), SRDescription(nameof(SR.ToolStripTextBoxTextBoxTextAlignChangedDescr))]
         public event EventHandler TextBoxTextAlignChanged
@@ -872,7 +609,6 @@
                 Font = ToolStripManager.DefaultFont;
                 isFontSet = false;
             }
->>>>>>> 05087938
 
 
             // returns the distance from the client rect to the upper left hand corner of the control
@@ -1187,20 +923,9 @@
                     WmNCPaint(ref m);
                     return;
                 }
-<<<<<<< HEAD
-                protected override void WndProc(ref Message m) {
-                    if (m.Msg == Interop.WindowMessages.WM_NCPAINT) {
-                        WmNCPaint(ref m);
-                        return;
-                    }
-                    else {
-                        base.WndProc(ref m);
-                    }
-=======
                 else
                 {
                     base.WndProc(ref m);
->>>>>>> 05087938
                 }
             }
         }
