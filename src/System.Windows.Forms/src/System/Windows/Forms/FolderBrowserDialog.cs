﻿// Licensed to the .NET Foundation under one or more agreements.
// The .NET Foundation licenses this file to you under the MIT license.
// See the LICENSE file in the project root for more information.

using System.Buffers;
using System.ComponentModel;
using System.Drawing.Design;
using System.Diagnostics.CodeAnalysis;
using System.IO;
using System.Runtime.InteropServices;
using Microsoft.Win32.SafeHandles;

namespace System.Windows.Forms
{
<<<<<<< HEAD
    using System;
    using System.IO;
    using System.Buffers;
    using System.Collections;
    using System.ComponentModel;
    using System.Drawing;
    using System.Drawing.Design;
    using System.Diagnostics;
    using System.Runtime.InteropServices;
    using System.Diagnostics.CodeAnalysis;
    using Microsoft.Win32.SafeHandles;

    /// <include file='doc\FolderBrowserDialog.uex' path='docs/doc[@for="FolderBrowserDialog"]/*' />
    /// <devdoc>
    ///    <para>
    ///       Represents a common dialog box that allows the user to specify options for 
    ///       selecting a folder. This class cannot be inherited.
    ///    </para>
    /// </devdoc>
    [
    DefaultEvent(nameof(HelpRequest)),
    DefaultProperty(nameof(SelectedPath)),
    Designer("System.Windows.Forms.Design.FolderBrowserDialogDesigner, " + AssemblyRef.SystemDesign),    
    SRDescription(nameof(SR.DescriptionFolderBrowserDialog))
    ]
=======
    /// <summary>
    /// Represents a common dialog box that allows the user to specify options for
    /// selecting a folder. This class cannot be inherited.
    /// </summary>
    [DefaultEvent(nameof(HelpRequest))]
    [DefaultProperty(nameof(SelectedPath))]
    [Designer("System.Windows.Forms.Design.FolderBrowserDialogDesigner, " + AssemblyRef.SystemDesign),]
    [SRDescription(nameof(SR.DescriptionFolderBrowserDialog))]
>>>>>>> 05087938
    public sealed class FolderBrowserDialog : CommonDialog
    {
        // Root node of the tree view.
        private Environment.SpecialFolder _rootFolder;

        // Description text to show.
        private string _descriptionText;

<<<<<<< HEAD
        /// <include file='doc\FolderBrowserDialog.uex' path='docs/doc[@for="FolderBrowserDialog.FolderBrowserDialog"]/*' />
        /// <devdoc>
        ///    <para>
        ///       Initializes a new instance of the <see cref='System.Windows.Forms.FolderBrowserDialog'/> class.
        ///    </para>
        /// </devdoc>
        public FolderBrowserDialog() 
=======
        // Folder picked by the user.
        private string _selectedPath;

        /// <summary>
        /// Initializes a new instance of the <see cref='System.Windows.Forms.FolderBrowserDialog'/> class.
        /// </summary>
        public FolderBrowserDialog()
>>>>>>> 05087938
        {
            Reset();
        }

        /// <summary>
        /// Gets or Sets whether the dialog will be automatically upgraded to enable new features.
        /// </summary>
        [DefaultValue(true)]
        public bool AutoUpgradeEnabled { get; set; } = true;

        [Browsable(false)]
        [EditorBrowsable(EditorBrowsableState.Never)]
        public new event EventHandler HelpRequest
        {
            add => base.HelpRequest += value;
            remove => base.HelpRequest -= value;
        }

        /// <summary>
        /// Determines if the 'New Folder' button should be exposed.
        /// This property has no effect if the Vista style dialog is used; in that case, the New Folder button is always shown.
        /// </summary>
        [Browsable(true)]
        [DefaultValue(true)]
        [Localizable(false)]
        [SRCategory(nameof(SR.CatFolderBrowsing))]
        [SRDescription(nameof(SR.FolderBrowserDialogShowNewFolderButton))]
        public bool ShowNewFolderButton { get; set; }

        /// <summary>
        /// Gets the directory path of the folder the user picked.
        /// Sets the directory path of the initial folder shown in the dialog box.
        /// </summary>
        [Browsable(true)]
        [DefaultValue("")]
        [Editor("System.Windows.Forms.Design.SelectedPathEditor, " + AssemblyRef.SystemDesign, typeof(UITypeEditor))]
        [Localizable(true)]
        [SRCategory(nameof(SR.CatFolderBrowsing))]
        [SRDescription(nameof(SR.FolderBrowserDialogSelectedPath))]
        public string SelectedPath
        {
            get => _selectedPath;
            set => _selectedPath = value ?? string.Empty;
        }

        /// <summary>
        /// Gets/sets the root node of the directory tree.
        /// </summary>
        [Browsable(true)]
        [DefaultValue(Environment.SpecialFolder.Desktop)]
        [Localizable(false)]
        [SRCategory(nameof(SR.CatFolderBrowsing))]
        [SRDescription(nameof(SR.FolderBrowserDialogRootFolder))]
        [TypeConverter(typeof(SpecialFolderEnumConverter))]
        public Environment.SpecialFolder RootFolder
        {
            get => _rootFolder;
            [SuppressMessage("Microsoft.Performance", "CA1803:AvoidCostlyCallsWherePossible")]
            set
            {
                if (!Enum.IsDefined(typeof(Environment.SpecialFolder), value))
                {
                    throw new InvalidEnumArgumentException(nameof(value), (int)value, typeof(Environment.SpecialFolder));
                }

                _rootFolder = value;
            }
        }

        /// <summary>
        /// Gets or sets a description to show above the folders. Here you can provide
        /// instructions for selecting a folder.
        /// </summary>
        [Browsable(true)]
        [DefaultValue("")]
        [Localizable(true)]
        [SRCategory(nameof(SR.CatFolderBrowsing))]
        [SRDescription(nameof(SR.FolderBrowserDialogDescription))]
        public string Description
        {
            get => _descriptionText;
            set => _descriptionText = value ?? string.Empty;
        }

        /// <summary>
        /// Gets or sets a value that indicates whether to use the value of the <see cref="Description" /> property
        /// as the dialog title for Vista style dialogs. This property has no effect on old style dialogs.
        /// </summary>
        /// <value><see langword="true" /> to indicate that the value of the <see cref="Description" /> property is used as dialog title; <see langword="false" />
        /// to indicate the value is added as additional text to the dialog. The default is <see langword="false" />.</value>
        [Browsable(true)]
        [DefaultValue(false)]
        [Localizable(true)]
        [SRCategory(nameof(SR.CatFolderBrowsing))]
        [Description(nameof(SR.FolderBrowserDialogUseDescriptionForTitle))]
        public bool UseDescriptionForTitle { get; set; }

        private bool UseVistaDialogInternal
        {
            get => AutoUpgradeEnabled && SystemInformation.BootMode == BootMode.Normal;
        }

<<<<<<< HEAD
        /// <include file='doc\FolderBrowserDialog.uex' path='docs/doc[@for="FolderBrowserDialog.Reset"]/*' />
        /// <devdoc>
        ///    <para>
        ///       Resets all properties to their default values.
        ///    </para>
        /// </devdoc>
        public override void Reset() 
=======
        /// <summary>
        /// Resets all properties to their default values.
        /// </summary>
        public override void Reset()
>>>>>>> 05087938
        {
            _rootFolder = Environment.SpecialFolder.Desktop;
            _descriptionText = string.Empty;
            _selectedPath = string.Empty;
            ShowNewFolderButton = true;
        }

        /// <summary>
        /// Implements running of a folder browser dialog.
        /// </summary>
        protected override bool RunDialog(IntPtr hWndOwner)
        {
            return UseVistaDialogInternal ? RunDialogVista(hWndOwner) : RunDialogOld(hWndOwner);
        }

        private bool RunDialogVista(IntPtr owner)
        {
            var dialog = new FileDialogNative.NativeFileOpenDialog();
            try
            {
                SetDialogProperties(dialog);
                int result = dialog.Show(owner);
                if (result < 0)
                {
                    if ((uint)result == (uint)NativeMethods.HRESULT.ERROR_CANCELLED)
                    {
                        return false;
                    }
                    else
                    {
                        throw Marshal.GetExceptionForHR(result);
                    }
                }

                GetResult(dialog);
                return true;
            }
            finally
            {
                if (dialog != null)
                {
                    Marshal.FinalReleaseComObject(dialog);
                }
            }
        }

        private void SetDialogProperties(FileDialogNative.IFileDialog dialog)
        {
            // Description
            if (!string.IsNullOrEmpty(_descriptionText))
            {
                if (UseDescriptionForTitle)
                {
                    dialog.SetTitle(_descriptionText);
                }
                else
                {
                    FileDialogNative.IFileDialogCustomize customize = (FileDialogNative.IFileDialogCustomize)dialog;
                    customize.AddText(0, _descriptionText);
                }
            }

            dialog.SetOptions(FileDialogNative.FOS.FOS_PICKFOLDERS | FileDialogNative.FOS.FOS_FORCEFILESYSTEM | FileDialogNative.FOS.FOS_FILEMUSTEXIST);

            if (!string.IsNullOrEmpty(_selectedPath))
            {
                string parent = Path.GetDirectoryName(_selectedPath);
                if (parent == null || !Directory.Exists(parent))
                {
                    dialog.SetFileName(_selectedPath);
                }
                else
                {
                    string folder = Path.GetFileName(_selectedPath);
                    dialog.SetFolder(FileDialogNative.CreateItemFromParsingName(parent));
                    dialog.SetFileName(folder);
                }
            }
        }

        private void GetResult(FileDialogNative.IFileDialog dialog)
        {
            dialog.GetResult(out FileDialogNative.IShellItem item);
            item.GetDisplayName(FileDialogNative.SIGDN.SIGDN_FILESYSPATH, out _selectedPath);
        }

        private unsafe bool RunDialogOld(IntPtr hWndOwner)
        {
<<<<<<< HEAD
            CoTaskMemSafeHandle listHandle;

            Interop.Shell32.SHGetSpecialFolderLocation(hWndOwner, (int)rootFolder, out listHandle);
=======

            Interop.Shell32.SHGetSpecialFolderLocation(hWndOwner, (int)_rootFolder, out CoTaskMemSafeHandle listHandle);
>>>>>>> 05087938
            if (listHandle.IsInvalid)
            {
                Interop.Shell32.SHGetSpecialFolderLocation(hWndOwner, (int)Environment.SpecialFolder.Desktop, out listHandle);
                if (listHandle.IsInvalid)
                {
                    throw new InvalidOperationException(SR.FolderBrowserDialogNoRootFolder);
                }
            }

            using (listHandle)
            {
                uint mergedOptions = Interop.Shell32.BrowseInfoFlags.BIF_NEWDIALOGSTYLE;
<<<<<<< HEAD
                if (!showNewFolderButton)
=======
                if (!ShowNewFolderButton)
>>>>>>> 05087938
                {
                    mergedOptions |= Interop.Shell32.BrowseInfoFlags.BIF_NONEWFOLDERBUTTON;
                }

                // The SHBrowserForFolder dialog is OLE/COM based, and documented as only being safe to use under the STA
                // threading model if the BIF_NEWDIALOGSTYLE flag has been requested (which we always do in mergedOptions
                // above). So make sure OLE is initialized, and throw an exception if caller attempts to invoke dialog
                // under the MTA threading model (...dialog does appear under MTA, but is totally non-functional).
                if (Control.CheckForIllegalCrossThreadCalls && Application.OleRequired() != System.Threading.ApartmentState.STA)
                {
                    throw new System.Threading.ThreadStateException(string.Format(SR.DebuggingExceptionOnly, SR.ThreadMustBeSTA));
                }

                var callback = new Interop.Shell32.BrowseCallbackProc(FolderBrowserDialog_BrowseCallbackProc);
                char[] displayName = ArrayPool<char>.Shared.Rent(Interop.Kernel32.MAX_PATH + 1);
                try
                {
<<<<<<< HEAD
                    fixed (char *pDisplayName = displayName)
                    {
                        var bi = new Interop.Shell32.BROWSEINFO();
                        bi.pidlRoot = listHandle;
                        bi.hwndOwner = hWndOwner;
                        bi.pszDisplayName = pDisplayName;
                        bi.lpszTitle = descriptionText;
                        bi.ulFlags = mergedOptions;
                        bi.lpfn = callback;
                        bi.lParam = IntPtr.Zero;
                        bi.iImage = 0;
=======
                    fixed (char* pDisplayName = displayName)
                    {
                        var bi = new Interop.Shell32.BROWSEINFO
                        {
                            pidlRoot = listHandle,
                            hwndOwner = hWndOwner,
                            pszDisplayName = pDisplayName,
                            lpszTitle = _descriptionText,
                            ulFlags = mergedOptions,
                            lpfn = callback,
                            lParam = IntPtr.Zero,
                            iImage = 0
                        };
>>>>>>> 05087938

                        // Show the dialog
                        using (CoTaskMemSafeHandle browseHandle = Interop.Shell32.SHBrowseForFolderW(ref bi))
                        {
                            if (browseHandle.IsInvalid)
                            {
                                return false;
                            }
<<<<<<< HEAD
                
                            // Retrieve the path from the IDList.
                            Interop.Shell32.SHGetPathFromIDListLongPath(browseHandle.DangerousGetHandle(), out selectedPath);
=======

                            // Retrieve the path from the IDList.
                            Interop.Shell32.SHGetPathFromIDListLongPath(browseHandle.DangerousGetHandle(), out _selectedPath);
>>>>>>> 05087938
                            GC.KeepAlive(callback);
                            return true;
                        }
                    }
                }
                finally
                {
                    ArrayPool<char>.Shared.Return(displayName);
                }
            }
        }

        /// <summary>
        /// Callback function used to enable/disable the OK button,
        /// and select the initial folder.
        /// </summary>
        private int FolderBrowserDialog_BrowseCallbackProc(IntPtr hwnd, int msg, IntPtr lParam, IntPtr lpData)
        {
            switch (msg)
            {
                case NativeMethods.BFFM_INITIALIZED:
                    // Indicates the browse dialog box has finished initializing. The lpData value is zero.
                    if (_selectedPath.Length != 0)
                    {
                        // Try to select the folder specified by selectedPath
                        UnsafeNativeMethods.SendMessage(new HandleRef(null, hwnd), (int)NativeMethods.BFFM_SETSELECTION, 1, _selectedPath);
                    }
                    break;
                case NativeMethods.BFFM_SELCHANGED:
                    // Indicates the selection has changed. The lpData parameter points to the item identifier list for the newly selected item.
                    IntPtr selectedPidl = lParam;
                    if (selectedPidl != IntPtr.Zero)
                    {
                        // Try to retrieve the path from the IDList
                        bool isFileSystemFolder = Interop.Shell32.SHGetPathFromIDListLongPath(selectedPidl, out _);
<<<<<<< HEAD
                        UnsafeNativeMethods.SendMessage(new HandleRef(null, hwnd), (int) NativeMethods.BFFM_ENABLEOK, 0, isFileSystemFolder ? 1 : 0);
=======
                        UnsafeNativeMethods.SendMessage(new HandleRef(null, hwnd), (int)NativeMethods.BFFM_ENABLEOK, 0, isFileSystemFolder ? 1 : 0);
>>>>>>> 05087938
                    }
                    break;
            }

            return 0;
        }
    }
}<|MERGE_RESOLUTION|>--- conflicted
+++ resolved
@@ -12,33 +12,6 @@
 
 namespace System.Windows.Forms
 {
-<<<<<<< HEAD
-    using System;
-    using System.IO;
-    using System.Buffers;
-    using System.Collections;
-    using System.ComponentModel;
-    using System.Drawing;
-    using System.Drawing.Design;
-    using System.Diagnostics;
-    using System.Runtime.InteropServices;
-    using System.Diagnostics.CodeAnalysis;
-    using Microsoft.Win32.SafeHandles;
-
-    /// <include file='doc\FolderBrowserDialog.uex' path='docs/doc[@for="FolderBrowserDialog"]/*' />
-    /// <devdoc>
-    ///    <para>
-    ///       Represents a common dialog box that allows the user to specify options for 
-    ///       selecting a folder. This class cannot be inherited.
-    ///    </para>
-    /// </devdoc>
-    [
-    DefaultEvent(nameof(HelpRequest)),
-    DefaultProperty(nameof(SelectedPath)),
-    Designer("System.Windows.Forms.Design.FolderBrowserDialogDesigner, " + AssemblyRef.SystemDesign),    
-    SRDescription(nameof(SR.DescriptionFolderBrowserDialog))
-    ]
-=======
     /// <summary>
     /// Represents a common dialog box that allows the user to specify options for
     /// selecting a folder. This class cannot be inherited.
@@ -47,7 +20,6 @@
     [DefaultProperty(nameof(SelectedPath))]
     [Designer("System.Windows.Forms.Design.FolderBrowserDialogDesigner, " + AssemblyRef.SystemDesign),]
     [SRDescription(nameof(SR.DescriptionFolderBrowserDialog))]
->>>>>>> 05087938
     public sealed class FolderBrowserDialog : CommonDialog
     {
         // Root node of the tree view.
@@ -56,15 +28,6 @@
         // Description text to show.
         private string _descriptionText;
 
-<<<<<<< HEAD
-        /// <include file='doc\FolderBrowserDialog.uex' path='docs/doc[@for="FolderBrowserDialog.FolderBrowserDialog"]/*' />
-        /// <devdoc>
-        ///    <para>
-        ///       Initializes a new instance of the <see cref='System.Windows.Forms.FolderBrowserDialog'/> class.
-        ///    </para>
-        /// </devdoc>
-        public FolderBrowserDialog() 
-=======
         // Folder picked by the user.
         private string _selectedPath;
 
@@ -72,7 +35,6 @@
         /// Initializes a new instance of the <see cref='System.Windows.Forms.FolderBrowserDialog'/> class.
         /// </summary>
         public FolderBrowserDialog()
->>>>>>> 05087938
         {
             Reset();
         }
@@ -175,20 +137,10 @@
             get => AutoUpgradeEnabled && SystemInformation.BootMode == BootMode.Normal;
         }
 
-<<<<<<< HEAD
-        /// <include file='doc\FolderBrowserDialog.uex' path='docs/doc[@for="FolderBrowserDialog.Reset"]/*' />
-        /// <devdoc>
-        ///    <para>
-        ///       Resets all properties to their default values.
-        ///    </para>
-        /// </devdoc>
-        public override void Reset() 
-=======
         /// <summary>
         /// Resets all properties to their default values.
         /// </summary>
         public override void Reset()
->>>>>>> 05087938
         {
             _rootFolder = Environment.SpecialFolder.Desktop;
             _descriptionText = string.Empty;
@@ -277,14 +229,8 @@
 
         private unsafe bool RunDialogOld(IntPtr hWndOwner)
         {
-<<<<<<< HEAD
-            CoTaskMemSafeHandle listHandle;
-
-            Interop.Shell32.SHGetSpecialFolderLocation(hWndOwner, (int)rootFolder, out listHandle);
-=======
 
             Interop.Shell32.SHGetSpecialFolderLocation(hWndOwner, (int)_rootFolder, out CoTaskMemSafeHandle listHandle);
->>>>>>> 05087938
             if (listHandle.IsInvalid)
             {
                 Interop.Shell32.SHGetSpecialFolderLocation(hWndOwner, (int)Environment.SpecialFolder.Desktop, out listHandle);
@@ -297,11 +243,7 @@
             using (listHandle)
             {
                 uint mergedOptions = Interop.Shell32.BrowseInfoFlags.BIF_NEWDIALOGSTYLE;
-<<<<<<< HEAD
-                if (!showNewFolderButton)
-=======
                 if (!ShowNewFolderButton)
->>>>>>> 05087938
                 {
                     mergedOptions |= Interop.Shell32.BrowseInfoFlags.BIF_NONEWFOLDERBUTTON;
                 }
@@ -319,19 +261,6 @@
                 char[] displayName = ArrayPool<char>.Shared.Rent(Interop.Kernel32.MAX_PATH + 1);
                 try
                 {
-<<<<<<< HEAD
-                    fixed (char *pDisplayName = displayName)
-                    {
-                        var bi = new Interop.Shell32.BROWSEINFO();
-                        bi.pidlRoot = listHandle;
-                        bi.hwndOwner = hWndOwner;
-                        bi.pszDisplayName = pDisplayName;
-                        bi.lpszTitle = descriptionText;
-                        bi.ulFlags = mergedOptions;
-                        bi.lpfn = callback;
-                        bi.lParam = IntPtr.Zero;
-                        bi.iImage = 0;
-=======
                     fixed (char* pDisplayName = displayName)
                     {
                         var bi = new Interop.Shell32.BROWSEINFO
@@ -345,7 +274,6 @@
                             lParam = IntPtr.Zero,
                             iImage = 0
                         };
->>>>>>> 05087938
 
                         // Show the dialog
                         using (CoTaskMemSafeHandle browseHandle = Interop.Shell32.SHBrowseForFolderW(ref bi))
@@ -354,15 +282,9 @@
                             {
                                 return false;
                             }
-<<<<<<< HEAD
-                
-                            // Retrieve the path from the IDList.
-                            Interop.Shell32.SHGetPathFromIDListLongPath(browseHandle.DangerousGetHandle(), out selectedPath);
-=======
 
                             // Retrieve the path from the IDList.
                             Interop.Shell32.SHGetPathFromIDListLongPath(browseHandle.DangerousGetHandle(), out _selectedPath);
->>>>>>> 05087938
                             GC.KeepAlive(callback);
                             return true;
                         }
@@ -398,11 +320,7 @@
                     {
                         // Try to retrieve the path from the IDList
                         bool isFileSystemFolder = Interop.Shell32.SHGetPathFromIDListLongPath(selectedPidl, out _);
-<<<<<<< HEAD
-                        UnsafeNativeMethods.SendMessage(new HandleRef(null, hwnd), (int) NativeMethods.BFFM_ENABLEOK, 0, isFileSystemFolder ? 1 : 0);
-=======
                         UnsafeNativeMethods.SendMessage(new HandleRef(null, hwnd), (int)NativeMethods.BFFM_ENABLEOK, 0, isFileSystemFolder ? 1 : 0);
->>>>>>> 05087938
                     }
                     break;
             }
