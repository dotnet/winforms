﻿// Licensed to the .NET Foundation under one or more agreements.
// The .NET Foundation licenses this file to you under the MIT license.
// See the LICENSE file in the project root for more information.


namespace System.Windows.Forms.PropertyGridInternal
{
    using System.Runtime.Serialization.Formatters;
    using System.Threading;
    using System.Runtime.InteropServices;
    using System.Runtime.Versioning;
    using System.ComponentModel;
    using System.Diagnostics;
    using System.Diagnostics.CodeAnalysis;
    using System.Globalization;
    using System;
    using System.Collections;
    using System.Windows.Forms;
    using System.Windows.Forms.Internal;
    using System.Windows.Forms.ComponentModel;
    using System.Windows.Forms.Design;
    using System.ComponentModel.Design;
    using System.Windows.Forms.VisualStyles;
    using System.IO;
    using System.Drawing;
    using System.Drawing.Design;
    using Microsoft.Win32;
    using Message = System.Windows.Forms.Message;
    using System.Drawing.Drawing2D;

    internal class PropertyGridView :
    Control,
    IWin32Window,
    IWindowsFormsEditorService,
    IServiceProvider
    {

        protected static readonly Point InvalidPoint = new Point(int.MinValue, int.MinValue);

#if true // RENDERMODE
        public const int RENDERMODE_LEFTDOT = 2;
        public const int RENDERMODE_BOLD = 3;
        public const int RENDERMODE_TRIANGLE = 4;

        public static int inheritRenderMode = RENDERMODE_BOLD;
#endif


        public static TraceSwitch GridViewDebugPaint = new TraceSwitch("GridViewDebugPaint", "PropertyGridView: Debug property painting");


        private PropertyGrid ownerGrid;                      // the properties window host.


#if true // RENDERMODE
        private const int LEFTDOT_SIZE = 4;
#endif
        // constants
        private const int EDIT_INDENT = 0;
        private const int OUTLINE_INDENT = 10;
        private const int OUTLINE_SIZE = 9;
        private const int OUTLINE_SIZE_EXPLORER_TREE_STYLE = 16;
        private int outlineSize = OUTLINE_SIZE;
        private int outlineSizeExplorerTreeStyle = OUTLINE_SIZE_EXPLORER_TREE_STYLE;
        private const int PAINT_WIDTH = 20;
        private int paintWidth = PAINT_WIDTH;
        private const int PAINT_INDENT = 26;
        private int paintIndent = PAINT_INDENT;
        private const int ROWLABEL = 1;
        private const int ROWVALUE = 2;
        private const int MAX_LISTBOX_HEIGHT = 200;
        private int maxListBoxHeight = MAX_LISTBOX_HEIGHT;

        private const short ERROR_NONE = 0;
        private const short ERROR_THROWN = 1;
        private const short ERROR_MSGBOX_UP = 2;
        internal const short GDIPLUS_SPACE = 2;
        internal const int MaxRecurseExpand = 10;

        private const int DOTDOTDOT_ICONWIDTH = 7;
        private const int DOTDOTDOT_ICONHEIGHT = 8;
        private const int DOWNARROW_ICONWIDTH = 16;
        private const int DOWNARROW_ICONHEIGHT = 16;

        private static readonly int OFFSET_2PIXELS = 2;
        private int offset_2Units = OFFSET_2PIXELS;

        protected static readonly Point InvalidPosition = new Point(int.MinValue, int.MinValue);


        // colors and fonts
        private Brush backgroundBrush = null;
        private Font fontBold = null;
        private Color grayTextColor;

        // for backwards compatibility of default colors
        private bool grayTextColorModified = false; // true if someone has set the grayTextColor property

        // property collections
        private GridEntryCollection topLevelGridEntries = null;     // top level props
        private GridEntryCollection allGridEntries = null;  // cache of viewable props

        // row information
        internal int totalProps = -1;        // # of viewable props
        private int visibleRows = -1;         // # of visible rows
        private int labelWidth = -1;
        public double labelRatio = 2; // ratio of whole row to label width

        private short requiredLabelPaintMargin = GDIPLUS_SPACE;

        // current selected row and tooltip.
        private int selectedRow = -1;
        private GridEntry selectedGridEntry = null;
        private int tipInfo = -1;

        // editors & controls
        private GridViewEdit edit = null;
        private DropDownButton btnDropDown = null;
        private DropDownButton btnDialog = null;
        private GridViewListBox listBox = null;
        private DropDownHolder dropDownHolder = null;
        private Rectangle lastClientRect = Rectangle.Empty;
        private Control currentEditor = null;
        private ScrollBar scrollBar = null;
        internal GridToolTip toolTip = null;
        private GridErrorDlg errorDlg = null;


        // flags
        private const short FlagNeedsRefresh = 0x0001;
        private const short FlagIsNewSelection = 0x0002;
        private const short FlagIsSplitterMove = 0x0004;
        private const short FlagIsSpecialKey = 0x0008;
        private const short FlagInPropertySet = 0x0010;
        private const short FlagDropDownClosing = 0x0020;
        private const short FlagDropDownCommit = 0x0040;
        private const short FlagNeedUpdateUIBasedOnFont = 0x0080;
        private const short FlagBtnLaunchedEditor = 0x0100;
        private const short FlagNoDefault = 0x0200;
        private const short FlagResizableDropDown = 0x0400;


        private short flags = FlagNeedsRefresh | FlagIsNewSelection | FlagNeedUpdateUIBasedOnFont;
        private short errorState = ERROR_NONE;

        private Point ptOurLocation = new Point(1, 1);

        private string originalTextValue = null;     // original text, in case of ESC
        private int cumulativeVerticalWheelDelta = 0;
        private long rowSelectTime = 0;
        private Point rowSelectPos = Point.Empty; // the position that we clicked on a row to test for double clicks
        private Point lastMouseDown = InvalidPosition;
        private int lastMouseMove;
        private GridEntry lastClickedEntry;

        private IServiceProvider serviceProvider;
        private IHelpService topHelpService;
        private IHelpService helpService;

        private readonly EventHandler ehValueClick;
        private readonly EventHandler ehLabelClick;
        private readonly EventHandler ehOutlineClick;
        private readonly EventHandler ehValueDblClick;
        private readonly EventHandler ehLabelDblClick;
        private readonly GridEntryRecreateChildrenEventHandler ehRecreateChildren;

        private int cachedRowHeight = -1;
        IntPtr baseHfont;
        IntPtr boldHfont;

        [
            SuppressMessage("Microsoft.Globalization", "CA1303:DoNotPassLiteralsAsLocalizedParameters") // PropertyGridView's caption is not visible.
                                                                                                        // So we don't have to localize its text.
        ]
        public PropertyGridView(IServiceProvider serviceProvider, PropertyGrid propertyGrid)
        : base()
        {
            if (DpiHelper.IsScalingRequired)
            {
                paintWidth = DpiHelper.LogicalToDeviceUnitsX(PAINT_WIDTH);
                paintIndent = DpiHelper.LogicalToDeviceUnitsX(PAINT_INDENT);
                outlineSizeExplorerTreeStyle = DpiHelper.LogicalToDeviceUnitsX(OUTLINE_SIZE_EXPLORER_TREE_STYLE);
                outlineSize = DpiHelper.LogicalToDeviceUnitsX(OUTLINE_SIZE);
                maxListBoxHeight = DpiHelper.LogicalToDeviceUnitsY(MAX_LISTBOX_HEIGHT);
            }

            ehValueClick = new EventHandler(OnGridEntryValueClick);
            ehLabelClick = new EventHandler(OnGridEntryLabelClick);
            ehOutlineClick = new EventHandler(OnGridEntryOutlineClick);
            ehValueDblClick = new EventHandler(OnGridEntryValueDoubleClick);
            ehLabelDblClick = new EventHandler(OnGridEntryLabelDoubleClick);
            ehRecreateChildren = new GridEntryRecreateChildrenEventHandler(OnRecreateChildren);

            ownerGrid = propertyGrid;
            this.serviceProvider = serviceProvider;

            SetStyle(ControlStyles.OptimizedDoubleBuffer, true);
            SetStyle(ControlStyles.ResizeRedraw, false);
            SetStyle(ControlStyles.UserMouse, true);


            // properties
            BackColor = SystemColors.Window;
            ForeColor = SystemColors.WindowText;
            grayTextColor = SystemColors.GrayText;
            backgroundBrush = SystemBrushes.Window;
            TabStop = true;

            Text = "PropertyGridView";

            CreateUI();
            LayoutWindow(true);
        }

        public override Color BackColor
        {
            get
            {
                return base.BackColor;
            }
            set
            {
                backgroundBrush = new SolidBrush(value);
                base.BackColor = value;
            }
        }

        internal Brush GetBackgroundBrush(Graphics g)
        {
            return backgroundBrush;
        }

        [Browsable(false), EditorBrowsable(EditorBrowsableState.Advanced)]
        public bool CanCopy
        {
            get
            {
                if (selectedGridEntry == null)
                {
                    return false;
                }

                if (!Edit.Focused)
                {
                    string val = selectedGridEntry.GetPropertyTextValue();

                    return val != null && val.Length > 0;
                }

                return true;
            }
        }

        [Browsable(false), EditorBrowsable(EditorBrowsableState.Advanced)]
        public bool CanCut
        {
            get
            {
                return CanCopy && selectedGridEntry.IsTextEditable;
            }
        }

        [Browsable(false), EditorBrowsable(EditorBrowsableState.Advanced)]
        public bool CanPaste
        {
            get
            {
                return selectedGridEntry != null && selectedGridEntry.IsTextEditable; // return gridView.CanPaste;
            }
        }

        [Browsable(false), EditorBrowsable(EditorBrowsableState.Advanced)]
        public bool CanUndo
        {
            get
            {
                if (!Edit.Visible || !Edit.Focused)
                {
                    return false;
                }
                return (0 != (int)Edit.SendMessage(Interop.EditMessages.EM_CANUNDO, 0, 0));
            }
        }

        internal DropDownButton DropDownButton
        {
            get
            {
                if (btnDropDown == null)
                {
#if DEBUG
                    if (ownerGrid.inGridViewCreate)
                    {
                        throw new Exception("PERF REGRESSION - Creating item in grid view create");
                    }
#endif

                    btnDropDown = new DropDownButton
                    {
                        UseComboBoxTheme = true
                    };
                    Bitmap bitmap = CreateResizedBitmap("Arrow", DOWNARROW_ICONWIDTH, DOWNARROW_ICONHEIGHT);
                    btnDropDown.Image = bitmap;
                    btnDropDown.BackColor = SystemColors.Control;
                    btnDropDown.ForeColor = SystemColors.ControlText;
                    btnDropDown.Click += new EventHandler(OnBtnClick);
                    btnDropDown.GotFocus += new EventHandler(OnDropDownButtonGotFocus);
                    btnDropDown.LostFocus += new EventHandler(OnChildLostFocus);
                    btnDropDown.TabIndex = 2;
                    CommonEditorSetup(btnDropDown);
                    btnDropDown.Size = DpiHelper.IsScalingRequirementMet ? new Size(SystemInformation.VerticalScrollBarArrowHeightForDpi(deviceDpi), RowHeight) : new Size(SystemInformation.VerticalScrollBarArrowHeight, RowHeight);
                }
                return btnDropDown;
            }
        }

        private Button DialogButton
        {
            get
            {
                if (btnDialog == null)
                {

#if DEBUG
                    if (ownerGrid.inGridViewCreate)
                    {
                        throw new Exception("PERF REGRESSION - Creating item in grid view create");
                    }
#endif
                    btnDialog = new DropDownButton
                    {
                        BackColor = SystemColors.Control,
                        ForeColor = SystemColors.ControlText,
                        TabIndex = 3,
                        Image = CreateResizedBitmap("dotdotdot", DOTDOTDOT_ICONWIDTH, DOTDOTDOT_ICONHEIGHT)
                    };
                    btnDialog.Click += new EventHandler(OnBtnClick);
                    btnDialog.KeyDown += new KeyEventHandler(OnBtnKeyDown);
                    btnDialog.GotFocus += new EventHandler(OnDropDownButtonGotFocus);
                    btnDialog.LostFocus += new EventHandler(OnChildLostFocus);
                    btnDialog.Size = DpiHelper.IsScalingRequirementMet ? new Size(SystemInformation.VerticalScrollBarArrowHeightForDpi(deviceDpi), RowHeight) : new Size(SystemInformation.VerticalScrollBarArrowHeight, RowHeight);
                    CommonEditorSetup(btnDialog);
                }
                return btnDialog;
            }
        }



        private static Bitmap GetBitmapFromIcon(string iconName, int iconsWidth, int iconsHeight)
        {
            Size desiredSize = new Size(iconsWidth, iconsHeight);
            Icon icon = new Icon(new Icon(typeof(PropertyGrid), iconName), desiredSize);
            Bitmap b = icon.ToBitmap();
            icon.Dispose();

            if ((b.Size.Width != iconsWidth || b.Size.Height != iconsHeight))
            {
                Bitmap scaledBitmap = DpiHelper.CreateResizedBitmap(b, desiredSize);
                if (scaledBitmap != null)
                {
                    b.Dispose();
                    b = scaledBitmap;
                }
            }
            return b;
        }

        private GridViewEdit Edit
        {
            get
            {
                if (edit == null)
                {

#if DEBUG
                    if (ownerGrid.inGridViewCreate)
                    {
                        throw new Exception("PERF REGRESSION - Creating item in grid view create");
                    }
#endif

                    edit = new GridViewEdit(this)
                    {
                        BorderStyle = BorderStyle.None,
                        AutoSize = false,
                        TabStop = false,
                        AcceptsReturn = true,
                        BackColor = BackColor,
                        ForeColor = ForeColor
                    };
                    edit.KeyDown += new KeyEventHandler(OnEditKeyDown);
                    edit.KeyPress += new KeyPressEventHandler(OnEditKeyPress);
                    edit.GotFocus += new EventHandler(OnEditGotFocus);
                    edit.LostFocus += new EventHandler(OnEditLostFocus);
                    edit.MouseDown += new MouseEventHandler(OnEditMouseDown);
                    edit.TextChanged += new EventHandler(OnEditChange);
                    //edit.ImeModeChanged += new EventHandler(this.OnEditImeModeChanged);
                    edit.TabIndex = 1;
                    CommonEditorSetup(edit);
                }
                return edit;
            }
        }

        /// <summary>
        /// Represents the Editor's control accessible object.
        /// </summary>
        internal AccessibleObject EditAccessibleObject
        {
            get
            {
                return Edit.AccessibilityObject;
            }
        }

        private GridViewListBox DropDownListBox
        {
            get
            {
                if (listBox == null)
                {
#if DEBUG
                    if (ownerGrid.inGridViewCreate)
                    {
                        throw new Exception("PERF REGRESSION - Creating item in grid view create");
                    }
#endif

                    listBox = new GridViewListBox(this)
                    {
                        DrawMode = DrawMode.OwnerDrawFixed
                    };
                    //listBox.Click += new EventHandler(this.OnListClick);
                    listBox.MouseUp += new MouseEventHandler(OnListMouseUp);
                    listBox.DrawItem += new DrawItemEventHandler(OnListDrawItem);
                    listBox.SelectedIndexChanged += new EventHandler(OnListChange);
                    listBox.KeyDown += new KeyEventHandler(OnListKeyDown);
                    listBox.LostFocus += new EventHandler(OnChildLostFocus);
                    listBox.Visible = true;
                    listBox.ItemHeight = RowHeight;
                }
                return listBox;
            }
        }

        /// <summary>
        /// Represents the DropDownListBox accessible object.
        /// </summary>
        internal AccessibleObject DropDownListBoxAccessibleObject
        {
            get
            {
                if (DropDownListBox.Visible)
                {
                    return DropDownListBox.AccessibilityObject;
                }

                return null;
            }
        }

        internal bool DrawValuesRightToLeft
        {
            get
            {
                if (edit != null && edit.IsHandleCreated)
                {
                    int exStyle = unchecked((int)((long)UnsafeNativeMethods.GetWindowLong(new HandleRef(edit, edit.Handle), NativeMethods.GWL_EXSTYLE)));
                    return ((exStyle & NativeMethods.WS_EX_RTLREADING) != 0);
                }
                else
                {
                    return false;
                }
            }
        }

        internal bool DropDownVisible
        {
            get
            {
                return dropDownHolder != null && dropDownHolder.Visible;
            }
        }

        public bool FocusInside
        {
            get
            {
                return (ContainsFocus || (dropDownHolder != null && dropDownHolder.ContainsFocus));
            }
        }

        internal Color GrayTextColor
        {
            get
            {
                // if changed from the default, then the set value is returned
                if (grayTextColorModified)
                {
                    return grayTextColor;
                }

                if (ForeColor.ToArgb() == SystemColors.WindowText.ToArgb())
                {
                    return SystemColors.GrayText;
                }

                // compute the new color by halving the value of the old one.
                //
                int colorRGB = ForeColor.ToArgb();

                int alphaValue = (colorRGB >> 24) & 0xff;
                if (alphaValue != 0)
                {
                    alphaValue /= 2;
                    colorRGB &= 0xFFFFFF;
                    colorRGB |= (int)((alphaValue << 24) & 0xFF000000);
                }
                else
                {
                    colorRGB /= 2;
                }
                return Color.FromArgb(colorRGB);
            }
            set
            {
                grayTextColor = value;
                grayTextColorModified = true;
            }
        }

        //   This dialog's width is defined by the summary message 
        //   in the top pane. We don't restrict dialog width in any way. 
        //   Use caution and check at all DPI scaling factors if adding a new message
        //   to be displayed in the top pane.
        private GridErrorDlg ErrorDialog
        {
            get
            {
                if (errorDlg == null)
                {
                    errorDlg = new GridErrorDlg(ownerGrid);
                }
                return errorDlg;
            }
        }

        private bool HasEntries
        {
            get
            {
                return topLevelGridEntries != null && topLevelGridEntries.Count > 0;
            }
        }

        protected int InternalLabelWidth
        {
            get
            {
                if (GetFlag(FlagNeedUpdateUIBasedOnFont))
                {
                    UpdateUIBasedOnFont(true);
                }
                if (labelWidth == -1)
                {
                    SetConstants();
                }
                return labelWidth;
            }
        }

        internal int LabelPaintMargin
        {

            set
            {
                requiredLabelPaintMargin = (short)Math.Max(Math.Max(value, requiredLabelPaintMargin), GDIPLUS_SPACE);
            }
        }

        protected bool NeedsCommit
        {
            get
            {
                string text;

                if (edit == null || !Edit.Visible)
                {
                    return false;
                }

                text = Edit.Text;

                if (((text == null || text.Length == 0) && (originalTextValue == null || originalTextValue.Length == 0)) ||
                    (text != null && originalTextValue != null && text.Equals(originalTextValue)))
                {
                    return false;
                }
                return true;
            }
        }

        public PropertyGrid OwnerGrid
        {
            get
            {
                return ownerGrid;
            }
        }

        protected int RowHeight
        {
            get
            {
                if (cachedRowHeight == -1)
                {
                    cachedRowHeight = (int)Font.Height + 2;
                }
                return cachedRowHeight;
            }
        }

        /// <summary>
        /// Returns a default location for showing the context menu.  This
        /// location is the center of the active property label in the grid, and
        /// is used useful to position the context menu when the menu is invoked
        /// via the keyboard.
        /// </summary>
        public Point ContextMenuDefaultLocation
        {
            get
            {
                // get the rect for the currently selected prop name, find the middle
                Rectangle rect = GetRectangle(selectedRow, ROWLABEL);
                Point pt = PointToScreen(new Point(rect.X, rect.Y));
                return new Point(pt.X + (rect.Width / 2), pt.Y + (rect.Height / 2));
            }
        }

        private ScrollBar ScrollBar
        {
            get
            {
                if (scrollBar == null)
                {
#if DEBUG
                    if (ownerGrid.inGridViewCreate)
                    {
                        throw new Exception("PERF REGRESSION - Creating item in grid view create");
                    }
#endif
                    scrollBar = new VScrollBar();
                    scrollBar.Scroll += new ScrollEventHandler(OnScroll);
                    Controls.Add(scrollBar);
                }
                return scrollBar;
            }
        }

        internal GridEntry SelectedGridEntry
        {
            get
            {
                return selectedGridEntry;
            }
            set
            {
                if (allGridEntries != null)
                {
                    foreach (GridEntry e in allGridEntries)
                    {
                        if (e == value)
                        {
                            SelectGridEntry(value, true);
                            return;
                        }
                    }
                }

                GridEntry gr = FindEquivalentGridEntry(new GridEntryCollection(null, new GridEntry[] { value }));

                if (gr != null)
                {
                    SelectGridEntry(gr, true);
                    return;
                }

                throw new ArgumentException(SR.PropertyGridInvalidGridEntry);
            }
        }

        /*
        public PropertyDescriptor SelectedPropertyDescriptor {
            get {
                if (selectedGridEntry != null && (selectedGridEntry is PropertyDescriptorGridEntry)) {
                    return ((PropertyDescriptorGridEntry) selectedGridEntry).PropertyDescriptor;
                }
                else {
                    return null;
                }
            }
        }
        */

        /*
        /// <summary>
        /// Returns the currently selected property name.
        /// If no property or a category name is selected, "" is returned.
        /// If the category is a sub property, it is concatenated onto its
        /// parent property name with a ".".
        /// </summary>
        public string SelectedPropertyName {
            get {
                if (selectedGridEntry == null) {
                    return "";
                }
                GridEntry gridEntry = selectedGridEntry;
                string name = string.Empty;
                while (gridEntry != null && gridEntry.PropertyDepth >= 0) {
                    if (name.Length > 0) {
                        name = gridEntry.PropertyName + "." + name;
                    }
                    else {
                        name = gridEntry.PropertyName;
                    }
                    gridEntry = gridEntry.ParentGridEntry;
                }
                return name;
            }
            set{
                if (value==null){
                    return;
                }
                if (value.Equals(selectedGridEntry.PropertyLabel)){
                    return;
                }

                string curName;
                string remain = value;

                int dot = remain.IndexOf('.');
                GridEntry[] ipes = GetAllGridEntries();
                int pos = 0;

                while (dot != -1){
                    curName = remain.Substring(0, dot);
                    Debug.WriteLine("Looking for: " + curName);
                    for (int i = pos; i < ipes.Length ; i++){
                        Debug.WriteLine("Checking : " + ipes[i].PropertyLabel);
                        if (ipes[i].PropertyLabel.Equals(curName)){
                            if (ipes[i].Expandable){
                                pos = i;
                                remain = remain.Substring(dot + 1);
                                dot = remain.IndexOf('.');
                                if (dot != -1){
                                    Debug.WriteLine("Expanding: " + ipes[i].PropertyLabel);
                                    ipes[i].SetPropertyExpand(true);
                                    ipes = GetAllGridEntries();
                                    break;
                                }
                                else{
                                    SelectGridEntry(ipes[i], true);
                                    return;
                                }
                            }
                        }
                    }
                    // uh oh
                    dot = -1;
                }
                // oops, didn't find it
                SelectRow(0);
                return;

            }
        }
        */

        /// <summary>
        /// Returns or sets the IServiceProvider the PropertyGridView will use to obtain
        /// services.  This may be null.
        /// </summary>
        public IServiceProvider ServiceProvider
        {
            get
            {
                return serviceProvider;
            }
            set
            {
                if (value != serviceProvider)
                {
                    serviceProvider = value;

                    topHelpService = null;

                    if (helpService != null && helpService is IDisposable)
                    {
                        ((IDisposable)helpService).Dispose();
                    }

                    helpService = null;
                }
            }
        }

        /// <summary>
        /// Indicates whether or not the control supports UIA Providers via
        /// IRawElementProviderFragment/IRawElementProviderFragmentRoot interfaces.
        /// </summary>
        internal override bool SupportsUiaProviders => true;

        private int TipColumn
        {
            get
            {
                return (tipInfo & unchecked((int)0xFFFF0000)) >> 16;
            }
            set
            {

                // clear the column
                tipInfo &= 0xFFFF;

                // set the row
                tipInfo |= ((value & 0xFFFF) << 16);
            }
        }

        private int TipRow
        {
            get
            {
                return tipInfo & 0xFFFF;
            }
            set
            {

                // clear the row
                tipInfo &= unchecked((int)0xFFFF0000);

                // set the row
                tipInfo |= (value & 0xFFFF);
            }
        }

        private GridToolTip ToolTip
        {
            get
            {
                if (toolTip == null)
                {
#if DEBUG
                    if (ownerGrid.inGridViewCreate)
                    {
                        throw new Exception("PERF REGRESSION - Creating item in grid view create");
                    }
#endif
                    toolTip = new GridToolTip(new Control[] { this, Edit })
                    {
                        ToolTip = string.Empty,
                        Font = Font
                    };
                }
                return toolTip;
            }
        }

        /// <summary>
        /// Gets the top level grid entries.
        /// </summary>
        internal GridEntryCollection TopLevelGridEntries
        {
            get
            {
                return topLevelGridEntries;
            }
        }

        internal GridEntryCollection AccessibilityGetGridEntries()
        {
            return GetAllGridEntries();
        }

        internal Rectangle AccessibilityGetGridEntryBounds(GridEntry gridEntry)
        {
            int row = GetRowFromGridEntry(gridEntry);
<<<<<<< HEAD

            if (row < 0)
            {
                return Rectangle.Empty;
=======
            if (row == -1)
            {
                return new Rectangle(0, 0, 0, 0);
>>>>>>> 1b480137
            }
            Rectangle rect = GetRectangle(row, ROWVALUE | ROWLABEL);

            // Translate rect to screen coordinates
            //
            NativeMethods.POINT pt = new NativeMethods.POINT(rect.X, rect.Y);
            UnsafeNativeMethods.ClientToScreen(new HandleRef(this, Handle), pt);

            Rectangle parent = gridEntry.OwnerGrid.GridViewAccessibleObject.Bounds;

            int propertyGridViewBottom = parent.Bottom - 1; // - 1 is PropertyGridView bottom border 

            if (pt.y > propertyGridViewBottom)
            {
                return Rectangle.Empty;
            }

            if (pt.y + rect.Height > propertyGridViewBottom)
            {
                rect.Height = propertyGridViewBottom - pt.y;
            }

            return new Rectangle(pt.x, pt.y, rect.Width, rect.Height);
        }

<<<<<<< HEAD
        internal int AccessibilityGetGridEntryChildID(GridEntry gridEntry) {
         
=======
        internal int AccessibilityGetGridEntryChildID(GridEntry gridEntry)
        {

>>>>>>> 1b480137
            GridEntryCollection ipes = GetAllGridEntries();

            if (ipes == null)
            {
                return -1;
            }

            // Find the grid entry and return its ID
            //
            for (int index = 0; index < ipes.Count; ++index)
            {
                if (ipes[index].Equals(gridEntry))
                {
                    return index;
                }
            }

            return -1;
        }

        internal void AccessibilitySelect(GridEntry entry)
        {
            SelectGridEntry(entry, true);
            Focus();
        }

        private void AddGridEntryEvents(GridEntryCollection ipeArray, int startIndex, int count)
        {
            if (ipeArray == null)
            {
                return;
            }

            if (count == -1)
            {
                count = ipeArray.Count - startIndex;
            }

            for (int i = startIndex; i < (startIndex + count); i++)
            {
                if (ipeArray[i] != null)
                {
                    GridEntry ge = ipeArray.GetEntry(i);
                    ge.AddOnValueClick(ehValueClick);
                    ge.AddOnLabelClick(ehLabelClick);
                    ge.AddOnOutlineClick(ehOutlineClick);
                    ge.AddOnOutlineDoubleClick(ehOutlineClick);
                    ge.AddOnValueDoubleClick(ehValueDblClick);
                    ge.AddOnLabelDoubleClick(ehLabelDblClick);
                    ge.AddOnRecreateChildren(ehRecreateChildren);
                }
            }
        }

        protected virtual void AdjustOrigin(System.Drawing.Graphics g, Point newOrigin, ref Rectangle r)
        {

            Debug.WriteLineIf(GridViewDebugPaint.TraceVerbose, "Adjusting paint origin to (" + newOrigin.X.ToString(CultureInfo.InvariantCulture) + "," + newOrigin.Y.ToString(CultureInfo.InvariantCulture) + ")");

            g.ResetTransform();
            g.TranslateTransform(newOrigin.X, newOrigin.Y);
            r.Offset(-newOrigin.X, -newOrigin.Y);
        }

        private void CancelSplitterMove()
        {
            Debug.WriteLineIf(CompModSwitches.DebugGridView.TraceVerbose, "PropertyGridView:CancelSplitterMove");
            if (GetFlag(FlagIsSplitterMove))
            {
                SetFlag(FlagIsSplitterMove, false);
                CaptureInternal = false;

                if (selectedRow != -1)
                {
                    SelectRow(selectedRow);
                }
            }
        }

        internal GridPositionData CaptureGridPositionData()
        {
            return new GridPositionData(this);
        }

        private void ClearGridEntryEvents(GridEntryCollection ipeArray, int startIndex, int count)
        {
            Debug.WriteLineIf(CompModSwitches.DebugGridView.TraceVerbose, "PropertyGridView:ClearGridEntryEvents");
            if (ipeArray == null)
            {
                return;
            }

            if (count == -1)
            {
                count = ipeArray.Count - startIndex;
            }

            for (int i = startIndex; i < (startIndex + count); i++)
            {
                if (ipeArray[i] != null)
                {
                    GridEntry ge = ipeArray.GetEntry(i);
                    ge.RemoveOnValueClick(ehValueClick);
                    ge.RemoveOnLabelClick(ehLabelClick);
                    ge.RemoveOnOutlineClick(ehOutlineClick);
                    ge.RemoveOnOutlineDoubleClick(ehOutlineClick);
                    ge.RemoveOnValueDoubleClick(ehValueDblClick);
                    ge.RemoveOnLabelDoubleClick(ehLabelDblClick);
                    ge.RemoveOnRecreateChildren(ehRecreateChildren);
                }
            }
        }

        public void ClearProps()
        {
            Debug.WriteLineIf(CompModSwitches.DebugGridView.TraceVerbose, "PropertyGridView:ClearProps");


            if (!HasEntries)
            {
                return;
            }

            CommonEditorHide();
            topLevelGridEntries = null;
            ClearGridEntryEvents(allGridEntries, 0, -1);
            allGridEntries = null;
            selectedRow = -1;
            //selectedGridEntry = null; // we don't wanna clear this because then we can't save where we were on a Refresh()
            tipInfo = -1;
        }

        /// <summary>
        ///      Closes a previously opened drop down.  This should be called by the
        ///      drop down when the user does something that should close it.
        /// </summary>
        public void /* IWindowsFormsEditorService. */ CloseDropDown()
        {
            CloseDropDownInternal(true);
        }

        private void CloseDropDownInternal(bool resetFocus)
        {
            Debug.WriteLineIf(CompModSwitches.DebugGridView.TraceVerbose, "PropertyGridView:CloseDropDown");

            // the activation code in the DropDownHolder can cause this to recurse...

            if (GetFlag(FlagDropDownClosing))
            {
                return;
            }
            try
            {
                SetFlag(FlagDropDownClosing, true);
                if (dropDownHolder != null && dropDownHolder.Visible)
                {

                    if (dropDownHolder.Component == DropDownListBox && GetFlag(FlagDropDownCommit))
                    {
                        OnListClick(null, null);
                    }

                    Edit.Filter = false;

                    // disable the ddh so it wont' steal the focus back
                    //
                    dropDownHolder.SetComponent(null, false);
                    dropDownHolder.Visible = false;

                    // when we disable the dropdown holder, focus will be lost,
                    // so put it onto one of our children first.
                    if (resetFocus)
                    {
                        if (DialogButton.Visible)
                        {
                            DialogButton.Focus();
                        }
                        else if (DropDownButton.Visible)
                        {
                            DropDownButton.Focus();
                        }
                        else if (Edit.Visible)
                        {
                            Edit.Focus();
                        }
                        else
                        {
                            Focus();
                        }

                        if (selectedRow != -1)
                        {
                            SelectRow(selectedRow);
                        }
                    }
                }
            }
            finally
            {
                SetFlag(FlagDropDownClosing, false);
            }
        }

        private void CommonEditorHide()
        {
            CommonEditorHide(false);
        }

        private void CommonEditorHide(bool always)
        {
            Debug.WriteLineIf(CompModSwitches.DebugGridView.TraceVerbose, "PropertyGridView:CommonEditorHide");

            if (!always && !HasEntries)
            {
                return;
            }

            CloseDropDown();

            bool gotfocus = false;

            if (Edit.Focused || DialogButton.Focused || DropDownButton.Focused)
            {

                if (IsHandleCreated && Visible && Enabled)
                {

                    gotfocus = IntPtr.Zero != UnsafeNativeMethods.SetFocus(new HandleRef(this, Handle));
                }
            }

            try
            {
                // We do this becuase the Focus call above doesn't always stick, so
                // we make the Edit think that it doesn't have focus.  this prevents
                // ActiveControl code on the containercontrol from moving focus elsewhere
                // when the dropdown closes.
                Edit.DontFocus = true;
                if (Edit.Focused && !gotfocus)
                {
                    gotfocus = Focus();
                }
                Edit.Visible = false;

                Edit.SelectionStart = 0;
                Edit.SelectionLength = 0;

                if (DialogButton.Focused && !gotfocus)
                {
                    gotfocus = Focus();
                }
                DialogButton.Visible = false;

                if (DropDownButton.Focused && !gotfocus)
                {
                    gotfocus = Focus();
                }
                DropDownButton.Visible = false;
                currentEditor = null;
            }
            finally
            {
                Edit.DontFocus = false;
            }
        }

        protected virtual void CommonEditorSetup(Control ctl)
        {
            Debug.WriteLineIf(CompModSwitches.DebugGridView.TraceVerbose, "PropertyGridView:CommonEditorSetup");
            ctl.Visible = false;
            Controls.Add(ctl);
        }

        protected virtual void CommonEditorUse(Control ctl, Rectangle rectTarget)
        {

            Debug.WriteLineIf(CompModSwitches.DebugGridView.TraceVerbose, "PropertyGridView:CommonEditorUse");
            Debug.WriteLineIf(GridViewDebugPaint.TraceVerbose, "Showing common editors");

            Debug.Assert(ctl != null, "Null control passed to CommonEditorUse");

            Rectangle rectCur = ctl.Bounds;

            // the client rect minus the border line
            Rectangle clientRect = ClientRectangle;

            clientRect.Inflate(-1, -1);

            try
            {
                rectTarget = Rectangle.Intersect(clientRect, rectTarget);
                //if (ctl is Button)
                //   Debug.WriteStackTrace();


                if (!rectTarget.IsEmpty)
                {
                    if (!rectTarget.Equals(rectCur))
                    {
                        ctl.SetBounds(rectTarget.X, rectTarget.Y,
                                      rectTarget.Width, rectTarget.Height);
                    }
                    ctl.Visible = true;
                }
            }
            catch
            {
                rectTarget = Rectangle.Empty;
            }

            if (rectTarget.IsEmpty)
            {

                ctl.Visible = false;
            }

            currentEditor = ctl;

        }

        private /*protected virtual*/ int CountPropsFromOutline(GridEntryCollection rgipes)
        {
            Debug.WriteLineIf(CompModSwitches.DebugGridView.TraceVerbose, "PropertyGridView:CountPropsFromOutLine");
            if (rgipes == null)
            {
                return 0;
            }

            int cProps = rgipes.Count;
            for (int i = 0; i < rgipes.Count; i++)
            {
                if (((GridEntry)rgipes[i]).InternalExpanded)
                {
                    cProps += CountPropsFromOutline(((GridEntry)rgipes[i]).Children);
                }
            }
            return cProps;
        }

        /// <summary>
        ///     Constructs the new instance of the accessibility object for this control. Subclasses
        ///     should not call base.CreateAccessibilityObject.
        /// </summary>
        protected override AccessibleObject CreateAccessibilityInstance()
        {
            return new PropertyGridViewAccessibleObject(this, ownerGrid);
        }



        private Bitmap CreateResizedBitmap(string icon, int width, int height)
        {
            Bitmap bitmap = null;
            var scaledIconWidth = width;
            var scaledIconHeight = height;
            try
            {
                //scale for per-monitor DPI.
                if (DpiHelper.IsPerMonitorV2Awareness)
                {
                    scaledIconWidth = LogicalToDeviceUnits(width);
                    scaledIconHeight = LogicalToDeviceUnits(height);
                }
                else if (DpiHelper.IsScalingRequired)
                {
                    // only primary monitor scaling.
                    scaledIconWidth = DpiHelper.LogicalToDeviceUnitsX(width);
                    scaledIconHeight = DpiHelper.LogicalToDeviceUnitsY(height);
                }

                bitmap = GetBitmapFromIcon(icon, scaledIconWidth, scaledIconHeight);
            }
            catch (Exception e)
            {
                Debug.Fail(e.ToString());
                bitmap = new Bitmap(scaledIconWidth, scaledIconHeight);
            }
            return bitmap;
        }


        protected virtual void CreateUI()
        {
            UpdateUIBasedOnFont(false);
        }

        protected override void Dispose(bool disposing)
        {
            if (disposing)
            {
                Debug.WriteLineIf(CompModSwitches.DebugGridView.TraceVerbose, "PropertyGridView:Dispose");
                if (scrollBar != null)
                {
                    scrollBar.Dispose();
                }

                if (listBox != null)
                {
                    listBox.Dispose();
                }

                if (dropDownHolder != null)
                {
                    dropDownHolder.Dispose();
                }

                scrollBar = null;
                listBox = null;
                dropDownHolder = null;

                ownerGrid = null;
                topLevelGridEntries = null;
                allGridEntries = null;
                serviceProvider = null;

                topHelpService = null;

                if (helpService != null && helpService is IDisposable)
                {
                    ((IDisposable)helpService).Dispose();
                }

                helpService = null;

                if (edit != null)
                {
                    edit.Dispose();
                    edit = null;
                }

                if (fontBold != null)
                {
                    fontBold.Dispose();
                    fontBold = null;

                }

                if (btnDropDown != null)
                {
                    btnDropDown.Dispose();
                    btnDropDown = null;
                }

                if (btnDialog != null)
                {
                    btnDialog.Dispose();
                    btnDialog = null;
                }

                if (toolTip != null)
                {
                    toolTip.Dispose();
                    toolTip = null;
                }
            }

            base.Dispose(disposing);
        }

        public void DoCopyCommand()
        {
            if (CanCopy)
            {
                if (Edit.Focused)
                {
                    Edit.Copy();
                }
                else
                {
                    Clipboard.SetDataObject(selectedGridEntry.GetPropertyTextValue());
                }
            }
        }

        public void DoCutCommand()
        {
            if (CanCut)
            {
                DoCopyCommand();
                if (Edit.Visible)
                {
                    Edit.Cut();
                }
            }
        }


        public void DoPasteCommand()
        {
            if (CanPaste && Edit.Visible)
            {
                if (Edit.Focused)
                {
                    Edit.Paste();
                }
                else
                {
                    IDataObject dataObj = Clipboard.GetDataObject();
                    if (dataObj != null)
                    {
                        string data = (string)dataObj.GetData(typeof(string));
                        if (data != null)
                        {
                            Edit.Focus();
                            Edit.Text = data;
                            SetCommitError(ERROR_NONE, true);
                        }
                    }
                }
            }
        }

        public void DoUndoCommand()
        {
            if (CanUndo && Edit.Visible)
            {
                Edit.SendMessage(Interop.WindowMessages.WM_UNDO, 0, 0);
            }
        }

        internal void DumpPropsToConsole(GridEntry entry, string prefix)
        {

            Type propType = entry.PropertyType;

            if (entry.PropertyValue != null)
            {
                propType = entry.PropertyValue.GetType();
            }

            System.Console.WriteLine(prefix + entry.PropertyLabel + ", value type=" + (propType == null ? "(null)" : propType.FullName) + ", value=" + (entry.PropertyValue == null ? "(null)" : entry.PropertyValue.ToString()) +
                                     ", flags=" + entry.Flags.ToString(CultureInfo.InvariantCulture) +
                                     ", TypeConverter=" + (entry.TypeConverter == null ? "(null)" : entry.TypeConverter.GetType().FullName) + ", UITypeEditor=" + ((entry.UITypeEditor == null ? "(null)" : entry.UITypeEditor.GetType().FullName)));
            GridEntryCollection children = entry.Children;

            if (children != null)
            {
                foreach (GridEntry g in children)
                {
                    DumpPropsToConsole(g, prefix + "\t");
                }
            }
        }

        private int GetIPELabelIndent(GridEntry gridEntry)
        {
            //return OUTLINE_INDENT*(gridEntry.PropertyDepth + 1);
            return gridEntry.PropertyLabelIndent + 1;
        }

        private int GetIPELabelLength(System.Drawing.Graphics g, GridEntry gridEntry)
        {
            SizeF sizeF = PropertyGrid.MeasureTextHelper.MeasureText(ownerGrid, g, gridEntry.PropertyLabel, Font);
            Size size = Size.Ceiling(sizeF);
            return ptOurLocation.X + GetIPELabelIndent(gridEntry) + size.Width;
        }

        private bool IsIPELabelLong(System.Drawing.Graphics g, GridEntry gridEntry)
        {
            if (gridEntry == null)
            {
                return false;
            }

            int length = GetIPELabelLength(g, gridEntry);
            return (length > ptOurLocation.X + InternalLabelWidth);
        }

        protected virtual void DrawLabel(System.Drawing.Graphics g, int row, Rectangle rect, bool selected, bool fLongLabelRequest, ref Rectangle clipRect)
        {

            GridEntry gridEntry = GetGridEntryFromRow(row);

            if (gridEntry == null || rect.IsEmpty)
            {
                return;
            }

            Debug.WriteLineIf(GridViewDebugPaint.TraceVerbose, "Drawing label for property " + gridEntry.PropertyLabel);

            Point newOrigin = new Point(rect.X, rect.Y);
            Rectangle cr = Rectangle.Intersect(rect, clipRect);

            if (cr.IsEmpty)
            {
                return;
            }

            AdjustOrigin(g, newOrigin, ref rect);
            cr.Offset(-newOrigin.X, -newOrigin.Y);

            try
            {
                try
                {
                    bool fLongLabel = false;
                    int labelEnd = 0;
                    int labelIndent = GetIPELabelIndent(gridEntry);

                    if (fLongLabelRequest)
                    {
                        labelEnd = GetIPELabelLength(g, gridEntry);
                        fLongLabel = IsIPELabelLong(g, gridEntry);
                    }

                    gridEntry.PaintLabel(g, rect, cr, selected, fLongLabel);
                }
                catch (Exception ex)
                {
                    Debug.Fail(ex.ToString());
                }
            }
            finally
            {
                ResetOrigin(g);
            }
        }

        protected virtual void DrawValueEntry(System.Drawing.Graphics g, int row, ref Rectangle clipRect)
        {
            GridEntry gridEntry = GetGridEntryFromRow(row);
            if (gridEntry == null)
            {
                return;
            }

            Debug.WriteLineIf(GridViewDebugPaint.TraceVerbose, "Drawing value for property " + gridEntry.PropertyLabel);

            Rectangle r = GetRectangle(row, ROWVALUE);
            Point newOrigin = new Point(r.X, r.Y);
            Rectangle cr = Rectangle.Intersect(clipRect, r);

            if (cr.IsEmpty)
            {
                return;
            }

            AdjustOrigin(g, newOrigin, ref r);
            cr.Offset(-newOrigin.X, -newOrigin.Y);

            try
            {
                try
                {
                    DrawValueEntry(g, r, cr, gridEntry, null, true);
                }
                catch
                {
                }
            }
            finally
            {
                ResetOrigin(g);
            }
        }

        private /*protected virtual*/ void DrawValueEntry(System.Drawing.Graphics g, Rectangle rect, Rectangle clipRect, GridEntry gridEntry, object value, bool fetchValue)
        {
            DrawValue(g, rect, clipRect, gridEntry, value, false, true, fetchValue, true);
        }
        private void DrawValue(System.Drawing.Graphics g, Rectangle rect, Rectangle clipRect, GridEntry gridEntry, object value, bool drawSelected, bool checkShouldSerialize, bool fetchValue, bool paintInPlace)
        {
            GridEntry.PaintValueFlags paintFlags = GridEntry.PaintValueFlags.None;

            if (drawSelected)
            {
                paintFlags |= GridEntry.PaintValueFlags.DrawSelected;
            }

            if (checkShouldSerialize)
            {
                paintFlags |= GridEntry.PaintValueFlags.CheckShouldSerialize;
            }

            if (fetchValue)
            {
                paintFlags |= GridEntry.PaintValueFlags.FetchValue;
            }

            if (paintInPlace)
            {
                paintFlags |= GridEntry.PaintValueFlags.PaintInPlace;
            }

            gridEntry.PaintValue(value, g, rect, clipRect, paintFlags);
        }

        private void F4Selection(bool popupModalDialog)
        {
            GridEntry gridEntry = GetGridEntryFromRow(selectedRow);
            if (gridEntry == null)
            {
                return;
            }

            // if we are in an errorState, just put the focus back on the Edit
            if (errorState != ERROR_NONE && Edit.Visible)
            {
                Edit.Focus();
                return;
            }

            if (DropDownButton.Visible)
            {
                PopupDialog(selectedRow);
            }
            else if (DialogButton.Visible)
            {
                if (popupModalDialog)
                {
                    PopupDialog(selectedRow);
                }
                else
                {
                    DialogButton.Focus();
                }
            }
            else if (Edit.Visible)
            {
                Edit.Focus();
                SelectEdit(false);
            }
            return;
        }

        //The following Suppress message calls are required so we can handle
        //errors when attempting to generate an event handler when the document
        //is read-only.  This code is a duplicate of the error handling in 
        //CommitValue().
        [System.Diagnostics.CodeAnalysis.SuppressMessage("Microsoft.Design", "CA1031:DoNotCatchGeneralExceptionTypes")]
        [System.Diagnostics.CodeAnalysis.SuppressMessage("Microsoft.Usage", "CA2201:DoNotRaiseReservedExceptionTypes")]
        public void DoubleClickRow(int row, bool toggleExpand, int type)
        {
            Debug.WriteLineIf(CompModSwitches.DebugGridView.TraceVerbose, "PropertyGridView:DoubleClickRow");
            GridEntry gridEntry = GetGridEntryFromRow(row);
            if (gridEntry == null)
            {
                return;
            }

            Debug.WriteLineIf(GridViewDebugPaint.TraceVerbose, "Property " + gridEntry.PropertyLabel + " double clicked");

            if (!toggleExpand || type == ROWVALUE)
            {
                try
                {
                    bool action = gridEntry.DoubleClickPropertyValue();
                    if (action)
                    {
                        SelectRow(row);
                        return;
                    }
                }
                catch (Exception ex)
                {
                    SetCommitError(ERROR_THROWN);
                    ShowInvalidMessage(gridEntry.PropertyLabel, null, ex);
                    return;
                }
            }

            SelectGridEntry(gridEntry, true);

            if (type == ROWLABEL && toggleExpand && gridEntry.Expandable)
            {
                SetExpand(gridEntry, !gridEntry.InternalExpanded);
                return;
            }

            if (gridEntry.IsValueEditable && gridEntry.Enumerable)
            {
                int index = GetCurrentValueIndex(gridEntry);

                if (index != -1)
                {
                    object[] values = gridEntry.GetPropertyValueList();

                    if (values == null || index >= (values.Length - 1))
                    {
                        index = 0;
                    }
                    else
                    {
                        index++;
                    }

                    CommitValue(values[index]);
                    SelectRow(selectedRow);
                    Refresh();
                    return;
                }
            }

            if (Edit.Visible)
            {
                Edit.Focus();
                SelectEdit(false);
                return;
            }
        }

        public Font GetBaseFont()
        {
            return Font;
        }

        public Font GetBoldFont()
        {
            if (fontBold == null)
            {
                fontBold = new Font(Font, FontStyle.Bold);
            }
            return fontBold;
        }

        internal IntPtr GetBaseHfont()
        {
            if (baseHfont == IntPtr.Zero)
            {
                baseHfont = GetBaseFont().ToHfont();
            }
            return baseHfont;
        }

        /// <summary>
        /// Gets the element from point.
        /// </summary>
        /// <param name="x">The point x coordinate.</param>
        /// <param name="y">The point y coordinate.</param>
        /// <returns>The found grid element.</returns>
        internal GridEntry GetElementFromPoint(int x, int y)
        {
            Point point = new Point(x, y);
            GridEntryCollection allGridEntries = GetAllGridEntries();
            GridEntry[] targetEntries = new GridEntry[allGridEntries.Count];
            try
            {
                GetGridEntriesFromOutline(allGridEntries, 0, allGridEntries.Count - 1, targetEntries);
            }
            catch (Exception ex)
            {
                Debug.Fail(ex.ToString());
            }

            foreach (GridEntry gridEntry in targetEntries)
            {
                if (gridEntry.AccessibilityObject.Bounds.Contains(point))
                {
                    return gridEntry;
                }
            }

            return null;
        }

        internal IntPtr GetBoldHfont()
        {
            if (boldHfont == IntPtr.Zero)
            {
                boldHfont = GetBoldFont().ToHfont();
            }
            return boldHfont;
        }


        private bool GetFlag(short flag)
        {
            return (flags & flag) != 0;
        }

        public virtual Color GetLineColor()
        {
            return ownerGrid.LineColor;
        }

        public virtual Brush GetLineBrush(Graphics g)
        {
            if (ownerGrid.lineBrush == null)
            {
                Color clr = g.GetNearestColor(ownerGrid.LineColor);
                ownerGrid.lineBrush = new SolidBrush(clr);
            }
            return ownerGrid.lineBrush;
        }

        public virtual Color GetSelectedItemWithFocusForeColor()
        {
            return ownerGrid.SelectedItemWithFocusForeColor;
        }

        public virtual Color GetSelectedItemWithFocusBackColor()
        {
            return ownerGrid.SelectedItemWithFocusBackColor;
        }

        public virtual Brush GetSelectedItemWithFocusBackBrush(Graphics g)
        {
            if (ownerGrid.selectedItemWithFocusBackBrush == null)
            {
                Color clr = g.GetNearestColor(ownerGrid.SelectedItemWithFocusBackColor);
                ownerGrid.selectedItemWithFocusBackBrush = new SolidBrush(clr);
            }
            return ownerGrid.selectedItemWithFocusBackBrush;
        }

        public virtual IntPtr GetHostHandle()
        {
            return Handle;
        }

        public virtual int GetLabelWidth()
        {
            return InternalLabelWidth;
        }

        internal bool IsExplorerTreeSupported
        {
            get => ownerGrid.CanShowVisualStyleGlyphs && VisualStyleRenderer.IsSupported;
        }

        public virtual int GetOutlineIconSize()
        {
            if (IsExplorerTreeSupported)
            {
                return outlineSizeExplorerTreeStyle;
            }
            else
            {
                return outlineSize;
            }
        }

        public virtual int GetGridEntryHeight()
        {
            return RowHeight;
        }

        // for qa automation
        internal int GetPropertyLocation(string propName, bool getXY, bool rowValue)
        {
            if (allGridEntries != null && allGridEntries.Count > 0)
            {
                for (int i = 0; i < allGridEntries.Count; i++)
                {
                    if (0 == string.Compare(propName, allGridEntries.GetEntry(i).PropertyLabel, true, CultureInfo.InvariantCulture))
                    {
                        if (getXY)
                        {
                            int row = GetRowFromGridEntry(allGridEntries.GetEntry(i));

                            if (row < 0 || row >= visibleRows)
                            {
                                return -1;
                            }
                            else
                            {
                                Rectangle r = GetRectangle(row, rowValue ? ROWVALUE : ROWLABEL);
                                return (r.Y << 16 | (r.X & 0xFFFF));
                            }
                        }
                        else
                        {
                            return i;
                        }
                    }
                }
            }
            return -1;
        }

        public new object GetService(Type classService)
        {
            if (classService == typeof(IWindowsFormsEditorService))
            {
                return this;
            }
            if (ServiceProvider != null)
            {
                return serviceProvider.GetService(classService);
            }
            return null;
        }

        public virtual int GetSplitterWidth()
        {
            return 1;
        }

        public virtual int GetTotalWidth()
        {
            return GetLabelWidth() + GetSplitterWidth() + GetValueWidth();
        }

        public virtual int GetValuePaintIndent()
        {
            return paintIndent;
        }

        public virtual int GetValuePaintWidth()
        {
            return paintWidth;
        }

        public virtual int GetValueStringIndent()
        {
            return EDIT_INDENT;
        }

        public virtual int GetValueWidth()
        {
            return (int)(InternalLabelWidth * (labelRatio - 1));
        }

        /// <summary>
        ///      Displays the provided control in a drop down.  When possible, the
        ///      current dimensions of the control will be respected.  If this is not possible
        ///      for the current screen layout the control may be resized, so it should
        ///      be implemented using appropriate docking and anchoring so it will resize
        ///      nicely.  If the user performs an action that would cause the drop down
        ///      to prematurely disappear the control will be hidden.
        /// </summary>
        public void /* cpr IWindowsFormsEditorService. */ DropDownControl(Control ctl)
        {
            Debug.WriteLineIf(CompModSwitches.DebugGridView.TraceVerbose, "PropertyGridView:DropDownControl");
            Debug.WriteLineIf(GridViewDebugPaint.TraceVerbose, "DropDownControl(ctl = " + ctl.GetType().Name + ")");
            if (dropDownHolder == null)
            {
                dropDownHolder = new DropDownHolder(this);
            }

            dropDownHolder.Visible = false;
            dropDownHolder.SetComponent(ctl, GetFlag(FlagResizableDropDown));
            Rectangle rect = GetRectangle(selectedRow, ROWVALUE);
            Size size = dropDownHolder.Size;
            Point loc = PointToScreen(new Point(0, 0));
            Rectangle rectScreen = Screen.FromControl(Edit).WorkingArea;
            size.Width = Math.Max(rect.Width + 1, size.Width);

            // Not needed... CYMAXDDLHEIGHT used to be 200, but why limit it???
            //size.Height = Math.Min(size.Height,CYMAXDDLHEIGHT);

            loc.X = Math.Min(rectScreen.X + rectScreen.Width - size.Width,
                             Math.Max(rectScreen.X, loc.X + rect.X + rect.Width - size.Width));
            loc.Y += rect.Y;
            if (rectScreen.Y + rectScreen.Height < (size.Height + loc.Y + Edit.Height))
            {
                loc.Y -= size.Height;
                dropDownHolder.ResizeUp = true;
            }
            else
            {
                loc.Y += rect.Height + 1;
                dropDownHolder.ResizeUp = false;
            }

            // control is a top=level window. standard way of setparent on the control is prohibited for top-level controls.
            // It is unknown why this control was created as a top-level control. Windows does not recommend this way of setting parent.
            // We are not touching this for this relase. We may revisit it in next release.
            UnsafeNativeMethods.SetWindowLong(new HandleRef(dropDownHolder, dropDownHolder.Handle), NativeMethods.GWL_HWNDPARENT, new HandleRef(this, Handle));
            dropDownHolder.SetBounds(loc.X, loc.Y, size.Width, size.Height);
            SafeNativeMethods.ShowWindow(new HandleRef(dropDownHolder, dropDownHolder.Handle), NativeMethods.SW_SHOWNA);
            Edit.Filter = true;
            dropDownHolder.Visible = true;
            dropDownHolder.FocusComponent();
            SelectEdit(false);

            try
            {
                DropDownButton.IgnoreMouse = true;
                dropDownHolder.DoModalLoop();
            }
            finally
            {
                DropDownButton.IgnoreMouse = false;
            }

            if (selectedRow != -1)
            {
                Focus();
                SelectRow(selectedRow);
            }
        }

        public virtual void DropDownDone()
        {
            CloseDropDown();
        }

        public virtual void DropDownUpdate()
        {
            Debug.WriteLineIf(CompModSwitches.DebugGridView.TraceVerbose, "DropDownHolder:DropDownUpdate");
            if (dropDownHolder != null && dropDownHolder.GetUsed())
            {
                int row = selectedRow;
                GridEntry gridEntry = GetGridEntryFromRow(row);
                Edit.Text = gridEntry.GetPropertyTextValue();
            }
        }

        public bool EnsurePendingChangesCommitted()
        {
            CloseDropDown();
            return Commit();
        }

        private bool FilterEditWndProc(ref Message m)
        {
            // if it's the TAB key, we keep it since we'll give them focus with it.
            if (dropDownHolder != null && dropDownHolder.Visible && m.Msg == Interop.WindowMessages.WM_KEYDOWN && (int)m.WParam != (int)Keys.Tab)
            {
                Control ctl = dropDownHolder.Component;
                if (ctl != null)
                {
                    m.Result = ctl.SendMessage(m.Msg, m.WParam, m.LParam);
                    return true;
                }
            }
            return false;
        }

        private bool FilterReadOnlyEditKeyPress(char keyChar)
        {
            GridEntry gridEntry = GetGridEntryFromRow(selectedRow);
            if (gridEntry.Enumerable && gridEntry.IsValueEditable)
            {
                int index = GetCurrentValueIndex(gridEntry);

                object[] values = gridEntry.GetPropertyValueList();
                string letter = new string(new char[] { keyChar });
                for (int i = 0; i < values.Length; i++)
                {
                    object valueCur = values[(i + index + 1) % values.Length];
                    string text = gridEntry.GetPropertyTextValue(valueCur);
                    if (text != null && text.Length > 0 && string.Compare(text.Substring(0, 1), letter, true, CultureInfo.InvariantCulture) == 0)
                    {
                        CommitValue(valueCur);
                        if (Edit.Focused)
                        {
                            SelectEdit(false);
                        }
                        return true;
                    }
                }

            }
            return false;
        }

        public virtual bool WillFilterKeyPress(char charPressed)
        {
            if (!Edit.Visible)
            {
                return false;
            }

            Keys modifiers = ModifierKeys;
            if ((int)(modifiers & ~Keys.Shift) != 0)
            {
                return false;
            }

            // try to activate the Edit.
            // we don't activate for +,-, or * on expandable items because they have special meaning
            // for the tree.
            //

            if (selectedGridEntry != null)
            {
                switch (charPressed)
                {
                    case '+':
                    case '-':
                    case '*':
                        return !selectedGridEntry.Expandable;
                    case unchecked((char)(int)(long)Keys.Tab):
                        return false;
                }
            }

            return true;
        }

        public void FilterKeyPress(char keyChar)
        {

            GridEntry gridEntry = GetGridEntryFromRow(selectedRow);
            if (gridEntry == null)
            {
                return;
            }

            Debug.WriteLineIf(CompModSwitches.DebugGridView.TraceVerbose, "PropertyGridView:FilterKeyPress()");

            Edit.FilterKeyPress(keyChar);
        }

        private /*protected virtual*/ GridEntry FindEquivalentGridEntry(GridEntryCollection ipeHier)
        {
            if (ipeHier == null || ipeHier.Count == 0)
            {
                return null;
            }

            GridEntryCollection rgipes = GetAllGridEntries();

            if (rgipes == null || rgipes.Count == 0)
            {
                return null;
            }

            GridEntry targetEntry = null;
            int row = 0;
            int count = rgipes.Count;

            for (int i = 0; i < ipeHier.Count; i++)
            {

                if (ipeHier[i] == null)
                {
                    continue;
                }

                // if we've got one above, and it's expandable,
                // expand it
                if (targetEntry != null)
                {

                    // how many do we have?
                    int items = rgipes.Count;

                    // expand and get the new count
                    if (!targetEntry.InternalExpanded)
                    {
                        SetExpand(targetEntry, true);
                        rgipes = GetAllGridEntries();
                    }
                    count = targetEntry.VisibleChildCount;
                }

                int start = row;
                targetEntry = null;

                // now, we will only go as many as were expanded...
                for (; row < rgipes.Count && ((row - start) <= count); row++)
                {
                    if (ipeHier.GetEntry(i).NonParentEquals(rgipes[row]))
                    {
                        targetEntry = rgipes.GetEntry(row);
                        row++;
                        break;
                    }
                }

                // didn't find it...
                if (targetEntry == null)
                {
                    break;
                }
            }

            return targetEntry;
        }

        protected virtual Point FindPosition(int x, int y)
        {
            if (RowHeight == -1)
            {
                return InvalidPosition;
            }

            Size size = GetOurSize();

            if (x < 0 || x > size.Width + ptOurLocation.X)
            {
                return InvalidPosition;
            }

            Point pt = new Point(ROWLABEL, 0);
            if (x > InternalLabelWidth + ptOurLocation.X)
            {
                pt.X = ROWVALUE;
            }

            pt.Y = (y - ptOurLocation.Y) / (1 + RowHeight);
            return pt;
        }

        public virtual void Flush()
        {
            Debug.WriteLineIf(CompModSwitches.DebugGridView.TraceVerbose, "PropertyGridView::Flush()");
            if (Commit() && Edit.Focused)
            {
                Focus();
            }
        }

        private GridEntryCollection GetAllGridEntries()
        {
            return GetAllGridEntries(false);
        }

        private GridEntryCollection GetAllGridEntries(bool fUpdateCache)
        {
            if (visibleRows == -1 || totalProps == -1 || !HasEntries)
            {
                return null;
            }

            if (allGridEntries != null && !fUpdateCache)
            {
                return allGridEntries;
            }

            GridEntry[] rgipes = new GridEntry[totalProps];
            try
            {
                GetGridEntriesFromOutline(topLevelGridEntries, 0, 0, rgipes);
            }
            catch (Exception ex)
            {
                Debug.Fail(ex.ToString());
            }
            allGridEntries = new GridEntryCollection(null, rgipes);
            AddGridEntryEvents(allGridEntries, 0, -1);
            return allGridEntries;
        }

        [System.Diagnostics.CodeAnalysis.SuppressMessage("Microsoft.Design", "CA1031:DoNotCatchGeneralExceptionTypes")]
        private int GetCurrentValueIndex(GridEntry gridEntry)
        {

            if (!gridEntry.Enumerable)
            {
                return -1;
            }

            try
            {
                object[] values = gridEntry.GetPropertyValueList();
                object value = gridEntry.PropertyValue;
                string textValue = gridEntry.TypeConverter.ConvertToString(gridEntry, value);

                if (values != null && values.Length > 0)
                {
                    string itemTextValue;
                    int stringMatch = -1;
                    int equalsMatch = -1;
                    for (int i = 0; i < values.Length; i++)
                    {

                        object curValue = values[i];

                        // check real values against string values.
                        itemTextValue = gridEntry.TypeConverter.ConvertToString(curValue);
                        if (value == curValue || 0 == string.Compare(textValue, itemTextValue, true, CultureInfo.InvariantCulture))
                        {
                            stringMatch = i;
                        }
                        // now try .equals if they are both non-null
                        if (value != null && curValue != null && curValue.Equals(value))
                        {
                            equalsMatch = i;
                        }

                        if (stringMatch == equalsMatch && stringMatch != -1)
                        {
                            return stringMatch;
                        }
                    }

                    if (stringMatch != -1)
                    {
                        return stringMatch;
                    }

                    if (equalsMatch != -1)
                    {
                        return equalsMatch;
                    }
                }
            }
            catch (Exception e)
            {
                Debug.Fail(e.ToString());
            }
            return -1;

        }

        public virtual int GetDefaultOutlineIndent()
        {
            return OUTLINE_INDENT;
        }

        private IHelpService GetHelpService()
        {
            if (helpService == null && ServiceProvider != null)
            {
                topHelpService = (IHelpService)ServiceProvider.GetService(typeof(IHelpService));
                if (topHelpService != null)
                {
                    IHelpService localHelpService = topHelpService.CreateLocalContext(HelpContextType.ToolWindowSelection);
                    if (localHelpService != null)
                    {
                        helpService = localHelpService;
                    }
                }
            }
            return helpService;
        }

        public virtual int GetScrollOffset()
        {
            //Debug.WriteLineIf(CompModSwitches.DebugGridView.TraceVerbose,  "PropertyGridView:GetScrollOffset");
            if (scrollBar == null)
            {
                return 0;
            }
            int pos = ScrollBar.Value;
            return pos;
        }

        /// <summary>
        /// returns an array of IPE specifying the current heirarchy of ipes from the given
        /// gridEntry through its parents to the root.
        /// </summary>
        private GridEntryCollection GetGridEntryHierarchy(GridEntry gridEntry)
        {
            if (gridEntry == null)
            {
                return null;
            }

            int depth = gridEntry.PropertyDepth;
            if (depth > 0)
            {
                GridEntry[] entries = new GridEntry[depth + 1];

                while (gridEntry != null && depth >= 0)
                {
                    entries[depth] = gridEntry;
                    gridEntry = gridEntry.ParentGridEntry;
                    depth = gridEntry.PropertyDepth;
                }
                return new GridEntryCollection(null, entries);
            }
            return new GridEntryCollection(null, new GridEntry[] { gridEntry });
        }

        private /*protected virtual*/ GridEntry GetGridEntryFromRow(int row)
        {
            return GetGridEntryFromOffset(row + GetScrollOffset());
        }

        private /*protected virtual*/ GridEntry GetGridEntryFromOffset(int offset)
        {
            GridEntryCollection rgipesAll = GetAllGridEntries();
            if (rgipesAll != null)
            {
                if (offset >= 0 && offset < rgipesAll.Count)
                {
                    return rgipesAll.GetEntry(offset);
                }
            }
            return null;
        }

        private /*protected virtual*/ int GetGridEntriesFromOutline(GridEntryCollection rgipe, int cCur,
                                                 int cTarget, GridEntry[] rgipeTarget)
        {
            Debug.WriteLineIf(CompModSwitches.DebugGridView.TraceVerbose, "PropertyGridView:GetGridEntriesFromOutline");
            if (rgipe == null || rgipe.Count == 0)
            {
                return cCur;
            }

            cCur--; // want to account for each entry as we find it.

            for (int cLocal = 0; cLocal < rgipe.Count; cLocal++)
            {
                cCur++;
                if (cCur >= cTarget + rgipeTarget.Length)
                {
                    break;
                }

                GridEntry ipeCur = rgipe.GetEntry(cLocal);

                //Debug.Assert(ipeCur != null, "Null IPE at position " + cLocal.ToString());


                if (cCur >= cTarget)
                {
                    rgipeTarget[cCur - cTarget] = ipeCur;
                }

                if (ipeCur.InternalExpanded)
                {
                    GridEntryCollection subGridEntry = ipeCur.Children;
                    //Debug.Assert(subGridEntry != null && subGridEntry.Length > 0 && subGridEntry[0] != null, "Expanded property " + ipeCur.PropertyLabel + " has no children!");
                    if (subGridEntry != null && subGridEntry.Count > 0)
                    {
                        cCur = GetGridEntriesFromOutline(subGridEntry,
                                                  cCur + 1, cTarget, rgipeTarget);
                    }
                }
            }

            return cCur;
        }

        private Size GetOurSize()
        {
            Size size = ClientSize;
            if (size.Width == 0)
            {
                Size sizeWindow = Size;
                if (sizeWindow.Width > 10)
                {
                    Debug.Fail("We have a bad client width!");
                    size.Width = sizeWindow.Width;
                    size.Height = sizeWindow.Height;
                }
            }
            if (!GetScrollbarHidden())
            {
                Size sizeScroll = ScrollBar.Size;
                size.Width -= sizeScroll.Width;
            }
            size.Width -= 2;
            size.Height -= 2;
            return size;
        }

        public Rectangle GetRectangle(int row, int flRow)
        {
            Rectangle rect = new Rectangle(0, 0, 0, 0);
            Size size = GetOurSize();

            rect.X = ptOurLocation.X;

            bool fLabel = ((flRow & ROWLABEL) != 0);
            bool fValue = ((flRow & ROWVALUE) != 0);

            if (fLabel && fValue)
            {
                rect.X = 1;
                rect.Width = size.Width - 1;
            }
            else if (fLabel)
            {
                rect.X = 1;
                rect.Width = InternalLabelWidth - 1;
            }
            else if (fValue)
            {
                rect.X = ptOurLocation.X + InternalLabelWidth;
                rect.Width = size.Width - InternalLabelWidth;
            }

            rect.Y = (row) * (RowHeight + 1) + 1 + ptOurLocation.Y;
            rect.Height = RowHeight;

            return rect;
        }

        private /*protected virtual*/ int GetRowFromGridEntry(GridEntry gridEntry)
        {
            GridEntryCollection rgipesAll = GetAllGridEntries();
            if (gridEntry == null || rgipesAll == null)
            {
                return -1;
            }

            int bestMatch = -1;

            for (int i = 0; i < rgipesAll.Count; i++)
            {

                // try for an exact match.  semantics of equals are a bit loose here...
                //
                if (gridEntry == rgipesAll[i])
                {
                    return i - GetScrollOffset();
                }
                else if (bestMatch == -1 && gridEntry.Equals(rgipesAll[i]))
                {
                    bestMatch = i - GetScrollOffset();
                }
            }

            if (bestMatch != -1)
            {
                return bestMatch;
            }

            return -1 - GetScrollOffset();
        }

        public virtual bool GetInPropertySet()
        {
            return GetFlag(FlagInPropertySet);
        }

        protected virtual bool GetScrollbarHidden()
        {
            if (scrollBar == null)
            {
                return true;
            }
            return !ScrollBar.Visible;
        }

        /// <summary>
        /// Returns a string containing test info about a given GridEntry. Requires an offset into the top-level
        /// entry collection (ie. nested entries are not accessible). Or specify -1 to get info for the current
        /// selected entry (which can be any entry, top-level or nested).
        /// </summary>
        public virtual string GetTestingInfo(int entry)
        {
            GridEntry gridEntry = (entry < 0) ? GetGridEntryFromRow(selectedRow) : GetGridEntryFromOffset(entry);

            if (gridEntry == null)
            {
                return "";
            }
            else
            {
                return gridEntry.GetTestingInfo();
            }
        }

        public Color GetTextColor()
        {
            return ForeColor;
        }

        private void LayoutWindow(bool invalidate)
        {
            Rectangle rect = ClientRectangle;
            Size sizeWindow = new Size(rect.Width, rect.Height);

            if (scrollBar != null)
            {
                Rectangle boundsScroll = ScrollBar.Bounds;
                boundsScroll.X = sizeWindow.Width - boundsScroll.Width - 1;
                boundsScroll.Y = 1;
                boundsScroll.Height = sizeWindow.Height - 2;
                ScrollBar.Bounds = boundsScroll;
            }

            if (invalidate)
            {
                Invalidate();
            }
        }

        internal void InvalidateGridEntryValue(GridEntry ge)
        {
            int row = GetRowFromGridEntry(ge);
            if (row != -1)
            {
                InvalidateRows(row, row, ROWVALUE);
            }
        }

        private void InvalidateRow(int row)
        {
            InvalidateRows(row, row, ROWVALUE | ROWLABEL);
        }


        private void InvalidateRows(int startRow, int endRow)
        {
            InvalidateRows(startRow, endRow, ROWVALUE | ROWLABEL);
        }

        private void InvalidateRows(int startRow, int endRow, int type)
        {
            Debug.WriteLineIf(CompModSwitches.DebugGridView.TraceVerbose, "PropertyGridView:InvalidateRows");

            Debug.WriteLineIf(GridViewDebugPaint.TraceVerbose, "Invalidating rows " + startRow.ToString(CultureInfo.InvariantCulture) + " through " + endRow.ToString(CultureInfo.InvariantCulture));
            Rectangle rect;

            // invalidate from the start row down
            if (endRow == -1)
            {
                rect = GetRectangle(startRow, type);
                rect.Height = (Size.Height - rect.Y) - 1;
                Invalidate(rect);
            }
            else
            {
                for (int i = startRow; i <= endRow; i++)
                {
                    rect = GetRectangle(i, type);
                    Invalidate(rect);
                }
            }
        }


        /// <summary>
        ///     Overridden to handle TAB key.
        /// </summary>
        protected override bool IsInputKey(Keys keyData)
        {
            switch (keyData & Keys.KeyCode)
            {
                case Keys.Escape:
                case Keys.Tab:
                case Keys.F4:
                    return false;

                case Keys.Return:
                    if (Edit.Focused)
                    {
                        return false;
                    }
                    break;
            }
            return base.IsInputKey(keyData);
        }

        private bool IsMyChild(Control c)
        {

            if (c == this || c == null)
            {
                return false;
            }

            Control cParent = c.ParentInternal;

            while (cParent != null)
            {
                if (cParent == this)
                {
                    return true;
                }
                cParent = cParent.ParentInternal;
            }
            return false;
        }

        private bool IsScrollValueValid(int newValue)
        {
            /*Debug.WriteLine("se.newValue = " + se.newValue.ToString());
            Debug.WriteLine("ScrollBar.Value = " + ScrollBar.Value.ToString());
            Debug.WriteLine("visibleRows = " + visibleRows.ToString());
            Debug.WriteLine("totalProps = " + totalProps.ToString());
            Debug.WriteLine("ScrollBar.Max = " + ScrollBar.Maximum.ToString());
            Debug.WriteLine("ScrollBar.LargeChange = " + ScrollBar.LargeChange.ToString());*/

            // is this move valid?
            if (newValue == ScrollBar.Value ||
                newValue < 0 ||
                newValue > ScrollBar.Maximum ||
                (newValue + (ScrollBar.LargeChange - 1) >= totalProps))
            {
                Debug.WriteLineIf(CompModSwitches.DebugGridView.TraceVerbose, "PropertyGridView: move not needed, returning");
                return false;
            }
            return true;
        }

        internal bool IsSiblingControl(Control c1, Control c2)
        {

            Control parent1 = c1.ParentInternal;
            Control parent2 = c2.ParentInternal;

            while (parent2 != null)
            {
                if (parent1 == parent2)
                {
                    return true;
                }
                parent2 = parent2.ParentInternal;
            }
            return false;
        }

        private void MoveSplitterTo(int xpos)
        {

            int widthPS = GetOurSize().Width;
            int startPS = ptOurLocation.X;
            int pos = Math.Max(Math.Min(xpos, widthPS - 10), GetOutlineIconSize() * 2);

            int oldLabelWidth = InternalLabelWidth;

            labelRatio = ((double)widthPS / (double)(pos - startPS));

            SetConstants();

            if (selectedRow != -1)
            {
                // do this to move any editor we have
                SelectRow(selectedRow);
            }

            Rectangle r = ClientRectangle;

            // if we're moving to the left, just invalidate the values
            if (oldLabelWidth > InternalLabelWidth)
            {
                int left = InternalLabelWidth - requiredLabelPaintMargin;
                Invalidate(new Rectangle(left, 0, Size.Width - left, Size.Height));
            }
            else
            {
                // to the right, just invalidate from where the splitter was
                // to the right
                r.X = oldLabelWidth - requiredLabelPaintMargin;
                r.Width -= r.X;
                Invalidate(r);
            }
        }

        private void OnBtnClick(object sender, EventArgs e)
        {

            if (GetFlag(FlagBtnLaunchedEditor))
            {
                return;
            }

            if (sender == DialogButton && !Commit())
            {
                return;
            }
            SetCommitError(ERROR_NONE);

            try
            {
                Commit();
                SetFlag(FlagBtnLaunchedEditor, true);
                PopupDialog(selectedRow);
            }
            finally
            {
                SetFlag(FlagBtnLaunchedEditor, false);
            }
        }

        private void OnBtnKeyDown(object sender, KeyEventArgs ke)
        {
            OnKeyDown(sender, ke);
        }


        private void OnChildLostFocus(object sender, EventArgs e)
        {
            Debug.WriteLineIf(CompModSwitches.DebugGridView.TraceVerbose, "PropertyGridView:OnChildLostFocus");
            InvokeLostFocus(this, e);
        }

        private void OnDropDownButtonGotFocus(object sender, EventArgs e)
        {
            if (sender is DropDownButton dropDownButton)
            {
                dropDownButton.AccessibilityObject.SetFocus();
            }
        }

        protected override void OnGotFocus(EventArgs e)
        {
            Debug.WriteLineIf(CompModSwitches.DebugGridView.TraceVerbose, "PropertyGridView:OnGotFocus");

            base.OnGotFocus(e);

            if (e != null && !GetInPropertySet())
            {
                if (!Commit())
                {
                    Edit.Focus();
                    return;
                }
            }

            if (selectedGridEntry != null && GetRowFromGridEntry(selectedGridEntry) != -1)
            {
                selectedGridEntry.Focus = true;
                SelectGridEntry(selectedGridEntry, false);
            }
            else
            {
                SelectRow(0);
            }

            if (selectedGridEntry != null && selectedGridEntry.GetValueOwner() != null)
            {
                UpdateHelpAttributes(null, selectedGridEntry);
            }

            // For empty GridView, draw a focus-indicator rectangle, just inside GridView borders
            if (totalProps <= 0)
            {
                int doubleOffset = 2 * offset_2Units;

                if ((Size.Width > doubleOffset) && (Size.Height > doubleOffset))
                {
                    using (Graphics g = CreateGraphicsInternal())
                    {
                        ControlPaint.DrawFocusRectangle(g, new Rectangle(offset_2Units, offset_2Units, Size.Width - doubleOffset, Size.Height - doubleOffset));
                    }
                }
            }
        }

        protected override void OnHandleCreated(EventArgs e)
        {
            base.OnHandleCreated(e);
            SystemEvents.UserPreferenceChanged += new UserPreferenceChangedEventHandler(OnSysColorChange);
        }

        protected override void OnHandleDestroyed(EventArgs e)
        {
            SystemEvents.UserPreferenceChanged -= new UserPreferenceChangedEventHandler(OnSysColorChange);
            // We can leak this if we aren't disposed.
            //
            if (toolTip != null && !RecreatingHandle)
            {
                toolTip.Dispose();
                toolTip = null;
            }
            base.OnHandleDestroyed(e);
        }

        /*
        public bool OnHelp() {
            GridEntry gridEntry = GetGridEntryFromRow(selectedRow);
            if (gridEntry == null || !(Focused || Edit.Focused)) {
                return false;
            }

            string keyword = gridEntry.HelpKeyword;
            if (keyword != null && keyword.Length != 0) {
                try {
                    IHelpService hsvc = GetHelpService();
                    if (hsvc != null) {
                        hsvc.ShowHelpFromKeyword(keyword);
                    }
                }
                catch (Exception) {
                }
            }
            return true;
        }
        
        // This has no effect.
        protected override void OnImeModeChanged(EventArgs e) {

            // Only update edit box mode if actually out of sync with grid's mode (to avoid re-entrancy issues)
            //
            if (edit != null && edit.ImeMode != this.ImeMode) {
                
                // Keep the ImeMode of the property grid and edit box in step
                //
                edit.ImeMode = this.ImeMode;
            }
            base.OnImeModeChanged(e);
        }                                       
       */

        private void OnListChange(object sender, EventArgs e)
        {
            Debug.WriteLineIf(CompModSwitches.DebugGridView.TraceVerbose, "PropertyGridView:OnListChange");
            if (!DropDownListBox.InSetSelectedIndex())
            {
                GridEntry gridEntry = GetGridEntryFromRow(selectedRow);
                Edit.Text = gridEntry.GetPropertyTextValue(DropDownListBox.SelectedItem);
                Edit.Focus();
                SelectEdit(false);
            }
            SetFlag(FlagDropDownCommit, true);
        }

        private void OnListMouseUp(object sender, MouseEventArgs me)
        {
            OnListClick(sender, me);
        }

        private void OnListClick(object sender, EventArgs e)
        {
            Debug.WriteLineIf(CompModSwitches.DebugGridView.TraceVerbose, "PropertyGridView:OnListClick");
            GridEntry gridEntry = GetGridEntryFromRow(selectedRow);

            if (DropDownListBox.Items.Count == 0)
            {
                CommonEditorHide();
                SetCommitError(ERROR_NONE);
                SelectRow(selectedRow);
                return;
            }
            else
            {
                object value = DropDownListBox.SelectedItem;

                // don't need the commit becuase we're committing anyway.
                //
                SetFlag(FlagDropDownCommit, false);
                if (value != null && !CommitText((string)value))
                {
                    SetCommitError(ERROR_NONE);
                    SelectRow(selectedRow);
                }
            }
        }

        private void OnListDrawItem(object sender, DrawItemEventArgs die)
        {
            int index = die.Index;

            if (index < 0 || selectedGridEntry == null)
            {
                return;
            }

            string text = (string)DropDownListBox.Items[die.Index];

            Debug.WriteLineIf(GridViewDebugPaint.TraceVerbose, "Drawing list item, value='" + text + "'");
            die.DrawBackground();
            die.DrawFocusRectangle();

            Rectangle drawBounds = die.Bounds;
            drawBounds.Y += 1;
            drawBounds.X -= 1;


            GridEntry gridEntry = GetGridEntryFromRow(selectedRow);
            try
            {
                DrawValue(die.Graphics, drawBounds, drawBounds, gridEntry, gridEntry.ConvertTextToValue(text), (int)(die.State & DrawItemState.Selected) != 0, false, false, false);
            }
            catch (FormatException ex)
            {
                ShowFormatExceptionMessage(gridEntry.PropertyLabel, text, ex);
                if (DropDownListBox.IsHandleCreated)
                {
                    DropDownListBox.Visible = false;
                }
            }
        }

        private void OnListKeyDown(object sender, KeyEventArgs ke)
        {
            if (ke.KeyCode == Keys.Return)
            {
                OnListClick(null, null);
                if (selectedGridEntry != null)
                {
                    selectedGridEntry.OnValueReturnKey();
                }
            }

            OnKeyDown(sender, ke);
        }

        protected override void OnLostFocus(EventArgs e)
        {
            Debug.WriteLineIf(CompModSwitches.DebugGridView.TraceVerbose, "PropertyGridView:OnLostFocus");
            Debug.WriteLineIf(GridViewDebugPaint.TraceVerbose, "PropertyGridView lost focus");

            if (e != null)
            {
                base.OnLostFocus(e);
            }
            if (FocusInside)
            {
                base.OnLostFocus(e);
                return;
            }
            GridEntry gridEntry = GetGridEntryFromRow(selectedRow);
            if (gridEntry != null)
            {
                Debug.WriteLineIf(GridViewDebugPaint.TraceVerbose, "removing gridEntry focus");
                gridEntry.Focus = false;
                ;
                CommonEditorHide();
                InvalidateRow(selectedRow);
            }
            base.OnLostFocus(e);

            // For empty GridView, clear the focus indicator that was painted in OnGotFocus()
            if (totalProps <= 0)
            {
                using (Graphics g = CreateGraphicsInternal())
                {
                    Rectangle clearRect = new Rectangle(1, 1, Size.Width - 2, Size.Height - 2);
                    Debug.WriteLineIf(GridViewDebugPaint.TraceVerbose, "Filling empty gridview rect=" + clearRect.ToString());

                    g.FillRectangle(backgroundBrush, clearRect);
                }
            }
        }

        private void OnEditChange(object sender, EventArgs e)
        {
            Debug.WriteLineIf(CompModSwitches.DebugGridView.TraceVerbose, "PropertyGridView:OnEditChange");
            SetCommitError(ERROR_NONE, Edit.Focused);

            ToolTip.ToolTip = string.Empty;
            ToolTip.Visible = false;

            if (!Edit.InSetText())
            {
                GridEntry gridEntry = GetGridEntryFromRow(selectedRow);
                if (gridEntry != null && (gridEntry.Flags & GridEntry.FLAG_IMMEDIATELY_EDITABLE) != 0)
                {
                    Commit();
                }
            }
        }

        private void OnEditGotFocus(object sender, EventArgs e)
        {
            Debug.WriteLineIf(CompModSwitches.DebugGridView.TraceVerbose, "PropertyGridView:OnEditGotFocus");

            if (!Edit.Visible)
            {
                Focus();
                return;
            }

            switch (errorState)
            {
                case ERROR_MSGBOX_UP:
                    return;
                case ERROR_THROWN:
                    if (Edit.Visible)
                    {
                        Edit.HookMouseDown = true;
                    }
                    break;
                default:
                    if (NeedsCommit)
                    {
                        SetCommitError(ERROR_NONE, true);
                    }
                    break;
            }

            if (selectedGridEntry != null && GetRowFromGridEntry(selectedGridEntry) != -1)
            {
                Debug.WriteLineIf(GridViewDebugPaint.TraceVerbose, "adding gridEntry focus");
                selectedGridEntry.Focus = true;
                InvalidateRow(selectedRow);
                (Edit.AccessibilityObject as ControlAccessibleObject).NotifyClients(AccessibleEvents.Focus);

                Edit.AccessibilityObject.SetFocus();
            }
            else
            {
                SelectRow(0);
            }
        }
        /*
                private void OnEditImeModeChanged(object sender, EventArgs e) {

                    // The property grid ImeMode tracks the ImeMode of the edit control.
                    // We require this because the first character the goes into the edit control
                    // is composed while the PropertyGrid still has focus - so the ImeMode
                    // of the grid and the edit need to be the same or we get inconsistent IME composition.
                    //
                    if (this.ImeMode != edit.ImeMode) {
                        this.ImeMode = edit.ImeMode;
                    }
                }
        */

        private bool ProcessEnumUpAndDown(GridEntry gridEntry, Keys keyCode, bool closeDropDown = true)
        {
            object value = gridEntry.PropertyValue;
            object[] rgvalues = gridEntry.GetPropertyValueList();
            if (rgvalues != null)
            {
                for (int i = 0; i < rgvalues.Length; i++)
                {
                    object rgvalue = rgvalues[i];
                    if (value != null && rgvalue != null && value.GetType() != rgvalue.GetType() && gridEntry.TypeConverter.CanConvertTo(gridEntry, value.GetType()))
                    {
                        rgvalue = gridEntry.TypeConverter.ConvertTo(gridEntry, CultureInfo.CurrentCulture, rgvalue, value.GetType());
                    }

                    bool equal = (value == rgvalue) || (value != null && value.Equals(rgvalue));

                    if (!equal && value is string && rgvalue != null)
                    {
                        equal = 0 == string.Compare((string)value, rgvalue.ToString(), true, CultureInfo.CurrentCulture);
                    }
                    if (equal)
                    {
                        object valueNew = null;
                        if (keyCode == Keys.Up)
                        {
                            if (i == 0)
                            {
                                return true;
                            }

                            valueNew = rgvalues[i - 1];
                        }
                        else
                        {
                            if (i == rgvalues.Length - 1)
                            {
                                return true;
                            }

                            valueNew = rgvalues[i + 1];
                        }

                        CommitValue(gridEntry, valueNew, closeDropDown);
                        SelectEdit(false);
                        return true;
                    }
                }
            }

            return false;
        }

        private void OnEditKeyDown(object sender, KeyEventArgs ke)
        {
            Debug.WriteLineIf(CompModSwitches.DebugGridView.TraceVerbose, "PropertyGridView:OnEditKeyDown");
            bool fAlt = ke.Alt;
            if (!fAlt && (ke.KeyCode == Keys.Up || ke.KeyCode == Keys.Down))
            {
                GridEntry gridEntry = GetGridEntryFromRow(selectedRow);
                if (!gridEntry.Enumerable || !gridEntry.IsValueEditable)
                {
                    return;
                }

                ke.Handled = true;
                bool processed = ProcessEnumUpAndDown(gridEntry, ke.KeyCode);
                if (processed)
                {
                    return;
                }
            }
            // Handle non-expand/collapse case of left & right as up & down
            else if ((ke.KeyCode == Keys.Left || ke.KeyCode == Keys.Right) &&
                     (ke.Modifiers & ~Keys.Shift) != 0)
            {
                return;
            }
            OnKeyDown(sender, ke);
        }

        private void OnEditKeyPress(object sender, KeyPressEventArgs ke)
        {
            Debug.WriteLineIf(CompModSwitches.DebugGridView.TraceVerbose, "PropertyGridView:OnEditKeyPress");
            GridEntry gridEntry = GetGridEntryFromRow(selectedRow);
            if (gridEntry == null)
            {
                return;
            }

            if (!gridEntry.IsTextEditable)
            {
                ke.Handled = FilterReadOnlyEditKeyPress(ke.KeyChar);
            }
        }


        private void OnEditLostFocus(object sender, EventArgs e)
        {

            Debug.WriteLineIf(CompModSwitches.DebugGridView.TraceVerbose, "PropertyGridView:OnEditLostFocus");

            // believe it or not, this can actually happen.
            if (Edit.Focused || (errorState == ERROR_MSGBOX_UP) || (errorState == ERROR_THROWN) || GetInPropertySet())
            {
                return;
            }

            // check to see if the focus is on the drop down or one of it's children
            // if so, return;
            if (dropDownHolder != null && dropDownHolder.Visible)
            {
                bool found = false;
                for (IntPtr hwnd = UnsafeNativeMethods.GetForegroundWindow();
                    hwnd != IntPtr.Zero; hwnd = UnsafeNativeMethods.GetParent(new HandleRef(null, hwnd)))
                {
                    if (hwnd == dropDownHolder.Handle)
                    {
                        found = true;
                    }
                }
                if (found)
                {
                    return;
                }
            }

            if (FocusInside)
            {
                return;
            }

            // if the focus isn't goint to a child of the view
            if (!Commit())
            {
                Edit.Focus();
                return;
            }
            // change our focus state.
            InvokeLostFocus(this, EventArgs.Empty);
        }

        private void OnEditMouseDown(object sender, MouseEventArgs me)
        {
            Debug.WriteLineIf(CompModSwitches.DebugGridView.TraceVerbose, "PropertyGridView:OnEditMouseDown");

            if (!FocusInside)
            {
                SelectGridEntry(selectedGridEntry, false);
            }

            if (me.Clicks % 2 == 0)
            {
                DoubleClickRow(selectedRow, false, ROWVALUE);
                Edit.SelectAll();
            }

            if (rowSelectTime == 0)
            {
                return;
            }

            // check if the click happened within the double click time since the row was selected.
            // this allows the edits to be selected with two clicks instead of 3 (select row, double click).
            //
            long timeStamp = DateTime.Now.Ticks;
            int delta = (int)((timeStamp - rowSelectTime) / 10000); // make it milleseconds

            if (delta < SystemInformation.DoubleClickTime)
            {

                Point screenPoint = Edit.PointToScreen(new Point(me.X, me.Y));

                if (Math.Abs(screenPoint.X - rowSelectPos.X) < SystemInformation.DoubleClickSize.Width &&
                    Math.Abs(screenPoint.Y - rowSelectPos.Y) < SystemInformation.DoubleClickSize.Height)
                {
                    DoubleClickRow(selectedRow, false, ROWVALUE);
                    Edit.SendMessage(Interop.WindowMessages.WM_LBUTTONUP, 0, (int)(me.Y << 16 | (me.X & 0xFFFF)));
                    Edit.SelectAll();
                }
                rowSelectPos = Point.Empty;

                rowSelectTime = 0;
            }
        }

        private bool OnF4(Control sender)
        {
            Debug.WriteLineIf(CompModSwitches.DebugGridView.TraceVerbose, "PropertyGridView:OnF4");
            if (ModifierKeys != 0)
            {
                return false;
            }
            if (sender == this || sender == ownerGrid)
            {
                F4Selection(true);
            }
            else
            {
                UnfocusSelection();
            }

            return true;
        }

        private bool OnEscape(Control sender)
        {
            Debug.WriteLineIf(CompModSwitches.DebugGridView.TraceVerbose, "PropertyGridView:OnEscape");
            if ((ModifierKeys & (Keys.Alt | Keys.Control)) != 0)
            {
                return false;
            }

            SetFlag(FlagDropDownCommit, false);

            if (sender == Edit && Edit.Focused)
            {

                // if we aren't in an error state, just quit
                if (errorState == ERROR_NONE)
                {
                    Edit.Text = originalTextValue;
                    Focus();
                    return true;
                }

                if (NeedsCommit)
                {
                    bool success = false;
                    Edit.Text = originalTextValue;
                    bool needReset = true;

                    if (selectedGridEntry != null)
                    {

                        string curTextValue = selectedGridEntry.GetPropertyTextValue();
                        needReset = originalTextValue != curTextValue && !(string.IsNullOrEmpty(originalTextValue) && string.IsNullOrEmpty(curTextValue));
                    }

                    if (needReset)
                    {
                        try
                        {
                            success = CommitText(originalTextValue);
                        }
                        catch
                        {
                        }
                    }
                    else
                    {
                        success = true;
                    }

                    // this would be an odd thing to happen, but...
                    if (!success)
                    {
                        Edit.Focus();
                        SelectEdit(false);
                        return true;
                    }
                }

                SetCommitError(ERROR_NONE);
                Focus();
                return true;
            }
            else if (sender != this)
            {
                CloseDropDown();
                Focus();
            }
            return false;
        }

        protected override void OnKeyDown(KeyEventArgs ke)
        {
            OnKeyDown(this, ke);
        }

        [
            SuppressMessage("Microsoft.Globalization", "CA1303:DoNotPassLiteralsAsLocalizedParameters") // We want to commit empty text.
                                                                                                        // So we don't have to localize it.
        ]
        private void OnKeyDown(object sender, KeyEventArgs ke)
        {

            GridEntry gridEntry = GetGridEntryFromRow(selectedRow);
            if (gridEntry == null)
            {
                return;
            }

            ke.Handled = true;
            bool fControl = ke.Control;
            bool fShift = ke.Shift;
            bool fBoth = fControl && fShift;
            bool fAlt = ke.Alt;
            Keys keyCode = ke.KeyCode;
            bool fallingThorugh = false;

            // Microsoft, we have to do this here because if we are
            // hosted in a non-windows forms dialog, we never get a chance to
            // peek at the messages, we just get called,
            // so we have to do this here...
            //
            if (keyCode == Keys.Tab)
            {
                if (ProcessDialogKey(ke.KeyData))
                {
                    ke.Handled = true;
                    return;
                }
            }

            // Alt-Arrow support... sigh...
            if (keyCode == Keys.Down && fAlt && DropDownButton.Visible)
            {
                F4Selection(false);
                return;
            }

            if (keyCode == Keys.Up && fAlt && DropDownButton.Visible && (dropDownHolder != null) && dropDownHolder.Visible)
            {
                UnfocusSelection();
                return;
            }

            if (ToolTip.Visible)
            {
                ToolTip.ToolTip = string.Empty;
            }

            if (fBoth || sender == this || sender == ownerGrid)
            {
                switch (keyCode)
                {
                    case Keys.Up:
                    case Keys.Down:
                        int pos = (keyCode == Keys.Up ? selectedRow - 1 : selectedRow + 1);
                        SelectGridEntry(GetGridEntryFromRow(pos), true);
                        SetFlag(FlagNoDefault, false);
                        return;
                    case Keys.Left:
                        if (fControl)
                        {
                            // move the splitter 3 pixels to the left
                            MoveSplitterTo(InternalLabelWidth - 3);
                            return;
                        }
                        if (gridEntry.InternalExpanded)
                        {
                            SetExpand(gridEntry, false);
                        }
                        else
                        {
                            // Handle non-expand/collapse case of left & right as up & down
                            SelectGridEntry(GetGridEntryFromRow(selectedRow - 1), true);
                        }
                        return;
                    case Keys.Right:
                        if (fControl)
                        {
                            // move the splitter 3 pixels to the right
                            MoveSplitterTo(InternalLabelWidth + 3);
                            return;
                        }
                        if (gridEntry.Expandable)
                        {
                            if (gridEntry.InternalExpanded)
                            {
                                GridEntryCollection rgipes2 = gridEntry.Children;
                                SelectGridEntry(rgipes2.GetEntry(0), true);
                            }
                            else
                            {
                                SetExpand(gridEntry, true);
                            }
                        }
                        else
                        {
                            // Handle non-expand/collapse case of left & right as up & down
                            SelectGridEntry(GetGridEntryFromRow(selectedRow + 1), true);
                        }
                        return;
                    case Keys.Return:
                        if (gridEntry.Expandable)
                        {
                            SetExpand(gridEntry, !gridEntry.InternalExpanded);
                        }
                        else
                        {
                            gridEntry.OnValueReturnKey();
                        }

                        return;
                    case Keys.Home:
                    case Keys.End:
                        GridEntryCollection rgipes = GetAllGridEntries();
                        int pos2 = (keyCode == Keys.Home ? 0 : rgipes.Count - 1);
                        SelectGridEntry(rgipes.GetEntry(pos2), true);
                        return;
                    case Keys.Add:
                    case Keys.Oemplus:
                    case Keys.OemMinus:
                    case Keys.Subtract:

                        if (!gridEntry.Expandable)
                        {
                            break;
                        }

                        SetFlag(FlagIsSpecialKey, true);
                        bool expand = (keyCode == Keys.Add || keyCode == Keys.Oemplus);
                        SetExpand(gridEntry, expand);
                        Invalidate();
                        ke.Handled = true;
                        return;


                    case Keys.D8:
                        if (fShift)
                        {
                            goto case Keys.Multiply;
                        }
                        break;
                    case Keys.Multiply:
                        SetFlag(FlagIsSpecialKey, true);
                        RecursivelyExpand(gridEntry, true, true, MaxRecurseExpand);
                        ke.Handled = false;
                        return;



                    case Keys.Prior:  //PAGE_UP:
                    case Keys.Next: //PAGE_DOWN

                        bool next = (keyCode == Keys.Next);
                        //int rowGoal = next ? visibleRows - 1 : 0;
                        int offset = next ? visibleRows - 1 : 1 - visibleRows;

                        int row = selectedRow;

                        if (fControl && !fShift)
                        {
                            return;
                        }
                        if (selectedRow != -1)
                        { // actual paging.

                            int start = GetScrollOffset();
                            SetScrollOffset(start + offset);
                            SetConstants();
                            if (GetScrollOffset() != (start + offset))
                            {
                                // we didn't make a full page
                                if (next)
                                {
                                    row = visibleRows - 1;
                                }
                                else
                                {
                                    row = 0;
                                }
                            }
                        }

                        SelectRow(row);
                        Refresh();
                        return;

                    // Copy/paste support...    

                    case Keys.Insert:
                        if (fShift && !fControl && !fAlt)
                        {
                            fallingThorugh = true;
                            goto case Keys.V;
                        }
                        goto case Keys.C;
                    case Keys.C:
                        // copy text in current property
                        if (fControl && !fAlt && !fShift)
                        {
                            DoCopyCommand();
                            return;
                        }
                        break;
                    case Keys.Delete:
                        // cut text in current property
                        if (fShift && !fControl && !fAlt)
                        {
                            fallingThorugh = true;
                            goto case Keys.X;
                        }
                        break;
                    case Keys.X:
                        // cut text in current property
                        if (fallingThorugh || (fControl && !fAlt && !fShift))
                        {
                            Clipboard.SetDataObject(gridEntry.GetPropertyTextValue());
                            CommitText("");
                            return;
                        }
                        break;
                    case Keys.V:
                        // paste the text
                        if (fallingThorugh || (fControl && !fAlt && !fShift))
                        {
                            DoPasteCommand();
                        }
                        break;
                    case Keys.A:
                        if (fControl && !fAlt && !fShift && Edit.Visible)
                        {
                            Edit.Focus();
                            Edit.SelectAll();
                        }
                        break;
                }
            }

            if (gridEntry != null && ke.KeyData == (Keys.C | Keys.Alt | Keys.Shift | Keys.Control))
            {
                Clipboard.SetDataObject(gridEntry.GetTestingInfo());
                return;
            }

            /* Due to conflicts with other VS commands,
               we are removing this functionality.

               // Ctrl + Shift + 'X' selects the property that starts with 'X'
               if (fBoth) {
                   // now get the array to work with.
                   GridEntry[] rgipes = GetAllGridEntries();
                   int cLength = rgipes.Length;

                   // now get our char.
                   string strCh = (new string(new char[] {(char)ke.KeyCode})).ToLower(CultureInfo.InvariantCulture);

                   int cCur = -1;
                   if (gridEntry != null)
                       for (int i = 0; i < cLength; i++) {
                           if (rgipes[i] == gridEntry) {
                               cCur = i;
                               break;
                           }
                       }

                   cCur += 1; // this indicated where we start...
                   // find next label that starts with this letter.
                   for (int i = 0; i < cLength; i++) {
                       GridEntry ipeCur = rgipes[(i + cCur) % cLength];
                       if (ipeCur.PropertyLabel.ToLower(CultureInfo.InvariantCulture).StartsWith(strCh)) {
                           if (gridEntry != ipeCur) {
                               SelectGridEntry(ipeCur,true);
                               return;
                           }
                           break;
                       }
                   }
               }
            */

            if (selectedGridEntry.Enumerable &&
                dropDownHolder != null && dropDownHolder.Visible &&
                (keyCode == Keys.Up || keyCode == Keys.Down))
            {
                ProcessEnumUpAndDown(selectedGridEntry, keyCode, false);
            }

            ke.Handled = false;
            return;
        }

        protected override void OnKeyPress(KeyPressEventArgs ke)
        {

            bool fControl = false; //ke.getControl();
            bool fShift = false; //ke.getShift();
            bool fBoth = fControl && fShift;
            if (!fBoth && WillFilterKeyPress(ke.KeyChar))
            {
                // find next property with letter typed.
                FilterKeyPress(ke.KeyChar);
            }

            SetFlag(FlagIsSpecialKey, false);
        }

        protected override void OnMouseDown(MouseEventArgs me)
        {
            // check for a splitter
            if (me.Button == MouseButtons.Left && SplitterInside(me.X, me.Y) && totalProps != 0)
            {
                if (!Commit())
                {
                    return;
                }

                if (me.Clicks == 2)
                {
                    MoveSplitterTo(Width / 2);
                    return;
                }

                UnfocusSelection();
                SetFlag(FlagIsSplitterMove, true);
                tipInfo = -1;
                CaptureInternal = true;
                return;
            }

            // are ew on a propentry?
            Point pos = FindPosition(me.X, me.Y);

            if (pos == InvalidPosition)
            {
                return;
            }

            // Notify that prop entry of the click...but normalize
            // it's coords first...we really  just need the x, y
            GridEntry gridEntry = GetGridEntryFromRow(pos.Y);

            if (gridEntry != null)
            {
                // get the origin of this pe
                Rectangle r = GetRectangle(pos.Y, ROWLABEL);

                lastMouseDown = new Point(me.X, me.Y);

                // offset the mouse points
                // notify the prop entry
                if (me.Button == MouseButtons.Left)
                {
                    gridEntry.OnMouseClick(me.X - r.X, me.Y - r.Y, me.Clicks, me.Button);
                }
                else
                {
                    SelectGridEntry(gridEntry, false);
                }
                lastMouseDown = InvalidPosition;
                gridEntry.Focus = true;
                SetFlag(FlagNoDefault, false);
            }
        }

        // this will make tool tip go away.
        protected override void OnMouseLeave(EventArgs e)
        {
            if (!GetFlag(FlagIsSplitterMove))
            {
                Cursor = Cursors.Default; // Cursor = null;;
            }

            base.OnMouseLeave(e);
        }

        protected override void OnMouseMove(MouseEventArgs me)
        {
            int rowMoveCur;
            Point pt = Point.Empty;
            bool onLabel = false;

            if (me == null)
            {
                rowMoveCur = -1;
                pt = InvalidPosition;
            }
            else
            {
                pt = FindPosition(me.X, me.Y);
                if (pt == InvalidPosition || (pt.X != ROWLABEL && pt.X != ROWVALUE))
                {
                    rowMoveCur = -1;
                    ToolTip.ToolTip = string.Empty;
                }
                else
                {
                    rowMoveCur = pt.Y;
                    onLabel = pt.X == ROWLABEL;
                }

            }

            if (pt == InvalidPosition || me == null)
            {
                return;
            }

            if (GetFlag(FlagIsSplitterMove))
            {
                MoveSplitterTo(me.X);
            }

            if ((rowMoveCur != TipRow || pt.X != TipColumn) && !GetFlag(FlagIsSplitterMove))
            {
                GridEntry gridItem = GetGridEntryFromRow(rowMoveCur);
                string tip = string.Empty;
                tipInfo = -1;

                if (gridItem != null)
                {
                    Rectangle itemRect = GetRectangle(pt.Y, pt.X);
                    if (onLabel && gridItem.GetLabelToolTipLocation(me.X - itemRect.X, me.Y - itemRect.Y) != InvalidPoint)
                    {
                        tip = gridItem.LabelToolTipText;
                        TipRow = rowMoveCur;
                        TipColumn = pt.X;
                    }
                    else if (!onLabel && gridItem.ValueToolTipLocation != InvalidPoint && !Edit.Focused)
                    {
                        if (!NeedsCommit)
                        {
                            tip = gridItem.GetPropertyTextValue();
                        }
                        TipRow = rowMoveCur;
                        TipColumn = pt.X;
                    }
                }

                // Ensure that tooltips don't display when host application is not foreground app.
                // Assume that we don't want to display the tooltips
                IntPtr foregroundWindow = UnsafeNativeMethods.GetForegroundWindow();
                if (UnsafeNativeMethods.IsChild(new HandleRef(null, foregroundWindow), new HandleRef(null, Handle)))
                {
                    // Don't show the tips if a dropdown is showing
                    if ((dropDownHolder == null || dropDownHolder.Component == null) || rowMoveCur == selectedRow)
                    {
                        ToolTip.ToolTip = tip;
                    }
                }
                else
                {
                    ToolTip.ToolTip = string.Empty;
                }
            }

            if (totalProps != 0 && (SplitterInside(me.X, me.Y) || GetFlag(FlagIsSplitterMove)))
            {
                Cursor = Cursors.VSplit;
            }
            else
            {
                Cursor = Cursors.Default; // Cursor = null;;
            }
            base.OnMouseMove(me);
        }

        protected override void OnMouseUp(MouseEventArgs me)
        {
            CancelSplitterMove();
        }

        protected override void OnMouseWheel(MouseEventArgs me)
        {
            ownerGrid.OnGridViewMouseWheel(me);

            if (me is HandledMouseEventArgs e)
            {
                if (e.Handled)
                {
                    return;
                }
                e.Handled = true;
            }

            if ((ModifierKeys & (Keys.Shift | Keys.Alt)) != 0 || MouseButtons != MouseButtons.None)
            {
                return; // Do not scroll when Shift or Alt key is down, or when a mouse button is down.
            }

            int wheelScrollLines = SystemInformation.MouseWheelScrollLines;
            if (wheelScrollLines == 0)
            {
                return; // Do not scroll when the user system setting is 0 lines per notch
            }

            Debug.Assert(cumulativeVerticalWheelDelta > -NativeMethods.WHEEL_DELTA, "cumulativeVerticalWheelDelta is too small");
            Debug.Assert(cumulativeVerticalWheelDelta < NativeMethods.WHEEL_DELTA, "cumulativeVerticalWheelDelta is too big");

            // Should this only work if the Edit has focus?  anyway
            // we use the mouse wheel to change the values in the dropdown if it's
            // an enumerable value.
            //
            if (selectedGridEntry != null && selectedGridEntry.Enumerable && Edit.Focused && selectedGridEntry.IsValueEditable)
            {
                int index = GetCurrentValueIndex(selectedGridEntry);
                if (index != -1)
                {
                    int delta = me.Delta > 0 ? -1 : 1;
                    object[] values = selectedGridEntry.GetPropertyValueList();

                    if (delta > 0 && index >= (values.Length - 1))
                    {
                        index = 0;
                    }
                    else if (delta < 0 && index == 0)
                    {
                        index = values.Length - 1;
                    }
                    else
                    {
                        index += delta;
                    }

                    CommitValue(values[index]);
                    SelectGridEntry(selectedGridEntry, true);
                    Edit.Focus();
                    return;
                }
            }


            int initialOffset = GetScrollOffset();
            cumulativeVerticalWheelDelta += me.Delta;
            float partialNotches = (float)cumulativeVerticalWheelDelta / (float)NativeMethods.WHEEL_DELTA;
            int fullNotches = (int)partialNotches;

            if (wheelScrollLines == -1)
            {

                // Equivalent to large change scrolls
                if (fullNotches != 0)
                {

                    int originalOffset = initialOffset;
                    int large = fullNotches * scrollBar.LargeChange;
                    int newOffset = Math.Max(0, initialOffset - large);
                    newOffset = Math.Min(newOffset, totalProps - visibleRows + 1);


                    initialOffset -= fullNotches * scrollBar.LargeChange;
                    if (Math.Abs(initialOffset - originalOffset) >= Math.Abs(fullNotches * scrollBar.LargeChange))
                    {
                        cumulativeVerticalWheelDelta -= fullNotches * NativeMethods.WHEEL_DELTA;
                    }
                    else
                    {
                        cumulativeVerticalWheelDelta = 0;
                    }

                    if (!ScrollRows(newOffset))
                    {
                        cumulativeVerticalWheelDelta = 0;
                        return;
                    }
                }
            }
            else
            {


                // SystemInformation.MouseWheelScrollLines doesn't work under terminal server, 
                // it default to the notches per scroll.
                int scrollBands = (int)((float)wheelScrollLines * partialNotches);

                if (scrollBands != 0)
                {

                    if (ToolTip.Visible)
                    {
                        ToolTip.ToolTip = string.Empty;
                    }

                    int newOffset = Math.Max(0, initialOffset - scrollBands);
                    newOffset = Math.Min(newOffset, totalProps - visibleRows + 1);

                    if (scrollBands > 0)
                    {

                        if (scrollBar.Value <= scrollBar.Minimum)
                        {
                            cumulativeVerticalWheelDelta = 0;
                        }
                        else
                        {
                            cumulativeVerticalWheelDelta -= (int)((float)scrollBands * ((float)NativeMethods.WHEEL_DELTA / (float)wheelScrollLines));
                        }
                    }
                    else
                    {

                        if (scrollBar.Value > (scrollBar.Maximum - visibleRows + 1))
                        {
                            cumulativeVerticalWheelDelta = 0;
                        }
                        else
                        {
                            cumulativeVerticalWheelDelta -= (int)((float)scrollBands * ((float)NativeMethods.WHEEL_DELTA / (float)wheelScrollLines));
                        }
                    }

                    if (!ScrollRows(newOffset))
                    {
                        cumulativeVerticalWheelDelta = 0;
                        return;
                    }
                }
                else
                {
                    cumulativeVerticalWheelDelta = 0;
                }

            }
        }

        protected override void OnMove(EventArgs e)
        {
            CloseDropDown();
        }

        protected override void OnPaintBackground(PaintEventArgs pe)
        {
        }

        protected override void OnPaint(PaintEventArgs pe)
        {
            Debug.WriteLineIf(CompModSwitches.DebugGridView.TraceVerbose, "PropertyGridView:OnPaint");
            Debug.WriteLineIf(GridViewDebugPaint.TraceVerbose, "On paint called.  Rect=" + pe.ClipRectangle.ToString());
            Graphics g = pe.Graphics;

            int yPos = 0;
            int startRow = 0;
            int endRow = visibleRows - 1;

            Rectangle clipRect = pe.ClipRectangle;

            // give ourselves a little breathing room to account for lines, etc., as well
            // as the entries themselves.
            //
            clipRect.Inflate(0, 2);

            try
            {
                Size sizeWindow = Size;

                // figure out what rows we're painting
                Point posStart = FindPosition(clipRect.X, clipRect.Y);
                Point posEnd = FindPosition(clipRect.X, clipRect.Y + clipRect.Height);
                if (posStart != InvalidPosition)
                {
                    startRow = Math.Max(0, posStart.Y);
                }

                if (posEnd != InvalidPosition)
                {
                    endRow = posEnd.Y;
                }

                int cPropsVisible = Math.Min(totalProps - GetScrollOffset(), 1 + visibleRows);

#if DEBUG
                GridEntry debugIPEStart = GetGridEntryFromRow(startRow);
                GridEntry debugIPEEnd = GetGridEntryFromRow(endRow);
                string startName = debugIPEStart?.PropertyLabel;
                if (startName == null)
                {
                    startName = "(null)";
                }
                string endName = debugIPEEnd?.PropertyLabel;
                if (endName == null)
                {
                    endName = "(null)";
                }
#endif

                SetFlag(FlagNeedsRefresh, false);

                //SetConstants();

                Size size = GetOurSize();
                Point loc = ptOurLocation;

                if (GetGridEntryFromRow(cPropsVisible - 1) == null)
                {
                    cPropsVisible--;
                }


                // if we actually have some properties, then start drawing the grid
                //
                if (totalProps > 0)
                {

                    // draw splitter
                    cPropsVisible = Math.Min(cPropsVisible, endRow + 1);

                    Debug.WriteLineIf(GridViewDebugPaint.TraceVerbose, "Drawing splitter");
                    Pen splitterPen = new Pen(ownerGrid.LineColor, GetSplitterWidth())
                    {
                        DashStyle = DashStyle.Solid
                    };
                    g.DrawLine(splitterPen, labelWidth, loc.Y, labelWidth, (cPropsVisible) * (RowHeight + 1) + loc.Y);
                    splitterPen.Dispose();

                    // draw lines.
                    Debug.WriteLineIf(GridViewDebugPaint.TraceVerbose, "Drawing lines");
                    Pen linePen = new Pen(g.GetNearestColor(ownerGrid.LineColor));

                    int cHeightCurRow = 0;
                    int cLineEnd = loc.X + size.Width;
                    int cLineStart = loc.X;

                    // draw values.
                    int totalWidth = GetTotalWidth() + 1;
                    //g.TextColor = ownerGrid.TextColor;

                    // draw labels. set clip rect.
                    for (int i = startRow; i < cPropsVisible; i++)
                    {
                        try
                        {

                            // draw the line
                            cHeightCurRow = (i) * (RowHeight + 1) + loc.Y;
                            g.DrawLine(linePen, cLineStart, cHeightCurRow, cLineEnd, cHeightCurRow);

                            // draw the value
                            DrawValueEntry(g, i, ref clipRect);

                            // draw the label
                            Rectangle rect = GetRectangle(i, ROWLABEL);
                            yPos = rect.Y + rect.Height;
                            DrawLabel(g, i, rect, (i == selectedRow), false, ref clipRect);
                            if (i == selectedRow)
                            {
                                Edit.Invalidate();
                            }

                        }
                        catch
                        {
                            Debug.WriteLineIf(GridViewDebugPaint.TraceVerbose, "Exception thrown during painting property " + GetGridEntryFromRow(i).PropertyLabel);
                        }
                    }

                    // draw the bottom line
                    cHeightCurRow = (cPropsVisible) * (RowHeight + 1) + loc.Y;
                    g.DrawLine(linePen, cLineStart, cHeightCurRow, cLineEnd, cHeightCurRow);

                    linePen.Dispose();
                }

                // fill anything left with window
                if (yPos < Size.Height)
                {
                    yPos++;
                    Rectangle clearRect = new Rectangle(1, yPos, Size.Width - 2, Size.Height - yPos - 1);
                    Debug.WriteLineIf(GridViewDebugPaint.TraceVerbose, "Filling remaining area rect=" + clearRect.ToString());

                    g.FillRectangle(backgroundBrush, clearRect);
                }

                // draw outside border
                using (Pen borderPen = new Pen(ownerGrid.ViewBorderColor, 1))
                {
                    g.DrawRectangle(borderPen, 0, 0, sizeWindow.Width - 1, sizeWindow.Height - 1);
                }

                fontBold = null;
            }
            catch
            {
                Debug.Fail("Caught exception in OnPaint");
                // Do nothing.
            }
            finally
            {
                ClearCachedFontInfo();
            }
        }

        private void OnGridEntryLabelDoubleClick(object s, EventArgs e)
        {
            GridEntry gridEntry = (GridEntry)s;

            // if we've changed since the click (probably because we moved a row into view), bail
            //
            if (gridEntry != lastClickedEntry)
            {
                return;
            }
            int row = GetRowFromGridEntry(gridEntry);
            DoubleClickRow(row, gridEntry.Expandable, ROWLABEL);
        }

        private void OnGridEntryValueDoubleClick(object s, EventArgs e)
        {

            GridEntry gridEntry = (GridEntry)s;
            // if we've changed since the click (probably because we moved a row into view), bail
            //
            if (gridEntry != lastClickedEntry)
            {
                return;
            }
            int row = GetRowFromGridEntry(gridEntry);
            DoubleClickRow(row, gridEntry.Expandable, ROWVALUE);
        }

        private void OnGridEntryLabelClick(object s, EventArgs e)
        {
            lastClickedEntry = (GridEntry)s;
            SelectGridEntry(lastClickedEntry, true);
        }

        private void OnGridEntryOutlineClick(object s, EventArgs e)
        {
            GridEntry gridEntry = (GridEntry)s;
            Debug.Assert(gridEntry.Expandable, "non-expandable IPE firing outline click");

            Cursor oldCursor = Cursor;
            if (!ShouldSerializeCursor())
            {
                oldCursor = null;
            }
            Cursor = Cursors.WaitCursor;

            try
            {
                SetExpand(gridEntry, !gridEntry.InternalExpanded);
                SelectGridEntry(gridEntry, false);
            }
            finally
            {
                Cursor = oldCursor;
            }
        }

        private void OnGridEntryValueClick(object s, EventArgs e)
        {

            lastClickedEntry = (GridEntry)s;
            bool setSelectTime = s != selectedGridEntry;
            SelectGridEntry(lastClickedEntry, true);
            Edit.Focus();

            if (lastMouseDown != InvalidPosition)
            {

                // clear the row select time so we don't interpret this as a double click.
                //
                rowSelectTime = 0;

                Point editPoint = PointToScreen(lastMouseDown);
                editPoint = Edit.PointToClient(editPoint);
                Edit.SendMessage(Interop.WindowMessages.WM_LBUTTONDOWN, 0, (int)(editPoint.Y << 16 | (editPoint.X & 0xFFFF)));
                Edit.SendMessage(Interop.WindowMessages.WM_LBUTTONUP, 0, (int)(editPoint.Y << 16 | (editPoint.X & 0xFFFF)));
            }

            if (setSelectTime)
            {
                rowSelectTime = DateTime.Now.Ticks;
                rowSelectPos = PointToScreen(lastMouseDown);
            }
            else
            {
                rowSelectTime = 0;
                rowSelectPos = Point.Empty;
            }
        }

        private void ClearCachedFontInfo()
        {
            if (baseHfont != IntPtr.Zero)
            {
                SafeNativeMethods.ExternalDeleteObject(new HandleRef(this, baseHfont));
                baseHfont = IntPtr.Zero;
            }
            if (boldHfont != IntPtr.Zero)
            {
                SafeNativeMethods.ExternalDeleteObject(new HandleRef(this, boldHfont));
                boldHfont = IntPtr.Zero;
            }
        }

        protected override void OnFontChanged(EventArgs e)
        {

            ClearCachedFontInfo();
            cachedRowHeight = -1;

            if (Disposing || ParentInternal == null || ParentInternal.Disposing)
            {
                return;
            }

            fontBold = null;    // fontBold is cached based on Font                        

            ToolTip.Font = Font;
            SetFlag(FlagNeedUpdateUIBasedOnFont, true);
            UpdateUIBasedOnFont(true);
            base.OnFontChanged(e);

            if (selectedGridEntry != null)
            {
                SelectGridEntry(selectedGridEntry, true);
            }
        }

        protected override void OnVisibleChanged(EventArgs e)
        {
            if (Disposing || ParentInternal == null || ParentInternal.Disposing)
            {
                return;
            }

            if (Visible && ParentInternal != null)
            {
                SetConstants();
                if (selectedGridEntry != null)
                {
                    SelectGridEntry(selectedGridEntry, true);
                }
                if (toolTip != null)
                {
                    ToolTip.Font = Font;
                }

            }

            base.OnVisibleChanged(e);
        }

        // a GridEntry recreated its children
        protected virtual void OnRecreateChildren(object s, GridEntryRecreateChildrenEventArgs e)
        {
            GridEntry parent = (GridEntry)s;

            if (parent.Expanded)
            {

                GridEntry[] entries = new GridEntry[allGridEntries.Count];
                allGridEntries.CopyTo(entries, 0);

                // find the index of the gridEntry that fired the event in our main list.
                int parentIndex = -1;
                for (int i = 0; i < entries.Length; i++)
                {
                    if (entries[i] == parent)
                    {
                        parentIndex = i;
                        break;
                    }
                }

                Debug.Assert(parentIndex != -1, "parent GridEntry not found in allGridEntries");

                // clear our existing handlers
                ClearGridEntryEvents(allGridEntries, parentIndex + 1, e.OldChildCount);

                // resize the array if it's changed
                if (e.OldChildCount != e.NewChildCount)
                {
                    int newArraySize = entries.Length + (e.NewChildCount - e.OldChildCount);
                    GridEntry[] newEntries = new GridEntry[newArraySize];

                    // copy the existing entries up to the parent
                    Array.Copy(entries, 0, newEntries, 0, parentIndex + 1);

                    // copy the entries after the spot we'll be putting the new ones
                    Array.Copy(entries, parentIndex + e.OldChildCount + 1, newEntries, parentIndex + e.NewChildCount + 1, entries.Length - (parentIndex + e.OldChildCount + 1));

                    entries = newEntries;
                }

                // from that point, replace the children with tne new children.
                GridEntryCollection children = parent.Children;
                int childCount = children.Count;

                Debug.Assert(childCount == e.NewChildCount, "parent reports " + childCount + " new children, event reports " + e.NewChildCount);

                // replace the changed items
                for (int i = 0; i < childCount; i++)
                {
                    entries[parentIndex + i + 1] = children.GetEntry(i);
                }

                // reset the array, rehook the handlers.
                allGridEntries.Clear();
                allGridEntries.AddRange(entries);
                AddGridEntryEvents(allGridEntries, parentIndex + 1, childCount);

            }

            if (e.OldChildCount != e.NewChildCount)
            {
                totalProps = CountPropsFromOutline(topLevelGridEntries);
                SetConstants();
            }
            Invalidate();
        }

        protected override void OnResize(EventArgs e)
        {
            Debug.WriteLineIf(CompModSwitches.DebugGridView.TraceVerbose, "PropertyGridView:OnResize");

            Rectangle newRect = ClientRectangle;
            int yDelta = lastClientRect == Rectangle.Empty ? 0 : newRect.Height - lastClientRect.Height;
            bool lastRow = (selectedRow + 1) == visibleRows;

            // if we are hiding or showing the scroll bar, update the selected row
            // or if we are changing widths
            //
            bool sbVisible = ScrollBar.Visible;

            if (!lastClientRect.IsEmpty && newRect.Width > lastClientRect.Width)
            {
                Rectangle rectInvalidate = new Rectangle(lastClientRect.Width - 1, 0, newRect.Width - lastClientRect.Width + 1, lastClientRect.Height);
                Invalidate(rectInvalidate);
            }

            if (!lastClientRect.IsEmpty && yDelta > 0)
            {
                Rectangle rectInvalidate = new Rectangle(0, lastClientRect.Height - 1, lastClientRect.Width, newRect.Height - lastClientRect.Height + 1);
                Invalidate(rectInvalidate);
            }

            int scroll = GetScrollOffset();
            SetScrollOffset(0);
            SetConstants();
            SetScrollOffset(scroll);

            if (DpiHelper.IsScalingRequirementMet)
            {
                SetFlag(FlagNeedUpdateUIBasedOnFont, true);
                UpdateUIBasedOnFont(true);
                base.OnFontChanged(e);
            }

            CommonEditorHide();

            LayoutWindow(false);

            bool selectionVisible = (selectedGridEntry != null && selectedRow >= 0 && selectedRow <= visibleRows);
            SelectGridEntry(selectedGridEntry, selectionVisible);
            lastClientRect = newRect;
        }

        private void OnScroll(object sender, ScrollEventArgs se)
        {
            Debug.WriteLineIf(CompModSwitches.DebugGridView.TraceVerbose, "PropertyGridView:OnScroll(" + ScrollBar.Value.ToString(CultureInfo.InvariantCulture) + " -> " + se.NewValue.ToString(CultureInfo.InvariantCulture) + ")");

            if (!Commit() || !IsScrollValueValid(se.NewValue))
            {
                // cancel the move
                se.NewValue = ScrollBar.Value;
                return;
            }

            int oldRow = -1;
            GridEntry oldGridEntry = selectedGridEntry;
            if (selectedGridEntry != null)
            {
                oldRow = GetRowFromGridEntry(oldGridEntry);
                Debug.WriteLineIf(CompModSwitches.DebugGridView.TraceVerbose, "OnScroll: SelectedGridEntry=" + oldGridEntry.PropertyLabel);
            }

            ScrollBar.Value = se.NewValue;
            if (oldGridEntry != null)
            {
                // we need to zero out the selected row so we don't try to commit again...since selectedRow is now bogus.
                selectedRow = -1;
                SelectGridEntry(oldGridEntry, (ScrollBar.Value == totalProps ? true : false));
                int newRow = GetRowFromGridEntry(oldGridEntry);
                if (oldRow != newRow)
                {
                    Invalidate();
                }
            }
            else
            {
                Invalidate();
            }
        }

        private void OnSysColorChange(object sender, UserPreferenceChangedEventArgs e)
        {
            if (e.Category == UserPreferenceCategory.Color || e.Category == UserPreferenceCategory.Accessibility)
            {
                SetFlag(FlagNeedUpdateUIBasedOnFont, true);
            }
        }

        public virtual void PopupDialog(int row)
        {
            Debug.WriteLineIf(CompModSwitches.DebugGridView.TraceVerbose, "PropertyGridView:PopupDialog");
            GridEntry gridEntry = GetGridEntryFromRow(row);
            if (gridEntry != null)
            {
                if (dropDownHolder != null && dropDownHolder.GetUsed())
                {
                    CloseDropDown();
                    return;
                }

                bool fBtnDropDown = gridEntry.NeedsDropDownButton;
                bool fEnum = gridEntry.Enumerable;
                bool fBtnDialog = gridEntry.NeedsCustomEditorButton;
                if (fEnum && !fBtnDropDown)
                {
                    DropDownListBox.Items.Clear();
                    object value = gridEntry.PropertyValue;
                    object[] rgItems = gridEntry.GetPropertyValueList();
                    int maxWidth = 0;

                    // The listbox draws with GDI, not GDI+.  So, we
                    // use a normal DC here.
                    //
                    IntPtr hdc = UnsafeNativeMethods.GetDC(new HandleRef(DropDownListBox, DropDownListBox.Handle));
                    IntPtr hFont = Font.ToHfont();
                    Interop.HandleCollector.Add(hFont, Interop.CommonHandles.GDI);
                    NativeMethods.TEXTMETRIC tm = new NativeMethods.TEXTMETRIC();
                    int iSel = -1;
                    try
                    {
                        hFont = SafeNativeMethods.SelectObject(new HandleRef(DropDownListBox, hdc), new HandleRef(Font, hFont));

                        iSel = GetCurrentValueIndex(gridEntry);
                        if (rgItems != null && rgItems.Length > 0)
                        {
                            string s;
                            IntNativeMethods.SIZE textSize = new IntNativeMethods.SIZE();

                            for (int i = 0; i < rgItems.Length; i++)
                            {
                                s = gridEntry.GetPropertyTextValue(rgItems[i]);
                                DropDownListBox.Items.Add(s);
                                IntUnsafeNativeMethods.GetTextExtentPoint32(new HandleRef(DropDownListBox, hdc), s, textSize);
                                maxWidth = Math.Max((int)textSize.cx, maxWidth);
                            }
                        }
                        SafeNativeMethods.GetTextMetricsW(new HandleRef(DropDownListBox, hdc), ref tm);

                        // border + padding + scrollbar
                        maxWidth += 2 + tm.tmMaxCharWidth + SystemInformation.VerticalScrollBarWidth;

                        hFont = SafeNativeMethods.SelectObject(new HandleRef(DropDownListBox, hdc), new HandleRef(Font, hFont));
                    }
                    finally
                    {
                        SafeNativeMethods.DeleteObject(new HandleRef(Font, hFont));
                        UnsafeNativeMethods.ReleaseDC(new HandleRef(DropDownListBox, DropDownListBox.Handle), new HandleRef(DropDownListBox, hdc));
                    }

                    // Microsoft, 4/25/1998 - must check for -1 and not call the set...
                    if (iSel != -1)
                    {
                        DropDownListBox.SelectedIndex = iSel;
                    }
                    SetFlag(FlagDropDownCommit, false);
                    DropDownListBox.Height = Math.Max(tm.tmHeight + 2, Math.Min(maxListBoxHeight, DropDownListBox.PreferredHeight));
                    DropDownListBox.Width = Math.Max(maxWidth, GetRectangle(row, ROWVALUE).Width);
                    try
                    {
                        bool resizable = DropDownListBox.Items.Count > (DropDownListBox.Height / DropDownListBox.ItemHeight);
                        SetFlag(FlagResizableDropDown, resizable);
                        DropDownControl(DropDownListBox);
                    }
                    finally
                    {
                        SetFlag(FlagResizableDropDown, false);
                    }

                    Refresh();
                }
                else if (fBtnDialog || fBtnDropDown)
                {
                    try
                    {
                        SetFlag(FlagInPropertySet, true);
                        Edit.DisableMouseHook = true;

                        try
                        {
                            SetFlag(FlagResizableDropDown, gridEntry.UITypeEditor.IsDropDownResizable);
                            gridEntry.EditPropertyValue(this);
                        }
                        finally
                        {
                            SetFlag(FlagResizableDropDown, false);
                        }
                    }
                    finally
                    {
                        SetFlag(FlagInPropertySet, false);
                        Edit.DisableMouseHook = false;
                    }
                    Refresh();

                    // We can't do this because
                    // some dialogs are non-modal, and
                    // this will pull focus from them.
                    //
                    //if (fBtnDialog) {
                    //      this.Focus();
                    //}

                    if (FocusInside)
                    {
                        SelectGridEntry(gridEntry, false);
                    }
                }
            }
        }

        internal static void PositionTooltip(Control parent, GridToolTip ToolTip, Rectangle itemRect)
        {
            ToolTip.Visible = false;

            NativeMethods.RECT rect = NativeMethods.RECT.FromXYWH(itemRect.X, itemRect.Y, itemRect.Width, itemRect.Height);

            ToolTip.SendMessage(NativeMethods.TTM_ADJUSTRECT, 1, ref rect);

            // now offset it back to screen coords
            Point locPoint = parent.PointToScreen(new Point(rect.left, rect.top));

            ToolTip.Location = locPoint;   // set the position once so it updates it's size with it's real width.

            int overHang = (ToolTip.Location.X + ToolTip.Size.Width) - SystemInformation.VirtualScreen.Width;
            if (overHang > 0)
            {
                locPoint.X -= overHang;
                ToolTip.Location = locPoint;
            }

            // tell the control we've repositioned it.
            ToolTip.Visible = true;
        }



        protected override bool ProcessDialogKey(Keys keyData)
        {
            Debug.WriteLineIf(CompModSwitches.DebugGridView.TraceVerbose, "PropertyGridView:ProcessDialogKey");
            if (HasEntries)
            {
                Keys keyCode = keyData & Keys.KeyCode;
                switch (keyCode)
                {
                    case Keys.F4:
                        if (FocusInside)
                        {
                            return OnF4(this);
                        }
                        break;

                    case Keys.Tab:

                        if (((keyData & Keys.Control) != 0) ||
                            ((keyData & Keys.Alt) != 0))
                        {
                            break;
                        }

                        bool forward = (keyData & Keys.Shift) == 0;

                        Control focusedControl = Control.FromHandle(UnsafeNativeMethods.GetFocus());

                        if (focusedControl == null || !IsMyChild(focusedControl))
                        {
                            if (forward)
                            {
                                TabSelection();
                                focusedControl = Control.FromHandle(UnsafeNativeMethods.GetFocus());
                                // make sure the value actually took the focus
                                if (IsMyChild(focusedControl))
                                {
                                    return true;
                                }
                                else
                                {
                                    return base.ProcessDialogKey(keyData);
                                }

                            }
                            else
                            {
                                break;
                            }
                        }
                        else
                        {
                            // one of our editors has focus

                            if (Edit.Focused)
                            {
                                if (forward)
                                {
                                    if (DropDownButton.Visible)
                                    {
                                        DropDownButton.Focus();
                                        return true;
                                    }
                                    else if (DialogButton.Visible)
                                    {
                                        DialogButton.Focus();
                                        return true;
                                    }
                                    // fall through
                                }
                                else
                                {
                                    SelectGridEntry(GetGridEntryFromRow(selectedRow), false);
                                    return true;
                                }
                            }
                            else if (DialogButton.Focused || DropDownButton.Focused)
                            {
                                if (!forward && Edit.Visible)
                                {
                                    Edit.Focus();
                                    return true;
                                }
                                // fall through
                            }
                        }
                        break;
                    case Keys.Up:
                    case Keys.Down:
                    case Keys.Left:
                    case Keys.Right:
                        return false;
                    case Keys.Return:
                        if (DialogButton.Focused || DropDownButton.Focused)
                        {
                            OnBtnClick((DialogButton.Focused ? DialogButton : DropDownButton), EventArgs.Empty);
                            return true;
                        }
                        else if (selectedGridEntry != null && selectedGridEntry.Expandable)
                        {
                            SetExpand(selectedGridEntry, !selectedGridEntry.InternalExpanded);
                            return true;
                        }
                        break;
                }
            }
            return base.ProcessDialogKey(keyData);
        }

        protected virtual void RecalculateProps()
        {
            Debug.WriteLineIf(CompModSwitches.DebugGridView.TraceVerbose, "PropertyGridView:RecalculateProps");
            int props = CountPropsFromOutline(topLevelGridEntries);
            if (totalProps != props)
            {
                totalProps = props;
                ClearGridEntryEvents(allGridEntries, 0, -1);
                allGridEntries = null;
            }
        }

        internal /*public virtual*/ void RecursivelyExpand(GridEntry gridEntry, bool fInit, bool expand, int maxExpands)
        {

            if (gridEntry == null || (expand && --maxExpands < 0))
            {
                return;
            }

            SetExpand(gridEntry, expand);

            GridEntryCollection rgipes = gridEntry.Children;
            if (rgipes != null)
            {
                for (int i = 0; i < rgipes.Count; i++)
                {
                    RecursivelyExpand(rgipes.GetEntry(i), false, expand, maxExpands);
                }
            }

            if (fInit)
            {
                GridEntry ipeSelect = selectedGridEntry;
                Refresh();
                SelectGridEntry(ipeSelect, false);
                Invalidate();
            }

        }

        public override void Refresh()
        {
            Refresh(false, -1, -1);

            //resetting gridoutline rect to recalculate before repaint when viewsort property changed. This is necessary especially when user 
            // changes sort and move to a secondary monitor with different DPI and change view sort back to original.
            if (topLevelGridEntries != null && DpiHelper.IsScalingRequirementMet)
            {
                var outlineRectIconSize = GetOutlineIconSize();
                foreach (GridEntry gridentry in topLevelGridEntries)
                {
                    if (gridentry.OutlineRect.Height != outlineRectIconSize || gridentry.OutlineRect.Width != outlineRectIconSize)
                    {
                        ResetOutline(gridentry);
                    }
                }
            }

            // make sure we got everything
            Invalidate();
        }

        public void Refresh(bool fullRefresh)
        {
            Refresh(fullRefresh, -1, -1);
        }


        GridPositionData positionData;

        private void Refresh(bool fullRefresh, int rowStart, int rowEnd)
        {
            Debug.WriteLineIf(CompModSwitches.DebugGridView.TraceVerbose, "PropertyGridView:Refresh");
            Debug.WriteLineIf(GridViewDebugPaint.TraceVerbose, "Refresh called for rows " + rowStart.ToString(CultureInfo.InvariantCulture) + " through " + rowEnd.ToString(CultureInfo.InvariantCulture));
            SetFlag(FlagNeedsRefresh, true);
            GridEntry gridEntry = null;

            // There are cases here where the grid could get be disposed.
            // so just bail.
            if (IsDisposed)
            {
                return;
            }

            bool pageInGridEntry = true;

            if (rowStart == -1)
            {
                rowStart = 0;
            }

            if (fullRefresh || ownerGrid.HavePropEntriesChanged())
            {
                if (HasEntries && !GetInPropertySet() && !Commit())
                {
                    OnEscape(this);
                }

                int oldLength = totalProps;
                object oldObject = topLevelGridEntries == null || topLevelGridEntries.Count == 0 ? null : ((GridEntry)topLevelGridEntries[0]).GetValueOwner();

                // walk up to the main IPE and refresh it.
                if (fullRefresh)
                {
                    ownerGrid.RefreshProperties(true);
                }

                if (oldLength > 0 && !GetFlag(FlagNoDefault))
                {
                    positionData = CaptureGridPositionData();
                    CommonEditorHide(true);
                }

                UpdateHelpAttributes(selectedGridEntry, null);
                selectedGridEntry = null;
                SetFlag(FlagIsNewSelection, true);
                topLevelGridEntries = ownerGrid.GetPropEntries();


                ClearGridEntryEvents(allGridEntries, 0, -1);
                allGridEntries = null;
                RecalculateProps();

                int newLength = totalProps;
                if (newLength > 0)
                {
                    if (newLength < oldLength)
                    {
                        SetScrollbarLength();
                        SetScrollOffset(0);
                    }

                    SetConstants();

                    if (positionData != null)
                    {
                        gridEntry = positionData.Restore(this);

                        // Upon restoring the grid entry position, we don't
                        // want to page it in
                        //
                        object newObject = topLevelGridEntries == null || topLevelGridEntries.Count == 0 ? null : ((GridEntry)topLevelGridEntries[0]).GetValueOwner();
                        pageInGridEntry = (gridEntry == null) || oldLength != newLength || newObject != oldObject;
                    }

                    if (gridEntry == null)
                    {
                        gridEntry = ownerGrid.GetDefaultGridEntry();
                        SetFlag(FlagNoDefault, gridEntry == null && totalProps > 0);
                    }

                    InvalidateRows(rowStart, rowEnd);
                    if (gridEntry == null)
                    {
                        selectedRow = 0;
                        selectedGridEntry = GetGridEntryFromRow(selectedRow);
                    }
                }
                else if (oldLength == 0)
                {
                    return;
                }
                else
                {
                    SetConstants();
                }


                // Release the old positionData which contains reference to previous selected objects.
                positionData = null;
                lastClickedEntry = null;
            }

            if (!HasEntries)
            {
                CommonEditorHide(selectedRow != -1);
                ownerGrid.SetStatusBox(null, null);
                SetScrollOffset(0);
                selectedRow = -1;
                Invalidate();
                return;
            }
            // in case we added or removed properties

            ownerGrid.ClearValueCaches();

            InvalidateRows(rowStart, rowEnd);

            if (gridEntry != null)
            {
                SelectGridEntry(gridEntry, pageInGridEntry);
            }
        }

        public virtual void Reset()
        {
            Debug.WriteLineIf(CompModSwitches.DebugGridView.TraceVerbose, "PropertyGridView:Reset");
            GridEntry gridEntry = GetGridEntryFromRow(selectedRow);
            if (gridEntry == null)
            {
                return;
            }

            gridEntry.ResetPropertyValue();
            SelectRow(selectedRow);
        }

        protected virtual void ResetOrigin(System.Drawing.Graphics g)
        {
            g.ResetTransform();
        }

        internal void RestoreHierarchyState(ArrayList expandedItems)
        {
            if (expandedItems == null)
            {
                return;
            }

            foreach (GridEntryCollection gec in expandedItems)
            {
                FindEquivalentGridEntry(gec);
            }
        }

        public virtual DialogResult RunDialog(Form dialog)
        {
            return ShowDialog(dialog);
        }

        internal ArrayList SaveHierarchyState(GridEntryCollection entries)
        {
            return SaveHierarchyState(entries, null);
        }

        private ArrayList SaveHierarchyState(GridEntryCollection entries, ArrayList expandedItems)
        {
            if (entries == null)
            {
                return new ArrayList();
            }

            if (expandedItems == null)
            {
                expandedItems = new ArrayList();
            }

            for (int i = 0; i < entries.Count; i++)
            {
                if (((GridEntry)entries[i]).InternalExpanded)
                {
                    GridEntry entry = entries.GetEntry(i);
                    expandedItems.Add(GetGridEntryHierarchy(entry.Children.GetEntry(0)));
                    SaveHierarchyState(entry.Children, expandedItems);
                }
            }

            return expandedItems;
        }

        // Scroll to the new offset
        private bool ScrollRows(int newOffset)
        {

            GridEntry ipeCur = selectedGridEntry;

            if (!IsScrollValueValid(newOffset) || !Commit())
            {
                return false;
            }

            bool showEdit = Edit.Visible;
            bool showBtnDropDown = DropDownButton.Visible;
            bool showBtnEdit = DialogButton.Visible;

            Edit.Visible = false;
            DialogButton.Visible = false;
            DropDownButton.Visible = false;

            SetScrollOffset(newOffset);

            if (ipeCur != null)
            {
                int curRow = GetRowFromGridEntry(ipeCur);
                if (curRow >= 0 && curRow < visibleRows - 1)
                {
                    Edit.Visible = showEdit;
                    DialogButton.Visible = showBtnEdit;
                    DropDownButton.Visible = showBtnDropDown;
                    SelectGridEntry(ipeCur, true);
                }
                else
                {
                    CommonEditorHide();
                }
            }
            else
            {
                CommonEditorHide();
            }

            Invalidate();
            return true;
        }

        private void SelectEdit(bool caretAtEnd)
        {
            if (edit != null)
            {
                Edit.SelectAll();
            }
        }

        // select functions... selectGridEntry and selectRow will select a Row
        // and install the appropriate editors.
        //
        internal /*protected virtual*/ void SelectGridEntry(GridEntry gridEntry, bool fPageIn)
        {

            if (gridEntry == null)
            {
                return;
            }

            Debug.WriteLineIf(CompModSwitches.DebugGridView.TraceVerbose, "PropertyGridView:SelectGridEntry(" + gridEntry.PropertyLabel + ")");

            int row = GetRowFromGridEntry(gridEntry);
            if (row + GetScrollOffset() < 0)
            {
                // throw exception? return false?
                return;
            }

            int maxRows = (int)Math.Ceiling(((double)GetOurSize().Height) / (1 + RowHeight));

            // Determine whether or not we need to page-in this GridEntry
            //

            if (!fPageIn || (row >= 0 && row < (maxRows - 1)))
            {
                // No need to page-in: either fPageIn is false or the row is already in view
                //
                SelectRow(row);
            }
            else
            {
                // Page-in the selected GridEntry
                //

                selectedRow = -1; // clear the selected row since it's no longer a valid number

                int cOffset = GetScrollOffset();
                if (row < 0)
                {
                    SetScrollOffset(row + cOffset);
                    Invalidate();
                    SelectRow(0);
                }
                else
                {
                    // try to put it one row up from the bottom
                    int newOffset = row + cOffset - (maxRows - 2);

                    if (newOffset >= ScrollBar.Minimum && newOffset < ScrollBar.Maximum)
                    {
                        SetScrollOffset(newOffset);
                    }
                    Invalidate();
                    SelectGridEntry(gridEntry, false);
                }
            }
        }

        private void SelectRow(int row)
        {

            Debug.WriteLineIf(CompModSwitches.DebugGridView.TraceVerbose, "PropertyGridView:SelectRow(" + row.ToString(CultureInfo.InvariantCulture) + ")");

            if (!GetFlag(FlagIsNewSelection))
            {
                if (FocusInside)
                {
                    // If we're in an error state, we want to bail out of this.
                    if (errorState != ERROR_NONE || (row != selectedRow && !Commit()))
                    {
                        return;
                    }
                }
                else
                {
                    Focus();
                }
            }

            GridEntry gridEntry = GetGridEntryFromRow(row);

            // Update our reset command.
            //
            if (row != selectedRow)
            {
                UpdateResetCommand(gridEntry);
            }

            if (GetFlag(FlagIsNewSelection) && GetGridEntryFromRow(selectedRow) == null)
            {
                CommonEditorHide();
            }

            UpdateHelpAttributes(selectedGridEntry, gridEntry);

            // tell the old selection it's not focused any more
            if (selectedGridEntry != null)
            {
                selectedGridEntry.Focus = false;
            }

            // selection not visible.
            if (row < 0 || row >= visibleRows)
            {
                CommonEditorHide();
                selectedRow = row;
                selectedGridEntry = gridEntry;
                Refresh();
                return;
            }

            // leave current selection.
            if (gridEntry == null)
            {
                return;
            }

            bool newRow = false;
            int oldSel = selectedRow;
            if (selectedRow != row || !gridEntry.Equals(selectedGridEntry))
            {
                CommonEditorHide();
                newRow = true;
            }

            if (!newRow)
            {
                CloseDropDown();
            }

            Rectangle rect = GetRectangle(row, ROWVALUE);
            string s = gridEntry.GetPropertyTextValue();

            // what components are we using?
            bool fBtnDropDown = gridEntry.NeedsDropDownButton | gridEntry.Enumerable;
            bool fBtnDialog = gridEntry.NeedsCustomEditorButton;
            bool fEdit = gridEntry.IsTextEditable;
            bool fPaint = gridEntry.IsCustomPaint;

            rect.X += 1;
            rect.Width -= 1;

            // we want to allow builders on read-only properties
            if ((fBtnDialog || fBtnDropDown) && !gridEntry.ShouldRenderReadOnly && FocusInside)
            {
                Control btn = fBtnDropDown ? (Control)DropDownButton : (Control)DialogButton;
                Size sizeBtn = DpiHelper.IsScalingRequirementMet ? new Size(SystemInformation.VerticalScrollBarArrowHeightForDpi(deviceDpi), RowHeight) :
                                                                               new Size(SystemInformation.VerticalScrollBarArrowHeight, RowHeight);
                Rectangle rectTarget = new Rectangle(rect.X + rect.Width - sizeBtn.Width,
                                                      rect.Y,
                                                      sizeBtn.Width, rect.Height);
                CommonEditorUse(btn, rectTarget);
                sizeBtn = btn.Size;
                rect.Width -= (sizeBtn.Width);
                btn.Invalidate();
            }

            // if we're painting the value, size the rect between the button and the painted value
            if (fPaint)
            {
                rect.X += paintIndent + 1;
                rect.Width -= paintIndent + 1;
            }
            else
            {
                rect.X += EDIT_INDENT + 1; // +1 to compensate for where GDI+ draws it's string relative to the rect.
                rect.Width -= EDIT_INDENT + 1;
            }

            if ((GetFlag(FlagIsNewSelection) || !Edit.Focused) && (s != null && !s.Equals(Edit.Text)))
            {
                Edit.Text = s;
                originalTextValue = s;
                Edit.SelectionStart = 0;
                Edit.SelectionLength = 0;
            }
            Edit.AccessibleName = gridEntry.Label;

#if true // RENDERMODE
            switch (inheritRenderMode)
            {
                case RENDERMODE_BOLD:
                    if (gridEntry.ShouldSerializePropertyValue())
                    {
                        Edit.Font = GetBoldFont();
                    }
                    else
                    {
                        Edit.Font = Font;
                    }
                    break;
                case RENDERMODE_LEFTDOT:
                    if (gridEntry.ShouldSerializePropertyValue())
                    {
                        rect.X += (LEFTDOT_SIZE * 2);
                        rect.Width -= (LEFTDOT_SIZE * 2);
                    }
                    // nothing
                    break;
                case RENDERMODE_TRIANGLE:
                    // nothing
                    break;
            }
#endif

            if (GetFlag(FlagIsSplitterMove) || !gridEntry.HasValue || !FocusInside)
            {
                Edit.Visible = false;
            }
            else
            {
                rect.Offset(1, 1);
                rect.Height -= 1;
                rect.Width -= 1;
                CommonEditorUse(Edit, rect);
                bool drawReadOnly = gridEntry.ShouldRenderReadOnly;
                Edit.ForeColor = drawReadOnly ? GrayTextColor : ForeColor;
                Edit.BackColor = BackColor;
                Edit.ReadOnly = drawReadOnly || !gridEntry.IsTextEditable;
                Edit.UseSystemPasswordChar = gridEntry.ShouldRenderPassword;
            }

            GridEntry oldSelectedGridEntry = selectedGridEntry;
            selectedRow = row;
            selectedGridEntry = gridEntry;
            ownerGrid.SetStatusBox(gridEntry.PropertyLabel, gridEntry.PropertyDescription);

            // tell the new focused item that it now has focus
            if (selectedGridEntry != null)
            {
                selectedGridEntry.Focus = FocusInside;
            }

            if (!GetFlag(FlagIsNewSelection))
            {
                Focus();
            }

            // 

            InvalidateRow(oldSel);

            InvalidateRow(row);
            if (FocusInside)
            {
                SetFlag(FlagIsNewSelection, false);
            }

            try
            {
                if (selectedGridEntry != oldSelectedGridEntry)
                {
                    ownerGrid.OnSelectedGridItemChanged(oldSelectedGridEntry, selectedGridEntry);
                }
            }
            catch
            {
            }
        }

        public virtual void SetConstants()
        {
            Debug.WriteLineIf(CompModSwitches.DebugGridView.TraceVerbose, "PropertyGridView:SetConstants");
            Size size = GetOurSize();

            visibleRows = (int)Math.Ceiling(((double)size.Height) / (1 + RowHeight));

            size = GetOurSize();

            if (size.Width >= 0)
            {
                labelRatio = Math.Max(Math.Min(labelRatio, 9), 1.1);
                labelWidth = ptOurLocation.X + (int)((double)size.Width / labelRatio);
            }

            int oldWidth = labelWidth;


            bool adjustWidth = SetScrollbarLength();
            GridEntryCollection rgipesAll = GetAllGridEntries();
            if (rgipesAll != null)
            {
                int scroll = GetScrollOffset();
                if ((scroll + visibleRows) >= rgipesAll.Count)
                {
                    visibleRows = rgipesAll.Count - scroll;
                }
            }


            if (adjustWidth && size.Width >= 0)
            {
                labelRatio = ((double)GetOurSize().Width / (double)(oldWidth - ptOurLocation.X));
                //labelWidth = loc.X + (int) ((double)size.Width / labelRatio);
            }

            Debug.WriteLineIf(CompModSwitches.DebugGridView.TraceVerbose, "\tsize       :" + size.ToString());
            Debug.WriteLineIf(CompModSwitches.DebugGridView.TraceVerbose, "\tlocation   :" + ptOurLocation.ToString());
            Debug.WriteLineIf(CompModSwitches.DebugGridView.TraceVerbose, "\tvisibleRows:" + (visibleRows).ToString(CultureInfo.InvariantCulture));
            Debug.WriteLineIf(CompModSwitches.DebugGridView.TraceVerbose, "\tlabelWidth :" + (labelWidth).ToString(CultureInfo.InvariantCulture));
            Debug.WriteLineIf(CompModSwitches.DebugGridView.TraceVerbose, "\tlabelRatio :" + (labelRatio).ToString(CultureInfo.InvariantCulture));
            Debug.WriteLineIf(CompModSwitches.DebugGridView.TraceVerbose, "\trowHeight  :" + (RowHeight).ToString(CultureInfo.InvariantCulture));
#if DEBUG
            if (rgipesAll == null)
            {
                Debug.WriteLineIf(CompModSwitches.DebugGridView.TraceVerbose, "\tIPE Count  :(null)");
            }
            else
            {
                Debug.WriteLineIf(CompModSwitches.DebugGridView.TraceVerbose, "\tIPE Count  :" + (rgipesAll.Count).ToString(CultureInfo.InvariantCulture));
            }
#endif
        }

        private void SetCommitError(short error)
        {
            SetCommitError(error, error == ERROR_THROWN);
        }

        private void SetCommitError(short error, bool capture)
        {
#if DEBUG
            if (CompModSwitches.DebugGridView.TraceVerbose)
            {
                string err = "UNKNOWN!";
                switch (error)
                {
                    case ERROR_NONE:
                        err = "ERROR_NONE";
                        break;
                    case ERROR_THROWN:
                        err = "ERROR_THROWN";
                        break;
                    case ERROR_MSGBOX_UP:
                        err = "ERROR_MSGBOX_UP";
                        break;
                }
                Debug.WriteLine("PropertyGridView:SetCommitError(error=" + err + ", capture=" + capture.ToString() + ")");
            }
#endif
            errorState = error;
            if (error != ERROR_NONE)
            {
                CancelSplitterMove();
            }

            Edit.HookMouseDown = capture;

        }

        internal /*public virtual*/ void SetExpand(GridEntry gridEntry, bool value)
        {
            if (gridEntry != null && gridEntry.Expandable)
            {

                int row = GetRowFromGridEntry(gridEntry);
                int countFromEnd = visibleRows - row;
                int curRow = selectedRow;

                // if the currently selected row is below us, we need to commit now
                // or the offsets will be wrong
                if (selectedRow != -1 && row < selectedRow && Edit.Visible)
                {
                    // this will cause the commit
                    Focus();

                }

                int offset = GetScrollOffset();
                int items = totalProps;

                gridEntry.InternalExpanded = value;
                RecalculateProps();
                GridEntry ipeSelect = selectedGridEntry;
                if (!value)
                {
                    for (GridEntry ipeCur = ipeSelect; ipeCur != null; ipeCur = ipeCur.ParentGridEntry)
                    {
                        if (ipeCur.Equals(gridEntry))
                        {
                            ipeSelect = gridEntry;
                        }
                    }
                }
                row = GetRowFromGridEntry(gridEntry);

                SetConstants();

                int newItems = totalProps - items;

                if (value && newItems > 0 && newItems < visibleRows && (row + (newItems)) >= visibleRows && newItems < curRow)
                {
                    // scroll to show the newly opened items.
                    SetScrollOffset((totalProps - items) + offset);
                }

                Invalidate();

                SelectGridEntry(ipeSelect, false);

                int scroll = GetScrollOffset();
                SetScrollOffset(0);
                SetConstants();
                SetScrollOffset(scroll);
            }
        }

        private void SetFlag(short flag, bool value)
        {
            if (value)
            {
                flags = (short)((ushort)flags | (ushort)flag);
            }
            else
            {
                flags &= (short)~flag;
            }
        }

        public virtual void SetScrollOffset(int cOffset)
        {
            Debug.WriteLineIf(CompModSwitches.DebugGridView.TraceVerbose, "PropertyGridView:SetScrollOffset(" + cOffset.ToString(CultureInfo.InvariantCulture) + ")");
            int posNew = Math.Max(0, Math.Min(totalProps - visibleRows + 1, cOffset));
            int posOld = ScrollBar.Value;
            if (posNew != posOld && IsScrollValueValid(posNew) && visibleRows > 0)
            {
                ScrollBar.Value = posNew;
                Invalidate();
                selectedRow = GetRowFromGridEntry(selectedGridEntry);
            }
        }

        // C#r
        internal virtual bool _Commit()
        {
            return Commit();
        }

        private bool Commit()
        {

            Debug.WriteLineIf(CompModSwitches.DebugGridView.TraceVerbose, "PropertyGridView:Commit()");

            if (errorState == ERROR_MSGBOX_UP)
            {
                Debug.WriteLineIf(CompModSwitches.DebugGridView.TraceVerbose, "PropertyGridView:Commit() returning false because an error has been thrown or we are in a property set");
                return false;
            }

            if (!NeedsCommit)
            {
                SetCommitError(ERROR_NONE);
                Debug.WriteLineIf(CompModSwitches.DebugGridView.TraceVerbose, "PropertyGridView:Commit() returning true because no change has been made");
                return true;
            }

            if (GetInPropertySet())
            {
                return false;
            }

            GridEntry ipeCur = GetGridEntryFromRow(selectedRow);
            if (ipeCur == null)
            {
                return true;
            }
            bool success = false;
            try
            {
                success = CommitText(Edit.Text);
            }
            finally
            {

                if (!success)
                {
                    Edit.Focus();
                    SelectEdit(false);
                }
                else
                {
                    SetCommitError(ERROR_NONE);
                }
            }
            return success;
        }

        private bool CommitValue(object value)
        {
            GridEntry ipeCur = selectedGridEntry;

            if (selectedGridEntry == null && selectedRow != -1)
            {
                ipeCur = GetGridEntryFromRow(selectedRow);
            }

            if (ipeCur == null)
            {
                Debug.Fail("Committing with no selected row!");
                return true;
            }

            return CommitValue(ipeCur, value);
        }

        internal bool CommitValue(GridEntry ipeCur, object value, bool closeDropDown = true)
        {

            Debug.WriteLineIf(CompModSwitches.DebugGridView.TraceVerbose, "PropertyGridView:CommitValue(" + (value == null ? "null" : value.ToString()) + ")");

            int propCount = ipeCur.ChildCount;
            bool capture = Edit.HookMouseDown;
            object originalValue = null;

            try
            {
                originalValue = ipeCur.PropertyValue;
            }
            catch
            {
                // if the getter is failing, we still want to let
                // the set happen.
            }

            try
            {
                try
                {
                    SetFlag(FlagInPropertySet, true);

                    //if this propentry is enumerable, then once a value is selected from the editor,
                    //we'll want to close the drop down (like true/false).  Otherwise, if we're
                    //working with Anchor for ex., then we should be able to select different values
                    //from the editor, without having it close every time.
                    if (ipeCur != null &&
                        ipeCur.Enumerable &&
                        closeDropDown)
                    {
                        CloseDropDown();
                    }

                    try
                    {
                        Edit.DisableMouseHook = true;
                        ipeCur.PropertyValue = value;
                    }
                    finally
                    {
                        Edit.DisableMouseHook = false;
                        Edit.HookMouseDown = capture;
                    }
                }
                catch (Exception ex)
                {
                    SetCommitError(ERROR_THROWN);
                    ShowInvalidMessage(ipeCur.PropertyLabel, value, ex);
                    return false;
                }
            }
            finally
            {
                SetFlag(FlagInPropertySet, false);
            }

            SetCommitError(ERROR_NONE);

            string text = ipeCur.GetPropertyTextValue();
            if (!string.Equals(text, Edit.Text))
            {
                Edit.Text = text;
                Edit.SelectionStart = 0;
                Edit.SelectionLength = 0;
            }
            originalTextValue = text;

            // Update our reset command.
            //
            UpdateResetCommand(ipeCur);

            if (ipeCur.ChildCount != propCount)
            {
                ClearGridEntryEvents(allGridEntries, 0, -1);
                allGridEntries = null;
                SelectGridEntry(ipeCur, true);
            }

            // in case this guy got disposed...
            if (ipeCur.Disposed)
            {
                bool editfocused = (edit != null && edit.Focused);

                // reselect the row to find the replacement.
                //
                SelectGridEntry(ipeCur, true);
                ipeCur = selectedGridEntry;

                if (editfocused && edit != null)
                {
                    edit.Focus();
                }
            }

            ownerGrid.OnPropertyValueSet(ipeCur, originalValue);

            return true;
        }

        private bool CommitText(string text)
        {

            Debug.WriteLineIf(CompModSwitches.DebugGridView.TraceVerbose, "PropertyGridView:CommitValue(" + (text == null ? "null" : text.ToString()) + ")");

            object value = null;

            GridEntry ipeCur = selectedGridEntry;

            if (selectedGridEntry == null && selectedRow != -1)
            {
                ipeCur = GetGridEntryFromRow(selectedRow);
            }

            if (ipeCur == null)
            {
                Debug.Fail("Committing with no selected row!");
                return true;
            }

            try
            {
                value = ipeCur.ConvertTextToValue(text);
            }
            catch (Exception ex)
            {
                SetCommitError(ERROR_THROWN);
                ShowInvalidMessage(ipeCur.PropertyLabel, text, ex);
                return false;
            }

            SetCommitError(ERROR_NONE);

            return CommitValue(value);
        }

        internal void ReverseFocus()
        {
            if (selectedGridEntry == null)
            {
                Focus();
            }
            else
            {
                SelectGridEntry(selectedGridEntry, true);

                if (DialogButton.Visible)
                {
                    DialogButton.Focus();
                }
                else if (DropDownButton.Visible)
                {
                    DropDownButton.Focus();
                }
                else if (Edit.Visible)
                {
                    Edit.SelectAll();
                    Edit.Focus();
                }
            }
        }

        private bool SetScrollbarLength()
        {
            Debug.WriteLineIf(CompModSwitches.DebugGridView.TraceVerbose, "PropertyGridView:SetScrollBarLength");
            bool sbChange = false;
            if (totalProps != -1)
            {
                if (totalProps < visibleRows)
                {
                    SetScrollOffset(0);
                }
                else if (GetScrollOffset() > totalProps)
                {
                    SetScrollOffset((totalProps + 1) - visibleRows);
                }

                bool fHidden = !ScrollBar.Visible;
                if (visibleRows > 0)
                {
                    ScrollBar.LargeChange = visibleRows - 1;
                }
                ScrollBar.Maximum = Math.Max(0, totalProps - 1);
                if (fHidden != (totalProps < visibleRows))
                {
                    sbChange = true;
                    ScrollBar.Visible = fHidden;
                    Size size = GetOurSize();
                    if (labelWidth != -1 && size.Width > 0)
                    {
                        if (labelWidth > ptOurLocation.X + size.Width)
                        {
                            labelWidth = ptOurLocation.X + (int)((double)size.Width / labelRatio);
                        }
                        else
                        {
                            labelRatio = ((double)GetOurSize().Width / (double)(labelWidth - ptOurLocation.X));
                        }
                    }
                    Invalidate();
                }
            }
            return sbChange;
        }

        /// <summary>
        ///      Shows the given dialog, and returns its dialog result.  You should always
        ///      use this method rather than showing the dialog directly, as this will
        ///      properly position the dialog and provide it a dialog owner.
        /// </summary>
        public DialogResult /* IWindowsFormsEditorService. */ ShowDialog(Form dialog)
        {
            // try to shift down if sitting right on top of existing owner.
            if (dialog.StartPosition == FormStartPosition.CenterScreen)
            {
                Control topControl = this;
                if (topControl != null)
                {
                    while (topControl.ParentInternal != null)
                    {
                        topControl = topControl.ParentInternal;
                    }
                    if (topControl.Size.Equals(dialog.Size))
                    {
                        dialog.StartPosition = FormStartPosition.Manual;
                        Point location = topControl.Location;
                        // 
                        location.Offset(25, 25);
                        dialog.Location = location;
                    }
                }
            }

            IntPtr priorFocus = UnsafeNativeMethods.GetFocus();

            IUIService service = (IUIService)GetService(typeof(IUIService));
            DialogResult result;
            if (service != null)
            {
                result = service.ShowDialog(dialog);
            }
            else
            {
                result = dialog.ShowDialog(this);
            }

            if (priorFocus != IntPtr.Zero)
            {
                UnsafeNativeMethods.SetFocus(new HandleRef(null, priorFocus));
            }

            return result;
        }

        private void ShowFormatExceptionMessage(string propName, object value, Exception ex)
        {
            if (value == null)
            {
                value = "(null)";
            }

            if (propName == null)
            {
                propName = "(unknown)";
            }

            Debug.WriteLineIf(CompModSwitches.DebugGridView.TraceVerbose, "PropertyGridView:ShowFormatExceptionMessage(prop=" + propName + ")");

            // we have to uninstall our hook so the user can push the button!
            bool hooked = Edit.HookMouseDown;
            Edit.DisableMouseHook = true;
            SetCommitError(ERROR_MSGBOX_UP, false);

            // Before invoking the error dialog, flush all mouse messages in the message queue.
            // Otherwise the click that triggered the error will still be in the queue, and will get eaten by the dialog,
            // potentially causing an accidental button click. Problem occurs because we trap clicks using a system hook,
            // which usually discards the message by returning 1 to GetMessage(). But this won't occur until after the
            // error dialog gets closed, which is much too late.
            NativeMethods.MSG mouseMsg = new NativeMethods.MSG();
            while (UnsafeNativeMethods.PeekMessage(ref mouseMsg,
                                                   NativeMethods.NullHandleRef,
                                                   Interop.WindowMessages.WM_MOUSEFIRST,
                                                   Interop.WindowMessages.WM_MOUSELAST,
                                                   NativeMethods.PM_REMOVE))
            {
                ;
            }

            // These things are just plain useless.
            //
            if (ex is System.Reflection.TargetInvocationException)
            {
                ex = ex.InnerException;
            }

            // Try to find an exception message to display
            //
            string exMessage = ex.Message;

            bool revert = false;

            while (exMessage == null || exMessage.Length == 0)
            {
                ex = ex.InnerException;
                if (ex == null)
                {
                    break;
                }
                exMessage = ex.Message;
            }

            IUIService uiSvc = (IUIService)GetService(typeof(IUIService));

            ErrorDialog.Message = SR.PBRSFormatExceptionMessage;
            ErrorDialog.Text = SR.PBRSErrorTitle;
            ErrorDialog.Details = exMessage;


            if (uiSvc != null)
            {
                revert = (DialogResult.Cancel == uiSvc.ShowDialog(ErrorDialog));
            }
            else
            {
                revert = (DialogResult.Cancel == ShowDialog(ErrorDialog));
            }

            Edit.DisableMouseHook = false;

            if (hooked)
            {
                SelectGridEntry(selectedGridEntry, true);
            }
            SetCommitError(ERROR_THROWN, hooked);

            if (revert)
            {
                OnEscape(Edit);
            }
        }

        internal void ShowInvalidMessage(string propName, object value, Exception ex)
        {

            if (value == null)
            {
                value = "(null)";
            }

            if (propName == null)
            {
                propName = "(unknown)";
            }

            Debug.WriteLineIf(CompModSwitches.DebugGridView.TraceVerbose, "PropertyGridView:ShowInvalidMessage(prop=" + propName + ")");

            // we have to uninstall our hook so the user can push the button!
            bool hooked = Edit.HookMouseDown;
            Edit.DisableMouseHook = true;
            SetCommitError(ERROR_MSGBOX_UP, false);

            // Before invoking the error dialog, flush all mouse messages in the message queue.
            // Otherwise the click that triggered the error will still be in the queue, and will get eaten by the dialog,
            // potentially causing an accidental button click. Problem occurs because we trap clicks using a system hook,
            // which usually discards the message by returning 1 to GetMessage(). But this won't occur until after the
            // error dialog gets closed, which is much too late.
            NativeMethods.MSG mouseMsg = new NativeMethods.MSG();
            while (UnsafeNativeMethods.PeekMessage(ref mouseMsg,
                                                   NativeMethods.NullHandleRef,
                                                   Interop.WindowMessages.WM_MOUSEFIRST,
                                                   Interop.WindowMessages.WM_MOUSELAST,
                                                   NativeMethods.PM_REMOVE))
            {
                ;
            }

            // These things are just plain useless.
            //
            if (ex is System.Reflection.TargetInvocationException)
            {
                ex = ex.InnerException;
            }

            // Try to find an exception message to display
            //
            string exMessage = ex.Message;

            bool revert = false;

            while (exMessage == null || exMessage.Length == 0)
            {
                ex = ex.InnerException;
                if (ex == null)
                {
                    break;
                }
                exMessage = ex.Message;
            }

            IUIService uiSvc = (IUIService)GetService(typeof(IUIService));

            ErrorDialog.Message = SR.PBRSErrorInvalidPropertyValue;
            ErrorDialog.Text = SR.PBRSErrorTitle;
            ErrorDialog.Details = exMessage;


            if (uiSvc != null)
            {
                revert = (DialogResult.Cancel == uiSvc.ShowDialog(ErrorDialog));
            }
            else
            {
                revert = (DialogResult.Cancel == ShowDialog(ErrorDialog));
            }

            Edit.DisableMouseHook = false;

            if (hooked)
            {
                SelectGridEntry(selectedGridEntry, true);
            }
            SetCommitError(ERROR_THROWN, hooked);

            if (revert)
            {
                OnEscape(Edit);
            }
        }

        private bool SplitterInside(int x, int y)
        {
            return (Math.Abs(x - InternalLabelWidth) < 4);
        }

        private void TabSelection()
        {
            GridEntry gridEntry = GetGridEntryFromRow(selectedRow);
            if (gridEntry == null)
            {
                return;
            }

            if (Edit.Visible)
            {
                Edit.Focus();
                SelectEdit(false);
            }
            else if (dropDownHolder != null && dropDownHolder.Visible)
            {
                dropDownHolder.FocusComponent();
                return;
            }
            else if (currentEditor != null)
            {
                currentEditor.Focus();
            }

            return;
        }


        internal void RemoveSelectedEntryHelpAttributes()
        {
            UpdateHelpAttributes(selectedGridEntry, null);
        }

        private void UpdateHelpAttributes(GridEntry oldEntry, GridEntry newEntry)
        {
            // Update the help context with the current property
            //
            IHelpService hsvc = GetHelpService();
            if (hsvc == null || oldEntry == newEntry)
            {
                return;
            }

            GridEntry temp = oldEntry;
            if (oldEntry != null && !oldEntry.Disposed)
            {


                while (temp != null)
                {
                    hsvc.RemoveContextAttribute("Keyword", temp.HelpKeyword);
                    temp = temp.ParentGridEntry;
                }
            }

            if (newEntry != null)
            {
                temp = newEntry;

                UpdateHelpAttributes(hsvc, temp, true);
            }
        }

        private void UpdateHelpAttributes(IHelpService helpSvc, GridEntry entry, bool addAsF1)
        {
            if (entry == null)
            {
                return;
            }

            UpdateHelpAttributes(helpSvc, entry.ParentGridEntry, false);
            string helpKeyword = entry.HelpKeyword;
            if (helpKeyword != null)
            {
                helpSvc.AddContextAttribute("Keyword", helpKeyword, addAsF1 ? HelpKeywordType.F1Keyword : HelpKeywordType.GeneralKeyword);
            }
        }


        private void UpdateUIBasedOnFont(bool layoutRequired)
        {
            if (IsHandleCreated && GetFlag(FlagNeedUpdateUIBasedOnFont))
            {

                try
                {
                    if (listBox != null)
                    {
                        DropDownListBox.ItemHeight = RowHeight + 2;
                    }

                    if (btnDropDown != null)
                    {
                        var isScalingRequirementMet = DpiHelper.IsScalingRequirementMet;
                        if (isScalingRequirementMet)
                        {
                            btnDropDown.Size = new Size(SystemInformation.VerticalScrollBarArrowHeightForDpi(deviceDpi), RowHeight);
                        }
                        else
                        {
                            btnDropDown.Size = new Size(SystemInformation.VerticalScrollBarArrowHeight, RowHeight);
                        }

                        if (btnDialog != null)
                        {
                            DialogButton.Size = DropDownButton.Size;
                            if (isScalingRequirementMet)
                            {
                                btnDialog.Image = CreateResizedBitmap("dotdotdot", DOTDOTDOT_ICONWIDTH, DOTDOTDOT_ICONHEIGHT);
                            }
                        }
                        if (isScalingRequirementMet)
                        {
                            btnDropDown.Image = CreateResizedBitmap("Arrow", DOWNARROW_ICONWIDTH, DOWNARROW_ICONHEIGHT);
                        }
                    }

                    if (layoutRequired)
                    {
                        LayoutWindow(true);
                    }
                }
                finally
                {
                    SetFlag(FlagNeedUpdateUIBasedOnFont, false);
                }
            }
        }

        private bool UnfocusSelection()
        {
            Debug.WriteLineIf(CompModSwitches.DebugGridView.TraceVerbose, "PropertyGridView:UnfocusSelection()");
            GridEntry gridEntry = GetGridEntryFromRow(selectedRow);
            if (gridEntry == null)
            {
                return true;
            }

            bool commit = Commit();

            if (commit && FocusInside)
            {
                Focus();
            }
            return commit;
        }

        private void UpdateResetCommand(GridEntry gridEntry)
        {
            if (totalProps > 0)
            {
                IMenuCommandService mcs = (IMenuCommandService)GetService(typeof(IMenuCommandService));
                if (mcs != null)
                {
                    MenuCommand reset = mcs.FindCommand(PropertyGridCommands.Reset);
                    if (reset != null)
                    {
                        reset.Enabled = gridEntry == null ? false : gridEntry.CanResetPropertyValue();
                    }
                }
            }
        }

        // a mini version of process dialog key
        // for responding to WM_GETDLGCODE
        internal bool WantsTab(bool forward)
        {
            if (forward)
            {
                if (Focused)
                {
                    // we want a tab if the grid has focus and
                    // we have a button or an Edit
                    if (DropDownButton.Visible ||
                        DialogButton.Visible ||
                        Edit.Visible)
                    {
                        return true;
                    }
                }
                else if (Edit.Focused && (DropDownButton.Visible || DialogButton.Visible))
                {
                    // if the Edit has focus, and we have a button, we want the tab as well
                    return true;
                }
                return ownerGrid.WantsTab(forward);
            }
            else
            {
                if (Edit.Focused || DropDownButton.Focused || DialogButton.Focused)
                {
                    return true;
                }
                return ownerGrid.WantsTab(forward);
            }
        }

        private unsafe bool WmNotify(ref Message m)
        {
            if (m.LParam != IntPtr.Zero)
            {
                NativeMethods.NMHDR* nmhdr = (NativeMethods.NMHDR*)m.LParam;

                if (nmhdr->hwndFrom == ToolTip.Handle)
                {
                    switch (nmhdr->code)
                    {
                        case NativeMethods.TTN_POP:
                            break;
                        case NativeMethods.TTN_SHOW:
                            // we want to move the tooltip over where our text would be
                            Point mouseLoc = Cursor.Position;

                            // convert to window coords
                            mouseLoc = PointToClient(mouseLoc);

                            // figure out where we are and apply the offset
                            mouseLoc = FindPosition(mouseLoc.X, mouseLoc.Y);

                            if (mouseLoc == InvalidPosition)
                            {
                                break;
                            }

                            GridEntry curEntry = GetGridEntryFromRow(mouseLoc.Y);

                            if (curEntry == null)
                            {
                                break;
                            }

                            // get the proper rectangle
                            Rectangle itemRect = GetRectangle(mouseLoc.Y, mouseLoc.X);
                            Point tipPt = Point.Empty;

                            // and if we need a tooltip, move the tooltip control to that point.
                            if (mouseLoc.X == ROWLABEL)
                            {
                                tipPt = curEntry.GetLabelToolTipLocation(mouseLoc.X - itemRect.X, mouseLoc.Y - itemRect.Y);
                            }
                            else if (mouseLoc.X == ROWVALUE)
                            {
                                tipPt = curEntry.ValueToolTipLocation;
                            }
                            else
                            {
                                break;
                            }

                            if (tipPt != InvalidPoint)
                            {
                                itemRect.Offset(tipPt);
                                PositionTooltip(this, ToolTip, itemRect);
                                m.Result = (IntPtr)1;
                                return true;
                            }

                            break;
                    }
                }
            }
            return false;
        }

        protected override void WndProc(ref Message m)
        {
            switch (m.Msg)
            {

                case Interop.WindowMessages.WM_SYSCOLORCHANGE:
                    Invalidate();
                    break;

                // Microsoft -- if we get focus in the error
                // state, make sure we push it back to the
                // Edit or bad bad things can happen with
                // our state...
                //
                case Interop.WindowMessages.WM_SETFOCUS:
                    if (!GetInPropertySet() && Edit.Visible && (errorState != ERROR_NONE || !Commit()))
                    {
                        base.WndProc(ref m);
                        Edit.Focus();
                        return;
                    }
                    break;

                case Interop.WindowMessages.WM_IME_STARTCOMPOSITION:
                    Edit.Focus();
                    Edit.Clear();
                    UnsafeNativeMethods.PostMessage(new HandleRef(Edit, Edit.Handle), Interop.WindowMessages.WM_IME_STARTCOMPOSITION, 0, 0);
                    return;

                case Interop.WindowMessages.WM_IME_COMPOSITION:
                    Edit.Focus();
                    UnsafeNativeMethods.PostMessage(new HandleRef(Edit, Edit.Handle), Interop.WindowMessages.WM_IME_COMPOSITION, m.WParam, m.LParam);
                    return;

                case Interop.WindowMessages.WM_GETDLGCODE:

                    int flags = NativeMethods.DLGC_WANTCHARS | NativeMethods.DLGC_WANTARROWS;


                    if (selectedGridEntry != null)
                    {
                        if ((ModifierKeys & Keys.Shift) == 0)
                        {
                            // if we're going backwards, we don't want the tab.
                            // otherwise, we only want it if we have an edit...
                            //
                            if (edit.Visible)
                            {
                                flags |= NativeMethods.DLGC_WANTTAB;
                            }
                        }
                    }
                    m.Result = (IntPtr)(flags);
                    return;

                case Interop.WindowMessages.WM_MOUSEMOVE:

                    // check if it's the same position, of so eat the message
                    if (unchecked((int)(long)m.LParam) == lastMouseMove)
                    {
                        return;
                    }
                    lastMouseMove = unchecked((int)(long)m.LParam);
                    break;

                case Interop.WindowMessages.WM_NOTIFY:
                    if (WmNotify(ref m))
                    {
                        return;
                    }

                    break;
                case AutomationMessages.PGM_GETSELECTEDROW:
                    m.Result = (IntPtr)GetRowFromGridEntry(selectedGridEntry);
                    return;
                case AutomationMessages.PGM_GETVISIBLEROWCOUNT:
                    m.Result = (IntPtr)Math.Min(visibleRows, totalProps);
                    return;
            }

            base.WndProc(ref m);
        }

        /// <summary>
        /// rescale constants for the DPI change
        /// </summary>
        /// <param name="deviceDpiOld"></param>
        /// <param name="deviceDpiNew"></param>
        protected override void RescaleConstantsForDpi(int deviceDpiOld, int deviceDpiNew)
        {
            base.RescaleConstantsForDpi(deviceDpiOld, deviceDpiNew);
            RescaleConstants();
        }

        /// <summary>
        /// Rescale constants on this object
        /// </summary>
        private void RescaleConstants()
        {
            if (DpiHelper.IsScalingRequirementMet)
            {
                ClearCachedFontInfo();
                cachedRowHeight = -1;
                paintWidth = LogicalToDeviceUnits(PAINT_WIDTH);
                paintIndent = LogicalToDeviceUnits(PAINT_INDENT);
                outlineSizeExplorerTreeStyle = LogicalToDeviceUnits(OUTLINE_SIZE_EXPLORER_TREE_STYLE);
                outlineSize = LogicalToDeviceUnits(OUTLINE_SIZE);
                maxListBoxHeight = LogicalToDeviceUnits(MAX_LISTBOX_HEIGHT);
                offset_2Units = LogicalToDeviceUnits(OFFSET_2PIXELS);
                if (topLevelGridEntries != null)
                {
                    foreach (GridEntry t in topLevelGridEntries)
                    {
                        ResetOutline(t);
                    }
                }
            }
        }

        /// <summary>
        /// private method to recursively reset outlinerect for grid entries ( both visible and invisible)
        /// </summary>
        private void ResetOutline(GridEntry entry)
        {
            entry.OutlineRect = Rectangle.Empty;
            if (entry.ChildCount > 0)
            {
                foreach (GridEntry ent in entry.Children)
                {
                    ResetOutline(ent);
                }
            }
            return;
        }

        private class DropDownHolder : Form, IMouseHookClient
        {

            private Control currentControl = null; // the control that is hosted in the holder
            private readonly PropertyGridView gridView;              // the owner gridview
            private readonly MouseHook mouseHook;             // we use this to hook mouse downs, etc. to know when to close the dropdown.

            private LinkLabel createNewLink = null;

            // all the resizing goo...
            //
            private bool resizable = true;  // true if we're showing the resize widget.
            private bool resizing = false; // true if we're in the middle of a resize operation.
            private bool resizeUp = false; // true if the dropdown is above the grid row, which means the resize widget is at the top.
            private Point dragStart = Point.Empty;     // the point at which the drag started to compute the delta
            private Rectangle dragBaseRect = Rectangle.Empty; // the original bounds of our control.
            private int currentMoveType = MoveTypeNone;    // what type of move are we processing? left, bottom, or both?

            private readonly static int ResizeBarSize;    // the thickness of the resize bar
            private readonly static int ResizeBorderSize; // the thickness of the 2-way resize area along the outer edge of the resize bar
            private readonly static int ResizeGripSize;   // the size of the 4-way resize grip at outermost corner of the resize bar
            private readonly static Size MinDropDownSize;  // the minimum size for the control.
            private Bitmap sizeGripGlyph;    // our cached size grip glyph.  Control paint only does right bottom glyphs, so we cache a mirrored one.  See GetSizeGripGlyph

            private const int DropDownHolderBorder = 1;
            private const int MoveTypeNone = 0x0;
            private const int MoveTypeBottom = 0x1;
            private const int MoveTypeLeft = 0x2;
            private const int MoveTypeTop = 0x4;

            static DropDownHolder()
            {
                MinDropDownSize = new Size(SystemInformation.VerticalScrollBarWidth * 4, SystemInformation.HorizontalScrollBarHeight * 4);
                ResizeGripSize = SystemInformation.HorizontalScrollBarHeight;
                ResizeBarSize = ResizeGripSize + 1;
                ResizeBorderSize = ResizeBarSize / 2;
            }

            [
                SuppressMessage("Microsoft.Globalization", "CA1303:DoNotPassLiteralsAsLocalizedParameters") // DropDownHolder's caption is not visible.
                                                                                                            // So we don't have to localize its text.
            ]
            internal DropDownHolder(PropertyGridView psheet)
            : base()
            {
                ShowInTaskbar = false;
                ControlBox = false;
                MinimizeBox = false;
                MaximizeBox = false;
                Text = string.Empty;
                FormBorderStyle = System.Windows.Forms.FormBorderStyle.None;
                AutoScaleMode = AutoScaleMode.None; // children may scale, but we won't interfere.
                mouseHook = new MouseHook(this, this, psheet);
                Visible = false;
                gridView = psheet;
                BackColor = gridView.BackColor;
            }

            protected override CreateParams CreateParams
            {
                get
                {
                    CreateParams cp = base.CreateParams;
                    cp.ExStyle |= NativeMethods.WS_EX_TOOLWINDOW;
                    cp.Style |= NativeMethods.WS_POPUP | NativeMethods.WS_BORDER;
                    if (OSFeature.IsPresent(SystemParameter.DropShadow))
                    {
                        cp.ClassStyle |= NativeMethods.CS_DROPSHADOW;
                    }
                    if (gridView != null)
                    {
                        cp.Parent = gridView.ParentInternal.Handle;
                    }
                    return cp;
                }
            }

            private LinkLabel CreateNewLink
            {
                get
                {
                    if (createNewLink == null)
                    {
                        createNewLink = new LinkLabel();
                        createNewLink.LinkClicked += new LinkLabelLinkClickedEventHandler(OnNewLinkClicked);
                    }
                    return createNewLink;
                }
            }


            public virtual bool HookMouseDown
            {
                get
                {
                    return mouseHook.HookMouseDown;
                }
                set
                {
                    mouseHook.HookMouseDown = value;
                }
            }

            /// <summary>
            /// This gets set to true if there isn't enough space below the currently selected
            /// row for the drop down, so it appears above the row.  In this case, we make the resize
            /// grip appear at the top left.
            /// </summary>
            public bool ResizeUp
            {

                set
                {
                    if (resizeUp != value)
                    {

                        // clear the glyph so we regenerate it.
                        //
                        sizeGripGlyph = null;
                        resizeUp = value;

                        if (resizable)
                        {
                            DockPadding.Bottom = 0;
                            DockPadding.Top = 0;
                            if (value)
                            {
                                DockPadding.Top = ResizeBarSize;
                            }
                            else
                            {
                                DockPadding.Bottom = ResizeBarSize;
                            }
                        }
                    }
                }
            }


            protected override void DestroyHandle()
            {
                mouseHook.HookMouseDown = false;
                base.DestroyHandle();
            }

            protected override void Dispose(bool disposing)
            {

                if (disposing && createNewLink != null)
                {
                    createNewLink.Dispose();
                    createNewLink = null;
                }
                base.Dispose(disposing);
            }

            public void DoModalLoop()
            {

                // Push a modal loop.  This seems expensive, but I think it is a
                // better user model than returning from DropDownControl immediately.
                //  
                while (Visible)
                {
                    Application.DoEventsModal();
                    UnsafeNativeMethods.MsgWaitForMultipleObjectsEx(0, IntPtr.Zero, 250, NativeMethods.QS_ALLINPUT, NativeMethods.MWMO_INPUTAVAILABLE);
                }
            }

            public virtual Control Component
            {
                get
                {
                    return currentControl;
                }
            }

            /// <summary>
            /// Get an InstanceCreationEditor for this entry.  First, we look on the property type, and if we
            /// don't find that we'll go up to the editor type itself.  That way people can associate the InstanceCreationEditor with
            /// the type of DropDown UIType Editor.
            ///
            /// </summary>
            private InstanceCreationEditor GetInstanceCreationEditor(PropertyDescriptorGridEntry entry)
            {

                if (entry == null)
                {
                    return null;
                }

                InstanceCreationEditor editor = null;

                // check the property type itself.  this is the default path.
                //
                PropertyDescriptor pd = entry.PropertyDescriptor;
                if (pd != null)
                {
                    editor = pd.GetEditor(typeof(InstanceCreationEditor)) as InstanceCreationEditor;
                }

                // now check if there is a dropdown UI type editor.  If so, use that.
                //
                if (editor == null)
                {
                    UITypeEditor ute = entry.UITypeEditor;
                    if (ute != null && ute.GetEditStyle() == UITypeEditorEditStyle.DropDown)
                    {
                        editor = (InstanceCreationEditor)TypeDescriptor.GetEditor(ute, typeof(InstanceCreationEditor));
                    }
                }
                return editor;
            }

            /// <summary>
            /// Get a glyph for sizing the lower left hand grip.  The code in ControlPaint only does lower-right glyphs
            /// so we do some GDI+ magic to take that glyph and mirror it.  That way we can still share the code (in case it changes for theming, etc),
            /// not have any special cases, and possibly solve world hunger.  
            /// </summary>


            private Bitmap GetSizeGripGlyph(Graphics g)
            {
                if (sizeGripGlyph != null)
                {
                    return sizeGripGlyph;
                }

                // create our drawing surface based on the current graphics context.
                //
                sizeGripGlyph = new Bitmap(ResizeGripSize, ResizeGripSize, g);

                using (Graphics glyphGraphics = Graphics.FromImage(sizeGripGlyph))
                {
                    // mirror the image around the x-axis to get a gripper handle that works
                    // for the lower left.
                    System.Drawing.Drawing2D.Matrix m = new System.Drawing.Drawing2D.Matrix();

                    // basically, mirroring is just scaling by -1 on the X-axis.  So any point that's like (10, 10) goes to (-10, 10). 
                    // that mirrors it, but also moves everything to the negative axis, so we just bump the whole thing over by it's width.
                    // 
                    // the +1 is because things at (0,0) stay at (0,0) since [0 * -1 = 0] so we want to get them over to the other side too.
                    //
                    // resizeUp causes the image to also be mirrored vertically so the grip can be used as a top-left grip instead of bottom-left.
                    //
                    m.Translate(ResizeGripSize + 1, (resizeUp ? ResizeGripSize + 1 : 0));
                    m.Scale(-1, (resizeUp ? -1 : 1));
                    glyphGraphics.Transform = m;
                    ControlPaint.DrawSizeGrip(glyphGraphics, BackColor, 0, 0, ResizeGripSize, ResizeGripSize);
                    glyphGraphics.ResetTransform();

                }
                sizeGripGlyph.MakeTransparent(BackColor);
                return sizeGripGlyph;
            }

            public virtual bool GetUsed()
            {
                return (currentControl != null);
            }

            public virtual void FocusComponent()
            {
                Debug.WriteLineIf(CompModSwitches.DebugGridView.TraceVerbose, "DropDownHolder:FocusComponent()");
                if (currentControl != null && Visible)
                {
                    currentControl.Focus();
                }
            }

            /// <summary>
            ///    General purpose method, based on Control.Contains()...
            ///
            ///    Determines whether a given window (specified using native window handle)
            ///    is a descendant of this control. This catches both contained descendants
            ///    and 'owned' windows such as modal dialogs. Using window handles rather
            ///    than Control objects allows it to catch un-managed windows as well.
            /// </summary>
            private bool OwnsWindow(IntPtr hWnd)
            {
                while (hWnd != IntPtr.Zero)
                {
                    hWnd = UnsafeNativeMethods.GetWindowLong(new HandleRef(null, hWnd), NativeMethods.GWL_HWNDPARENT);
                    if (hWnd == IntPtr.Zero)
                    {
                        return false;
                    }
                    if (hWnd == Handle)
                    {
                        return true;
                    }
                }
                return false;
            }

            public bool OnClickHooked()
            {
                gridView.CloseDropDownInternal(false);
                return false;
            }

            private void OnCurrentControlResize(object o, EventArgs e)
            {
                if (currentControl != null && !resizing)
                {
                    int oldWidth = Width;
                    Size newSize = new Size(2 * DropDownHolderBorder + currentControl.Width, 2 * DropDownHolderBorder + currentControl.Height);
                    if (resizable)
                    {
                        newSize.Height += ResizeBarSize;
                    }
                    try
                    {
                        resizing = true;
                        SuspendLayout();
                        Size = newSize;
                    }
                    finally
                    {
                        resizing = false;
                        ResumeLayout(false);
                    }
                    Left -= (Width - oldWidth);
                }
            }


            protected override void OnLayout(LayoutEventArgs levent)
            {
                try
                {
                    resizing = true;
                    base.OnLayout(levent);
                }
                finally
                {
                    resizing = false;
                }

            }

            private void OnNewLinkClicked(object sender, LinkLabelLinkClickedEventArgs e)
            {
                InstanceCreationEditor ice = e.Link.LinkData as InstanceCreationEditor;

                Debug.Assert(ice != null, "How do we have a link without the InstanceCreationEditor?");
                if (ice != null)
                {
                    Type createType = gridView.SelectedGridEntry.PropertyType;
                    if (createType != null)
                    {

                        gridView.CloseDropDown();

                        object newValue = ice.CreateInstance(gridView.SelectedGridEntry, createType);

                        if (newValue != null)
                        {

                            // make sure we got what we asked for.
                            //
                            if (!createType.IsInstanceOfType(newValue))
                            {
                                throw new InvalidCastException(string.Format(SR.PropertyGridViewEditorCreatedInvalidObject, createType));
                            }

                            gridView.CommitValue(newValue);
                        }
                    }
                }
            }

            /// <summary>
            /// Just figure out what kind of sizing we would do at a given drag location.
            /// </summary>
            private int MoveTypeFromPoint(int x, int y)
            {
                Rectangle bGripRect = new Rectangle(0, Height - ResizeGripSize, ResizeGripSize, ResizeGripSize);
                Rectangle tGripRect = new Rectangle(0, 0, ResizeGripSize, ResizeGripSize);

                if (!resizeUp && bGripRect.Contains(x, y))
                {
                    return MoveTypeLeft | MoveTypeBottom;
                }
                else if (resizeUp && tGripRect.Contains(x, y))
                {
                    return MoveTypeLeft | MoveTypeTop;
                }
                else if (!resizeUp && Math.Abs(Height - y) < ResizeBorderSize)
                {
                    return MoveTypeBottom;
                }
                else if (resizeUp && Math.Abs(y) < ResizeBorderSize)
                {
                    return MoveTypeTop;
                }
                return MoveTypeNone;
            }

            /// <summary>
            /// Decide if we're going to be sizing at the given point, and if so, Capture and safe our current state.
            /// </summary>
            protected override void OnMouseDown(MouseEventArgs e)
            {
                if (e.Button == MouseButtons.Left)
                {
                    currentMoveType = MoveTypeFromPoint(e.X, e.Y);
                    if (currentMoveType != MoveTypeNone)
                    {
                        dragStart = PointToScreen(new Point(e.X, e.Y));
                        dragBaseRect = Bounds;
                        Capture = true;
                    }
                    else
                    {
                        gridView.CloseDropDown();
                    }
                }
                base.OnMouseDown(e);
            }

            /// <summary>
            /// Either set the cursor or do a move, depending on what our currentMoveType is/
            /// </summary>
            protected override void OnMouseMove(MouseEventArgs e)
            {
                // not moving so just set the cursor.
                //
                if (currentMoveType == MoveTypeNone)
                {
                    int cursorMoveType = MoveTypeFromPoint(e.X, e.Y);
                    switch (cursorMoveType)
                    {
                        case (MoveTypeLeft | MoveTypeBottom):
                            Cursor = Cursors.SizeNESW;
                            break;
                        case MoveTypeBottom:
                        case MoveTypeTop:
                            Cursor = Cursors.SizeNS;
                            break;
                        case MoveTypeTop | MoveTypeLeft:
                            Cursor = Cursors.SizeNWSE;
                            break;
                        default:
                            Cursor = null;
                            break;
                    }
                }
                else
                {
                    Point dragPoint = PointToScreen(new Point(e.X, e.Y));
                    Rectangle newBounds = Bounds;

                    // we're in a move operation, so do the resize.
                    //
                    if ((currentMoveType & MoveTypeBottom) == MoveTypeBottom)
                    {
                        newBounds.Height = Math.Max(MinDropDownSize.Height, dragBaseRect.Height + (dragPoint.Y - dragStart.Y));
                    }

                    // for left and top moves, we actually have to resize and move the form simultaneously.
                    // do to that, we compute the xdelta, and apply that to the base rectangle if it's not going to
                    // make the form smaller than the minimum.
                    //
                    if ((currentMoveType & MoveTypeTop) == MoveTypeTop)
                    {
                        int delta = dragPoint.Y - dragStart.Y;

                        if ((dragBaseRect.Height - delta) > MinDropDownSize.Height)
                        {
                            newBounds.Y = dragBaseRect.Top + delta;
                            newBounds.Height = dragBaseRect.Height - delta;
                        }
                    }

                    if ((currentMoveType & MoveTypeLeft) == MoveTypeLeft)
                    {
                        int delta = dragPoint.X - dragStart.X;

                        if ((dragBaseRect.Width - delta) > MinDropDownSize.Width)
                        {
                            newBounds.X = dragBaseRect.Left + delta;
                            newBounds.Width = dragBaseRect.Width - delta;
                        }
                    }

                    if (newBounds != Bounds)
                    {
                        try
                        {
                            resizing = true;
                            Bounds = newBounds;
                        }
                        finally
                        {
                            resizing = false;
                        }
                    }

                    // Redraw!
                    //
                    Invalidate();
                }
                base.OnMouseMove(e);
            }

            protected override void OnMouseLeave(EventArgs e)
            {
                // just clear the cursor back to the default.
                //
                Cursor = null;
                base.OnMouseLeave(e);
            }

            protected override void OnMouseUp(MouseEventArgs e)
            {
                base.OnMouseUp(e);

                if (e.Button == MouseButtons.Left)
                {

                    // reset the world.
                    //
                    currentMoveType = MoveTypeNone;
                    dragStart = Point.Empty;
                    dragBaseRect = Rectangle.Empty;
                    Capture = false;
                }
            }

            /// <summary>
            /// Just paint and draw our glyph.
            /// </summary>
            protected override void OnPaint(PaintEventArgs pe)
            {
                base.OnPaint(pe);
                if (resizable)
                {
                    // Draw the grip
                    Rectangle lRect = new Rectangle(0, resizeUp ? 0 : Height - ResizeGripSize, ResizeGripSize, ResizeGripSize);
                    pe.Graphics.DrawImage(GetSizeGripGlyph(pe.Graphics), lRect);

                    // Draw the divider
                    int y = resizeUp ? (ResizeBarSize - 1) : (Height - ResizeBarSize);
                    Pen pen = new Pen(SystemColors.ControlDark, 1)
                    {
                        DashStyle = DashStyle.Solid
                    };
                    pe.Graphics.DrawLine(pen, 0, y, Width, y);
                    pen.Dispose();
                }
            }

            protected override bool ProcessDialogKey(Keys keyData)
            {
                if ((keyData & (Keys.Shift | Keys.Control | Keys.Alt)) == 0)
                {
                    switch (keyData & Keys.KeyCode)
                    {
                        case Keys.Escape:
                            gridView.OnEscape(this);
                            return true;
                        case Keys.F4:
                            gridView.F4Selection(true);
                            return true;
                        case Keys.Return:
                            // make sure the return gets forwarded to the control that
                            // is being displayed
                            if (gridView.UnfocusSelection() && gridView.SelectedGridEntry != null)
                            {
                                gridView.SelectedGridEntry.OnValueReturnKey();
                            }
                            return true;
                    }
                }

                return base.ProcessDialogKey(keyData);
            }

            public void SetComponent(Control ctl, bool resizable)
            {

                this.resizable = resizable;
                Font = gridView.Font;

                // check to see if we're going to be adding an InstanceCreationEditor
                //
                InstanceCreationEditor editor = (ctl == null ? null : GetInstanceCreationEditor(gridView.SelectedGridEntry as PropertyDescriptorGridEntry));

                // clear any existing control we have
                //
                if (currentControl != null)
                {
                    currentControl.Resize -= new EventHandler(OnCurrentControlResize);
                    Controls.Remove(currentControl);
                    currentControl = null;
                }

                // remove the InstanceCreationEditor link
                //
                if (createNewLink != null && createNewLink.Parent == this)
                {
                    Controls.Remove(createNewLink);
                }

                // now set up the new control, top to bottom
                //
                if (ctl != null)
                {

                    currentControl = ctl;
                    Debug.WriteLineIf(CompModSwitches.DebugGridView.TraceVerbose, "DropDownHolder:SetComponent(" + (ctl.GetType().Name) + ")");

                    DockPadding.All = 0;

                    // first handle the control.  If it's a listbox, make sure it's got some height
                    // to it.
                    //
                    if (currentControl is GridViewListBox)
                    {
                        ListBox lb = (ListBox)currentControl;

                        if (lb.Items.Count == 0)
                        {
                            lb.Height = Math.Max(lb.Height, lb.ItemHeight);
                        }
                    }

                    // Parent the control now.  That way it can inherit our
                    // font and scale itself if it wants to.
                    try
                    {
                        SuspendLayout();
                        Controls.Add(ctl);

                        Size sz = new Size(2 * DropDownHolderBorder + ctl.Width, 2 * DropDownHolderBorder + ctl.Height);

                        // now check for an editor, and show the link if there is one.
                        //
                        if (editor != null)
                        {

                            // set up the link.
                            //
                            CreateNewLink.Text = editor.Text;
                            CreateNewLink.Links.Clear();
                            CreateNewLink.Links.Add(0, editor.Text.Length, editor);

                            // size it as close to the size of the text as possible.
                            //
                            int linkHeight = CreateNewLink.Height;
                            using (Graphics g = gridView.CreateGraphics())
                            {
                                SizeF sizef = PropertyGrid.MeasureTextHelper.MeasureText(gridView.ownerGrid, g, editor.Text, gridView.GetBaseFont());
                                linkHeight = (int)sizef.Height;
                            }

                            CreateNewLink.Height = linkHeight + DropDownHolderBorder;

                            // add the total height plus some border
                            sz.Height += (linkHeight + (DropDownHolderBorder * 2));
                        }

                        // finally, if we're resizable, add the space for the widget.
                        //
                        if (resizable)
                        {
                            sz.Height += ResizeBarSize;

                            // we use dockpadding to save space to draw the widget.
                            //
                            if (resizeUp)
                            {
                                DockPadding.Top = ResizeBarSize;
                            }
                            else
                            {
                                DockPadding.Bottom = ResizeBarSize;
                            }
                        }

                        // set the size stuff.
                        //
                        Size = sz;
                        ctl.Dock = DockStyle.Fill;
                        ctl.Visible = true;

                        if (editor != null)
                        {
                            CreateNewLink.Dock = DockStyle.Bottom;
                            Controls.Add(CreateNewLink);
                        }
                    }
                    finally
                    {
                        ResumeLayout(true);
                    }

                    // hook the resize event.
                    //
                    currentControl.Resize += new EventHandler(OnCurrentControlResize);
                }
                Enabled = currentControl != null;
            }

            protected override void WndProc(ref Message m)
            {

                if (m.Msg == Interop.WindowMessages.WM_ACTIVATE)
                {
                    SetState(STATE_MODAL, true);
                    Debug.WriteLineIf(CompModSwitches.DebugGridView.TraceVerbose, "DropDownHolder:WM_ACTIVATE()");
                    IntPtr activatedWindow = (IntPtr)m.LParam;
                    if (Visible && NativeMethods.Util.LOWORD(m.WParam) == NativeMethods.WA_INACTIVE && !OwnsWindow(activatedWindow))
                    {
                        gridView.CloseDropDownInternal(false);
                        return;
                    }

                    // prevent the IMsoComponentManager active code from getting fired.
                    //Active = ((int)m.WParam & 0x0000FFFF) != NativeMethods.WA_INACTIVE;
                    //return;
                }
                else if (m.Msg == Interop.WindowMessages.WM_CLOSE)
                {
                    // don't let an ALT-F4 get you down
                    //
                    if (Visible)
                    {
                        gridView.CloseDropDown();
                    }
                    return;
                }
                else if (m.Msg == Interop.WindowMessages.WM_DPICHANGED)
                {
                    // Dropdownholder in PropertyGridView is already scaled based on parent font and other properties that were already set for new DPI
                    // This case is to avoid rescaling(double scaling) of this form
                    m.Result = IntPtr.Zero;
                    return;
                }

                base.WndProc(ref m);
            }
        }

        private class GridViewListBox : ListBox
        {

            internal bool fInSetSelectedIndex = false;
            private readonly PropertyGridView _owningPropertyGridView;

            public GridViewListBox(PropertyGridView gridView)
            {
                base.IntegralHeight = false;
                _owningPropertyGridView = gridView;
                base.BackColor = gridView.BackColor;
            }

            protected override CreateParams CreateParams
            {
                get
                {
                    CreateParams cp = base.CreateParams;
                    cp.Style &= ~NativeMethods.WS_BORDER;
                    cp.ExStyle &= ~NativeMethods.WS_EX_CLIENTEDGE;
                    return cp;
                }
            }

            /// <summary>
            /// Gets the owning PropertyGridView.
            /// </summary>
            internal PropertyGridView OwningPropertyGridView
            {
                get
                {
                    return _owningPropertyGridView;
                }
            }

            /// <summary>
            /// Indicates whether or not the control supports UIA Providers via
            /// IRawElementProviderFragment/IRawElementProviderFragmentRoot interfaces
            /// </summary>
            internal override bool SupportsUiaProviders => true;

            /// <summary>
            /// Constructs the new instance of the accessibility object for this control.
            /// </summary>
            /// <returns>The accessibility object instance.</returns>
            protected override AccessibleObject CreateAccessibilityInstance()
            {
                return new GridViewListBoxAccessibleObject(this);
            }

            public virtual bool InSetSelectedIndex()
            {
                return fInSetSelectedIndex;
            }

            protected override void OnSelectedIndexChanged(EventArgs e)
            {
                fInSetSelectedIndex = true;
                base.OnSelectedIndexChanged(e);
                fInSetSelectedIndex = false;

                if (AccessibilityObject is GridViewListBoxAccessibleObject gridViewListBoxAccessibleObject)
                {
                    gridViewListBoxAccessibleObject.SetListBoxItemFocus();
                }
            }

        }

        [ComVisible(true)]
        private class GridViewListBoxItemAccessibleObject : AccessibleObject
        {

            private readonly GridViewListBox _owningGridViewListBox;
            private readonly object _owningItem;

            public GridViewListBoxItemAccessibleObject(GridViewListBox owningGridViewListBox, object owningItem)
            {
                _owningGridViewListBox = owningGridViewListBox;
                _owningItem = owningItem;

                UseStdAccessibleObjects(_owningGridViewListBox.Handle);
            }

            /// <summary>
            /// Gets the DropDown button bounds.
            /// </summary>
            public override Rectangle Bounds
            {
                get
                {
                    var systemIAccessible = GetSystemIAccessibleInternal();
                    systemIAccessible.accLocation(out int left, out int top, out int width, out int height, GetChildId());
                    return new Rectangle(left, top, width, height);
                }
            }

            /// <summary>
            /// Gets the DropDown button default action.
            /// </summary>
            public override string DefaultAction
            {
                get
                {
                    var systemIAccessible = GetSystemIAccessibleInternal();
                    return systemIAccessible.accDefaultAction[GetChildId()];
                }
            }

            internal override UnsafeNativeMethods.IRawElementProviderFragment FragmentNavigate(UnsafeNativeMethods.NavigateDirection direction)
            {
                switch (direction)
                {
                    case UnsafeNativeMethods.NavigateDirection.Parent:
                        return _owningGridViewListBox.AccessibilityObject;
                    case UnsafeNativeMethods.NavigateDirection.NextSibling:
                        int currentIndex = GetCurrentIndex();
                        if (_owningGridViewListBox.AccessibilityObject is GridViewListBoxAccessibleObject gridViewListBoxAccessibleObject)
                        {
                            int itemsCount = gridViewListBoxAccessibleObject.GetChildFragmentCount();
                            int nextItemIndex = currentIndex + 1;
                            if (itemsCount > nextItemIndex)
                            {
                                return gridViewListBoxAccessibleObject.GetChildFragment(nextItemIndex);
                            }
                        }
                        break;
                    case UnsafeNativeMethods.NavigateDirection.PreviousSibling:
                        currentIndex = GetCurrentIndex();
                        gridViewListBoxAccessibleObject = _owningGridViewListBox.AccessibilityObject as GridViewListBoxAccessibleObject;
                        if (gridViewListBoxAccessibleObject != null)
                        {
                            var itemsCount = gridViewListBoxAccessibleObject.GetChildFragmentCount();
                            int previousItemIndex = currentIndex - 1;
                            if (previousItemIndex >= 0)
                            {
                                return gridViewListBoxAccessibleObject.GetChildFragment(previousItemIndex);
                            }
                        }

                        break;
                }

                return base.FragmentNavigate(direction);
            }

            internal override UnsafeNativeMethods.IRawElementProviderFragmentRoot FragmentRoot
            {
                get
                {
                    return _owningGridViewListBox.AccessibilityObject;
                }
            }

            private int GetCurrentIndex()
            {
                return _owningGridViewListBox.Items.IndexOf(_owningItem);
            }

            internal override int GetChildId()
            {
                return GetCurrentIndex() + 1; // Index is zero-based, Child ID is 1-based.
            }

            internal override object GetPropertyValue(int propertyID)
            {
                switch (propertyID)
                {
                    case NativeMethods.UIA_RuntimeIdPropertyId:
                        return RuntimeId;
                    case NativeMethods.UIA_BoundingRectanglePropertyId:
                        return BoundingRectangle;
                    case NativeMethods.UIA_ControlTypePropertyId:
                        return NativeMethods.UIA_ListItemControlTypeId;
                    case NativeMethods.UIA_NamePropertyId:
                        return Name;
                    case NativeMethods.UIA_AccessKeyPropertyId:
                        return KeyboardShortcut;
                    case NativeMethods.UIA_HasKeyboardFocusPropertyId:
                        return _owningGridViewListBox.Focused;
                    case NativeMethods.UIA_IsKeyboardFocusablePropertyId:
                        return (State & AccessibleStates.Focusable) == AccessibleStates.Focusable;
                    case NativeMethods.UIA_IsEnabledPropertyId:
                        return _owningGridViewListBox.Enabled;
                    case NativeMethods.UIA_HelpTextPropertyId:
                        return Help ?? string.Empty;
                    case NativeMethods.UIA_IsPasswordPropertyId:
                        return false;
                    case NativeMethods.UIA_IsOffscreenPropertyId:
                        return (State & AccessibleStates.Offscreen) == AccessibleStates.Offscreen;
                    default:
                        return base.GetPropertyValue(propertyID);
                }
            }

            /// <summary>
            /// Gets the help text.
            /// </summary>
            public override string Help
            {
                get
                {
                    var systemIAccessible = GetSystemIAccessibleInternal();
                    return systemIAccessible.accHelp[GetChildId()];
                }
            }

            /// <summary>
            /// Gets the keyboard shortcut.
            /// </summary>
            public override string KeyboardShortcut
            {
                get
                {
                    var systemIAccessible = GetSystemIAccessibleInternal();
                    return systemIAccessible.get_accKeyboardShortcut(GetChildId());
                }
            }

            /// <summary>
            /// Indicates whether specified pattern is supported.
            /// </summary>
            /// <param name="patternId">The pattern ID.</param>
            /// <returns>True if specified </returns>
            internal override bool IsPatternSupported(int patternId)
            {
                if (patternId == NativeMethods.UIA_LegacyIAccessiblePatternId ||
                    patternId == NativeMethods.UIA_InvokePatternId)
                {
                    return true;
                }

                return base.IsPatternSupported(patternId);
            }

            /// <summary>
            /// Gets or sets the accessible name.
            /// </summary>
            public override string Name
            {
                get
                {
                    if (_owningGridViewListBox != null)
                    {
                        return _owningItem.ToString();
                    }

                    return base.Name;
                }

                set
                {
                    base.Name = value;
                }
            }

            /// <summary>
            /// Gets the accessible role.
            /// </summary>
            public override AccessibleRole Role
            {
                get
                {
                    var systemIAccessible = GetSystemIAccessibleInternal();
                    return (AccessibleRole)systemIAccessible.get_accRole(GetChildId());
                }
            }

            /// <summary>
            /// Gets the runtime ID.
            /// </summary>
            internal override int[] RuntimeId
            {
                get
                {
                    var runtimeId = new int[3];
                    runtimeId[0] = RuntimeIDFirstItem;
                    runtimeId[1] = (int)(long)_owningGridViewListBox.Handle;
                    runtimeId[2] = _owningItem.GetHashCode();

                    return runtimeId;
                }
            }

            /// <summary>
            /// Gets the accessible state.
            /// </summary>
            public override AccessibleStates State
            {
                get
                {
                    var systemIAccessible = GetSystemIAccessibleInternal();
                    return (AccessibleStates)systemIAccessible.get_accState(GetChildId());
                }
            }

            internal override void SetFocus()
            {
                RaiseAutomationEvent(NativeMethods.UIA_AutomationFocusChangedEventId);

                base.SetFocus();
            }
        }

        private class GridViewListBoxItemAccessibleObjectCollection : Hashtable
        {

            private readonly GridViewListBox _owningGridViewListBox;

            public GridViewListBoxItemAccessibleObjectCollection(GridViewListBox owningGridViewListBox)
            {
                _owningGridViewListBox = owningGridViewListBox;
            }

            public override object this[object key]
            {
                get
                {
                    if (!ContainsKey(key))
                    {
                        var itemAccessibleObject = new GridViewListBoxItemAccessibleObject(_owningGridViewListBox, key);
                        base[key] = itemAccessibleObject;
                    }

                    return base[key];
                }

                set
                {
                    base[key] = value;
                }
            }
        }

        /// <summary>
        /// Represents the PropertyGridView ListBox accessibility object.
        /// </summary>
        [ComVisible(true)]
        private class GridViewListBoxAccessibleObject : ControlAccessibleObject
        {

            private readonly GridViewListBox _owningGridViewListBox;
            private readonly PropertyGridView _owningPropertyGridView;
            private readonly GridViewListBoxItemAccessibleObjectCollection _itemAccessibleObjects;

            /// <summary>
            /// Constructs the new instance of GridViewListBoxAccessibleObject.
            /// </summary>
            /// <param name="owningGridViewListBox">The owning GridViewListBox.</param>
            public GridViewListBoxAccessibleObject(GridViewListBox owningGridViewListBox) : base(owningGridViewListBox)
            {
                _owningGridViewListBox = owningGridViewListBox;
                _owningPropertyGridView = owningGridViewListBox.OwningPropertyGridView;
                _itemAccessibleObjects = new GridViewListBoxItemAccessibleObjectCollection(owningGridViewListBox);
            }

            /// <summary>
            /// Request to return the element in the specified direction.
            /// </summary>
            /// <param name="direction">Indicates the direction in which to navigate.</param>
            /// <returns>Returns the element in the specified direction.</returns>
            internal override UnsafeNativeMethods.IRawElementProviderFragment FragmentNavigate(UnsafeNativeMethods.NavigateDirection direction)
            {
                if (direction == UnsafeNativeMethods.NavigateDirection.Parent)
                {
                    return _owningPropertyGridView.SelectedGridEntry.AccessibilityObject;
                }
                else if (direction == UnsafeNativeMethods.NavigateDirection.FirstChild)
                {
                    return GetChildFragment(0);
                }
                else if (direction == UnsafeNativeMethods.NavigateDirection.LastChild)
                {
                    var childFragmentCount = GetChildFragmentCount();
                    if (childFragmentCount > 0)
                    {
                        return GetChildFragment(childFragmentCount - 1);
                    }
                }
                else if (direction == UnsafeNativeMethods.NavigateDirection.NextSibling)
                {
                    return _owningPropertyGridView.Edit.AccessibilityObject;
                }

                return base.FragmentNavigate(direction);
            }

            /// <summary>
            /// Return the element that is the root node of this fragment of UI.
            /// </summary>
            internal override UnsafeNativeMethods.IRawElementProviderFragmentRoot FragmentRoot
            {
                get
                {
                    return _owningPropertyGridView.AccessibilityObject;
                }
            }

            public AccessibleObject GetChildFragment(int index)
            {
                if (index < 0 || index >= _owningGridViewListBox.Items.Count)
                {
                    return null;
                }

                var item = _owningGridViewListBox.Items[index];
                return _itemAccessibleObjects[item] as AccessibleObject;
            }


            public int GetChildFragmentCount()
            {
                return _owningGridViewListBox.Items.Count;
            }

            /// <summary>
            /// Request value of specified property from an element.
            /// </summary>
            /// <param name="propertyId">Identifier indicating the property to return</param>
            /// <returns>Returns a ValInfo indicating whether the element supports this property, or has no value for it.</returns>
            internal override object GetPropertyValue(int propertyID)
            {
                if (propertyID == NativeMethods.UIA_ControlTypePropertyId)
                {
                    return NativeMethods.UIA_ListControlTypeId;
                }
                else if (propertyID == NativeMethods.UIA_NamePropertyId)
                {
                    return Name;
                }

                return base.GetPropertyValue(propertyID);
            }

            internal override void SetFocus()
            {
                RaiseAutomationEvent(NativeMethods.UIA_AutomationFocusChangedEventId);

                base.SetFocus();
            }

            internal void SetListBoxItemFocus()
            {
                var selectedItem = _owningGridViewListBox.SelectedItem;
                if (_itemAccessibleObjects[selectedItem] is AccessibleObject itemAccessibleObject)
                {
                    itemAccessibleObject.SetFocus();
                }
            }
        }

        private class GridViewEdit : TextBox, IMouseHookClient
        {

            internal bool fInSetText = false;
            internal bool filter = false;
            internal PropertyGridView psheet = null;
            private bool dontFocusMe = false;
            private int lastMove;

            private readonly MouseHook mouseHook;

            // We do this becuase the Focus call above doesn't always stick, so
            // we make the Edit think that it doesn't have focus.  this prevents
            // ActiveControl code on the containercontrol from moving focus elsewhere
            // when the dropdown closes.
            public bool DontFocus
            {
                set
                {
                    dontFocusMe = value;
                }
            }

            public virtual bool Filter
            {
                get { return filter; }

                set
                {
                    filter = value;
                }
            }

            /// <summary>
            /// Indicates whether or not the control supports UIA Providers via
            /// IRawElementProviderFragment/IRawElementProviderFragmentRoot interfaces
            /// </summary>
            internal override bool SupportsUiaProviders => true;

            public override bool Focused
            {
                get
                {
                    if (dontFocusMe)
                    {
                        return false;
                    }
                    return base.Focused;
                }
            }


            public override string Text
            {
                get
                {
                    return base.Text;
                }
                set
                {
                    fInSetText = true;
                    base.Text = value;
                    fInSetText = false;
                }
            }

            public bool DisableMouseHook
            {

                set
                {
                    mouseHook.DisableMouseHook = value;
                }
            }


            public virtual bool HookMouseDown
            {
                get
                {
                    return mouseHook.HookMouseDown;
                }
                set
                {
                    mouseHook.HookMouseDown = value;
                    if (value)
                    {
                        Focus();
                    }
                }
            }


            public GridViewEdit(PropertyGridView psheet)
            {
                this.psheet = psheet;
                mouseHook = new MouseHook(this, this, psheet);
            }

            /// <summary>
            /// Creates a new AccessibleObject for this GridViewEdit instance.
            /// The AccessibleObject instance returned by this method overrides several UIA properties.
            /// However the new object is only available in applications that are recompiled to target 
            /// .NET Framework 4.7.2 or opt in into this feature using a compatibility switch. 
            /// </summary>
            /// <returns>
            /// AccessibleObject for this GridViewEdit instance.
            /// </returns>
            protected override AccessibleObject CreateAccessibilityInstance()
            {
                return new GridViewEditAccessibleObject(this);
            }

            protected override void DestroyHandle()
            {
                mouseHook.HookMouseDown = false;
                base.DestroyHandle();
            }

            protected override void Dispose(bool disposing)
            {
                if (disposing)
                {
                    mouseHook.Dispose();
                }
                base.Dispose(disposing);
            }

            public void FilterKeyPress(char keyChar)
            {

                if (IsInputChar(keyChar))
                {
                    Focus();
                    SelectAll();
                    UnsafeNativeMethods.PostMessage(new HandleRef(this, Handle), Interop.WindowMessages.WM_CHAR, (IntPtr)keyChar, IntPtr.Zero);
                }
            }



            /// <summary>
            ///     Overridden to handle TAB key.
            /// </summary>
            protected override bool IsInputKey(Keys keyData)
            {
                switch (keyData & Keys.KeyCode)
                {
                    case Keys.Escape:
                    case Keys.Tab:
                    case Keys.F4:
                    case Keys.F1:
                    case Keys.Return:
                        return false;
                }
                if (psheet.NeedsCommit)
                {
                    return false;
                }
                return base.IsInputKey(keyData);
            }

            /// <summary>
            ///     Overridden to handle TAB key.
            /// </summary>
            protected override bool IsInputChar(char keyChar)
            {
                switch ((Keys)(int)keyChar)
                {
                    case Keys.Tab:
                    case Keys.Return:
                        return false;
                }
                return base.IsInputChar(keyChar);
            }

            protected override void OnKeyDown(KeyEventArgs ke)
            {

                // this is because on a dialog we may
                // not get a chance to pre-process
                //
                if (ProcessDialogKey(ke.KeyData))
                {
                    ke.Handled = true;
                    return;
                }

                base.OnKeyDown(ke);
            }

            protected override void OnKeyPress(KeyPressEventArgs ke)
            {
                if (!IsInputChar(ke.KeyChar))
                {
                    ke.Handled = true;
                    return;
                }
                base.OnKeyPress(ke);
            }

            public bool OnClickHooked()
            {
                // can we commit this value?
                // eat the value if we failed to commit.
                return !psheet._Commit();
            }

            protected override void OnMouseEnter(EventArgs e)
            {
                base.OnMouseEnter(e);

                if (!Focused)
                {
                    Graphics g = CreateGraphics();
                    if (psheet.SelectedGridEntry != null &&
                        ClientRectangle.Width <= psheet.SelectedGridEntry.GetValueTextWidth(Text, g, Font))
                    {
                        psheet.ToolTip.ToolTip = PasswordProtect ? "" : Text;
                    }
                    g.Dispose();
                }

            }

            protected override bool ProcessCmdKey(ref Message msg, Keys keyData)
            {

                // make sure we allow the Edit to handle ctrl-z
                switch (keyData & Keys.KeyCode)
                {
                    case Keys.Z:
                    case Keys.C:
                    case Keys.X:
                    case Keys.V:
                        if (
                           ((keyData & Keys.Control) != 0) &&
                           ((keyData & Keys.Shift) == 0) &&
                           ((keyData & Keys.Alt) == 0))
                        {
                            return false;
                        }
                        break;

                    case Keys.A:
                        if (
                           ((keyData & Keys.Control) != 0) &&
                           ((keyData & Keys.Shift) == 0) &&
                           ((keyData & Keys.Alt) == 0))
                        {
                            SelectAll();
                            return true;
                        }

                        break;

                    case Keys.Insert:
                        if (((keyData & Keys.Alt) == 0))
                        {
                            if (((keyData & Keys.Control) != 0) ^ ((keyData & Keys.Shift) == 0))
                            {
                                return false;
                            }
                        }
                        break;

                    case Keys.Delete:
                        if (
                          ((keyData & Keys.Control) == 0) &&
                          ((keyData & Keys.Shift) != 0) &&
                          ((keyData & Keys.Alt) == 0))
                        {
                            return false;
                        }
                        else if (
                              ((keyData & Keys.Control) == 0) &&
                              ((keyData & Keys.Shift) == 0) &&
                              ((keyData & Keys.Alt) == 0)
                                )
                        {
                            // if this is just the delete key and we're on a non-text editable property that is resettable,
                            // reset it now.
                            //
                            if (psheet.SelectedGridEntry != null && !psheet.SelectedGridEntry.Enumerable && !psheet.SelectedGridEntry.IsTextEditable && psheet.SelectedGridEntry.CanResetPropertyValue())
                            {
                                object oldValue = psheet.SelectedGridEntry.PropertyValue;
                                psheet.SelectedGridEntry.ResetPropertyValue();
                                psheet.UnfocusSelection();
                                psheet.ownerGrid.OnPropertyValueSet(psheet.SelectedGridEntry, oldValue);
                            }
                        }
                        break;
                }
                return base.ProcessCmdKey(ref msg, keyData);
            }


            /// <summary>
            ///      Overrides Control.ProcessDialogKey to handle the Escape and Return
            ///      keys.
            /// </summary>
            protected override bool ProcessDialogKey(Keys keyData)
            {

                // We don't do anything with modified keys here.
                //
                if ((keyData & (Keys.Shift | Keys.Control | Keys.Alt)) == 0)
                {
                    switch (keyData & Keys.KeyCode)
                    {
                        case Keys.Return:
                            bool fwdReturn = !psheet.NeedsCommit;
                            if (psheet.UnfocusSelection() && fwdReturn)
                            {
                                psheet.SelectedGridEntry.OnValueReturnKey();
                            }
                            return true;
                        case Keys.Escape:
                            psheet.OnEscape(this);
                            return true;
                        case Keys.F4:
                            psheet.F4Selection(true);
                            return true;
                    }
                }

                // for the tab key, we want to commit before we allow it to be processed.
                if ((keyData & Keys.KeyCode) == Keys.Tab && ((keyData & (Keys.Control | Keys.Alt)) == 0))
                {
                    return !psheet._Commit();
                }

                return base.ProcessDialogKey(keyData);
            }

            protected override void SetVisibleCore(bool value)
            {
                Debug.WriteLineIf(CompModSwitches.DebugGridView.TraceVerbose, "DropDownHolder:Visible(" + (value.ToString()) + ")");
                // make sure we dont' have the mouse captured if
                // we're going invisible
                if (value == false && HookMouseDown)
                {
                    mouseHook.HookMouseDown = false;
                }
                base.SetVisibleCore(value);
            }


            // a mini version of process dialog key
            // for responding to WM_GETDLGCODE
            internal bool WantsTab(bool forward)
            {
                return psheet.WantsTab(forward);
            }

            private unsafe bool WmNotify(ref Message m)
            {

                if (m.LParam != IntPtr.Zero)
                {
                    NativeMethods.NMHDR* nmhdr = (NativeMethods.NMHDR*)m.LParam;

                    if (nmhdr->hwndFrom == psheet.ToolTip.Handle)
                    {
                        switch (nmhdr->code)
                        {
                            case NativeMethods.TTN_SHOW:
                                PropertyGridView.PositionTooltip(this, psheet.ToolTip, ClientRectangle);
                                m.Result = (IntPtr)1;
                                return true;
                            default:
                                psheet.WndProc(ref m);
                                break;
                        }
                    }
                }
                return false;
            }

            protected override void WndProc(ref Message m)
            {

                if (filter)
                {
                    if (psheet.FilterEditWndProc(ref m))
                    {
                        return;
                    }
                }

                switch (m.Msg)
                {
                    case Interop.WindowMessages.WM_STYLECHANGED:
                        if ((unchecked((int)(long)m.WParam) & NativeMethods.GWL_EXSTYLE) != 0)
                        {
                            psheet.Invalidate();
                        }
                        break;
                    case Interop.WindowMessages.WM_MOUSEMOVE:
                        if (unchecked((int)(long)m.LParam) == lastMove)
                        {
                            return;
                        }
                        lastMove = unchecked((int)(long)m.LParam);
                        break;
                    case Interop.WindowMessages.WM_DESTROY:
                        mouseHook.HookMouseDown = false;
                        break;
                    case Interop.WindowMessages.WM_SHOWWINDOW:
                        if (IntPtr.Zero == m.WParam)
                        {
                            mouseHook.HookMouseDown = false;
                        }
                        break;
                    case Interop.WindowMessages.WM_PASTE:
                        /*if (!this.ReadOnly) {
                            IDataObject dataObject = Clipboard.GetDataObject();
                            Debug.Assert(dataObject != null, "Failed to get dataObject from clipboard");
                            if (dataObject != null) {
                                object data = dataObject.GetData(typeof(string));
                                if (data != null) {
                                    string clipboardText = data.ToString();
                                    SelectedText = clipboardText;
                                    m.result = 1;
                                    return;
                                }
                            }
                        }*/
                        if (ReadOnly)
                        {
                            return;
                        }
                        break;

                    case Interop.WindowMessages.WM_GETDLGCODE:

                        m.Result = (IntPtr)((long)m.Result | NativeMethods.DLGC_WANTARROWS | NativeMethods.DLGC_WANTCHARS);
                        if (psheet.NeedsCommit || WantsTab((ModifierKeys & Keys.Shift) == 0))
                        {
                            m.Result = (IntPtr)((long)m.Result | NativeMethods.DLGC_WANTALLKEYS | NativeMethods.DLGC_WANTTAB);
                        }
                        return;

                    case Interop.WindowMessages.WM_NOTIFY:
                        if (WmNotify(ref m))
                        {
                            return;
                        }

                        break;
                }
                base.WndProc(ref m);
            }

            public virtual bool InSetText()
            {
                return fInSetText;
            }

            [ComVisible(true)]
            protected class GridViewEditAccessibleObject : ControlAccessibleObject
            {

                private readonly PropertyGridView propertyGridView;

                public GridViewEditAccessibleObject(GridViewEdit owner) : base(owner)
                {
                    propertyGridView = owner.psheet;
                }

                public override AccessibleStates State
                {
                    get
                    {
                        AccessibleStates states = base.State;
                        if (IsReadOnly)
                        {
                            states |= AccessibleStates.ReadOnly;
                        }
                        else
                        {
                            states &= ~AccessibleStates.ReadOnly;
                        }
                        return states;
                    }
                }

                internal override bool IsIAccessibleExSupported() => true;

                /// <summary>
                /// Returns the element in the specified direction.
                /// </summary>
                /// <param name="direction">Indicates the direction in which to navigate.</param>
                /// <returns>Returns the element in the specified direction.</returns>
                internal override UnsafeNativeMethods.IRawElementProviderFragment FragmentNavigate(UnsafeNativeMethods.NavigateDirection direction)
                {
                    if (direction == UnsafeNativeMethods.NavigateDirection.Parent)
                    {
                        return propertyGridView.SelectedGridEntry.AccessibilityObject;
                    }
                    else if (direction == UnsafeNativeMethods.NavigateDirection.NextSibling)
                    {
                        if (propertyGridView.DropDownButton.Visible)
                        {
                            return propertyGridView.DropDownButton.AccessibilityObject;
                        }
                        else if (propertyGridView.DialogButton.Visible)
                        {
                            return propertyGridView.DialogButton.AccessibilityObject;
                        }
                    }

                    return base.FragmentNavigate(direction);
                }

                /// <summary>
                /// Gets the top level element.
                /// </summary>
                internal override UnsafeNativeMethods.IRawElementProviderFragmentRoot FragmentRoot
                {
                    get
                    {
                        return propertyGridView.AccessibilityObject;
                    }
                }

                internal override object GetPropertyValue(int propertyID)
                {
                    if (propertyID == NativeMethods.UIA_IsEnabledPropertyId)
                    {
                        return !IsReadOnly;
                    }
                    else if (propertyID == NativeMethods.UIA_IsValuePatternAvailablePropertyId)
                    {
                        return IsPatternSupported(NativeMethods.UIA_ValuePatternId);
                    }
                    else if (propertyID == NativeMethods.UIA_ControlTypePropertyId)
                    {
                        return NativeMethods.UIA_EditControlTypeId;
                    }
                    else if (propertyID == NativeMethods.UIA_NamePropertyId)
                    {
                        return Name;
                    }

                    return base.GetPropertyValue(propertyID);
                }

                internal override bool IsPatternSupported(int patternId)
                {
                    if (patternId == NativeMethods.UIA_ValuePatternId)
                    {
                        return true;
                    }

                    return base.IsPatternSupported(patternId);
                }

                public override string Name
                {
                    get
                    {
                        string name = Owner.AccessibleName;
                        if (name != null)
                        {
                            return name;
                        }
                        else
                        {
                            GridEntry selectedGridEntry = propertyGridView.SelectedGridEntry;
                            if (selectedGridEntry != null)
                            {
                                return selectedGridEntry.AccessibilityObject.Name;
                            }
                        }

                        return base.Name;
                    }

                    set
                    {
                        base.Name = value;
                    }
                }

                #region IValueProvider

                internal override bool IsReadOnly
                {
                    get
                    {
                        return !(propertyGridView.SelectedGridEntry is PropertyDescriptorGridEntry propertyDescriptorGridEntry) || propertyDescriptorGridEntry.IsPropertyReadOnly;
                    }
                }

                #endregion

                internal override void SetFocus()
                {
                    RaiseAutomationEvent(NativeMethods.UIA_AutomationFocusChangedEventId);

                    base.SetFocus();
                }
            }
        }

        internal interface IMouseHookClient
        {
            // return true if the click is handled, false
            // to pass it on
            bool OnClickHooked();
        }

        internal class MouseHook
        {
            private readonly PropertyGridView gridView;
            private readonly Control control;
            private readonly IMouseHookClient client;

            internal int thisProcessID = 0;
            private GCHandle mouseHookRoot;
            private IntPtr mouseHookHandle = IntPtr.Zero;
            private bool hookDisable = false;

            private bool processing;

            public MouseHook(Control control, IMouseHookClient client, PropertyGridView gridView)
            {
                this.control = control;
                this.gridView = gridView;
                this.client = client;
#if DEBUG
                callingStack = Environment.StackTrace;
#endif
            }

#if DEBUG
            readonly string callingStack;
            ~MouseHook()
            {
                Debug.Assert(mouseHookHandle == IntPtr.Zero, "Finalizing an active mouse hook.  This will crash the process.  Calling stack: " + callingStack);
            }
#endif


            public bool DisableMouseHook
            {

                set
                {
                    hookDisable = value;
                    if (value)
                    {
                        UnhookMouse();
                    }
                }
            }


            public virtual bool HookMouseDown
            {
                get
                {
                    GC.KeepAlive(this);
                    return mouseHookHandle != IntPtr.Zero;
                }
                set
                {
                    if (value && !hookDisable)
                    {
                        HookMouse();
                    }
                    else
                    {
                        UnhookMouse();
                    }
                }
            }


            public void Dispose()
            {
                UnhookMouse();
            }


            /// <summary>
            ///     Sets up the needed windows hooks to catch messages.
            /// </summary>


            private void HookMouse()
            {
                GC.KeepAlive(this);
                // Locking 'this' here is ok since this is an internal class.
                lock (this)
                {
                    if (mouseHookHandle != IntPtr.Zero)
                    {
                        return;
                    }

                    if (thisProcessID == 0)
                    {
                        SafeNativeMethods.GetWindowThreadProcessId(new HandleRef(control, control.Handle), out thisProcessID);
                    }


                    NativeMethods.HookProc hook = new NativeMethods.HookProc(new MouseHookObject(this).Callback);
                    mouseHookRoot = GCHandle.Alloc(hook);

                    mouseHookHandle = UnsafeNativeMethods.SetWindowsHookEx(NativeMethods.WH_MOUSE,
                                                               hook,
                                                               NativeMethods.NullHandleRef,
                                                               SafeNativeMethods.GetCurrentThreadId());
                    Debug.Assert(mouseHookHandle != IntPtr.Zero, "Failed to install mouse hook");
                    Debug.WriteLineIf(CompModSwitches.DebugGridView.TraceVerbose, "DropDownHolder:HookMouse()");
                }
            }

            /// <summary>
            ///     HookProc used for catch mouse messages.
            /// </summary>
            private IntPtr MouseHookProc(int nCode, IntPtr wparam, IntPtr lparam)
            {
                GC.KeepAlive(this);
                if (nCode == NativeMethods.HC_ACTION)
                {
                    NativeMethods.MOUSEHOOKSTRUCT mhs = Marshal.PtrToStructure<NativeMethods.MOUSEHOOKSTRUCT>(lparam);
                    if (mhs != null)
                    {
                        switch (unchecked((int)(long)wparam))
                        {
                            case Interop.WindowMessages.WM_LBUTTONDOWN:
                            case Interop.WindowMessages.WM_MBUTTONDOWN:
                            case Interop.WindowMessages.WM_RBUTTONDOWN:
                            case Interop.WindowMessages.WM_NCLBUTTONDOWN:
                            case Interop.WindowMessages.WM_NCMBUTTONDOWN:
                            case Interop.WindowMessages.WM_NCRBUTTONDOWN:
                            case Interop.WindowMessages.WM_MOUSEACTIVATE:
                                if (ProcessMouseDown(mhs.hWnd, mhs.pt_x, mhs.pt_y))
                                {
                                    return (IntPtr)1;
                                }
                                break;
                        }

                    }
                }

                return UnsafeNativeMethods.CallNextHookEx(new HandleRef(this, mouseHookHandle), nCode, wparam, lparam);
            }

            /// <summary>
            ///     Removes the windowshook that was installed.
            /// </summary>
            private void UnhookMouse()
            {
                GC.KeepAlive(this);
                // Locking 'this' here is ok since this is an internal class.
                lock (this)
                {
                    if (mouseHookHandle != IntPtr.Zero)
                    {
                        UnsafeNativeMethods.UnhookWindowsHookEx(new HandleRef(this, mouseHookHandle));
                        mouseHookRoot.Free();
                        mouseHookHandle = IntPtr.Zero;
                        Debug.WriteLineIf(CompModSwitches.DebugGridView.TraceVerbose, "DropDownHolder:UnhookMouse()");
                    }
                }
            }

            /*
           * Here is where we force validation on any clicks outside the
           */
            private bool ProcessMouseDown(IntPtr hWnd, int x, int y)
            {


                // if we put up the "invalid" message box, it appears this 
                // method is getting called re-entrantly when it shouldn't be.
                // this prevents us from recursing.
                //
                if (processing)
                {
                    return false;
                }

                IntPtr hWndAtPoint = hWnd;
                IntPtr handle = control.Handle;
                Control ctrlAtPoint = Control.FromHandle(hWndAtPoint);

                // if it's us or one of our children, just process as normal
                //
                if (hWndAtPoint != handle && !control.Contains(ctrlAtPoint))
                {
                    Debug.Assert(thisProcessID != 0, "Didn't get our process id!");

                    // make sure the window is in our process
                    SafeNativeMethods.GetWindowThreadProcessId(new HandleRef(null, hWndAtPoint), out int pid);

                    // if this isn't our process, unhook the mouse.
                    if (pid != thisProcessID)
                    {
                        HookMouseDown = false;
                        return false;
                    }

                    bool needCommit = false;

                    // if this a sibling control (e.g. the drop down or buttons), just forward the message and skip the commit
                    needCommit = ctrlAtPoint == null ? true : !gridView.IsSiblingControl(control, ctrlAtPoint);

                    try
                    {
                        processing = true;

                        if (needCommit)
                        {
                            if (client.OnClickHooked())
                            {
                                return true; // there was an error, so eat the mouse
                            }
                            /* This breaks all sorts of stuff.  Need to find a better way to do this but we can't figure
                               out the scenario this addressed.
                            else {
                                // Returning false lets the message go to its destination.  Only
                                // return false if there is still a mouse button down.  That might not be the
                                // case if committing the entry opened a modal dialog.
                                //
                                MouseButtons state = Control.MouseButtons;
                                return (int)state == 0;
                            }
                            */
                        }
                    }
                    finally
                    {
                        processing = false;
                    }

                    // cancel our hook at this point
                    HookMouseDown = false;
                    //gridView.UnfocusSelection();
                }
                return false;
            }

            /// <summary>
            ///     Forwards messageHook calls to ToolTip.messageHookProc
            /// </summary>
            private class MouseHookObject
            {
                internal WeakReference reference;

                public MouseHookObject(MouseHook parent)
                {
                    reference = new WeakReference(parent, false);
                }

                public virtual IntPtr Callback(int nCode, IntPtr wparam, IntPtr lparam)
                {
                    IntPtr ret = IntPtr.Zero;
                    try
                    {
                        MouseHook control = (MouseHook)reference.Target;
                        if (control != null)
                        {
                            ret = control.MouseHookProc(nCode, wparam, lparam);
                        }
                    }
                    catch
                    {
                        // ignore
                    }
                    return ret;
                }
            }
        }

        /// <summary>
        ///     The accessible object class for a PropertyGridView. The child accessible objects
        ///     are accessible objects corresponding to the property grid entries.        
        /// </summary>
        [System.Runtime.InteropServices.ComVisible(true)]
        internal class PropertyGridViewAccessibleObject : ControlAccessibleObject
        {

            private readonly PropertyGridView _owningPropertyGridView;
            private readonly PropertyGrid _parentPropertyGrid;

            /// <summary>
            ///     Construct a PropertyGridViewAccessibleObject
            /// </summary>
            public PropertyGridViewAccessibleObject(PropertyGridView owner, PropertyGrid parentPropertyGrid) : base(owner)
            {
                _owningPropertyGridView = owner;
                _parentPropertyGrid = parentPropertyGrid;
            }

            /// <summary>
            /// Return the child element at the specified point, if one exists,
            /// otherwise return this element if the point is on this element,
            /// otherwise return null.
            /// </summary>
            /// <param name="x">x coordinate of point to check</param>
            /// <param name="y">y coordinate of point to check</param>
            /// <returns>Return the child element at the specified point, if one exists,
            /// otherwise return this element if the point is on this element,
            /// otherwise return null.
            /// </returns>
            internal override UnsafeNativeMethods.IRawElementProviderFragment ElementProviderFromPoint(double x, double y)
            {
                return HitTest((int)x, (int)y);
            }

            /// <summary>
            /// Request to return the element in the specified direction.
            /// </summary>
            /// <param name="direction">Indicates the direction in which to navigate.</param>
            /// <returns>Returns the element in the specified direction.</returns>
            internal override UnsafeNativeMethods.IRawElementProviderFragment FragmentNavigate(UnsafeNativeMethods.NavigateDirection direction)
            {
                if (_parentPropertyGrid.AccessibilityObject is PropertyGridAccessibleObject propertyGridAccessibleObject)
                {
                    UnsafeNativeMethods.IRawElementProviderFragment navigationTarget = propertyGridAccessibleObject.ChildFragmentNavigate(this, direction);
                    if (navigationTarget != null)
                    {
                        return navigationTarget;
                    }
                }

                if (_owningPropertyGridView.OwnerGrid.SortedByCategories)
                {
                    switch (direction)
                    {
                        case UnsafeNativeMethods.NavigateDirection.FirstChild:
                            return GetFirstCategory();
                        case UnsafeNativeMethods.NavigateDirection.LastChild:
                            return GetLastCategory();
                    }
                }
                else
                {
                    switch (direction)
                    {
                        case UnsafeNativeMethods.NavigateDirection.FirstChild:
                            return GetChild(0);
                        case UnsafeNativeMethods.NavigateDirection.LastChild:
                            int childCount = GetChildCount();
                            if (childCount > 0)
                            {
                                return GetChild(childCount - 1);
                            }

                            return null;
                    }
                }

                return base.FragmentNavigate(direction);
            }

            /// <summary>
            /// Return the element that is the root node of this fragment of UI.
            /// </summary>
            internal override UnsafeNativeMethods.IRawElementProviderFragmentRoot FragmentRoot
            {
                get
                {
                    return _owningPropertyGridView.OwnerGrid.AccessibilityObject;
                }
            }

            /// <summary>
            /// Gets the accessible object for the currently focused grid entry.
            /// </summary>
            /// <returns>The accessible object for the currently focused grid entry.</returns>
            internal override UnsafeNativeMethods.IRawElementProviderFragment GetFocus()
            {
                return GetFocused();
            }

            /// <summary>
            /// Request value of specified property from an element.
            /// </summary>
            /// <param name="propertyId">Identifier indicating the property to return</param>
            /// <returns>Returns a ValInfo indicating whether the element supports this property, or has no value for it.</returns>
            internal override object GetPropertyValue(int propertyID)
            {
                if (propertyID == NativeMethods.UIA_ControlTypePropertyId)
                {
                    return NativeMethods.UIA_TableControlTypeId;
                }
                else if (propertyID == NativeMethods.UIA_NamePropertyId)
                {
                    return Name;
                }

                return base.GetPropertyValue(propertyID);
            }

            public override string Name
            {
                get
                {
                    string name = Owner.AccessibleName;
                    if (name != null)
                    {
                        return name;
                    }
                    else
                    {
                        return SR.PropertyGridDefaultAccessibleName;
                    }
                }
            }

            public override AccessibleRole Role
            {
                get
                {
                    AccessibleRole role = Owner.AccessibleRole;
                    if (role != AccessibleRole.Default)
                    {
                        return role;
                    }
                    else
                    {
                        return AccessibleRole.Table;
                    }
                }
            }

            public AccessibleObject Next(GridEntry current)
            {
                int row = ((PropertyGridView)Owner).GetRowFromGridEntry(current);
                GridEntry nextEntry = ((PropertyGridView)Owner).GetGridEntryFromRow(++row);
                if (nextEntry != null)
                {
                    return nextEntry.AccessibilityObject;
                }
                return null;
            }

            internal AccessibleObject GetCategory(int categoryIndex)
            {
                GridEntry[] targetEntries = new GridEntry[1];
                GridEntryCollection topLevelGridEntries = _owningPropertyGridView.TopLevelGridEntries;
                var topLevelGridEntriesCount = topLevelGridEntries.Count;
                if (topLevelGridEntriesCount > 0)
                {
                    GridItem targetEntry = topLevelGridEntries[categoryIndex];
                    if (targetEntry is CategoryGridEntry categoryGridEntry)
                    {
                        return categoryGridEntry.AccessibilityObject;
                    }
                }

                return null;
            }

            internal AccessibleObject GetFirstCategory()
            {
                return GetCategory(0);
            }

            internal AccessibleObject GetLastCategory()
            {
                GridEntryCollection topLevelGridEntries = _owningPropertyGridView.TopLevelGridEntries;
                var topLevelGridEntriesCount = topLevelGridEntries.Count;
                return GetCategory(topLevelGridEntries.Count - 1);
            }

            /// <summary>
            /// Gets the previous grid entry accessibility object.
            /// </summary>
            /// <param name="currentGridEntry">The current grid entry.</param>
            /// <param name="gridEntryCollection">The grid entry collection.</param>
            /// <param name="currentGridEntryFound">Indicates whether the current grid entry is found.</param>
            /// <returns>The previous grid entry.</returns>
            internal AccessibleObject GetPreviousGridEntry(GridEntry currentGridEntry, GridEntryCollection gridEntryCollection, out bool currentGridEntryFound)
            {
                GridEntry previousGridEntry = null;
                currentGridEntryFound = false;

                foreach (GridEntry gridEntry in gridEntryCollection)
                {
                    if (currentGridEntry == gridEntry)
                    {
                        // Set to true to return the previous iterable element.
                        currentGridEntryFound = true;
                        if (previousGridEntry != null)
                        {
                            // In the current iteration return previous entry if the current entry == iterated grid entry.
                            return previousGridEntry.AccessibilityObject;
                        }
                        else
                        {
                            return null;
                        }
                    }
                    else
                    {
                        previousGridEntry = gridEntry;
                        if (gridEntry.ChildCount > 0)
                        {
                            AccessibleObject foundChild = GetPreviousGridEntry(currentGridEntry, gridEntry.Children, out currentGridEntryFound);
                            if (foundChild != null)
                            {
                                // Return some down-level child if found.
                                return foundChild;
                            }
                            else if (currentGridEntryFound)
                            {
                                // If the passed current is found but there is no next near this current.
                                return null;
                            }
                        }
                    }
                }

                return null;
            }

            /// <summary>
            /// Gets the next grid entry.
            /// </summary>
            /// <param name="currentGridEntry">The current grid entry.</param>
            /// <param name="gridEntryCollection">The grid entry collection.</param>
            /// <param name="currentGridEntryFound">Indicates whether the current grid entry is found.</param>
            /// <returns>The next grid entry.</returns>
            internal AccessibleObject GetNextGridEntry(GridEntry currentGridEntry, GridEntryCollection gridEntryCollection, out bool currentGridEntryFound)
            {
                currentGridEntryFound = false;

                foreach (GridEntry gridEntry in gridEntryCollection)
                {
                    if (currentGridEntryFound)
                    {
                        // Return the next entry via IEnumerable.Next() if previous entry == passed current.
                        return gridEntry.AccessibilityObject;
                    }

                    if (currentGridEntry == gridEntry)
                    {
                        // Set to true to return the next iterable element. (see above)
                        currentGridEntryFound = true;
                    }
                    else if (gridEntry.ChildCount > 0)
                    {
                        AccessibleObject foundChild = GetNextGridEntry(currentGridEntry, gridEntry.Children, out currentGridEntryFound);
                        if (foundChild != null)
                        {
                            // Return some down-level child if found.
                            return foundChild;
                        }
                        else if (currentGridEntryFound)
                        {
                            // If the passed current is found but there is no next near this current.
                            return null;
                        }
                    }
                }

                return null;
            }

            /// <summary>
            /// Gets the first child property.
            /// </summary>
            /// <param name="current">The current grid entry.</param>
            /// <returns>The first child property.</returns>
            internal AccessibleObject GetFirstChildProperty(CategoryGridEntry current)
            {
                if (current.ChildCount > 0)
                {
                    GridEntryCollection subGridEntry = current.Children;
                    if (subGridEntry != null && subGridEntry.Count > 0)
                    {
                        GridEntry[] targetEntries = new GridEntry[1];
                        try
                        {
                            _owningPropertyGridView.GetGridEntriesFromOutline(subGridEntry, 0, 0, targetEntries);
                        }
                        catch (Exception ex)
                        {
                            Debug.Fail(ex.ToString());
                        }

                        return targetEntries[0].AccessibilityObject;
                    }
                }

                return null;
            }

            /// <summary>
            /// Gets the last child property.
            /// </summary>
            /// <param name="current">The current grid entry.</param>
            /// <returns>The last child property.</returns>
            internal AccessibleObject GetLastChildProperty(CategoryGridEntry current)
            {
                if (current.ChildCount > 0)
                {
                    GridEntryCollection subGridEntry = current.Children;
                    if (subGridEntry != null && subGridEntry.Count > 0)
                    {
                        GridEntry[] targetEntries = new GridEntry[1];
                        try
                        {
                            _owningPropertyGridView.GetGridEntriesFromOutline(subGridEntry, 0, subGridEntry.Count - 1, targetEntries);
                        }
                        catch (Exception ex)
                        {
                            Debug.Fail(ex.ToString());
                        }

                        return targetEntries[0].AccessibilityObject;
                    }
                }

                return null;
            }

            /// <summary>
            /// Gets the next category.
            /// </summary>
            /// <param name="current">The current grid entry.</param>
            /// <returns>The next category.</returns>
            internal AccessibleObject GetNextCategory(CategoryGridEntry current)
            {
                int row = _owningPropertyGridView.GetRowFromGridEntry(current);

                GridEntry nextEntry;

                do
                {
                    nextEntry = _owningPropertyGridView.GetGridEntryFromRow(++row);
                    if (nextEntry is CategoryGridEntry)
                    {
                        return nextEntry.AccessibilityObject;
                    }
                }
                while (nextEntry != null);

                return null;
            }

            public AccessibleObject Previous(GridEntry current)
            {
                int row = ((PropertyGridView)Owner).GetRowFromGridEntry(current);
                GridEntry prevEntry = ((PropertyGridView)Owner).GetGridEntryFromRow(--row);
                if (prevEntry != null)
                {
                    return prevEntry.AccessibilityObject;
                }
                return null;
            }

            /// <summary>
            /// Gets the previous category.
            /// </summary>
            /// <param name="current">The current grid entry.</param>
            /// <returns>The previous category.</returns>
            internal AccessibleObject GetPreviousCategory(CategoryGridEntry current)
            {
                int row = _owningPropertyGridView.GetRowFromGridEntry(current);

                GridEntry previousEntry;

                do
                {
                    previousEntry = _owningPropertyGridView.GetGridEntryFromRow(--row);
                    if (previousEntry is CategoryGridEntry)
                    {
                        return previousEntry.AccessibilityObject;
                    }
                }
                while (previousEntry != null);

                return null;
            }

            /// <summary>
            ///      Get the accessible child at the given index.
            ///      The accessible children of a PropertyGridView are accessible objects
            ///      corresponding to the property grid entries.
            /// </summary>
            public override AccessibleObject GetChild(int index)
            {

                GridEntryCollection properties = ((PropertyGridView)Owner).AccessibilityGetGridEntries();
                if (properties != null && index >= 0 && index < properties.Count)
                {
                    return properties.GetEntry(index).AccessibilityObject;
                }
                else
                {
                    return null;
                }
            }

            /// <summary>
            ///      Get the number of accessible children.
            ///      The accessible children of a PropertyGridView are accessible objects
            ///      corresponding to the property grid entries.
            /// </summary>
            public override int GetChildCount()
            {
                GridEntryCollection properties = ((PropertyGridView)Owner).AccessibilityGetGridEntries();

                if (properties != null)
                {
                    return properties.Count;
                }
                else
                {
                    return 0;
                }
            }

            /// <summary>
            ///      Get the accessible object for the currently focused grid entry.
            /// </summary>
            public override AccessibleObject GetFocused()
            {

                GridEntry gridEntry = ((PropertyGridView)Owner).SelectedGridEntry;
                if (gridEntry != null && gridEntry.Focus)
                {
                    return gridEntry.AccessibilityObject;
                }
                return null;
            }

            /// <summary>
            ///      Get the accessible object for the currently selected grid entry.
            /// </summary>
            public override AccessibleObject GetSelected()
            {
                GridEntry gridEntry = ((PropertyGridView)Owner).SelectedGridEntry;
                if (gridEntry != null)
                {
                    return gridEntry.AccessibilityObject;
                }
                return null;
            }



            /// <summary>
            ///      Get the accessible child at the given screen location.
            ///      The accessible children of a PropertyGridView are accessible objects
            ///      corresponding to the property grid entries.
            /// </summary>
            public override AccessibleObject HitTest(int x, int y)
            {

                // Convert to client coordinates
                //
                NativeMethods.POINT pt = new NativeMethods.POINT(x, y);
                UnsafeNativeMethods.ScreenToClient(new HandleRef(Owner, Owner.Handle), pt);

                // Find the grid entry at the given client coordinates
                //
                Point pos = ((PropertyGridView)Owner).FindPosition(pt.x, pt.y);
                if (pos != PropertyGridView.InvalidPosition)
                {
                    GridEntry gridEntry = ((PropertyGridView)Owner).GetGridEntryFromRow(pos.Y);
                    if (gridEntry != null)
                    {

                        // Return the accessible object for this grid entry
                        //
                        return gridEntry.AccessibilityObject;
                    }
                }

                // No grid entry at this point
                //
                return null;
            }

            /// <summary>
            ///      Navigate to another object.
            /// </summary>
            public override AccessibleObject Navigate(AccessibleNavigation navdir)
            {

                if (GetChildCount() > 0)
                {
                    // We're only handling FirstChild and LastChild here
                    switch (navdir)
                    {
                        case AccessibleNavigation.FirstChild:
                            return GetChild(0);
                        case AccessibleNavigation.LastChild:
                            return GetChild(GetChildCount() - 1);
                    }
                }
                return null;    // Perform default behavior
            }
        }

        internal class GridPositionData
        {
            readonly ArrayList expandedState;
            readonly GridEntryCollection selectedItemTree;
            readonly int itemRow;
            readonly int itemCount;

            public GridPositionData(PropertyGridView gridView)
            {
                selectedItemTree = gridView.GetGridEntryHierarchy(gridView.selectedGridEntry);
                expandedState = gridView.SaveHierarchyState(gridView.topLevelGridEntries);
                itemRow = gridView.selectedRow;
                itemCount = gridView.totalProps;
            }

            public GridEntry Restore(PropertyGridView gridView)
            {
                gridView.RestoreHierarchyState(expandedState);
                GridEntry entry = gridView.FindEquivalentGridEntry(selectedItemTree);

                if (entry != null)
                {
                    gridView.SelectGridEntry(entry, true);

                    int delta = gridView.selectedRow - itemRow;
                    if (delta != 0 && gridView.ScrollBar.Visible)
                    {
                        if (itemRow < gridView.visibleRows)
                        {
                            delta += gridView.GetScrollOffset();

                            if (delta < 0)
                            {
                                delta = 0;
                            }
                            else if (delta > gridView.ScrollBar.Maximum)
                            {
                                delta = gridView.ScrollBar.Maximum - 1;
                            }
                            gridView.SetScrollOffset(delta);
                        }

                    }
                }
                return entry;
            }
        }
    }
}
<|MERGE_RESOLUTION|>--- conflicted
+++ resolved
@@ -887,16 +887,10 @@
         internal Rectangle AccessibilityGetGridEntryBounds(GridEntry gridEntry)
         {
             int row = GetRowFromGridEntry(gridEntry);
-<<<<<<< HEAD
 
             if (row < 0)
             {
                 return Rectangle.Empty;
-=======
-            if (row == -1)
-            {
-                return new Rectangle(0, 0, 0, 0);
->>>>>>> 1b480137
             }
             Rectangle rect = GetRectangle(row, ROWVALUE | ROWLABEL);
 
@@ -922,14 +916,9 @@
             return new Rectangle(pt.x, pt.y, rect.Width, rect.Height);
         }
 
-<<<<<<< HEAD
-        internal int AccessibilityGetGridEntryChildID(GridEntry gridEntry) {
-         
-=======
         internal int AccessibilityGetGridEntryChildID(GridEntry gridEntry)
         {
 
->>>>>>> 1b480137
             GridEntryCollection ipes = GetAllGridEntries();
 
             if (ipes == null)
