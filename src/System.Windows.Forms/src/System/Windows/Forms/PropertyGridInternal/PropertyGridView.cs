﻿// Licensed to the .NET Foundation under one or more agreements.
// The .NET Foundation licenses this file to you under the MIT license.
// See the LICENSE file in the project root for more information.


namespace System.Windows.Forms.PropertyGridInternal
{
    using System.Runtime.Serialization.Formatters;
    using System.Threading;
    using System.Runtime.InteropServices;
    using System.Runtime.Versioning;
    using System.ComponentModel;
    using System.Diagnostics;
    using System.Diagnostics.CodeAnalysis;
    using System.Globalization;
    using System;
    using System.Collections;
    using System.Windows.Forms;
    using System.Windows.Forms.Internal;
    using System.Windows.Forms.ComponentModel;
    using System.Windows.Forms.Design;
    using System.ComponentModel.Design;
    using System.Windows.Forms.VisualStyles;
    using System.IO;
    using System.Drawing;
    using System.Drawing.Design;
    using Microsoft.Win32;
    using Message = System.Windows.Forms.Message;
    using System.Drawing.Drawing2D;

    internal class PropertyGridView :
    Control,
    IWin32Window,
    IWindowsFormsEditorService,
    IServiceProvider
    {

        protected static readonly Point InvalidPoint = new Point(int.MinValue, int.MinValue);

#if true // RENDERMODE
        public const int RENDERMODE_LEFTDOT = 2;
        public const int RENDERMODE_BOLD = 3;
        public const int RENDERMODE_TRIANGLE = 4;

        public static int inheritRenderMode = RENDERMODE_BOLD;
#endif


        public static TraceSwitch GridViewDebugPaint = new TraceSwitch("GridViewDebugPaint", "PropertyGridView: Debug property painting");


        private PropertyGrid ownerGrid;                      // the properties window host.


#if true // RENDERMODE
        private const int LEFTDOT_SIZE = 4;
#endif
        // constants
        private const int EDIT_INDENT = 0;
        private const int OUTLINE_INDENT = 10;
        private const int OUTLINE_SIZE = 9;
        private const int OUTLINE_SIZE_EXPLORER_TREE_STYLE = 16;
        private int outlineSize = OUTLINE_SIZE;
        private int outlineSizeExplorerTreeStyle = OUTLINE_SIZE_EXPLORER_TREE_STYLE;
        private const int PAINT_WIDTH = 20;
        private int paintWidth = PAINT_WIDTH;
        private const int PAINT_INDENT = 26;
        private int paintIndent = PAINT_INDENT;
        private const int ROWLABEL = 1;
        private const int ROWVALUE = 2;
        private const int MAX_LISTBOX_HEIGHT = 200;
        private int maxListBoxHeight = MAX_LISTBOX_HEIGHT;

        private const short ERROR_NONE = 0;
        private const short ERROR_THROWN = 1;
        private const short ERROR_MSGBOX_UP = 2;
        internal const short GDIPLUS_SPACE = 2;
        internal const int MaxRecurseExpand = 10;

        private const int DOTDOTDOT_ICONWIDTH = 7;
        private const int DOTDOTDOT_ICONHEIGHT = 8;
        private const int DOWNARROW_ICONWIDTH = 16;
        private const int DOWNARROW_ICONHEIGHT = 16;

        private static readonly int OFFSET_2PIXELS = 2;
        private int offset_2Units = OFFSET_2PIXELS;

        protected static readonly Point InvalidPosition = new Point(int.MinValue, int.MinValue);


        // colors and fonts
        private Brush backgroundBrush = null;
        private Font fontBold = null;
        private Color grayTextColor;

        // for backwards compatibility of default colors
        private bool grayTextColorModified = false; // true if someone has set the grayTextColor property

        // property collections
        private GridEntryCollection topLevelGridEntries = null;     // top level props
        private GridEntryCollection allGridEntries = null;  // cache of viewable props

        // row information
        internal int totalProps = -1;        // # of viewable props
        private int visibleRows = -1;         // # of visible rows
        private int labelWidth = -1;
        public double labelRatio = 2; // ratio of whole row to label width

        private short requiredLabelPaintMargin = GDIPLUS_SPACE;

        // current selected row and tooltip.
        private int selectedRow = -1;
        private GridEntry selectedGridEntry = null;
        private int tipInfo = -1;

        // editors & controls
        private GridViewEdit edit = null;
        private DropDownButton btnDropDown = null;
        private DropDownButton btnDialog = null;
        private GridViewListBox listBox = null;
        private DropDownHolder dropDownHolder = null;
        private Rectangle lastClientRect = Rectangle.Empty;
        private Control currentEditor = null;
        private ScrollBar scrollBar = null;
        internal GridToolTip toolTip = null;
        private GridErrorDlg errorDlg = null;


        // flags
        private const short FlagNeedsRefresh = 0x0001;
        private const short FlagIsNewSelection = 0x0002;
        private const short FlagIsSplitterMove = 0x0004;
        private const short FlagIsSpecialKey = 0x0008;
        private const short FlagInPropertySet = 0x0010;
        private const short FlagDropDownClosing = 0x0020;
        private const short FlagDropDownCommit = 0x0040;
        private const short FlagNeedUpdateUIBasedOnFont = 0x0080;
        private const short FlagBtnLaunchedEditor = 0x0100;
        private const short FlagNoDefault = 0x0200;
        private const short FlagResizableDropDown = 0x0400;


        private short flags = FlagNeedsRefresh | FlagIsNewSelection | FlagNeedUpdateUIBasedOnFont;
        private short errorState = ERROR_NONE;

        private Point ptOurLocation = new Point(1, 1);

        private string originalTextValue = null;     // original text, in case of ESC
        private int cumulativeVerticalWheelDelta = 0;
        private long rowSelectTime = 0;
        private Point rowSelectPos = Point.Empty; // the position that we clicked on a row to test for double clicks
        private Point lastMouseDown = InvalidPosition;
        private int lastMouseMove;
        private GridEntry lastClickedEntry;

        private IServiceProvider serviceProvider;
        private IHelpService topHelpService;
        private IHelpService helpService;

        private readonly EventHandler ehValueClick;
        private readonly EventHandler ehLabelClick;
        private readonly EventHandler ehOutlineClick;
        private readonly EventHandler ehValueDblClick;
        private readonly EventHandler ehLabelDblClick;
        private readonly GridEntryRecreateChildrenEventHandler ehRecreateChildren;

        private int cachedRowHeight = -1;
        IntPtr baseHfont;
        IntPtr boldHfont;

        [
            SuppressMessage("Microsoft.Globalization", "CA1303:DoNotPassLiteralsAsLocalizedParameters") // PropertyGridView's caption is not visible.
                                                                                                        // So we don't have to localize its text.
        ]
        public PropertyGridView(IServiceProvider serviceProvider, PropertyGrid propertyGrid)
        : base()
        {
            if (DpiHelper.IsScalingRequired)
            {
                paintWidth = DpiHelper.LogicalToDeviceUnitsX(PAINT_WIDTH);
                paintIndent = DpiHelper.LogicalToDeviceUnitsX(PAINT_INDENT);
                outlineSizeExplorerTreeStyle = DpiHelper.LogicalToDeviceUnitsX(OUTLINE_SIZE_EXPLORER_TREE_STYLE);
                outlineSize = DpiHelper.LogicalToDeviceUnitsX(OUTLINE_SIZE);
                maxListBoxHeight = DpiHelper.LogicalToDeviceUnitsY(MAX_LISTBOX_HEIGHT);
            }

            ehValueClick = new EventHandler(OnGridEntryValueClick);
            ehLabelClick = new EventHandler(OnGridEntryLabelClick);
            ehOutlineClick = new EventHandler(OnGridEntryOutlineClick);
            ehValueDblClick = new EventHandler(OnGridEntryValueDoubleClick);
            ehLabelDblClick = new EventHandler(OnGridEntryLabelDoubleClick);
            ehRecreateChildren = new GridEntryRecreateChildrenEventHandler(OnRecreateChildren);

            ownerGrid = propertyGrid;
            this.serviceProvider = serviceProvider;

            SetStyle(ControlStyles.OptimizedDoubleBuffer, true);
            SetStyle(ControlStyles.ResizeRedraw, false);
            SetStyle(ControlStyles.UserMouse, true);


            // properties
            BackColor = SystemColors.Window;
            ForeColor = SystemColors.WindowText;
            grayTextColor = SystemColors.GrayText;
            backgroundBrush = SystemBrushes.Window;
            TabStop = true;

            Text = "PropertyGridView";

            CreateUI();
            LayoutWindow(true);
        }

        public override Color BackColor
        {
            get
            {
                return base.BackColor;
            }
            set
            {
                backgroundBrush = new SolidBrush(value);
                base.BackColor = value;
            }
        }

        internal Brush GetBackgroundBrush(Graphics g)
        {
            return backgroundBrush;
        }

        [Browsable(false), EditorBrowsable(EditorBrowsableState.Advanced)]
        public bool CanCopy
        {
            get
            {
                if (selectedGridEntry == null)
                {
                    return false;
                }

                if (!Edit.Focused)
                {
                    string val = selectedGridEntry.GetPropertyTextValue();

                    return val != null && val.Length > 0;
                }

                return true;
            }
        }

        [Browsable(false), EditorBrowsable(EditorBrowsableState.Advanced)]
        public bool CanCut
        {
            get
            {
                return CanCopy && selectedGridEntry.IsTextEditable;
            }
        }

        [Browsable(false), EditorBrowsable(EditorBrowsableState.Advanced)]
        public bool CanPaste
        {
            get
            {
                return selectedGridEntry != null && selectedGridEntry.IsTextEditable; // return gridView.CanPaste;
            }
        }

        [Browsable(false), EditorBrowsable(EditorBrowsableState.Advanced)]
        public bool CanUndo
        {
            get
            {
                if (!Edit.Visible || !Edit.Focused)
                {
                    return false;
                }
                return (0 != (int)Edit.SendMessage(Interop.EditMessages.EM_CANUNDO, 0, 0));
            }
        }

        internal DropDownButton DropDownButton
        {
            get
            {
                if (btnDropDown == null)
                {
#if DEBUG
                    if (ownerGrid.inGridViewCreate)
                    {
                        throw new Exception("PERF REGRESSION - Creating item in grid view create");
                    }
#endif

                    btnDropDown = new DropDownButton
                    {
                        UseComboBoxTheme = true
                    };
                    Bitmap bitmap = CreateResizedBitmap("Arrow", DOWNARROW_ICONWIDTH, DOWNARROW_ICONHEIGHT);
                    btnDropDown.Image = bitmap;
                    btnDropDown.BackColor = SystemColors.Control;
                    btnDropDown.ForeColor = SystemColors.ControlText;
                    btnDropDown.Click += new EventHandler(OnBtnClick);
                    btnDropDown.GotFocus += new EventHandler(OnDropDownButtonGotFocus);
                    btnDropDown.LostFocus += new EventHandler(OnChildLostFocus);
                    btnDropDown.TabIndex = 2;
                    CommonEditorSetup(btnDropDown);
                    btnDropDown.Size = DpiHelper.IsScalingRequirementMet ? new Size(SystemInformation.VerticalScrollBarArrowHeightForDpi(deviceDpi), RowHeight) : new Size(SystemInformation.VerticalScrollBarArrowHeight, RowHeight);
                }
                return btnDropDown;
            }
        }

        private Button DialogButton
        {
            get
            {
                if (btnDialog == null)
                {

#if DEBUG
                    if (ownerGrid.inGridViewCreate)
                    {
                        throw new Exception("PERF REGRESSION - Creating item in grid view create");
                    }
#endif
                    btnDialog = new DropDownButton
                    {
                        BackColor = SystemColors.Control,
                        ForeColor = SystemColors.ControlText,
                        TabIndex = 3,
                        Image = CreateResizedBitmap("dotdotdot", DOTDOTDOT_ICONWIDTH, DOTDOTDOT_ICONHEIGHT)
                    };
                    btnDialog.Click += new EventHandler(OnBtnClick);
                    btnDialog.KeyDown += new KeyEventHandler(OnBtnKeyDown);
                    btnDialog.GotFocus += new EventHandler(OnDropDownButtonGotFocus);
                    btnDialog.LostFocus += new EventHandler(OnChildLostFocus);
                    btnDialog.Size = DpiHelper.IsScalingRequirementMet ? new Size(SystemInformation.VerticalScrollBarArrowHeightForDpi(deviceDpi), RowHeight) : new Size(SystemInformation.VerticalScrollBarArrowHeight, RowHeight);
                    CommonEditorSetup(btnDialog);
                }
                return btnDialog;
            }
        }



        private static Bitmap GetBitmapFromIcon(string iconName, int iconsWidth, int iconsHeight)
        {
            Size desiredSize = new Size(iconsWidth, iconsHeight);
            Icon icon = new Icon(new Icon(typeof(PropertyGrid), iconName), desiredSize);
            Bitmap b = icon.ToBitmap();
            icon.Dispose();

            if ((b.Size.Width != iconsWidth || b.Size.Height != iconsHeight))
            {
                Bitmap scaledBitmap = DpiHelper.CreateResizedBitmap(b, desiredSize);
                if (scaledBitmap != null)
                {
                    b.Dispose();
                    b = scaledBitmap;
                }
            }
            return b;
        }

        private GridViewEdit Edit
        {
            get
            {
                if (edit == null)
                {

#if DEBUG
                    if (ownerGrid.inGridViewCreate)
                    {
                        throw new Exception("PERF REGRESSION - Creating item in grid view create");
                    }
#endif

                    edit = new GridViewEdit(this)
                    {
                        BorderStyle = BorderStyle.None,
                        AutoSize = false,
                        TabStop = false,
                        AcceptsReturn = true,
                        BackColor = BackColor,
                        ForeColor = ForeColor
                    };
                    edit.KeyDown += new KeyEventHandler(OnEditKeyDown);
                    edit.KeyPress += new KeyPressEventHandler(OnEditKeyPress);
                    edit.GotFocus += new EventHandler(OnEditGotFocus);
                    edit.LostFocus += new EventHandler(OnEditLostFocus);
                    edit.MouseDown += new MouseEventHandler(OnEditMouseDown);
                    edit.TextChanged += new EventHandler(OnEditChange);
                    //edit.ImeModeChanged += new EventHandler(this.OnEditImeModeChanged);
                    edit.TabIndex = 1;
                    CommonEditorSetup(edit);
                }
                return edit;
            }
        }

        /// <summary>
        /// Represents the Editor's control accessible object.
        /// </summary>
        internal AccessibleObject EditAccessibleObject
        {
            get
            {
                return Edit.AccessibilityObject;
            }
        }

        private GridViewListBox DropDownListBox
        {
            get
            {
                if (listBox == null)
                {
#if DEBUG
                    if (ownerGrid.inGridViewCreate)
                    {
                        throw new Exception("PERF REGRESSION - Creating item in grid view create");
                    }
#endif

                    listBox = new GridViewListBox(this)
                    {
                        DrawMode = DrawMode.OwnerDrawFixed
                    };
                    //listBox.Click += new EventHandler(this.OnListClick);
                    listBox.MouseUp += new MouseEventHandler(OnListMouseUp);
                    listBox.DrawItem += new DrawItemEventHandler(OnListDrawItem);
                    listBox.SelectedIndexChanged += new EventHandler(OnListChange);
                    listBox.KeyDown += new KeyEventHandler(OnListKeyDown);
                    listBox.LostFocus += new EventHandler(OnChildLostFocus);
                    listBox.Visible = true;
                    listBox.ItemHeight = RowHeight;
                }
                return listBox;
            }
        }

        /// <summary>
        /// Represents the DropDownListBox accessible object.
        /// </summary>
        internal AccessibleObject DropDownListBoxAccessibleObject
        {
            get
            {
                if (DropDownListBox.Visible)
                {
                    return DropDownListBox.AccessibilityObject;
                }

                return null;
            }
        }

        internal bool DrawValuesRightToLeft
        {
            get
            {
                if (edit != null && edit.IsHandleCreated)
                {
                    int exStyle = unchecked((int)((long)UnsafeNativeMethods.GetWindowLong(new HandleRef(edit, edit.Handle), NativeMethods.GWL_EXSTYLE)));
                    return ((exStyle & NativeMethods.WS_EX_RTLREADING) != 0);
                }
                else
                {
                    return false;
                }
            }
        }

        internal bool DropDownVisible
        {
            get
            {
                return dropDownHolder != null && dropDownHolder.Visible;
            }
        }

        public bool FocusInside
        {
            get
            {
                return (ContainsFocus || (dropDownHolder != null && dropDownHolder.ContainsFocus));
            }
        }

        internal Color GrayTextColor
        {
            get
            {
                // if changed from the default, then the set value is returned
                if (grayTextColorModified)
                {
                    return grayTextColor;
                }

                if (ForeColor.ToArgb() == SystemColors.WindowText.ToArgb())
                {
                    return SystemColors.GrayText;
                }

                // compute the new color by halving the value of the old one.
                //
                int colorRGB = ForeColor.ToArgb();

                int alphaValue = (colorRGB >> 24) & 0xff;
                if (alphaValue != 0)
                {
                    alphaValue /= 2;
                    colorRGB &= 0xFFFFFF;
                    colorRGB |= (int)((alphaValue << 24) & 0xFF000000);
                }
                else
                {
                    colorRGB /= 2;
                }
                return Color.FromArgb(colorRGB);
            }
            set
            {
                grayTextColor = value;
                grayTextColorModified = true;
            }
        }

        //   This dialog's width is defined by the summary message 
        //   in the top pane. We don't restrict dialog width in any way. 
        //   Use caution and check at all DPI scaling factors if adding a new message
        //   to be displayed in the top pane.
        private GridErrorDlg ErrorDialog
        {
            get
            {
                if (errorDlg == null)
                {
                    errorDlg = new GridErrorDlg(ownerGrid);
                }
                return errorDlg;
            }
        }

        private bool HasEntries
        {
            get
            {
                return topLevelGridEntries != null && topLevelGridEntries.Count > 0;
            }
        }

        protected int InternalLabelWidth
        {
            get
            {
                if (GetFlag(FlagNeedUpdateUIBasedOnFont))
                {
                    UpdateUIBasedOnFont(true);
                }
                if (labelWidth == -1)
                {
                    SetConstants();
                }
                return labelWidth;
            }
        }

        internal int LabelPaintMargin
        {

            set
            {
                requiredLabelPaintMargin = (short)Math.Max(Math.Max(value, requiredLabelPaintMargin), GDIPLUS_SPACE);
            }
        }

        protected bool NeedsCommit
        {
            get
            {
                string text;

                if (edit == null || !Edit.Visible)
                {
                    return false;
                }

                text = Edit.Text;

                if (((text == null || text.Length == 0) && (originalTextValue == null || originalTextValue.Length == 0)) ||
                    (text != null && originalTextValue != null && text.Equals(originalTextValue)))
                {
                    return false;
                }
                return true;
            }
        }

        public PropertyGrid OwnerGrid
        {
            get
            {
                return ownerGrid;
            }
        }

        protected int RowHeight
        {
            get
            {
                if (cachedRowHeight == -1)
                {
                    cachedRowHeight = (int)Font.Height + 2;
                }
                return cachedRowHeight;
            }
        }

        /// <summary>
        /// Returns a default location for showing the context menu.  This
        /// location is the center of the active property label in the grid, and
        /// is used useful to position the context menu when the menu is invoked
        /// via the keyboard.
        /// </summary>
        public Point ContextMenuDefaultLocation
        {
            get
            {
                // get the rect for the currently selected prop name, find the middle
                Rectangle rect = GetRectangle(selectedRow, ROWLABEL);
                Point pt = PointToScreen(new Point(rect.X, rect.Y));
                return new Point(pt.X + (rect.Width / 2), pt.Y + (rect.Height / 2));
            }
        }

        private ScrollBar ScrollBar
        {
            get
            {
                if (scrollBar == null)
                {
#if DEBUG
                    if (ownerGrid.inGridViewCreate)
                    {
                        throw new Exception("PERF REGRESSION - Creating item in grid view create");
                    }
#endif
                    scrollBar = new VScrollBar();
                    scrollBar.Scroll += new ScrollEventHandler(OnScroll);
                    Controls.Add(scrollBar);
                }
                return scrollBar;
            }
        }

        internal GridEntry SelectedGridEntry
        {
            get
            {
                return selectedGridEntry;
            }
            set
            {
                if (allGridEntries != null)
                {
                    foreach (GridEntry e in allGridEntries)
                    {
                        if (e == value)
                        {
                            SelectGridEntry(value, true);
                            return;
                        }
                    }
                }

                GridEntry gr = FindEquivalentGridEntry(new GridEntryCollection(null, new GridEntry[] { value }));

                if (gr != null)
                {
                    SelectGridEntry(gr, true);
                    return;
                }

                throw new ArgumentException(SR.PropertyGridInvalidGridEntry);
            }
        }

        /*
        public PropertyDescriptor SelectedPropertyDescriptor {
            get {
                if (selectedGridEntry != null && (selectedGridEntry is PropertyDescriptorGridEntry)) {
                    return ((PropertyDescriptorGridEntry) selectedGridEntry).PropertyDescriptor;
                }
                else {
                    return null;
                }
            }
        }
        */

        /*
        /// <summary>
        /// Returns the currently selected property name.
        /// If no property or a category name is selected, "" is returned.
        /// If the category is a sub property, it is concatenated onto its
        /// parent property name with a ".".
        /// </summary>
        public string SelectedPropertyName {
            get {
                if (selectedGridEntry == null) {
                    return "";
                }
                GridEntry gridEntry = selectedGridEntry;
                string name = string.Empty;
                while (gridEntry != null && gridEntry.PropertyDepth >= 0) {
                    if (name.Length > 0) {
                        name = gridEntry.PropertyName + "." + name;
                    }
                    else {
                        name = gridEntry.PropertyName;
                    }
                    gridEntry = gridEntry.ParentGridEntry;
                }
                return name;
            }
            set{
                if (value==null){
                    return;
                }
                if (value.Equals(selectedGridEntry.PropertyLabel)){
                    return;
                }

                string curName;
                string remain = value;

                int dot = remain.IndexOf('.');
                GridEntry[] ipes = GetAllGridEntries();
                int pos = 0;

                while (dot != -1){
                    curName = remain.Substring(0, dot);
                    Debug.WriteLine("Looking for: " + curName);
                    for (int i = pos; i < ipes.Length ; i++){
                        Debug.WriteLine("Checking : " + ipes[i].PropertyLabel);
                        if (ipes[i].PropertyLabel.Equals(curName)){
                            if (ipes[i].Expandable){
                                pos = i;
                                remain = remain.Substring(dot + 1);
                                dot = remain.IndexOf('.');
                                if (dot != -1){
                                    Debug.WriteLine("Expanding: " + ipes[i].PropertyLabel);
                                    ipes[i].SetPropertyExpand(true);
                                    ipes = GetAllGridEntries();
                                    break;
                                }
                                else{
                                    SelectGridEntry(ipes[i], true);
                                    return;
                                }
                            }
                        }
                    }
                    // uh oh
                    dot = -1;
                }
                // oops, didn't find it
                SelectRow(0);
                return;

            }
        }
        */

        /// <summary>
        /// Returns or sets the IServiceProvider the PropertyGridView will use to obtain
        /// services.  This may be null.
        /// </summary>
        public IServiceProvider ServiceProvider
        {
            get
            {
                return serviceProvider;
            }
            set
            {
                if (value != serviceProvider)
                {
                    serviceProvider = value;

                    topHelpService = null;

                    if (helpService != null && helpService is IDisposable)
                    {
                        ((IDisposable)helpService).Dispose();
                    }

                    helpService = null;
                }
            }
        }

        /// <summary>
        /// Indicates whether or not the control supports UIA Providers via
        /// IRawElementProviderFragment/IRawElementProviderFragmentRoot interfaces.
        /// </summary>
        internal override bool SupportsUiaProviders => true;

        private int TipColumn
        {
            get
            {
                return (tipInfo & unchecked((int)0xFFFF0000)) >> 16;
            }
            set
            {

                // clear the column
                tipInfo &= 0xFFFF;

                // set the row
                tipInfo |= ((value & 0xFFFF) << 16);
            }
        }

        private int TipRow
        {
            get
            {
                return tipInfo & 0xFFFF;
            }
            set
            {

                // clear the row
                tipInfo &= unchecked((int)0xFFFF0000);

                // set the row
                tipInfo |= (value & 0xFFFF);
            }
        }

        private GridToolTip ToolTip
        {
            get
            {
                if (toolTip == null)
                {
#if DEBUG
                    if (ownerGrid.inGridViewCreate)
                    {
                        throw new Exception("PERF REGRESSION - Creating item in grid view create");
                    }
#endif
                    toolTip = new GridToolTip(new Control[] { this, Edit })
                    {
                        ToolTip = string.Empty,
                        Font = Font
                    };
                }
                return toolTip;
            }
        }

        /// <summary>
        /// Gets the top level grid entries.
        /// </summary>
        internal GridEntryCollection TopLevelGridEntries
        {
            get
            {
                return topLevelGridEntries;
            }
        }

        internal GridEntryCollection AccessibilityGetGridEntries()
        {
            return GetAllGridEntries();
        }

        internal Rectangle AccessibilityGetGridEntryBounds(GridEntry gridEntry)
        {
            int row = GetRowFromGridEntry(gridEntry);

            if (row < 0)
            {
                return Rectangle.Empty;
            }
            Rectangle rect = GetRectangle(row, ROWVALUE | ROWLABEL);

            // Translate rect to screen coordinates
            //
            NativeMethods.POINT pt = new NativeMethods.POINT(rect.X, rect.Y);
            UnsafeNativeMethods.ClientToScreen(new HandleRef(this, Handle), pt);

            Rectangle parent = gridEntry.OwnerGrid.GridViewAccessibleObject.Bounds;

            int propertyGridViewBottom = parent.Bottom - 1; // - 1 is PropertyGridView bottom border 

            if (pt.y > propertyGridViewBottom)
            {
                return Rectangle.Empty;
            }

            if (pt.y + rect.Height > propertyGridViewBottom)
            {
                rect.Height = propertyGridViewBottom - pt.y;
            }

            return new Rectangle(pt.x, pt.y, rect.Width, rect.Height);
        }

        internal int AccessibilityGetGridEntryChildID(GridEntry gridEntry)
        {

            GridEntryCollection ipes = GetAllGridEntries();

            if (ipes == null)
            {
                return -1;
            }

            // Find the grid entry and return its ID
            //
            for (int index = 0; index < ipes.Count; ++index)
            {
                if (ipes[index].Equals(gridEntry))
                {
                    return index;
                }
            }

            return -1;
        }

        internal void AccessibilitySelect(GridEntry entry)
        {
            SelectGridEntry(entry, true);
            Focus();
        }

        private void AddGridEntryEvents(GridEntryCollection ipeArray, int startIndex, int count)
        {
            if (ipeArray == null)
            {
                return;
            }

            if (count == -1)
            {
                count = ipeArray.Count - startIndex;
            }

            for (int i = startIndex; i < (startIndex + count); i++)
            {
                if (ipeArray[i] != null)
                {
                    GridEntry ge = ipeArray.GetEntry(i);
                    ge.AddOnValueClick(ehValueClick);
                    ge.AddOnLabelClick(ehLabelClick);
                    ge.AddOnOutlineClick(ehOutlineClick);
                    ge.AddOnOutlineDoubleClick(ehOutlineClick);
                    ge.AddOnValueDoubleClick(ehValueDblClick);
                    ge.AddOnLabelDoubleClick(ehLabelDblClick);
                    ge.AddOnRecreateChildren(ehRecreateChildren);
                }
            }
        }

        protected virtual void AdjustOrigin(System.Drawing.Graphics g, Point newOrigin, ref Rectangle r)
        {

            Debug.WriteLineIf(GridViewDebugPaint.TraceVerbose, "Adjusting paint origin to (" + newOrigin.X.ToString(CultureInfo.InvariantCulture) + "," + newOrigin.Y.ToString(CultureInfo.InvariantCulture) + ")");

            g.ResetTransform();
            g.TranslateTransform(newOrigin.X, newOrigin.Y);
            r.Offset(-newOrigin.X, -newOrigin.Y);
        }

        private void CancelSplitterMove()
        {
            Debug.WriteLineIf(CompModSwitches.DebugGridView.TraceVerbose, "PropertyGridView:CancelSplitterMove");
            if (GetFlag(FlagIsSplitterMove))
            {
                SetFlag(FlagIsSplitterMove, false);
                CaptureInternal = false;

                if (selectedRow != -1)
                {
                    SelectRow(selectedRow);
                }
            }
        }

        internal GridPositionData CaptureGridPositionData()
        {
            return new GridPositionData(this);
        }

        private void ClearGridEntryEvents(GridEntryCollection ipeArray, int startIndex, int count)
        {
            Debug.WriteLineIf(CompModSwitches.DebugGridView.TraceVerbose, "PropertyGridView:ClearGridEntryEvents");
            if (ipeArray == null)
            {
                return;
            }

            if (count == -1)
            {
                count = ipeArray.Count - startIndex;
            }

            for (int i = startIndex; i < (startIndex + count); i++)
            {
                if (ipeArray[i] != null)
                {
                    GridEntry ge = ipeArray.GetEntry(i);
                    ge.RemoveOnValueClick(ehValueClick);
                    ge.RemoveOnLabelClick(ehLabelClick);
                    ge.RemoveOnOutlineClick(ehOutlineClick);
                    ge.RemoveOnOutlineDoubleClick(ehOutlineClick);
                    ge.RemoveOnValueDoubleClick(ehValueDblClick);
                    ge.RemoveOnLabelDoubleClick(ehLabelDblClick);
                    ge.RemoveOnRecreateChildren(ehRecreateChildren);
                }
            }
        }

        public void ClearProps()
        {
            Debug.WriteLineIf(CompModSwitches.DebugGridView.TraceVerbose, "PropertyGridView:ClearProps");


            if (!HasEntries)
            {
                return;
            }

            CommonEditorHide();
            topLevelGridEntries = null;
            ClearGridEntryEvents(allGridEntries, 0, -1);
            allGridEntries = null;
            selectedRow = -1;
            //selectedGridEntry = null; // we don't wanna clear this because then we can't save where we were on a Refresh()
            tipInfo = -1;
        }

        /// <summary>
        ///      Closes a previously opened drop down.  This should be called by the
        ///      drop down when the user does something that should close it.
        /// </summary>
        public void /* IWindowsFormsEditorService. */ CloseDropDown()
        {
            CloseDropDownInternal(true);
        }

        private void CloseDropDownInternal(bool resetFocus)
        {
            Debug.WriteLineIf(CompModSwitches.DebugGridView.TraceVerbose, "PropertyGridView:CloseDropDown");

            // the activation code in the DropDownHolder can cause this to recurse...

            if (GetFlag(FlagDropDownClosing))
            {
                return;
            }
            try
            {
                SetFlag(FlagDropDownClosing, true);
                if (dropDownHolder != null && dropDownHolder.Visible)
                {

                    if (dropDownHolder.Component == DropDownListBox && GetFlag(FlagDropDownCommit))
                    {
                        OnListClick(null, null);
                    }

                    Edit.Filter = false;

                    // disable the ddh so it wont' steal the focus back
                    //
                    dropDownHolder.SetComponent(null, false);
                    dropDownHolder.Visible = false;

                    // when we disable the dropdown holder, focus will be lost,
                    // so put it onto one of our children first.
                    if (resetFocus)
                    {
                        if (DialogButton.Visible)
                        {
                            DialogButton.Focus();
                        }
                        else if (DropDownButton.Visible)
                        {
                            DropDownButton.Focus();
                        }
                        else if (Edit.Visible)
                        {
                            Edit.Focus();
                        }
                        else
                        {
                            Focus();
                        }

                        if (selectedRow != -1)
                        {
                            SelectRow(selectedRow);
                        }
                    }
                }
            }
            finally
            {
                SetFlag(FlagDropDownClosing, false);
            }
        }

        private void CommonEditorHide()
        {
            CommonEditorHide(false);
        }

        private void CommonEditorHide(bool always)
        {
            Debug.WriteLineIf(CompModSwitches.DebugGridView.TraceVerbose, "PropertyGridView:CommonEditorHide");

            if (!always && !HasEntries)
            {
                return;
            }

            CloseDropDown();

            bool gotfocus = false;

            if (Edit.Focused || DialogButton.Focused || DropDownButton.Focused)
            {

                if (IsHandleCreated && Visible && Enabled)
                {

                    gotfocus = IntPtr.Zero != UnsafeNativeMethods.SetFocus(new HandleRef(this, Handle));
                }
            }

            try
            {
                // We do this becuase the Focus call above doesn't always stick, so
                // we make the Edit think that it doesn't have focus.  this prevents
                // ActiveControl code on the containercontrol from moving focus elsewhere
                // when the dropdown closes.
                Edit.DontFocus = true;
                if (Edit.Focused && !gotfocus)
                {
                    gotfocus = Focus();
                }
                Edit.Visible = false;

                Edit.SelectionStart = 0;
                Edit.SelectionLength = 0;

                if (DialogButton.Focused && !gotfocus)
                {
                    gotfocus = Focus();
                }
                DialogButton.Visible = false;

                if (DropDownButton.Focused && !gotfocus)
                {
                    gotfocus = Focus();
                }
                DropDownButton.Visible = false;
                currentEditor = null;
            }
            finally
            {
                Edit.DontFocus = false;
            }
        }

        protected virtual void CommonEditorSetup(Control ctl)
        {
            Debug.WriteLineIf(CompModSwitches.DebugGridView.TraceVerbose, "PropertyGridView:CommonEditorSetup");
            ctl.Visible = false;
            Controls.Add(ctl);
        }

        protected virtual void CommonEditorUse(Control ctl, Rectangle rectTarget)
        {

            Debug.WriteLineIf(CompModSwitches.DebugGridView.TraceVerbose, "PropertyGridView:CommonEditorUse");
            Debug.WriteLineIf(GridViewDebugPaint.TraceVerbose, "Showing common editors");

            Debug.Assert(ctl != null, "Null control passed to CommonEditorUse");

            Rectangle rectCur = ctl.Bounds;

            // the client rect minus the border line
            Rectangle clientRect = ClientRectangle;

            clientRect.Inflate(-1, -1);

            try
            {
                rectTarget = Rectangle.Intersect(clientRect, rectTarget);
                //if (ctl is Button)
                //   Debug.WriteStackTrace();


                if (!rectTarget.IsEmpty)
                {
                    if (!rectTarget.Equals(rectCur))
                    {
                        ctl.SetBounds(rectTarget.X, rectTarget.Y,
                                      rectTarget.Width, rectTarget.Height);
                    }
                    ctl.Visible = true;
                }
            }
            catch
            {
                rectTarget = Rectangle.Empty;
            }

            if (rectTarget.IsEmpty)
            {

                ctl.Visible = false;
            }

            currentEditor = ctl;

        }

        private /*protected virtual*/ int CountPropsFromOutline(GridEntryCollection rgipes)
        {
            Debug.WriteLineIf(CompModSwitches.DebugGridView.TraceVerbose, "PropertyGridView:CountPropsFromOutLine");
            if (rgipes == null)
            {
                return 0;
            }

            int cProps = rgipes.Count;
            for (int i = 0; i < rgipes.Count; i++)
            {
                if (((GridEntry)rgipes[i]).InternalExpanded)
                {
                    cProps += CountPropsFromOutline(((GridEntry)rgipes[i]).Children);
                }
            }
            return cProps;
        }

        /// <summary>
        ///     Constructs the new instance of the accessibility object for this control. Subclasses
        ///     should not call base.CreateAccessibilityObject.
        /// </summary>
        protected override AccessibleObject CreateAccessibilityInstance()
        {
            return new PropertyGridViewAccessibleObject(this, ownerGrid);
        }



        private Bitmap CreateResizedBitmap(string icon, int width, int height)
        {
            Bitmap bitmap = null;
            var scaledIconWidth = width;
            var scaledIconHeight = height;
            try
            {
                //scale for per-monitor DPI.
                if (DpiHelper.IsPerMonitorV2Awareness)
                {
                    scaledIconWidth = LogicalToDeviceUnits(width);
                    scaledIconHeight = LogicalToDeviceUnits(height);
                }
                else if (DpiHelper.IsScalingRequired)
                {
                    // only primary monitor scaling.
                    scaledIconWidth = DpiHelper.LogicalToDeviceUnitsX(width);
                    scaledIconHeight = DpiHelper.LogicalToDeviceUnitsY(height);
                }

                bitmap = GetBitmapFromIcon(icon, scaledIconWidth, scaledIconHeight);
            }
            catch (Exception e)
            {
                Debug.Fail(e.ToString());
                bitmap = new Bitmap(scaledIconWidth, scaledIconHeight);
            }
            return bitmap;
        }


        protected virtual void CreateUI()
        {
            UpdateUIBasedOnFont(false);
        }

        protected override void Dispose(bool disposing)
        {
            if (disposing)
            {
                Debug.WriteLineIf(CompModSwitches.DebugGridView.TraceVerbose, "PropertyGridView:Dispose");
                if (scrollBar != null)
                {
                    scrollBar.Dispose();
                }

                if (listBox != null)
                {
                    listBox.Dispose();
                }

                if (dropDownHolder != null)
                {
                    dropDownHolder.Dispose();
                }

                scrollBar = null;
                listBox = null;
                dropDownHolder = null;

                ownerGrid = null;
                topLevelGridEntries = null;
                allGridEntries = null;
                serviceProvider = null;

                topHelpService = null;

                if (helpService != null && helpService is IDisposable)
                {
                    ((IDisposable)helpService).Dispose();
                }

                helpService = null;

                if (edit != null)
                {
                    edit.Dispose();
                    edit = null;
                }

                if (fontBold != null)
                {
                    fontBold.Dispose();
                    fontBold = null;

                }

                if (btnDropDown != null)
                {
                    btnDropDown.Dispose();
                    btnDropDown = null;
                }

                if (btnDialog != null)
                {
                    btnDialog.Dispose();
                    btnDialog = null;
                }

                if (toolTip != null)
                {
                    toolTip.Dispose();
                    toolTip = null;
                }
            }

            base.Dispose(disposing);
        }

        public void DoCopyCommand()
        {
            if (CanCopy)
            {
                if (Edit.Focused)
                {
                    Edit.Copy();
                }
                else
                {
                    Clipboard.SetDataObject(selectedGridEntry.GetPropertyTextValue());
                }
            }
        }

        public void DoCutCommand()
        {
            if (CanCut)
            {
                DoCopyCommand();
                if (Edit.Visible)
                {
                    Edit.Cut();
                }
            }
        }


        public void DoPasteCommand()
        {
            if (CanPaste && Edit.Visible)
            {
                if (Edit.Focused)
                {
                    Edit.Paste();
                }
                else
                {
                    IDataObject dataObj = Clipboard.GetDataObject();
                    if (dataObj != null)
                    {
                        string data = (string)dataObj.GetData(typeof(string));
                        if (data != null)
                        {
                            Edit.Focus();
                            Edit.Text = data;
                            SetCommitError(ERROR_NONE, true);
                        }
                    }
                }
            }
        }
<<<<<<< HEAD
        
        public void DoUndoCommand() {
            if (this.CanUndo && Edit.Visible) {
               Edit.SendMessage(Interop.WindowMessages.WM_UNDO, 0, 0);
=======

        public void DoUndoCommand()
        {
            if (CanUndo && Edit.Visible)
            {
                Edit.SendMessage(Interop.WindowMessages.WM_UNDO, 0, 0);
>>>>>>> 05087938
            }
        }

        internal void DumpPropsToConsole(GridEntry entry, string prefix)
        {

            Type propType = entry.PropertyType;

            if (entry.PropertyValue != null)
            {
                propType = entry.PropertyValue.GetType();
            }

            System.Console.WriteLine(prefix + entry.PropertyLabel + ", value type=" + (propType == null ? "(null)" : propType.FullName) + ", value=" + (entry.PropertyValue == null ? "(null)" : entry.PropertyValue.ToString()) +
                                     ", flags=" + entry.Flags.ToString(CultureInfo.InvariantCulture) +
                                     ", TypeConverter=" + (entry.TypeConverter == null ? "(null)" : entry.TypeConverter.GetType().FullName) + ", UITypeEditor=" + ((entry.UITypeEditor == null ? "(null)" : entry.UITypeEditor.GetType().FullName)));
            GridEntryCollection children = entry.Children;

            if (children != null)
            {
                foreach (GridEntry g in children)
                {
                    DumpPropsToConsole(g, prefix + "\t");
                }
            }
        }

        private int GetIPELabelIndent(GridEntry gridEntry)
        {
            //return OUTLINE_INDENT*(gridEntry.PropertyDepth + 1);
            return gridEntry.PropertyLabelIndent + 1;
        }

        private int GetIPELabelLength(System.Drawing.Graphics g, GridEntry gridEntry)
        {
            SizeF sizeF = PropertyGrid.MeasureTextHelper.MeasureText(ownerGrid, g, gridEntry.PropertyLabel, Font);
            Size size = Size.Ceiling(sizeF);
            return ptOurLocation.X + GetIPELabelIndent(gridEntry) + size.Width;
        }

        private bool IsIPELabelLong(System.Drawing.Graphics g, GridEntry gridEntry)
        {
            if (gridEntry == null)
            {
                return false;
            }

            int length = GetIPELabelLength(g, gridEntry);
            return (length > ptOurLocation.X + InternalLabelWidth);
        }

        protected virtual void DrawLabel(System.Drawing.Graphics g, int row, Rectangle rect, bool selected, bool fLongLabelRequest, ref Rectangle clipRect)
        {

            GridEntry gridEntry = GetGridEntryFromRow(row);

            if (gridEntry == null || rect.IsEmpty)
            {
                return;
            }

            Debug.WriteLineIf(GridViewDebugPaint.TraceVerbose, "Drawing label for property " + gridEntry.PropertyLabel);

            Point newOrigin = new Point(rect.X, rect.Y);
            Rectangle cr = Rectangle.Intersect(rect, clipRect);

            if (cr.IsEmpty)
            {
                return;
            }

            AdjustOrigin(g, newOrigin, ref rect);
            cr.Offset(-newOrigin.X, -newOrigin.Y);

            try
            {
                try
                {
                    bool fLongLabel = false;
                    int labelEnd = 0;
                    int labelIndent = GetIPELabelIndent(gridEntry);

                    if (fLongLabelRequest)
                    {
                        labelEnd = GetIPELabelLength(g, gridEntry);
                        fLongLabel = IsIPELabelLong(g, gridEntry);
                    }

                    gridEntry.PaintLabel(g, rect, cr, selected, fLongLabel);
                }
                catch (Exception ex)
                {
                    Debug.Fail(ex.ToString());
                }
            }
            finally
            {
                ResetOrigin(g);
            }
        }

        protected virtual void DrawValueEntry(System.Drawing.Graphics g, int row, ref Rectangle clipRect)
        {
            GridEntry gridEntry = GetGridEntryFromRow(row);
            if (gridEntry == null)
            {
                return;
            }

            Debug.WriteLineIf(GridViewDebugPaint.TraceVerbose, "Drawing value for property " + gridEntry.PropertyLabel);

            Rectangle r = GetRectangle(row, ROWVALUE);
            Point newOrigin = new Point(r.X, r.Y);
            Rectangle cr = Rectangle.Intersect(clipRect, r);

            if (cr.IsEmpty)
            {
                return;
            }

            AdjustOrigin(g, newOrigin, ref r);
            cr.Offset(-newOrigin.X, -newOrigin.Y);

            try
            {
                try
                {
                    DrawValueEntry(g, r, cr, gridEntry, null, true);
                }
                catch
                {
                }
            }
            finally
            {
                ResetOrigin(g);
            }
        }

        private /*protected virtual*/ void DrawValueEntry(System.Drawing.Graphics g, Rectangle rect, Rectangle clipRect, GridEntry gridEntry, object value, bool fetchValue)
        {
            DrawValue(g, rect, clipRect, gridEntry, value, false, true, fetchValue, true);
        }
        private void DrawValue(System.Drawing.Graphics g, Rectangle rect, Rectangle clipRect, GridEntry gridEntry, object value, bool drawSelected, bool checkShouldSerialize, bool fetchValue, bool paintInPlace)
        {
            GridEntry.PaintValueFlags paintFlags = GridEntry.PaintValueFlags.None;

            if (drawSelected)
            {
                paintFlags |= GridEntry.PaintValueFlags.DrawSelected;
            }

            if (checkShouldSerialize)
            {
                paintFlags |= GridEntry.PaintValueFlags.CheckShouldSerialize;
            }

            if (fetchValue)
            {
                paintFlags |= GridEntry.PaintValueFlags.FetchValue;
            }

            if (paintInPlace)
            {
                paintFlags |= GridEntry.PaintValueFlags.PaintInPlace;
            }

            gridEntry.PaintValue(value, g, rect, clipRect, paintFlags);
        }

        private void F4Selection(bool popupModalDialog)
        {
            GridEntry gridEntry = GetGridEntryFromRow(selectedRow);
            if (gridEntry == null)
            {
                return;
            }

            // if we are in an errorState, just put the focus back on the Edit
            if (errorState != ERROR_NONE && Edit.Visible)
            {
                Edit.Focus();
                return;
            }

            if (DropDownButton.Visible)
            {
                PopupDialog(selectedRow);
            }
            else if (DialogButton.Visible)
            {
                if (popupModalDialog)
                {
                    PopupDialog(selectedRow);
                }
                else
                {
                    DialogButton.Focus();
                }
            }
            else if (Edit.Visible)
            {
                Edit.Focus();
                SelectEdit(false);
            }
            return;
        }

        //The following Suppress message calls are required so we can handle
        //errors when attempting to generate an event handler when the document
        //is read-only.  This code is a duplicate of the error handling in 
        //CommitValue().
        [System.Diagnostics.CodeAnalysis.SuppressMessage("Microsoft.Design", "CA1031:DoNotCatchGeneralExceptionTypes")]
        [System.Diagnostics.CodeAnalysis.SuppressMessage("Microsoft.Usage", "CA2201:DoNotRaiseReservedExceptionTypes")]
        public void DoubleClickRow(int row, bool toggleExpand, int type)
        {
            Debug.WriteLineIf(CompModSwitches.DebugGridView.TraceVerbose, "PropertyGridView:DoubleClickRow");
            GridEntry gridEntry = GetGridEntryFromRow(row);
            if (gridEntry == null)
            {
                return;
            }

            Debug.WriteLineIf(GridViewDebugPaint.TraceVerbose, "Property " + gridEntry.PropertyLabel + " double clicked");

            if (!toggleExpand || type == ROWVALUE)
            {
                try
                {
                    bool action = gridEntry.DoubleClickPropertyValue();
                    if (action)
                    {
                        SelectRow(row);
                        return;
                    }
                }
                catch (Exception ex)
                {
                    SetCommitError(ERROR_THROWN);
                    ShowInvalidMessage(gridEntry.PropertyLabel, null, ex);
                    return;
                }
            }

            SelectGridEntry(gridEntry, true);

            if (type == ROWLABEL && toggleExpand && gridEntry.Expandable)
            {
                SetExpand(gridEntry, !gridEntry.InternalExpanded);
                return;
            }

            if (gridEntry.IsValueEditable && gridEntry.Enumerable)
            {
                int index = GetCurrentValueIndex(gridEntry);

                if (index != -1)
                {
                    object[] values = gridEntry.GetPropertyValueList();

                    if (values == null || index >= (values.Length - 1))
                    {
                        index = 0;
                    }
                    else
                    {
                        index++;
                    }

                    CommitValue(values[index]);
                    SelectRow(selectedRow);
                    Refresh();
                    return;
                }
            }

            if (Edit.Visible)
            {
                Edit.Focus();
                SelectEdit(false);
                return;
            }
        }

        public Font GetBaseFont()
        {
            return Font;
        }

        public Font GetBoldFont()
        {
            if (fontBold == null)
            {
                fontBold = new Font(Font, FontStyle.Bold);
            }
            return fontBold;
        }

        internal IntPtr GetBaseHfont()
        {
            if (baseHfont == IntPtr.Zero)
            {
                baseHfont = GetBaseFont().ToHfont();
            }
            return baseHfont;
        }

        /// <summary>
        /// Gets the element from point.
        /// </summary>
        /// <param name="x">The point x coordinate.</param>
        /// <param name="y">The point y coordinate.</param>
        /// <returns>The found grid element.</returns>
        internal GridEntry GetElementFromPoint(int x, int y)
        {
            Point point = new Point(x, y);
            GridEntryCollection allGridEntries = GetAllGridEntries();
            GridEntry[] targetEntries = new GridEntry[allGridEntries.Count];
            try
            {
                GetGridEntriesFromOutline(allGridEntries, 0, allGridEntries.Count - 1, targetEntries);
            }
            catch (Exception ex)
            {
                Debug.Fail(ex.ToString());
            }

            foreach (GridEntry gridEntry in targetEntries)
            {
                if (gridEntry.AccessibilityObject.Bounds.Contains(point))
                {
                    return gridEntry;
                }
            }

            return null;
        }

        internal IntPtr GetBoldHfont()
        {
            if (boldHfont == IntPtr.Zero)
            {
                boldHfont = GetBoldFont().ToHfont();
            }
            return boldHfont;
        }


        private bool GetFlag(short flag)
        {
            return (flags & flag) != 0;
        }

        public virtual Color GetLineColor()
        {
            return ownerGrid.LineColor;
        }

        public virtual Brush GetLineBrush(Graphics g)
        {
            if (ownerGrid.lineBrush == null)
            {
                Color clr = g.GetNearestColor(ownerGrid.LineColor);
                ownerGrid.lineBrush = new SolidBrush(clr);
            }
            return ownerGrid.lineBrush;
        }

        public virtual Color GetSelectedItemWithFocusForeColor()
        {
            return ownerGrid.SelectedItemWithFocusForeColor;
        }

        public virtual Color GetSelectedItemWithFocusBackColor()
        {
            return ownerGrid.SelectedItemWithFocusBackColor;
        }

        public virtual Brush GetSelectedItemWithFocusBackBrush(Graphics g)
        {
            if (ownerGrid.selectedItemWithFocusBackBrush == null)
            {
                Color clr = g.GetNearestColor(ownerGrid.SelectedItemWithFocusBackColor);
                ownerGrid.selectedItemWithFocusBackBrush = new SolidBrush(clr);
            }
            return ownerGrid.selectedItemWithFocusBackBrush;
        }

        public virtual IntPtr GetHostHandle()
        {
            return Handle;
        }

        public virtual int GetLabelWidth()
        {
            return InternalLabelWidth;
        }

        internal bool IsExplorerTreeSupported
        {
            get => ownerGrid.CanShowVisualStyleGlyphs && VisualStyleRenderer.IsSupported;
        }

        public virtual int GetOutlineIconSize()
        {
            if (IsExplorerTreeSupported)
            {
                return outlineSizeExplorerTreeStyle;
            }
            else
            {
                return outlineSize;
            }
        }

        public virtual int GetGridEntryHeight()
        {
            return RowHeight;
        }

        // for qa automation
        internal int GetPropertyLocation(string propName, bool getXY, bool rowValue)
        {
            if (allGridEntries != null && allGridEntries.Count > 0)
            {
                for (int i = 0; i < allGridEntries.Count; i++)
                {
                    if (0 == string.Compare(propName, allGridEntries.GetEntry(i).PropertyLabel, true, CultureInfo.InvariantCulture))
                    {
                        if (getXY)
                        {
                            int row = GetRowFromGridEntry(allGridEntries.GetEntry(i));

                            if (row < 0 || row >= visibleRows)
                            {
                                return -1;
                            }
                            else
                            {
                                Rectangle r = GetRectangle(row, rowValue ? ROWVALUE : ROWLABEL);
                                return (r.Y << 16 | (r.X & 0xFFFF));
                            }
                        }
                        else
                        {
                            return i;
                        }
                    }
                }
            }
            return -1;
        }

        public new object GetService(Type classService)
        {
            if (classService == typeof(IWindowsFormsEditorService))
            {
                return this;
            }
            if (ServiceProvider != null)
            {
                return serviceProvider.GetService(classService);
            }
            return null;
        }

        public virtual int GetSplitterWidth()
        {
            return 1;
        }

        public virtual int GetTotalWidth()
        {
            return GetLabelWidth() + GetSplitterWidth() + GetValueWidth();
        }

        public virtual int GetValuePaintIndent()
        {
            return paintIndent;
        }

        public virtual int GetValuePaintWidth()
        {
            return paintWidth;
        }

        public virtual int GetValueStringIndent()
        {
            return EDIT_INDENT;
        }

        public virtual int GetValueWidth()
        {
            return (int)(InternalLabelWidth * (labelRatio - 1));
        }

        /// <summary>
        ///      Displays the provided control in a drop down.  When possible, the
        ///      current dimensions of the control will be respected.  If this is not possible
        ///      for the current screen layout the control may be resized, so it should
        ///      be implemented using appropriate docking and anchoring so it will resize
        ///      nicely.  If the user performs an action that would cause the drop down
        ///      to prematurely disappear the control will be hidden.
        /// </summary>
        public void /* cpr IWindowsFormsEditorService. */ DropDownControl(Control ctl)
        {
            Debug.WriteLineIf(CompModSwitches.DebugGridView.TraceVerbose, "PropertyGridView:DropDownControl");
            Debug.WriteLineIf(GridViewDebugPaint.TraceVerbose, "DropDownControl(ctl = " + ctl.GetType().Name + ")");
            if (dropDownHolder == null)
            {
                dropDownHolder = new DropDownHolder(this);
            }

            dropDownHolder.Visible = false;
            dropDownHolder.SetComponent(ctl, GetFlag(FlagResizableDropDown));
            Rectangle rect = GetRectangle(selectedRow, ROWVALUE);
            Size size = dropDownHolder.Size;
            Point loc = PointToScreen(new Point(0, 0));
            Rectangle rectScreen = Screen.FromControl(Edit).WorkingArea;
            size.Width = Math.Max(rect.Width + 1, size.Width);

            // Not needed... CYMAXDDLHEIGHT used to be 200, but why limit it???
            //size.Height = Math.Min(size.Height,CYMAXDDLHEIGHT);

            loc.X = Math.Min(rectScreen.X + rectScreen.Width - size.Width,
                             Math.Max(rectScreen.X, loc.X + rect.X + rect.Width - size.Width));
            loc.Y += rect.Y;
            if (rectScreen.Y + rectScreen.Height < (size.Height + loc.Y + Edit.Height))
            {
                loc.Y -= size.Height;
                dropDownHolder.ResizeUp = true;
            }
            else
            {
                loc.Y += rect.Height + 1;
                dropDownHolder.ResizeUp = false;
            }

            // control is a top=level window. standard way of setparent on the control is prohibited for top-level controls.
            // It is unknown why this control was created as a top-level control. Windows does not recommend this way of setting parent.
            // We are not touching this for this relase. We may revisit it in next release.
            UnsafeNativeMethods.SetWindowLong(new HandleRef(dropDownHolder, dropDownHolder.Handle), NativeMethods.GWL_HWNDPARENT, new HandleRef(this, Handle));
            dropDownHolder.SetBounds(loc.X, loc.Y, size.Width, size.Height);
            SafeNativeMethods.ShowWindow(new HandleRef(dropDownHolder, dropDownHolder.Handle), NativeMethods.SW_SHOWNA);
            Edit.Filter = true;
            dropDownHolder.Visible = true;
            dropDownHolder.FocusComponent();
            SelectEdit(false);

            try
            {
                DropDownButton.IgnoreMouse = true;
                dropDownHolder.DoModalLoop();
            }
            finally
            {
                DropDownButton.IgnoreMouse = false;
            }

            if (selectedRow != -1)
            {
                Focus();
                SelectRow(selectedRow);
            }
        }

        public virtual void DropDownDone()
        {
            CloseDropDown();
        }

        public virtual void DropDownUpdate()
        {
            Debug.WriteLineIf(CompModSwitches.DebugGridView.TraceVerbose, "DropDownHolder:DropDownUpdate");
            if (dropDownHolder != null && dropDownHolder.GetUsed())
            {
                int row = selectedRow;
                GridEntry gridEntry = GetGridEntryFromRow(row);
                Edit.Text = gridEntry.GetPropertyTextValue();
            }
        }

        public bool EnsurePendingChangesCommitted()
        {
            CloseDropDown();
            return Commit();
        }

        private bool FilterEditWndProc(ref Message m)
        {
            // if it's the TAB key, we keep it since we'll give them focus with it.
<<<<<<< HEAD
            if (dropDownHolder != null && dropDownHolder.Visible && m.Msg == Interop.WindowMessages.WM_KEYDOWN && (int)m.WParam != (int)Keys.Tab) {
=======
            if (dropDownHolder != null && dropDownHolder.Visible && m.Msg == Interop.WindowMessages.WM_KEYDOWN && (int)m.WParam != (int)Keys.Tab)
            {
>>>>>>> 05087938
                Control ctl = dropDownHolder.Component;
                if (ctl != null)
                {
                    m.Result = ctl.SendMessage(m.Msg, m.WParam, m.LParam);
                    return true;
                }
            }
            return false;
        }

        private bool FilterReadOnlyEditKeyPress(char keyChar)
        {
            GridEntry gridEntry = GetGridEntryFromRow(selectedRow);
            if (gridEntry.Enumerable && gridEntry.IsValueEditable)
            {
                int index = GetCurrentValueIndex(gridEntry);

                object[] values = gridEntry.GetPropertyValueList();
                string letter = new string(new char[] { keyChar });
                for (int i = 0; i < values.Length; i++)
                {
                    object valueCur = values[(i + index + 1) % values.Length];
                    string text = gridEntry.GetPropertyTextValue(valueCur);
                    if (text != null && text.Length > 0 && string.Compare(text.Substring(0, 1), letter, true, CultureInfo.InvariantCulture) == 0)
                    {
                        CommitValue(valueCur);
                        if (Edit.Focused)
                        {
                            SelectEdit(false);
                        }
                        return true;
                    }
                }

            }
            return false;
        }

        public virtual bool WillFilterKeyPress(char charPressed)
        {
            if (!Edit.Visible)
            {
                return false;
            }

            Keys modifiers = ModifierKeys;
            if ((int)(modifiers & ~Keys.Shift) != 0)
            {
                return false;
            }

            // try to activate the Edit.
            // we don't activate for +,-, or * on expandable items because they have special meaning
            // for the tree.
            //

            if (selectedGridEntry != null)
            {
                switch (charPressed)
                {
                    case '+':
                    case '-':
                    case '*':
                        return !selectedGridEntry.Expandable;
                    case unchecked((char)(int)(long)Keys.Tab):
                        return false;
                }
            }

            return true;
        }

        public void FilterKeyPress(char keyChar)
        {

            GridEntry gridEntry = GetGridEntryFromRow(selectedRow);
            if (gridEntry == null)
            {
                return;
            }

            Debug.WriteLineIf(CompModSwitches.DebugGridView.TraceVerbose, "PropertyGridView:FilterKeyPress()");

            Edit.FilterKeyPress(keyChar);
        }

        private /*protected virtual*/ GridEntry FindEquivalentGridEntry(GridEntryCollection ipeHier)
        {
            if (ipeHier == null || ipeHier.Count == 0)
            {
                return null;
            }

            GridEntryCollection rgipes = GetAllGridEntries();

            if (rgipes == null || rgipes.Count == 0)
            {
                return null;
            }

            GridEntry targetEntry = null;
            int row = 0;
            int count = rgipes.Count;

            for (int i = 0; i < ipeHier.Count; i++)
            {

                if (ipeHier[i] == null)
                {
                    continue;
                }

                // if we've got one above, and it's expandable,
                // expand it
                if (targetEntry != null)
                {

                    // how many do we have?
                    int items = rgipes.Count;

                    // expand and get the new count
                    if (!targetEntry.InternalExpanded)
                    {
                        SetExpand(targetEntry, true);
                        rgipes = GetAllGridEntries();
                    }
                    count = targetEntry.VisibleChildCount;
                }

                int start = row;
                targetEntry = null;

                // now, we will only go as many as were expanded...
                for (; row < rgipes.Count && ((row - start) <= count); row++)
                {
                    if (ipeHier.GetEntry(i).NonParentEquals(rgipes[row]))
                    {
                        targetEntry = rgipes.GetEntry(row);
                        row++;
                        break;
                    }
                }

                // didn't find it...
                if (targetEntry == null)
                {
                    break;
                }
            }

            return targetEntry;
        }

        protected virtual Point FindPosition(int x, int y)
        {
            if (RowHeight == -1)
            {
                return InvalidPosition;
            }

            Size size = GetOurSize();

            if (x < 0 || x > size.Width + ptOurLocation.X)
            {
                return InvalidPosition;
            }

            Point pt = new Point(ROWLABEL, 0);
            if (x > InternalLabelWidth + ptOurLocation.X)
            {
                pt.X = ROWVALUE;
            }

            pt.Y = (y - ptOurLocation.Y) / (1 + RowHeight);
            return pt;
        }

        public virtual void Flush()
        {
            Debug.WriteLineIf(CompModSwitches.DebugGridView.TraceVerbose, "PropertyGridView::Flush()");
            if (Commit() && Edit.Focused)
            {
                Focus();
            }
        }

        private GridEntryCollection GetAllGridEntries()
        {
            return GetAllGridEntries(false);
        }

        private GridEntryCollection GetAllGridEntries(bool fUpdateCache)
        {
            if (visibleRows == -1 || totalProps == -1 || !HasEntries)
            {
                return null;
            }

            if (allGridEntries != null && !fUpdateCache)
            {
                return allGridEntries;
            }

            GridEntry[] rgipes = new GridEntry[totalProps];
            try
            {
                GetGridEntriesFromOutline(topLevelGridEntries, 0, 0, rgipes);
            }
            catch (Exception ex)
            {
                Debug.Fail(ex.ToString());
            }
            allGridEntries = new GridEntryCollection(null, rgipes);
            AddGridEntryEvents(allGridEntries, 0, -1);
            return allGridEntries;
        }

        [System.Diagnostics.CodeAnalysis.SuppressMessage("Microsoft.Design", "CA1031:DoNotCatchGeneralExceptionTypes")]
        private int GetCurrentValueIndex(GridEntry gridEntry)
        {

            if (!gridEntry.Enumerable)
            {
                return -1;
            }

            try
            {
                object[] values = gridEntry.GetPropertyValueList();
                object value = gridEntry.PropertyValue;
                string textValue = gridEntry.TypeConverter.ConvertToString(gridEntry, value);

                if (values != null && values.Length > 0)
                {
                    string itemTextValue;
                    int stringMatch = -1;
                    int equalsMatch = -1;
                    for (int i = 0; i < values.Length; i++)
                    {

                        object curValue = values[i];

                        // check real values against string values.
                        itemTextValue = gridEntry.TypeConverter.ConvertToString(curValue);
                        if (value == curValue || 0 == string.Compare(textValue, itemTextValue, true, CultureInfo.InvariantCulture))
                        {
                            stringMatch = i;
                        }
                        // now try .equals if they are both non-null
                        if (value != null && curValue != null && curValue.Equals(value))
                        {
                            equalsMatch = i;
                        }

                        if (stringMatch == equalsMatch && stringMatch != -1)
                        {
                            return stringMatch;
                        }
                    }

                    if (stringMatch != -1)
                    {
                        return stringMatch;
                    }

                    if (equalsMatch != -1)
                    {
                        return equalsMatch;
                    }
                }
            }
            catch (Exception e)
            {
                Debug.Fail(e.ToString());
            }
            return -1;

        }

        public virtual int GetDefaultOutlineIndent()
        {
            return OUTLINE_INDENT;
        }

        private IHelpService GetHelpService()
        {
            if (helpService == null && ServiceProvider != null)
            {
                topHelpService = (IHelpService)ServiceProvider.GetService(typeof(IHelpService));
                if (topHelpService != null)
                {
                    IHelpService localHelpService = topHelpService.CreateLocalContext(HelpContextType.ToolWindowSelection);
                    if (localHelpService != null)
                    {
                        helpService = localHelpService;
                    }
                }
            }
            return helpService;
        }

        public virtual int GetScrollOffset()
        {
            //Debug.WriteLineIf(CompModSwitches.DebugGridView.TraceVerbose,  "PropertyGridView:GetScrollOffset");
            if (scrollBar == null)
            {
                return 0;
            }
            int pos = ScrollBar.Value;
            return pos;
        }

        /// <summary>
        /// returns an array of IPE specifying the current heirarchy of ipes from the given
        /// gridEntry through its parents to the root.
        /// </summary>
        private GridEntryCollection GetGridEntryHierarchy(GridEntry gridEntry)
        {
            if (gridEntry == null)
            {
                return null;
            }

            int depth = gridEntry.PropertyDepth;
            if (depth > 0)
            {
                GridEntry[] entries = new GridEntry[depth + 1];

                while (gridEntry != null && depth >= 0)
                {
                    entries[depth] = gridEntry;
                    gridEntry = gridEntry.ParentGridEntry;
                    depth = gridEntry.PropertyDepth;
                }
                return new GridEntryCollection(null, entries);
            }
            return new GridEntryCollection(null, new GridEntry[] { gridEntry });
        }

        private /*protected virtual*/ GridEntry GetGridEntryFromRow(int row)
        {
            return GetGridEntryFromOffset(row + GetScrollOffset());
        }

        private /*protected virtual*/ GridEntry GetGridEntryFromOffset(int offset)
        {
            GridEntryCollection rgipesAll = GetAllGridEntries();
            if (rgipesAll != null)
            {
                if (offset >= 0 && offset < rgipesAll.Count)
                {
                    return rgipesAll.GetEntry(offset);
                }
            }
            return null;
        }

        private /*protected virtual*/ int GetGridEntriesFromOutline(GridEntryCollection rgipe, int cCur,
                                                 int cTarget, GridEntry[] rgipeTarget)
        {
            Debug.WriteLineIf(CompModSwitches.DebugGridView.TraceVerbose, "PropertyGridView:GetGridEntriesFromOutline");
            if (rgipe == null || rgipe.Count == 0)
            {
                return cCur;
            }

            cCur--; // want to account for each entry as we find it.

            for (int cLocal = 0; cLocal < rgipe.Count; cLocal++)
            {
                cCur++;
                if (cCur >= cTarget + rgipeTarget.Length)
                {
                    break;
                }

                GridEntry ipeCur = rgipe.GetEntry(cLocal);

                //Debug.Assert(ipeCur != null, "Null IPE at position " + cLocal.ToString());


                if (cCur >= cTarget)
                {
                    rgipeTarget[cCur - cTarget] = ipeCur;
                }

                if (ipeCur.InternalExpanded)
                {
                    GridEntryCollection subGridEntry = ipeCur.Children;
                    //Debug.Assert(subGridEntry != null && subGridEntry.Length > 0 && subGridEntry[0] != null, "Expanded property " + ipeCur.PropertyLabel + " has no children!");
                    if (subGridEntry != null && subGridEntry.Count > 0)
                    {
                        cCur = GetGridEntriesFromOutline(subGridEntry,
                                                  cCur + 1, cTarget, rgipeTarget);
                    }
                }
            }

            return cCur;
        }

        private Size GetOurSize()
        {
            Size size = ClientSize;
            if (size.Width == 0)
            {
                Size sizeWindow = Size;
                if (sizeWindow.Width > 10)
                {
                    Debug.Fail("We have a bad client width!");
                    size.Width = sizeWindow.Width;
                    size.Height = sizeWindow.Height;
                }
            }
            if (!GetScrollbarHidden())
            {
                Size sizeScroll = ScrollBar.Size;
                size.Width -= sizeScroll.Width;
            }
            size.Width -= 2;
            size.Height -= 2;
            return size;
        }

        public Rectangle GetRectangle(int row, int flRow)
        {
            Rectangle rect = new Rectangle(0, 0, 0, 0);
            Size size = GetOurSize();

            rect.X = ptOurLocation.X;

            bool fLabel = ((flRow & ROWLABEL) != 0);
            bool fValue = ((flRow & ROWVALUE) != 0);

            if (fLabel && fValue)
            {
                rect.X = 1;
                rect.Width = size.Width - 1;
            }
            else if (fLabel)
            {
                rect.X = 1;
                rect.Width = InternalLabelWidth - 1;
            }
            else if (fValue)
            {
                rect.X = ptOurLocation.X + InternalLabelWidth;
                rect.Width = size.Width - InternalLabelWidth;
            }

            rect.Y = (row) * (RowHeight + 1) + 1 + ptOurLocation.Y;
            rect.Height = RowHeight;

            return rect;
        }

        private /*protected virtual*/ int GetRowFromGridEntry(GridEntry gridEntry)
        {
            GridEntryCollection rgipesAll = GetAllGridEntries();
            if (gridEntry == null || rgipesAll == null)
            {
                return -1;
            }

            int bestMatch = -1;

            for (int i = 0; i < rgipesAll.Count; i++)
            {

                // try for an exact match.  semantics of equals are a bit loose here...
                //
                if (gridEntry == rgipesAll[i])
                {
                    return i - GetScrollOffset();
                }
                else if (bestMatch == -1 && gridEntry.Equals(rgipesAll[i]))
                {
                    bestMatch = i - GetScrollOffset();
                }
            }

            if (bestMatch != -1)
            {
                return bestMatch;
            }

            return -1 - GetScrollOffset();
        }

        public virtual bool GetInPropertySet()
        {
            return GetFlag(FlagInPropertySet);
        }

        protected virtual bool GetScrollbarHidden()
        {
            if (scrollBar == null)
            {
                return true;
            }
            return !ScrollBar.Visible;
        }

        /// <summary>
        /// Returns a string containing test info about a given GridEntry. Requires an offset into the top-level
        /// entry collection (ie. nested entries are not accessible). Or specify -1 to get info for the current
        /// selected entry (which can be any entry, top-level or nested).
        /// </summary>
        public virtual string GetTestingInfo(int entry)
        {
            GridEntry gridEntry = (entry < 0) ? GetGridEntryFromRow(selectedRow) : GetGridEntryFromOffset(entry);

            if (gridEntry == null)
            {
                return "";
            }
            else
            {
                return gridEntry.GetTestingInfo();
            }
        }

        public Color GetTextColor()
        {
            return ForeColor;
        }

        private void LayoutWindow(bool invalidate)
        {
            Rectangle rect = ClientRectangle;
            Size sizeWindow = new Size(rect.Width, rect.Height);

            if (scrollBar != null)
            {
                Rectangle boundsScroll = ScrollBar.Bounds;
                boundsScroll.X = sizeWindow.Width - boundsScroll.Width - 1;
                boundsScroll.Y = 1;
                boundsScroll.Height = sizeWindow.Height - 2;
                ScrollBar.Bounds = boundsScroll;
            }

            if (invalidate)
            {
                Invalidate();
            }
        }

        internal void InvalidateGridEntryValue(GridEntry ge)
        {
            int row = GetRowFromGridEntry(ge);
            if (row != -1)
            {
                InvalidateRows(row, row, ROWVALUE);
            }
        }

        private void InvalidateRow(int row)
        {
            InvalidateRows(row, row, ROWVALUE | ROWLABEL);
        }


        private void InvalidateRows(int startRow, int endRow)
        {
            InvalidateRows(startRow, endRow, ROWVALUE | ROWLABEL);
        }

        private void InvalidateRows(int startRow, int endRow, int type)
        {
            Debug.WriteLineIf(CompModSwitches.DebugGridView.TraceVerbose, "PropertyGridView:InvalidateRows");

            Debug.WriteLineIf(GridViewDebugPaint.TraceVerbose, "Invalidating rows " + startRow.ToString(CultureInfo.InvariantCulture) + " through " + endRow.ToString(CultureInfo.InvariantCulture));
            Rectangle rect;

            // invalidate from the start row down
            if (endRow == -1)
            {
                rect = GetRectangle(startRow, type);
                rect.Height = (Size.Height - rect.Y) - 1;
                Invalidate(rect);
            }
            else
            {
                for (int i = startRow; i <= endRow; i++)
                {
                    rect = GetRectangle(i, type);
                    Invalidate(rect);
                }
            }
        }


        /// <summary>
        ///     Overridden to handle TAB key.
        /// </summary>
        protected override bool IsInputKey(Keys keyData)
        {
            switch (keyData & Keys.KeyCode)
            {
                case Keys.Escape:
                case Keys.Tab:
                case Keys.F4:
                    return false;

                case Keys.Return:
                    if (Edit.Focused)
                    {
                        return false;
                    }
                    break;
            }
            return base.IsInputKey(keyData);
        }

        private bool IsMyChild(Control c)
        {

            if (c == this || c == null)
            {
                return false;
            }

            Control cParent = c.ParentInternal;

            while (cParent != null)
            {
                if (cParent == this)
                {
                    return true;
                }
                cParent = cParent.ParentInternal;
            }
            return false;
        }

        private bool IsScrollValueValid(int newValue)
        {
            /*Debug.WriteLine("se.newValue = " + se.newValue.ToString());
            Debug.WriteLine("ScrollBar.Value = " + ScrollBar.Value.ToString());
            Debug.WriteLine("visibleRows = " + visibleRows.ToString());
            Debug.WriteLine("totalProps = " + totalProps.ToString());
            Debug.WriteLine("ScrollBar.Max = " + ScrollBar.Maximum.ToString());
            Debug.WriteLine("ScrollBar.LargeChange = " + ScrollBar.LargeChange.ToString());*/

            // is this move valid?
            if (newValue == ScrollBar.Value ||
                newValue < 0 ||
                newValue > ScrollBar.Maximum ||
                (newValue + (ScrollBar.LargeChange - 1) >= totalProps))
            {
                Debug.WriteLineIf(CompModSwitches.DebugGridView.TraceVerbose, "PropertyGridView: move not needed, returning");
                return false;
            }
            return true;
        }

        internal bool IsSiblingControl(Control c1, Control c2)
        {

            Control parent1 = c1.ParentInternal;
            Control parent2 = c2.ParentInternal;

            while (parent2 != null)
            {
                if (parent1 == parent2)
                {
                    return true;
                }
                parent2 = parent2.ParentInternal;
            }
            return false;
        }

        private void MoveSplitterTo(int xpos)
        {

            int widthPS = GetOurSize().Width;
            int startPS = ptOurLocation.X;
            int pos = Math.Max(Math.Min(xpos, widthPS - 10), GetOutlineIconSize() * 2);

            int oldLabelWidth = InternalLabelWidth;

            labelRatio = ((double)widthPS / (double)(pos - startPS));

            SetConstants();

            if (selectedRow != -1)
            {
                // do this to move any editor we have
                SelectRow(selectedRow);
            }

            Rectangle r = ClientRectangle;

            // if we're moving to the left, just invalidate the values
            if (oldLabelWidth > InternalLabelWidth)
            {
                int left = InternalLabelWidth - requiredLabelPaintMargin;
                Invalidate(new Rectangle(left, 0, Size.Width - left, Size.Height));
            }
            else
            {
                // to the right, just invalidate from where the splitter was
                // to the right
                r.X = oldLabelWidth - requiredLabelPaintMargin;
                r.Width -= r.X;
                Invalidate(r);
            }
        }

        private void OnBtnClick(object sender, EventArgs e)
        {

            if (GetFlag(FlagBtnLaunchedEditor))
            {
                return;
            }

            if (sender == DialogButton && !Commit())
            {
                return;
            }
            SetCommitError(ERROR_NONE);

            try
            {
                Commit();
                SetFlag(FlagBtnLaunchedEditor, true);
                PopupDialog(selectedRow);
            }
            finally
            {
                SetFlag(FlagBtnLaunchedEditor, false);
            }
        }

        private void OnBtnKeyDown(object sender, KeyEventArgs ke)
        {
            OnKeyDown(sender, ke);
        }


        private void OnChildLostFocus(object sender, EventArgs e)
        {
            Debug.WriteLineIf(CompModSwitches.DebugGridView.TraceVerbose, "PropertyGridView:OnChildLostFocus");
            InvokeLostFocus(this, e);
        }

        private void OnDropDownButtonGotFocus(object sender, EventArgs e)
        {
            if (sender is DropDownButton dropDownButton)
            {
                dropDownButton.AccessibilityObject.SetFocus();
            }
        }

        protected override void OnGotFocus(EventArgs e)
        {
            Debug.WriteLineIf(CompModSwitches.DebugGridView.TraceVerbose, "PropertyGridView:OnGotFocus");

            base.OnGotFocus(e);

            if (e != null && !GetInPropertySet())
            {
                if (!Commit())
                {
                    Edit.Focus();
                    return;
                }
            }

            if (selectedGridEntry != null && GetRowFromGridEntry(selectedGridEntry) != -1)
            {
                selectedGridEntry.Focus = true;
                SelectGridEntry(selectedGridEntry, false);
            }
            else
            {
                SelectRow(0);
            }

            if (selectedGridEntry != null && selectedGridEntry.GetValueOwner() != null)
            {
                UpdateHelpAttributes(null, selectedGridEntry);
            }

            // For empty GridView, draw a focus-indicator rectangle, just inside GridView borders
            if (totalProps <= 0)
            {
                int doubleOffset = 2 * offset_2Units;

                if ((Size.Width > doubleOffset) && (Size.Height > doubleOffset))
                {
                    using (Graphics g = CreateGraphicsInternal())
                    {
                        ControlPaint.DrawFocusRectangle(g, new Rectangle(offset_2Units, offset_2Units, Size.Width - doubleOffset, Size.Height - doubleOffset));
                    }
                }
            }
        }

        protected override void OnHandleCreated(EventArgs e)
        {
            base.OnHandleCreated(e);
            SystemEvents.UserPreferenceChanged += new UserPreferenceChangedEventHandler(OnSysColorChange);
        }

        protected override void OnHandleDestroyed(EventArgs e)
        {
            SystemEvents.UserPreferenceChanged -= new UserPreferenceChangedEventHandler(OnSysColorChange);
            // We can leak this if we aren't disposed.
            //
            if (toolTip != null && !RecreatingHandle)
            {
                toolTip.Dispose();
                toolTip = null;
            }
            base.OnHandleDestroyed(e);
        }

        /*
        public bool OnHelp() {
            GridEntry gridEntry = GetGridEntryFromRow(selectedRow);
            if (gridEntry == null || !(Focused || Edit.Focused)) {
                return false;
            }

            string keyword = gridEntry.HelpKeyword;
            if (keyword != null && keyword.Length != 0) {
                try {
                    IHelpService hsvc = GetHelpService();
                    if (hsvc != null) {
                        hsvc.ShowHelpFromKeyword(keyword);
                    }
                }
                catch (Exception) {
                }
            }
            return true;
        }
        
        // This has no effect.
        protected override void OnImeModeChanged(EventArgs e) {

            // Only update edit box mode if actually out of sync with grid's mode (to avoid re-entrancy issues)
            //
            if (edit != null && edit.ImeMode != this.ImeMode) {
                
                // Keep the ImeMode of the property grid and edit box in step
                //
                edit.ImeMode = this.ImeMode;
            }
            base.OnImeModeChanged(e);
        }                                       
       */

        private void OnListChange(object sender, EventArgs e)
        {
            Debug.WriteLineIf(CompModSwitches.DebugGridView.TraceVerbose, "PropertyGridView:OnListChange");
            if (!DropDownListBox.InSetSelectedIndex())
            {
                GridEntry gridEntry = GetGridEntryFromRow(selectedRow);
                Edit.Text = gridEntry.GetPropertyTextValue(DropDownListBox.SelectedItem);
                Edit.Focus();
                SelectEdit(false);
            }
            SetFlag(FlagDropDownCommit, true);
        }

        private void OnListMouseUp(object sender, MouseEventArgs me)
        {
            OnListClick(sender, me);
        }

        private void OnListClick(object sender, EventArgs e)
        {
            Debug.WriteLineIf(CompModSwitches.DebugGridView.TraceVerbose, "PropertyGridView:OnListClick");
            GridEntry gridEntry = GetGridEntryFromRow(selectedRow);

            if (DropDownListBox.Items.Count == 0)
            {
                CommonEditorHide();
                SetCommitError(ERROR_NONE);
                SelectRow(selectedRow);
                return;
            }
            else
            {
                object value = DropDownListBox.SelectedItem;

                // don't need the commit becuase we're committing anyway.
                //
                SetFlag(FlagDropDownCommit, false);
                if (value != null && !CommitText((string)value))
                {
                    SetCommitError(ERROR_NONE);
                    SelectRow(selectedRow);
                }
            }
        }

        private void OnListDrawItem(object sender, DrawItemEventArgs die)
        {
            int index = die.Index;

            if (index < 0 || selectedGridEntry == null)
            {
                return;
            }

            string text = (string)DropDownListBox.Items[die.Index];

            Debug.WriteLineIf(GridViewDebugPaint.TraceVerbose, "Drawing list item, value='" + text + "'");
            die.DrawBackground();
            die.DrawFocusRectangle();

            Rectangle drawBounds = die.Bounds;
            drawBounds.Y += 1;
            drawBounds.X -= 1;


            GridEntry gridEntry = GetGridEntryFromRow(selectedRow);
            try
            {
                DrawValue(die.Graphics, drawBounds, drawBounds, gridEntry, gridEntry.ConvertTextToValue(text), (int)(die.State & DrawItemState.Selected) != 0, false, false, false);
            }
            catch (FormatException ex)
            {
                ShowFormatExceptionMessage(gridEntry.PropertyLabel, text, ex);
                if (DropDownListBox.IsHandleCreated)
                {
                    DropDownListBox.Visible = false;
                }
            }
        }

        private void OnListKeyDown(object sender, KeyEventArgs ke)
        {
            if (ke.KeyCode == Keys.Return)
            {
                OnListClick(null, null);
                if (selectedGridEntry != null)
                {
                    selectedGridEntry.OnValueReturnKey();
                }
            }

            OnKeyDown(sender, ke);
        }

        protected override void OnLostFocus(EventArgs e)
        {
            Debug.WriteLineIf(CompModSwitches.DebugGridView.TraceVerbose, "PropertyGridView:OnLostFocus");
            Debug.WriteLineIf(GridViewDebugPaint.TraceVerbose, "PropertyGridView lost focus");

            if (e != null)
            {
                base.OnLostFocus(e);
            }
            if (FocusInside)
            {
                base.OnLostFocus(e);
                return;
            }
            GridEntry gridEntry = GetGridEntryFromRow(selectedRow);
            if (gridEntry != null)
            {
                Debug.WriteLineIf(GridViewDebugPaint.TraceVerbose, "removing gridEntry focus");
                gridEntry.Focus = false;
                ;
                CommonEditorHide();
                InvalidateRow(selectedRow);
            }
            base.OnLostFocus(e);

            // For empty GridView, clear the focus indicator that was painted in OnGotFocus()
            if (totalProps <= 0)
            {
                using (Graphics g = CreateGraphicsInternal())
                {
                    Rectangle clearRect = new Rectangle(1, 1, Size.Width - 2, Size.Height - 2);
                    Debug.WriteLineIf(GridViewDebugPaint.TraceVerbose, "Filling empty gridview rect=" + clearRect.ToString());

                    g.FillRectangle(backgroundBrush, clearRect);
                }
            }
        }

        private void OnEditChange(object sender, EventArgs e)
        {
            Debug.WriteLineIf(CompModSwitches.DebugGridView.TraceVerbose, "PropertyGridView:OnEditChange");
            SetCommitError(ERROR_NONE, Edit.Focused);

            ToolTip.ToolTip = string.Empty;
            ToolTip.Visible = false;

            if (!Edit.InSetText())
            {
                GridEntry gridEntry = GetGridEntryFromRow(selectedRow);
                if (gridEntry != null && (gridEntry.Flags & GridEntry.FLAG_IMMEDIATELY_EDITABLE) != 0)
                {
                    Commit();
                }
            }
        }

        private void OnEditGotFocus(object sender, EventArgs e)
        {
            Debug.WriteLineIf(CompModSwitches.DebugGridView.TraceVerbose, "PropertyGridView:OnEditGotFocus");

            if (!Edit.Visible)
            {
                Focus();
                return;
            }

            switch (errorState)
            {
                case ERROR_MSGBOX_UP:
                    return;
                case ERROR_THROWN:
                    if (Edit.Visible)
                    {
                        Edit.HookMouseDown = true;
                    }
                    break;
                default:
                    if (NeedsCommit)
                    {
                        SetCommitError(ERROR_NONE, true);
                    }
                    break;
            }

            if (selectedGridEntry != null && GetRowFromGridEntry(selectedGridEntry) != -1)
            {
                Debug.WriteLineIf(GridViewDebugPaint.TraceVerbose, "adding gridEntry focus");
                selectedGridEntry.Focus = true;
                InvalidateRow(selectedRow);
                (Edit.AccessibilityObject as ControlAccessibleObject).NotifyClients(AccessibleEvents.Focus);

                Edit.AccessibilityObject.SetFocus();
            }
            else
            {
                SelectRow(0);
            }
        }
        /*
                private void OnEditImeModeChanged(object sender, EventArgs e) {

                    // The property grid ImeMode tracks the ImeMode of the edit control.
                    // We require this because the first character the goes into the edit control
                    // is composed while the PropertyGrid still has focus - so the ImeMode
                    // of the grid and the edit need to be the same or we get inconsistent IME composition.
                    //
                    if (this.ImeMode != edit.ImeMode) {
                        this.ImeMode = edit.ImeMode;
                    }
                }
        */

        private bool ProcessEnumUpAndDown(GridEntry gridEntry, Keys keyCode, bool closeDropDown = true)
        {
            object value = gridEntry.PropertyValue;
            object[] rgvalues = gridEntry.GetPropertyValueList();
            if (rgvalues != null)
            {
                for (int i = 0; i < rgvalues.Length; i++)
                {
                    object rgvalue = rgvalues[i];
                    if (value != null && rgvalue != null && value.GetType() != rgvalue.GetType() && gridEntry.TypeConverter.CanConvertTo(gridEntry, value.GetType()))
                    {
                        rgvalue = gridEntry.TypeConverter.ConvertTo(gridEntry, CultureInfo.CurrentCulture, rgvalue, value.GetType());
                    }

                    bool equal = (value == rgvalue) || (value != null && value.Equals(rgvalue));

                    if (!equal && value is string && rgvalue != null)
                    {
                        equal = 0 == string.Compare((string)value, rgvalue.ToString(), true, CultureInfo.CurrentCulture);
                    }
                    if (equal)
                    {
                        object valueNew = null;
                        if (keyCode == Keys.Up)
                        {
                            if (i == 0)
                            {
                                return true;
                            }

                            valueNew = rgvalues[i - 1];
                        }
                        else
                        {
                            if (i == rgvalues.Length - 1)
                            {
                                return true;
                            }

                            valueNew = rgvalues[i + 1];
                        }

                        CommitValue(gridEntry, valueNew, closeDropDown);
                        SelectEdit(false);
                        return true;
                    }
                }
            }

            return false;
        }

        private void OnEditKeyDown(object sender, KeyEventArgs ke)
        {
            Debug.WriteLineIf(CompModSwitches.DebugGridView.TraceVerbose, "PropertyGridView:OnEditKeyDown");
            bool fAlt = ke.Alt;
            if (!fAlt && (ke.KeyCode == Keys.Up || ke.KeyCode == Keys.Down))
            {
                GridEntry gridEntry = GetGridEntryFromRow(selectedRow);
                if (!gridEntry.Enumerable || !gridEntry.IsValueEditable)
                {
                    return;
                }

                ke.Handled = true;
                bool processed = ProcessEnumUpAndDown(gridEntry, ke.KeyCode);
                if (processed)
                {
                    return;
                }
            }
            // Handle non-expand/collapse case of left & right as up & down
            else if ((ke.KeyCode == Keys.Left || ke.KeyCode == Keys.Right) &&
                     (ke.Modifiers & ~Keys.Shift) != 0)
            {
                return;
            }
            OnKeyDown(sender, ke);
        }

        private void OnEditKeyPress(object sender, KeyPressEventArgs ke)
        {
            Debug.WriteLineIf(CompModSwitches.DebugGridView.TraceVerbose, "PropertyGridView:OnEditKeyPress");
            GridEntry gridEntry = GetGridEntryFromRow(selectedRow);
            if (gridEntry == null)
            {
                return;
            }

            if (!gridEntry.IsTextEditable)
            {
                ke.Handled = FilterReadOnlyEditKeyPress(ke.KeyChar);
            }
        }


        private void OnEditLostFocus(object sender, EventArgs e)
        {

            Debug.WriteLineIf(CompModSwitches.DebugGridView.TraceVerbose, "PropertyGridView:OnEditLostFocus");

            // believe it or not, this can actually happen.
            if (Edit.Focused || (errorState == ERROR_MSGBOX_UP) || (errorState == ERROR_THROWN) || GetInPropertySet())
            {
                return;
            }

            // check to see if the focus is on the drop down or one of it's children
            // if so, return;
            if (dropDownHolder != null && dropDownHolder.Visible)
            {
                bool found = false;
                for (IntPtr hwnd = UnsafeNativeMethods.GetForegroundWindow();
                    hwnd != IntPtr.Zero; hwnd = UnsafeNativeMethods.GetParent(new HandleRef(null, hwnd)))
                {
                    if (hwnd == dropDownHolder.Handle)
                    {
                        found = true;
                    }
                }
                if (found)
                {
                    return;
                }
            }

            if (FocusInside)
            {
                return;
            }

            // if the focus isn't goint to a child of the view
            if (!Commit())
            {
                Edit.Focus();
                return;
            }
            // change our focus state.
            InvokeLostFocus(this, EventArgs.Empty);
        }

        private void OnEditMouseDown(object sender, MouseEventArgs me)
        {
            Debug.WriteLineIf(CompModSwitches.DebugGridView.TraceVerbose, "PropertyGridView:OnEditMouseDown");

            if (!FocusInside)
            {
                SelectGridEntry(selectedGridEntry, false);
            }

            if (me.Clicks % 2 == 0)
            {
                DoubleClickRow(selectedRow, false, ROWVALUE);
                Edit.SelectAll();
            }

            if (rowSelectTime == 0)
            {
                return;
            }

            // check if the click happened within the double click time since the row was selected.
            // this allows the edits to be selected with two clicks instead of 3 (select row, double click).
            //
            long timeStamp = DateTime.Now.Ticks;
            int delta = (int)((timeStamp - rowSelectTime) / 10000); // make it milleseconds

            if (delta < SystemInformation.DoubleClickTime)
            {

                Point screenPoint = Edit.PointToScreen(new Point(me.X, me.Y));

                if (Math.Abs(screenPoint.X - rowSelectPos.X) < SystemInformation.DoubleClickSize.Width &&
<<<<<<< HEAD
                    Math.Abs(screenPoint.Y - rowSelectPos.Y) < SystemInformation.DoubleClickSize.Height) {
                    DoubleClickRow(selectedRow,false, ROWVALUE);
                    Edit.SendMessage(Interop.WindowMessages.WM_LBUTTONUP, 0, (int)(me.Y << 16 | (me.X & 0xFFFF)));
                    Edit.SelectAll();                
=======
                    Math.Abs(screenPoint.Y - rowSelectPos.Y) < SystemInformation.DoubleClickSize.Height)
                {
                    DoubleClickRow(selectedRow, false, ROWVALUE);
                    Edit.SendMessage(Interop.WindowMessages.WM_LBUTTONUP, 0, (int)(me.Y << 16 | (me.X & 0xFFFF)));
                    Edit.SelectAll();
>>>>>>> 05087938
                }
                rowSelectPos = Point.Empty;

                rowSelectTime = 0;
            }
        }

        private bool OnF4(Control sender)
        {
            Debug.WriteLineIf(CompModSwitches.DebugGridView.TraceVerbose, "PropertyGridView:OnF4");
            if (ModifierKeys != 0)
            {
                return false;
            }
            if (sender == this || sender == ownerGrid)
            {
                F4Selection(true);
            }
            else
            {
                UnfocusSelection();
            }

            return true;
        }

        private bool OnEscape(Control sender)
        {
            Debug.WriteLineIf(CompModSwitches.DebugGridView.TraceVerbose, "PropertyGridView:OnEscape");
            if ((ModifierKeys & (Keys.Alt | Keys.Control)) != 0)
            {
                return false;
            }

            SetFlag(FlagDropDownCommit, false);

            if (sender == Edit && Edit.Focused)
            {

                // if we aren't in an error state, just quit
                if (errorState == ERROR_NONE)
                {
                    Edit.Text = originalTextValue;
                    Focus();
                    return true;
                }

                if (NeedsCommit)
                {
                    bool success = false;
                    Edit.Text = originalTextValue;
                    bool needReset = true;

                    if (selectedGridEntry != null)
                    {

                        string curTextValue = selectedGridEntry.GetPropertyTextValue();
                        needReset = originalTextValue != curTextValue && !(string.IsNullOrEmpty(originalTextValue) && string.IsNullOrEmpty(curTextValue));
                    }

                    if (needReset)
                    {
                        try
                        {
                            success = CommitText(originalTextValue);
                        }
                        catch
                        {
                        }
                    }
                    else
                    {
                        success = true;
                    }

                    // this would be an odd thing to happen, but...
                    if (!success)
                    {
                        Edit.Focus();
                        SelectEdit(false);
                        return true;
                    }
                }

                SetCommitError(ERROR_NONE);
                Focus();
                return true;
            }
            else if (sender != this)
            {
                CloseDropDown();
                Focus();
            }
            return false;
        }

        protected override void OnKeyDown(KeyEventArgs ke)
        {
            OnKeyDown(this, ke);
        }

        [
            SuppressMessage("Microsoft.Globalization", "CA1303:DoNotPassLiteralsAsLocalizedParameters") // We want to commit empty text.
                                                                                                        // So we don't have to localize it.
        ]
        private void OnKeyDown(object sender, KeyEventArgs ke)
        {

            GridEntry gridEntry = GetGridEntryFromRow(selectedRow);
            if (gridEntry == null)
            {
                return;
            }

            ke.Handled = true;
            bool fControl = ke.Control;
            bool fShift = ke.Shift;
            bool fBoth = fControl && fShift;
            bool fAlt = ke.Alt;
            Keys keyCode = ke.KeyCode;
            bool fallingThorugh = false;

            // Microsoft, we have to do this here because if we are
            // hosted in a non-windows forms dialog, we never get a chance to
            // peek at the messages, we just get called,
            // so we have to do this here...
            //
            if (keyCode == Keys.Tab)
            {
                if (ProcessDialogKey(ke.KeyData))
                {
                    ke.Handled = true;
                    return;
                }
            }

            // Alt-Arrow support... sigh...
            if (keyCode == Keys.Down && fAlt && DropDownButton.Visible)
            {
                F4Selection(false);
                return;
            }

            if (keyCode == Keys.Up && fAlt && DropDownButton.Visible && (dropDownHolder != null) && dropDownHolder.Visible)
            {
                UnfocusSelection();
                return;
            }

            if (ToolTip.Visible)
            {
                ToolTip.ToolTip = string.Empty;
            }

            if (fBoth || sender == this || sender == ownerGrid)
            {
                switch (keyCode)
                {
                    case Keys.Up:
                    case Keys.Down:
                        int pos = (keyCode == Keys.Up ? selectedRow - 1 : selectedRow + 1);
                        SelectGridEntry(GetGridEntryFromRow(pos), true);
                        SetFlag(FlagNoDefault, false);
                        return;
                    case Keys.Left:
                        if (fControl)
                        {
                            // move the splitter 3 pixels to the left
                            MoveSplitterTo(InternalLabelWidth - 3);
                            return;
                        }
                        if (gridEntry.InternalExpanded)
                        {
                            SetExpand(gridEntry, false);
                        }
                        else
                        {
                            // Handle non-expand/collapse case of left & right as up & down
                            SelectGridEntry(GetGridEntryFromRow(selectedRow - 1), true);
                        }
                        return;
                    case Keys.Right:
                        if (fControl)
                        {
                            // move the splitter 3 pixels to the right
                            MoveSplitterTo(InternalLabelWidth + 3);
                            return;
                        }
                        if (gridEntry.Expandable)
                        {
                            if (gridEntry.InternalExpanded)
                            {
                                GridEntryCollection rgipes2 = gridEntry.Children;
                                SelectGridEntry(rgipes2.GetEntry(0), true);
                            }
                            else
                            {
                                SetExpand(gridEntry, true);
                            }
                        }
                        else
                        {
                            // Handle non-expand/collapse case of left & right as up & down
                            SelectGridEntry(GetGridEntryFromRow(selectedRow + 1), true);
                        }
                        return;
                    case Keys.Return:
                        if (gridEntry.Expandable)
                        {
                            SetExpand(gridEntry, !gridEntry.InternalExpanded);
                        }
                        else
                        {
                            gridEntry.OnValueReturnKey();
                        }

                        return;
                    case Keys.Home:
                    case Keys.End:
                        GridEntryCollection rgipes = GetAllGridEntries();
                        int pos2 = (keyCode == Keys.Home ? 0 : rgipes.Count - 1);
                        SelectGridEntry(rgipes.GetEntry(pos2), true);
                        return;
                    case Keys.Add:
                    case Keys.Oemplus:
                    case Keys.OemMinus:
                    case Keys.Subtract:

                        if (!gridEntry.Expandable)
                        {
                            break;
                        }

                        SetFlag(FlagIsSpecialKey, true);
                        bool expand = (keyCode == Keys.Add || keyCode == Keys.Oemplus);
                        SetExpand(gridEntry, expand);
                        Invalidate();
                        ke.Handled = true;
                        return;


                    case Keys.D8:
                        if (fShift)
                        {
                            goto case Keys.Multiply;
                        }
                        break;
                    case Keys.Multiply:
                        SetFlag(FlagIsSpecialKey, true);
                        RecursivelyExpand(gridEntry, true, true, MaxRecurseExpand);
                        ke.Handled = false;
                        return;



                    case Keys.Prior:  //PAGE_UP:
                    case Keys.Next: //PAGE_DOWN

                        bool next = (keyCode == Keys.Next);
                        //int rowGoal = next ? visibleRows - 1 : 0;
                        int offset = next ? visibleRows - 1 : 1 - visibleRows;

                        int row = selectedRow;

                        if (fControl && !fShift)
                        {
                            return;
                        }
                        if (selectedRow != -1)
                        { // actual paging.

                            int start = GetScrollOffset();
                            SetScrollOffset(start + offset);
                            SetConstants();
                            if (GetScrollOffset() != (start + offset))
                            {
                                // we didn't make a full page
                                if (next)
                                {
                                    row = visibleRows - 1;
                                }
                                else
                                {
                                    row = 0;
                                }
                            }
                        }

                        SelectRow(row);
                        Refresh();
                        return;

                    // Copy/paste support...    

                    case Keys.Insert:
                        if (fShift && !fControl && !fAlt)
                        {
                            fallingThorugh = true;
                            goto case Keys.V;
                        }
                        goto case Keys.C;
                    case Keys.C:
                        // copy text in current property
                        if (fControl && !fAlt && !fShift)
                        {
                            DoCopyCommand();
                            return;
                        }
                        break;
                    case Keys.Delete:
                        // cut text in current property
                        if (fShift && !fControl && !fAlt)
                        {
                            fallingThorugh = true;
                            goto case Keys.X;
                        }
                        break;
                    case Keys.X:
                        // cut text in current property
                        if (fallingThorugh || (fControl && !fAlt && !fShift))
                        {
                            Clipboard.SetDataObject(gridEntry.GetPropertyTextValue());
                            CommitText("");
                            return;
                        }
                        break;
                    case Keys.V:
                        // paste the text
                        if (fallingThorugh || (fControl && !fAlt && !fShift))
                        {
                            DoPasteCommand();
                        }
                        break;
                    case Keys.A:
                        if (fControl && !fAlt && !fShift && Edit.Visible)
                        {
                            Edit.Focus();
                            Edit.SelectAll();
                        }
                        break;
                }
            }

            if (gridEntry != null && ke.KeyData == (Keys.C | Keys.Alt | Keys.Shift | Keys.Control))
            {
                Clipboard.SetDataObject(gridEntry.GetTestingInfo());
                return;
            }

            /* Due to conflicts with other VS commands,
               we are removing this functionality.

               // Ctrl + Shift + 'X' selects the property that starts with 'X'
               if (fBoth) {
                   // now get the array to work with.
                   GridEntry[] rgipes = GetAllGridEntries();
                   int cLength = rgipes.Length;

                   // now get our char.
                   string strCh = (new string(new char[] {(char)ke.KeyCode})).ToLower(CultureInfo.InvariantCulture);

                   int cCur = -1;
                   if (gridEntry != null)
                       for (int i = 0; i < cLength; i++) {
                           if (rgipes[i] == gridEntry) {
                               cCur = i;
                               break;
                           }
                       }

                   cCur += 1; // this indicated where we start...
                   // find next label that starts with this letter.
                   for (int i = 0; i < cLength; i++) {
                       GridEntry ipeCur = rgipes[(i + cCur) % cLength];
                       if (ipeCur.PropertyLabel.ToLower(CultureInfo.InvariantCulture).StartsWith(strCh)) {
                           if (gridEntry != ipeCur) {
                               SelectGridEntry(ipeCur,true);
                               return;
                           }
                           break;
                       }
                   }
               }
            */

            if (selectedGridEntry.Enumerable &&
                dropDownHolder != null && dropDownHolder.Visible &&
                (keyCode == Keys.Up || keyCode == Keys.Down))
            {
                ProcessEnumUpAndDown(selectedGridEntry, keyCode, false);
            }

            ke.Handled = false;
            return;
        }

        protected override void OnKeyPress(KeyPressEventArgs ke)
        {

            bool fControl = false; //ke.getControl();
            bool fShift = false; //ke.getShift();
            bool fBoth = fControl && fShift;
            if (!fBoth && WillFilterKeyPress(ke.KeyChar))
            {
                // find next property with letter typed.
                FilterKeyPress(ke.KeyChar);
            }

            SetFlag(FlagIsSpecialKey, false);
        }

        protected override void OnMouseDown(MouseEventArgs me)
        {
            // check for a splitter
            if (me.Button == MouseButtons.Left && SplitterInside(me.X, me.Y) && totalProps != 0)
            {
                if (!Commit())
                {
                    return;
                }

                if (me.Clicks == 2)
                {
                    MoveSplitterTo(Width / 2);
                    return;
                }

                UnfocusSelection();
                SetFlag(FlagIsSplitterMove, true);
                tipInfo = -1;
                CaptureInternal = true;
                return;
            }

            // are ew on a propentry?
            Point pos = FindPosition(me.X, me.Y);

            if (pos == InvalidPosition)
            {
                return;
            }

            // Notify that prop entry of the click...but normalize
            // it's coords first...we really  just need the x, y
            GridEntry gridEntry = GetGridEntryFromRow(pos.Y);

            if (gridEntry != null)
            {
                // get the origin of this pe
                Rectangle r = GetRectangle(pos.Y, ROWLABEL);

                lastMouseDown = new Point(me.X, me.Y);

                // offset the mouse points
                // notify the prop entry
                if (me.Button == MouseButtons.Left)
                {
                    gridEntry.OnMouseClick(me.X - r.X, me.Y - r.Y, me.Clicks, me.Button);
                }
                else
                {
                    SelectGridEntry(gridEntry, false);
                }
                lastMouseDown = InvalidPosition;
                gridEntry.Focus = true;
                SetFlag(FlagNoDefault, false);
            }
        }

        // this will make tool tip go away.
        protected override void OnMouseLeave(EventArgs e)
        {
            if (!GetFlag(FlagIsSplitterMove))
            {
                Cursor = Cursors.Default; // Cursor = null;;
            }

            base.OnMouseLeave(e);
        }

        protected override void OnMouseMove(MouseEventArgs me)
        {
            int rowMoveCur;
            Point pt = Point.Empty;
            bool onLabel = false;

            if (me == null)
            {
                rowMoveCur = -1;
                pt = InvalidPosition;
            }
            else
            {
                pt = FindPosition(me.X, me.Y);
                if (pt == InvalidPosition || (pt.X != ROWLABEL && pt.X != ROWVALUE))
                {
                    rowMoveCur = -1;
                    ToolTip.ToolTip = string.Empty;
                }
                else
                {
                    rowMoveCur = pt.Y;
                    onLabel = pt.X == ROWLABEL;
                }

            }

            if (pt == InvalidPosition || me == null)
            {
                return;
            }

            if (GetFlag(FlagIsSplitterMove))
            {
                MoveSplitterTo(me.X);
            }

            if ((rowMoveCur != TipRow || pt.X != TipColumn) && !GetFlag(FlagIsSplitterMove))
            {
                GridEntry gridItem = GetGridEntryFromRow(rowMoveCur);
                string tip = string.Empty;
                tipInfo = -1;

                if (gridItem != null)
                {
                    Rectangle itemRect = GetRectangle(pt.Y, pt.X);
                    if (onLabel && gridItem.GetLabelToolTipLocation(me.X - itemRect.X, me.Y - itemRect.Y) != InvalidPoint)
                    {
                        tip = gridItem.LabelToolTipText;
                        TipRow = rowMoveCur;
                        TipColumn = pt.X;
                    }
                    else if (!onLabel && gridItem.ValueToolTipLocation != InvalidPoint && !Edit.Focused)
                    {
                        if (!NeedsCommit)
                        {
                            tip = gridItem.GetPropertyTextValue();
                        }
                        TipRow = rowMoveCur;
                        TipColumn = pt.X;
                    }
                }

                // Ensure that tooltips don't display when host application is not foreground app.
                // Assume that we don't want to display the tooltips
                IntPtr foregroundWindow = UnsafeNativeMethods.GetForegroundWindow();
                if (UnsafeNativeMethods.IsChild(new HandleRef(null, foregroundWindow), new HandleRef(null, Handle)))
                {
                    // Don't show the tips if a dropdown is showing
                    if ((dropDownHolder == null || dropDownHolder.Component == null) || rowMoveCur == selectedRow)
                    {
                        ToolTip.ToolTip = tip;
                    }
                }
                else
                {
                    ToolTip.ToolTip = string.Empty;
                }
            }

            if (totalProps != 0 && (SplitterInside(me.X, me.Y) || GetFlag(FlagIsSplitterMove)))
            {
                Cursor = Cursors.VSplit;
            }
            else
            {
                Cursor = Cursors.Default; // Cursor = null;;
            }
            base.OnMouseMove(me);
        }

        protected override void OnMouseUp(MouseEventArgs me)
        {
            CancelSplitterMove();
        }

        protected override void OnMouseWheel(MouseEventArgs me)
        {
            ownerGrid.OnGridViewMouseWheel(me);

            if (me is HandledMouseEventArgs e)
            {
                if (e.Handled)
                {
                    return;
                }
                e.Handled = true;
            }

            if ((ModifierKeys & (Keys.Shift | Keys.Alt)) != 0 || MouseButtons != MouseButtons.None)
            {
                return; // Do not scroll when Shift or Alt key is down, or when a mouse button is down.
            }

            int wheelScrollLines = SystemInformation.MouseWheelScrollLines;
            if (wheelScrollLines == 0)
            {
                return; // Do not scroll when the user system setting is 0 lines per notch
            }

            Debug.Assert(cumulativeVerticalWheelDelta > -NativeMethods.WHEEL_DELTA, "cumulativeVerticalWheelDelta is too small");
            Debug.Assert(cumulativeVerticalWheelDelta < NativeMethods.WHEEL_DELTA, "cumulativeVerticalWheelDelta is too big");

            // Should this only work if the Edit has focus?  anyway
            // we use the mouse wheel to change the values in the dropdown if it's
            // an enumerable value.
            //
            if (selectedGridEntry != null && selectedGridEntry.Enumerable && Edit.Focused && selectedGridEntry.IsValueEditable)
            {
                int index = GetCurrentValueIndex(selectedGridEntry);
                if (index != -1)
                {
                    int delta = me.Delta > 0 ? -1 : 1;
                    object[] values = selectedGridEntry.GetPropertyValueList();

                    if (delta > 0 && index >= (values.Length - 1))
                    {
                        index = 0;
                    }
                    else if (delta < 0 && index == 0)
                    {
                        index = values.Length - 1;
                    }
                    else
                    {
                        index += delta;
                    }

                    CommitValue(values[index]);
                    SelectGridEntry(selectedGridEntry, true);
                    Edit.Focus();
                    return;
                }
            }


            int initialOffset = GetScrollOffset();
            cumulativeVerticalWheelDelta += me.Delta;
            float partialNotches = (float)cumulativeVerticalWheelDelta / (float)NativeMethods.WHEEL_DELTA;
            int fullNotches = (int)partialNotches;

            if (wheelScrollLines == -1)
            {

                // Equivalent to large change scrolls
                if (fullNotches != 0)
                {

                    int originalOffset = initialOffset;
                    int large = fullNotches * scrollBar.LargeChange;
                    int newOffset = Math.Max(0, initialOffset - large);
                    newOffset = Math.Min(newOffset, totalProps - visibleRows + 1);


                    initialOffset -= fullNotches * scrollBar.LargeChange;
                    if (Math.Abs(initialOffset - originalOffset) >= Math.Abs(fullNotches * scrollBar.LargeChange))
                    {
                        cumulativeVerticalWheelDelta -= fullNotches * NativeMethods.WHEEL_DELTA;
                    }
                    else
                    {
                        cumulativeVerticalWheelDelta = 0;
                    }

                    if (!ScrollRows(newOffset))
                    {
                        cumulativeVerticalWheelDelta = 0;
                        return;
                    }
                }
            }
            else
            {


                // SystemInformation.MouseWheelScrollLines doesn't work under terminal server, 
                // it default to the notches per scroll.
                int scrollBands = (int)((float)wheelScrollLines * partialNotches);

                if (scrollBands != 0)
                {

                    if (ToolTip.Visible)
                    {
                        ToolTip.ToolTip = string.Empty;
                    }

                    int newOffset = Math.Max(0, initialOffset - scrollBands);
                    newOffset = Math.Min(newOffset, totalProps - visibleRows + 1);

                    if (scrollBands > 0)
                    {

                        if (scrollBar.Value <= scrollBar.Minimum)
                        {
                            cumulativeVerticalWheelDelta = 0;
                        }
                        else
                        {
                            cumulativeVerticalWheelDelta -= (int)((float)scrollBands * ((float)NativeMethods.WHEEL_DELTA / (float)wheelScrollLines));
                        }
                    }
                    else
                    {

                        if (scrollBar.Value > (scrollBar.Maximum - visibleRows + 1))
                        {
                            cumulativeVerticalWheelDelta = 0;
                        }
                        else
                        {
                            cumulativeVerticalWheelDelta -= (int)((float)scrollBands * ((float)NativeMethods.WHEEL_DELTA / (float)wheelScrollLines));
                        }
                    }

                    if (!ScrollRows(newOffset))
                    {
                        cumulativeVerticalWheelDelta = 0;
                        return;
                    }
                }
                else
                {
                    cumulativeVerticalWheelDelta = 0;
                }

            }
        }

        protected override void OnMove(EventArgs e)
        {
            CloseDropDown();
        }

        protected override void OnPaintBackground(PaintEventArgs pe)
        {
        }

        protected override void OnPaint(PaintEventArgs pe)
        {
            Debug.WriteLineIf(CompModSwitches.DebugGridView.TraceVerbose, "PropertyGridView:OnPaint");
            Debug.WriteLineIf(GridViewDebugPaint.TraceVerbose, "On paint called.  Rect=" + pe.ClipRectangle.ToString());
            Graphics g = pe.Graphics;

            int yPos = 0;
            int startRow = 0;
            int endRow = visibleRows - 1;

            Rectangle clipRect = pe.ClipRectangle;

            // give ourselves a little breathing room to account for lines, etc., as well
            // as the entries themselves.
            //
            clipRect.Inflate(0, 2);

            try
            {
                Size sizeWindow = Size;

                // figure out what rows we're painting
                Point posStart = FindPosition(clipRect.X, clipRect.Y);
                Point posEnd = FindPosition(clipRect.X, clipRect.Y + clipRect.Height);
                if (posStart != InvalidPosition)
                {
                    startRow = Math.Max(0, posStart.Y);
                }

                if (posEnd != InvalidPosition)
                {
                    endRow = posEnd.Y;
                }

                int cPropsVisible = Math.Min(totalProps - GetScrollOffset(), 1 + visibleRows);

#if DEBUG
                GridEntry debugIPEStart = GetGridEntryFromRow(startRow);
                GridEntry debugIPEEnd = GetGridEntryFromRow(endRow);
                string startName = debugIPEStart?.PropertyLabel;
                if (startName == null)
                {
                    startName = "(null)";
                }
                string endName = debugIPEEnd?.PropertyLabel;
                if (endName == null)
                {
                    endName = "(null)";
                }
#endif

                SetFlag(FlagNeedsRefresh, false);

                //SetConstants();

                Size size = GetOurSize();
                Point loc = ptOurLocation;

                if (GetGridEntryFromRow(cPropsVisible - 1) == null)
                {
                    cPropsVisible--;
                }


                // if we actually have some properties, then start drawing the grid
                //
                if (totalProps > 0)
                {

                    // draw splitter
                    cPropsVisible = Math.Min(cPropsVisible, endRow + 1);

                    Debug.WriteLineIf(GridViewDebugPaint.TraceVerbose, "Drawing splitter");
                    Pen splitterPen = new Pen(ownerGrid.LineColor, GetSplitterWidth())
                    {
                        DashStyle = DashStyle.Solid
                    };
                    g.DrawLine(splitterPen, labelWidth, loc.Y, labelWidth, (cPropsVisible) * (RowHeight + 1) + loc.Y);
                    splitterPen.Dispose();

                    // draw lines.
                    Debug.WriteLineIf(GridViewDebugPaint.TraceVerbose, "Drawing lines");
                    Pen linePen = new Pen(g.GetNearestColor(ownerGrid.LineColor));

                    int cHeightCurRow = 0;
                    int cLineEnd = loc.X + size.Width;
                    int cLineStart = loc.X;

                    // draw values.
                    int totalWidth = GetTotalWidth() + 1;
                    //g.TextColor = ownerGrid.TextColor;

                    // draw labels. set clip rect.
                    for (int i = startRow; i < cPropsVisible; i++)
                    {
                        try
                        {

                            // draw the line
                            cHeightCurRow = (i) * (RowHeight + 1) + loc.Y;
                            g.DrawLine(linePen, cLineStart, cHeightCurRow, cLineEnd, cHeightCurRow);

                            // draw the value
                            DrawValueEntry(g, i, ref clipRect);

                            // draw the label
                            Rectangle rect = GetRectangle(i, ROWLABEL);
                            yPos = rect.Y + rect.Height;
                            DrawLabel(g, i, rect, (i == selectedRow), false, ref clipRect);
                            if (i == selectedRow)
                            {
                                Edit.Invalidate();
                            }

                        }
                        catch
                        {
                            Debug.WriteLineIf(GridViewDebugPaint.TraceVerbose, "Exception thrown during painting property " + GetGridEntryFromRow(i).PropertyLabel);
                        }
                    }

                    // draw the bottom line
                    cHeightCurRow = (cPropsVisible) * (RowHeight + 1) + loc.Y;
                    g.DrawLine(linePen, cLineStart, cHeightCurRow, cLineEnd, cHeightCurRow);

                    linePen.Dispose();
                }

                // fill anything left with window
                if (yPos < Size.Height)
                {
                    yPos++;
                    Rectangle clearRect = new Rectangle(1, yPos, Size.Width - 2, Size.Height - yPos - 1);
                    Debug.WriteLineIf(GridViewDebugPaint.TraceVerbose, "Filling remaining area rect=" + clearRect.ToString());

                    g.FillRectangle(backgroundBrush, clearRect);
                }

                // draw outside border
                using (Pen borderPen = new Pen(ownerGrid.ViewBorderColor, 1))
                {
                    g.DrawRectangle(borderPen, 0, 0, sizeWindow.Width - 1, sizeWindow.Height - 1);
                }

                fontBold = null;
            }
            catch
            {
                Debug.Fail("Caught exception in OnPaint");
                // Do nothing.
            }
            finally
            {
                ClearCachedFontInfo();
            }
        }

        private void OnGridEntryLabelDoubleClick(object s, EventArgs e)
        {
            GridEntry gridEntry = (GridEntry)s;

            // if we've changed since the click (probably because we moved a row into view), bail
            //
            if (gridEntry != lastClickedEntry)
            {
                return;
            }
            int row = GetRowFromGridEntry(gridEntry);
            DoubleClickRow(row, gridEntry.Expandable, ROWLABEL);
        }

        private void OnGridEntryValueDoubleClick(object s, EventArgs e)
        {

            GridEntry gridEntry = (GridEntry)s;
            // if we've changed since the click (probably because we moved a row into view), bail
            //
            if (gridEntry != lastClickedEntry)
            {
                return;
            }
            int row = GetRowFromGridEntry(gridEntry);
            DoubleClickRow(row, gridEntry.Expandable, ROWVALUE);
        }

        private void OnGridEntryLabelClick(object s, EventArgs e)
        {
            lastClickedEntry = (GridEntry)s;
            SelectGridEntry(lastClickedEntry, true);
        }

        private void OnGridEntryOutlineClick(object s, EventArgs e)
        {
            GridEntry gridEntry = (GridEntry)s;
            Debug.Assert(gridEntry.Expandable, "non-expandable IPE firing outline click");

            Cursor oldCursor = Cursor;
            if (!ShouldSerializeCursor())
            {
                oldCursor = null;
            }
            Cursor = Cursors.WaitCursor;

            try
            {
                SetExpand(gridEntry, !gridEntry.InternalExpanded);
                SelectGridEntry(gridEntry, false);
            }
            finally
            {
                Cursor = oldCursor;
            }
        }

        private void OnGridEntryValueClick(object s, EventArgs e)
        {

            lastClickedEntry = (GridEntry)s;
            bool setSelectTime = s != selectedGridEntry;
            SelectGridEntry(lastClickedEntry, true);
<<<<<<< HEAD
            Edit.FocusInternal();
            
            if (lastMouseDown != InvalidPosition) {
            
               // clear the row select time so we don't interpret this as a double click.
               //
               rowSelectTime = 0;    
               
               Point editPoint = PointToScreen(lastMouseDown);
               editPoint = Edit.PointToClientInternal(editPoint);
               Edit.SendMessage(Interop.WindowMessages.WM_LBUTTONDOWN, 0, (int)(editPoint.Y << 16 | (editPoint.X & 0xFFFF))); 
               Edit.SendMessage(Interop.WindowMessages.WM_LBUTTONUP, 0, (int)(editPoint.Y << 16 | (editPoint.X & 0xFFFF))); 
            }
            
            if (setSelectTime) {
               rowSelectTime = DateTime.Now.Ticks;
               rowSelectPos  = PointToScreen(lastMouseDown);
            }
            else {
               rowSelectTime = 0;
               rowSelectPos = Point.Empty;
            }
        }

        private void ClearCachedFontInfo() {
            if (baseHfont != IntPtr.Zero) {
=======
            Edit.Focus();

            if (lastMouseDown != InvalidPosition)
            {

                // clear the row select time so we don't interpret this as a double click.
                //
                rowSelectTime = 0;

                Point editPoint = PointToScreen(lastMouseDown);
                editPoint = Edit.PointToClient(editPoint);
                Edit.SendMessage(Interop.WindowMessages.WM_LBUTTONDOWN, 0, (int)(editPoint.Y << 16 | (editPoint.X & 0xFFFF)));
                Edit.SendMessage(Interop.WindowMessages.WM_LBUTTONUP, 0, (int)(editPoint.Y << 16 | (editPoint.X & 0xFFFF)));
            }

            if (setSelectTime)
            {
                rowSelectTime = DateTime.Now.Ticks;
                rowSelectPos = PointToScreen(lastMouseDown);
            }
            else
            {
                rowSelectTime = 0;
                rowSelectPos = Point.Empty;
            }
        }

        private void ClearCachedFontInfo()
        {
            if (baseHfont != IntPtr.Zero)
            {
>>>>>>> 05087938
                SafeNativeMethods.ExternalDeleteObject(new HandleRef(this, baseHfont));
                baseHfont = IntPtr.Zero;
            }
            if (boldHfont != IntPtr.Zero)
            {
                SafeNativeMethods.ExternalDeleteObject(new HandleRef(this, boldHfont));
                boldHfont = IntPtr.Zero;
            }
        }

        protected override void OnFontChanged(EventArgs e)
        {

            ClearCachedFontInfo();
            cachedRowHeight = -1;

            if (Disposing || ParentInternal == null || ParentInternal.Disposing)
            {
                return;
            }

            fontBold = null;    // fontBold is cached based on Font                        

            ToolTip.Font = Font;
            SetFlag(FlagNeedUpdateUIBasedOnFont, true);
            UpdateUIBasedOnFont(true);
            base.OnFontChanged(e);

            if (selectedGridEntry != null)
            {
                SelectGridEntry(selectedGridEntry, true);
            }
        }

        protected override void OnVisibleChanged(EventArgs e)
        {
            if (Disposing || ParentInternal == null || ParentInternal.Disposing)
            {
                return;
            }

            if (Visible && ParentInternal != null)
            {
                SetConstants();
                if (selectedGridEntry != null)
                {
                    SelectGridEntry(selectedGridEntry, true);
                }
                if (toolTip != null)
                {
                    ToolTip.Font = Font;
                }

            }

            base.OnVisibleChanged(e);
        }

        // a GridEntry recreated its children
        protected virtual void OnRecreateChildren(object s, GridEntryRecreateChildrenEventArgs e)
        {
            GridEntry parent = (GridEntry)s;

            if (parent.Expanded)
            {

                GridEntry[] entries = new GridEntry[allGridEntries.Count];
                allGridEntries.CopyTo(entries, 0);

                // find the index of the gridEntry that fired the event in our main list.
                int parentIndex = -1;
                for (int i = 0; i < entries.Length; i++)
                {
                    if (entries[i] == parent)
                    {
                        parentIndex = i;
                        break;
                    }
                }

                Debug.Assert(parentIndex != -1, "parent GridEntry not found in allGridEntries");

                // clear our existing handlers
                ClearGridEntryEvents(allGridEntries, parentIndex + 1, e.OldChildCount);

                // resize the array if it's changed
                if (e.OldChildCount != e.NewChildCount)
                {
                    int newArraySize = entries.Length + (e.NewChildCount - e.OldChildCount);
                    GridEntry[] newEntries = new GridEntry[newArraySize];

                    // copy the existing entries up to the parent
                    Array.Copy(entries, 0, newEntries, 0, parentIndex + 1);

                    // copy the entries after the spot we'll be putting the new ones
                    Array.Copy(entries, parentIndex + e.OldChildCount + 1, newEntries, parentIndex + e.NewChildCount + 1, entries.Length - (parentIndex + e.OldChildCount + 1));

                    entries = newEntries;
                }

                // from that point, replace the children with tne new children.
                GridEntryCollection children = parent.Children;
                int childCount = children.Count;

                Debug.Assert(childCount == e.NewChildCount, "parent reports " + childCount + " new children, event reports " + e.NewChildCount);

                // replace the changed items
                for (int i = 0; i < childCount; i++)
                {
                    entries[parentIndex + i + 1] = children.GetEntry(i);
                }

                // reset the array, rehook the handlers.
                allGridEntries.Clear();
                allGridEntries.AddRange(entries);
                AddGridEntryEvents(allGridEntries, parentIndex + 1, childCount);

            }

            if (e.OldChildCount != e.NewChildCount)
            {
                totalProps = CountPropsFromOutline(topLevelGridEntries);
                SetConstants();
            }
            Invalidate();
        }

        protected override void OnResize(EventArgs e)
        {
            Debug.WriteLineIf(CompModSwitches.DebugGridView.TraceVerbose, "PropertyGridView:OnResize");

            Rectangle newRect = ClientRectangle;
            int yDelta = lastClientRect == Rectangle.Empty ? 0 : newRect.Height - lastClientRect.Height;
            bool lastRow = (selectedRow + 1) == visibleRows;

            // if we are hiding or showing the scroll bar, update the selected row
            // or if we are changing widths
            //
            bool sbVisible = ScrollBar.Visible;

            if (!lastClientRect.IsEmpty && newRect.Width > lastClientRect.Width)
            {
                Rectangle rectInvalidate = new Rectangle(lastClientRect.Width - 1, 0, newRect.Width - lastClientRect.Width + 1, lastClientRect.Height);
                Invalidate(rectInvalidate);
            }

            if (!lastClientRect.IsEmpty && yDelta > 0)
            {
                Rectangle rectInvalidate = new Rectangle(0, lastClientRect.Height - 1, lastClientRect.Width, newRect.Height - lastClientRect.Height + 1);
                Invalidate(rectInvalidate);
            }

            int scroll = GetScrollOffset();
            SetScrollOffset(0);
            SetConstants();
            SetScrollOffset(scroll);

            if (DpiHelper.IsScalingRequirementMet)
            {
                SetFlag(FlagNeedUpdateUIBasedOnFont, true);
                UpdateUIBasedOnFont(true);
                base.OnFontChanged(e);
            }

            CommonEditorHide();

            LayoutWindow(false);

            bool selectionVisible = (selectedGridEntry != null && selectedRow >= 0 && selectedRow <= visibleRows);
            SelectGridEntry(selectedGridEntry, selectionVisible);
            lastClientRect = newRect;
        }

        private void OnScroll(object sender, ScrollEventArgs se)
        {
            Debug.WriteLineIf(CompModSwitches.DebugGridView.TraceVerbose, "PropertyGridView:OnScroll(" + ScrollBar.Value.ToString(CultureInfo.InvariantCulture) + " -> " + se.NewValue.ToString(CultureInfo.InvariantCulture) + ")");

            if (!Commit() || !IsScrollValueValid(se.NewValue))
            {
                // cancel the move
                se.NewValue = ScrollBar.Value;
                return;
            }

            int oldRow = -1;
            GridEntry oldGridEntry = selectedGridEntry;
            if (selectedGridEntry != null)
            {
                oldRow = GetRowFromGridEntry(oldGridEntry);
                Debug.WriteLineIf(CompModSwitches.DebugGridView.TraceVerbose, "OnScroll: SelectedGridEntry=" + oldGridEntry.PropertyLabel);
            }

            ScrollBar.Value = se.NewValue;
            if (oldGridEntry != null)
            {
                // we need to zero out the selected row so we don't try to commit again...since selectedRow is now bogus.
                selectedRow = -1;
                SelectGridEntry(oldGridEntry, (ScrollBar.Value == totalProps ? true : false));
                int newRow = GetRowFromGridEntry(oldGridEntry);
                if (oldRow != newRow)
                {
                    Invalidate();
                }
            }
            else
            {
                Invalidate();
            }
        }

        private void OnSysColorChange(object sender, UserPreferenceChangedEventArgs e)
        {
            if (e.Category == UserPreferenceCategory.Color || e.Category == UserPreferenceCategory.Accessibility)
            {
                SetFlag(FlagNeedUpdateUIBasedOnFont, true);
            }
        }

        public virtual void PopupDialog(int row)
        {
            Debug.WriteLineIf(CompModSwitches.DebugGridView.TraceVerbose, "PropertyGridView:PopupDialog");
            GridEntry gridEntry = GetGridEntryFromRow(row);
            if (gridEntry != null)
            {
                if (dropDownHolder != null && dropDownHolder.GetUsed())
                {
                    CloseDropDown();
                    return;
                }

                bool fBtnDropDown = gridEntry.NeedsDropDownButton;
                bool fEnum = gridEntry.Enumerable;
                bool fBtnDialog = gridEntry.NeedsCustomEditorButton;
                if (fEnum && !fBtnDropDown)
                {
                    DropDownListBox.Items.Clear();
                    object value = gridEntry.PropertyValue;
                    object[] rgItems = gridEntry.GetPropertyValueList();
                    int maxWidth = 0;

                    // The listbox draws with GDI, not GDI+.  So, we
                    // use a normal DC here.
                    //
                    IntPtr hdc = UnsafeNativeMethods.GetDC(new HandleRef(DropDownListBox, DropDownListBox.Handle));
                    IntPtr hFont = Font.ToHfont();
                    Interop.HandleCollector.Add(hFont, Interop.CommonHandles.GDI);
                    NativeMethods.TEXTMETRIC tm = new NativeMethods.TEXTMETRIC();
                    int iSel = -1;
                    try
                    {
                        hFont = SafeNativeMethods.SelectObject(new HandleRef(DropDownListBox, hdc), new HandleRef(Font, hFont));

                        iSel = GetCurrentValueIndex(gridEntry);
                        if (rgItems != null && rgItems.Length > 0)
                        {
                            string s;
                            IntNativeMethods.SIZE textSize = new IntNativeMethods.SIZE();

                            for (int i = 0; i < rgItems.Length; i++)
                            {
                                s = gridEntry.GetPropertyTextValue(rgItems[i]);
                                DropDownListBox.Items.Add(s);
                                IntUnsafeNativeMethods.GetTextExtentPoint32(new HandleRef(DropDownListBox, hdc), s, textSize);
                                maxWidth = Math.Max((int)textSize.cx, maxWidth);
                            }
                        }
                        SafeNativeMethods.GetTextMetricsW(new HandleRef(DropDownListBox, hdc), ref tm);

                        // border + padding + scrollbar
                        maxWidth += 2 + tm.tmMaxCharWidth + SystemInformation.VerticalScrollBarWidth;

                        hFont = SafeNativeMethods.SelectObject(new HandleRef(DropDownListBox, hdc), new HandleRef(Font, hFont));
                    }
                    finally
                    {
                        SafeNativeMethods.DeleteObject(new HandleRef(Font, hFont));
                        UnsafeNativeMethods.ReleaseDC(new HandleRef(DropDownListBox, DropDownListBox.Handle), new HandleRef(DropDownListBox, hdc));
                    }

                    // Microsoft, 4/25/1998 - must check for -1 and not call the set...
                    if (iSel != -1)
                    {
                        DropDownListBox.SelectedIndex = iSel;
                    }
                    SetFlag(FlagDropDownCommit, false);
                    DropDownListBox.Height = Math.Max(tm.tmHeight + 2, Math.Min(maxListBoxHeight, DropDownListBox.PreferredHeight));
                    DropDownListBox.Width = Math.Max(maxWidth, GetRectangle(row, ROWVALUE).Width);
                    try
                    {
                        bool resizable = DropDownListBox.Items.Count > (DropDownListBox.Height / DropDownListBox.ItemHeight);
                        SetFlag(FlagResizableDropDown, resizable);
                        DropDownControl(DropDownListBox);
                    }
                    finally
                    {
                        SetFlag(FlagResizableDropDown, false);
                    }

                    Refresh();
                }
                else if (fBtnDialog || fBtnDropDown)
                {
                    try
                    {
                        SetFlag(FlagInPropertySet, true);
                        Edit.DisableMouseHook = true;

                        try
                        {
                            SetFlag(FlagResizableDropDown, gridEntry.UITypeEditor.IsDropDownResizable);
                            gridEntry.EditPropertyValue(this);
                        }
                        finally
                        {
                            SetFlag(FlagResizableDropDown, false);
                        }
                    }
                    finally
                    {
                        SetFlag(FlagInPropertySet, false);
                        Edit.DisableMouseHook = false;
                    }
                    Refresh();

                    // We can't do this because
                    // some dialogs are non-modal, and
                    // this will pull focus from them.
                    //
                    //if (fBtnDialog) {
                    //      this.Focus();
                    //}

                    if (FocusInside)
                    {
                        SelectGridEntry(gridEntry, false);
                    }
                }
            }
        }

        internal static void PositionTooltip(Control parent, GridToolTip ToolTip, Rectangle itemRect)
        {
            ToolTip.Visible = false;

            NativeMethods.RECT rect = NativeMethods.RECT.FromXYWH(itemRect.X, itemRect.Y, itemRect.Width, itemRect.Height);

            ToolTip.SendMessage(NativeMethods.TTM_ADJUSTRECT, 1, ref rect);

            // now offset it back to screen coords
            Point locPoint = parent.PointToScreen(new Point(rect.left, rect.top));

            ToolTip.Location = locPoint;   // set the position once so it updates it's size with it's real width.

            int overHang = (ToolTip.Location.X + ToolTip.Size.Width) - SystemInformation.VirtualScreen.Width;
            if (overHang > 0)
            {
                locPoint.X -= overHang;
                ToolTip.Location = locPoint;
            }

            // tell the control we've repositioned it.
            ToolTip.Visible = true;
        }



        protected override bool ProcessDialogKey(Keys keyData)
        {
            Debug.WriteLineIf(CompModSwitches.DebugGridView.TraceVerbose, "PropertyGridView:ProcessDialogKey");
            if (HasEntries)
            {
                Keys keyCode = keyData & Keys.KeyCode;
                switch (keyCode)
                {
                    case Keys.F4:
                        if (FocusInside)
                        {
                            return OnF4(this);
                        }
                        break;

                    case Keys.Tab:

                        if (((keyData & Keys.Control) != 0) ||
                            ((keyData & Keys.Alt) != 0))
                        {
                            break;
                        }

                        bool forward = (keyData & Keys.Shift) == 0;

                        Control focusedControl = Control.FromHandle(UnsafeNativeMethods.GetFocus());

                        if (focusedControl == null || !IsMyChild(focusedControl))
                        {
                            if (forward)
                            {
                                TabSelection();
                                focusedControl = Control.FromHandle(UnsafeNativeMethods.GetFocus());
                                // make sure the value actually took the focus
                                if (IsMyChild(focusedControl))
                                {
                                    return true;
                                }
                                else
                                {
                                    return base.ProcessDialogKey(keyData);
                                }

                            }
                            else
                            {
                                break;
                            }
                        }
                        else
                        {
                            // one of our editors has focus

                            if (Edit.Focused)
                            {
                                if (forward)
                                {
                                    if (DropDownButton.Visible)
                                    {
                                        DropDownButton.Focus();
                                        return true;
                                    }
                                    else if (DialogButton.Visible)
                                    {
                                        DialogButton.Focus();
                                        return true;
                                    }
                                    // fall through
                                }
                                else
                                {
                                    SelectGridEntry(GetGridEntryFromRow(selectedRow), false);
                                    return true;
                                }
                            }
                            else if (DialogButton.Focused || DropDownButton.Focused)
                            {
                                if (!forward && Edit.Visible)
                                {
                                    Edit.Focus();
                                    return true;
                                }
                                // fall through
                            }
                        }
                        break;
                    case Keys.Up:
                    case Keys.Down:
                    case Keys.Left:
                    case Keys.Right:
                        return false;
                    case Keys.Return:
                        if (DialogButton.Focused || DropDownButton.Focused)
                        {
                            OnBtnClick((DialogButton.Focused ? DialogButton : DropDownButton), EventArgs.Empty);
                            return true;
                        }
                        else if (selectedGridEntry != null && selectedGridEntry.Expandable)
                        {
                            SetExpand(selectedGridEntry, !selectedGridEntry.InternalExpanded);
                            return true;
                        }
                        break;
                }
            }
            return base.ProcessDialogKey(keyData);
        }

        protected virtual void RecalculateProps()
        {
            Debug.WriteLineIf(CompModSwitches.DebugGridView.TraceVerbose, "PropertyGridView:RecalculateProps");
            int props = CountPropsFromOutline(topLevelGridEntries);
            if (totalProps != props)
            {
                totalProps = props;
                ClearGridEntryEvents(allGridEntries, 0, -1);
                allGridEntries = null;
            }
        }

        internal /*public virtual*/ void RecursivelyExpand(GridEntry gridEntry, bool fInit, bool expand, int maxExpands)
        {

            if (gridEntry == null || (expand && --maxExpands < 0))
            {
                return;
            }

            SetExpand(gridEntry, expand);

            GridEntryCollection rgipes = gridEntry.Children;
            if (rgipes != null)
            {
                for (int i = 0; i < rgipes.Count; i++)
                {
                    RecursivelyExpand(rgipes.GetEntry(i), false, expand, maxExpands);
                }
            }

            if (fInit)
            {
                GridEntry ipeSelect = selectedGridEntry;
                Refresh();
                SelectGridEntry(ipeSelect, false);
                Invalidate();
            }

        }

        public override void Refresh()
        {
            Refresh(false, -1, -1);

            //resetting gridoutline rect to recalculate before repaint when viewsort property changed. This is necessary especially when user 
            // changes sort and move to a secondary monitor with different DPI and change view sort back to original.
            if (topLevelGridEntries != null && DpiHelper.IsScalingRequirementMet)
            {
                var outlineRectIconSize = GetOutlineIconSize();
                foreach (GridEntry gridentry in topLevelGridEntries)
                {
                    if (gridentry.OutlineRect.Height != outlineRectIconSize || gridentry.OutlineRect.Width != outlineRectIconSize)
                    {
                        ResetOutline(gridentry);
                    }
                }
            }

            // make sure we got everything
            Invalidate();
        }

        public void Refresh(bool fullRefresh)
        {
            Refresh(fullRefresh, -1, -1);
        }


        GridPositionData positionData;

        private void Refresh(bool fullRefresh, int rowStart, int rowEnd)
        {
            Debug.WriteLineIf(CompModSwitches.DebugGridView.TraceVerbose, "PropertyGridView:Refresh");
            Debug.WriteLineIf(GridViewDebugPaint.TraceVerbose, "Refresh called for rows " + rowStart.ToString(CultureInfo.InvariantCulture) + " through " + rowEnd.ToString(CultureInfo.InvariantCulture));
            SetFlag(FlagNeedsRefresh, true);
            GridEntry gridEntry = null;

            // There are cases here where the grid could get be disposed.
            // so just bail.
            if (IsDisposed)
            {
                return;
            }

            bool pageInGridEntry = true;

            if (rowStart == -1)
            {
                rowStart = 0;
            }

            if (fullRefresh || ownerGrid.HavePropEntriesChanged())
            {
                if (HasEntries && !GetInPropertySet() && !Commit())
                {
                    OnEscape(this);
                }

                int oldLength = totalProps;
                object oldObject = topLevelGridEntries == null || topLevelGridEntries.Count == 0 ? null : ((GridEntry)topLevelGridEntries[0]).GetValueOwner();

                // walk up to the main IPE and refresh it.
                if (fullRefresh)
                {
                    ownerGrid.RefreshProperties(true);
                }

                if (oldLength > 0 && !GetFlag(FlagNoDefault))
                {
                    positionData = CaptureGridPositionData();
                    CommonEditorHide(true);
                }

                UpdateHelpAttributes(selectedGridEntry, null);
                selectedGridEntry = null;
                SetFlag(FlagIsNewSelection, true);
                topLevelGridEntries = ownerGrid.GetPropEntries();


                ClearGridEntryEvents(allGridEntries, 0, -1);
                allGridEntries = null;
                RecalculateProps();

                int newLength = totalProps;
                if (newLength > 0)
                {
                    if (newLength < oldLength)
                    {
                        SetScrollbarLength();
                        SetScrollOffset(0);
                    }

                    SetConstants();

                    if (positionData != null)
                    {
                        gridEntry = positionData.Restore(this);

                        // Upon restoring the grid entry position, we don't
                        // want to page it in
                        //
                        object newObject = topLevelGridEntries == null || topLevelGridEntries.Count == 0 ? null : ((GridEntry)topLevelGridEntries[0]).GetValueOwner();
                        pageInGridEntry = (gridEntry == null) || oldLength != newLength || newObject != oldObject;
                    }

                    if (gridEntry == null)
                    {
                        gridEntry = ownerGrid.GetDefaultGridEntry();
                        SetFlag(FlagNoDefault, gridEntry == null && totalProps > 0);
                    }

                    InvalidateRows(rowStart, rowEnd);
                    if (gridEntry == null)
                    {
                        selectedRow = 0;
                        selectedGridEntry = GetGridEntryFromRow(selectedRow);
                    }
                }
                else if (oldLength == 0)
                {
                    return;
                }
                else
                {
                    SetConstants();
                }


                // Release the old positionData which contains reference to previous selected objects.
                positionData = null;
                lastClickedEntry = null;
            }

            if (!HasEntries)
            {
                CommonEditorHide(selectedRow != -1);
                ownerGrid.SetStatusBox(null, null);
                SetScrollOffset(0);
                selectedRow = -1;
                Invalidate();
                return;
            }
            // in case we added or removed properties

            ownerGrid.ClearValueCaches();

            InvalidateRows(rowStart, rowEnd);

            if (gridEntry != null)
            {
                SelectGridEntry(gridEntry, pageInGridEntry);
            }
        }

        public virtual void Reset()
        {
            Debug.WriteLineIf(CompModSwitches.DebugGridView.TraceVerbose, "PropertyGridView:Reset");
            GridEntry gridEntry = GetGridEntryFromRow(selectedRow);
            if (gridEntry == null)
            {
                return;
            }

            gridEntry.ResetPropertyValue();
            SelectRow(selectedRow);
        }

        protected virtual void ResetOrigin(System.Drawing.Graphics g)
        {
            g.ResetTransform();
        }

        internal void RestoreHierarchyState(ArrayList expandedItems)
        {
            if (expandedItems == null)
            {
                return;
            }

            foreach (GridEntryCollection gec in expandedItems)
            {
                FindEquivalentGridEntry(gec);
            }
        }

        public virtual DialogResult RunDialog(Form dialog)
        {
            return ShowDialog(dialog);
        }

        internal ArrayList SaveHierarchyState(GridEntryCollection entries)
        {
            return SaveHierarchyState(entries, null);
        }

        private ArrayList SaveHierarchyState(GridEntryCollection entries, ArrayList expandedItems)
        {
            if (entries == null)
            {
                return new ArrayList();
            }

            if (expandedItems == null)
            {
                expandedItems = new ArrayList();
            }

            for (int i = 0; i < entries.Count; i++)
            {
                if (((GridEntry)entries[i]).InternalExpanded)
                {
                    GridEntry entry = entries.GetEntry(i);
                    expandedItems.Add(GetGridEntryHierarchy(entry.Children.GetEntry(0)));
                    SaveHierarchyState(entry.Children, expandedItems);
                }
            }

            return expandedItems;
        }

        // Scroll to the new offset
        private bool ScrollRows(int newOffset)
        {

            GridEntry ipeCur = selectedGridEntry;

            if (!IsScrollValueValid(newOffset) || !Commit())
            {
                return false;
            }

            bool showEdit = Edit.Visible;
            bool showBtnDropDown = DropDownButton.Visible;
            bool showBtnEdit = DialogButton.Visible;

            Edit.Visible = false;
            DialogButton.Visible = false;
            DropDownButton.Visible = false;

            SetScrollOffset(newOffset);

            if (ipeCur != null)
            {
                int curRow = GetRowFromGridEntry(ipeCur);
                if (curRow >= 0 && curRow < visibleRows - 1)
                {
                    Edit.Visible = showEdit;
                    DialogButton.Visible = showBtnEdit;
                    DropDownButton.Visible = showBtnDropDown;
                    SelectGridEntry(ipeCur, true);
                }
                else
                {
                    CommonEditorHide();
                }
            }
            else
            {
                CommonEditorHide();
            }

            Invalidate();
            return true;
        }

        private void SelectEdit(bool caretAtEnd)
        {
            if (edit != null)
            {
                Edit.SelectAll();
            }
        }

        // select functions... selectGridEntry and selectRow will select a Row
        // and install the appropriate editors.
        //
        internal /*protected virtual*/ void SelectGridEntry(GridEntry gridEntry, bool fPageIn)
        {

            if (gridEntry == null)
            {
                return;
            }

            Debug.WriteLineIf(CompModSwitches.DebugGridView.TraceVerbose, "PropertyGridView:SelectGridEntry(" + gridEntry.PropertyLabel + ")");

            int row = GetRowFromGridEntry(gridEntry);
            if (row + GetScrollOffset() < 0)
            {
                // throw exception? return false?
                return;
            }

            int maxRows = (int)Math.Ceiling(((double)GetOurSize().Height) / (1 + RowHeight));

            // Determine whether or not we need to page-in this GridEntry
            //

            if (!fPageIn || (row >= 0 && row < (maxRows - 1)))
            {
                // No need to page-in: either fPageIn is false or the row is already in view
                //
                SelectRow(row);
            }
            else
            {
                // Page-in the selected GridEntry
                //

                selectedRow = -1; // clear the selected row since it's no longer a valid number

                int cOffset = GetScrollOffset();
                if (row < 0)
                {
                    SetScrollOffset(row + cOffset);
                    Invalidate();
                    SelectRow(0);
                }
                else
                {
                    // try to put it one row up from the bottom
                    int newOffset = row + cOffset - (maxRows - 2);

                    if (newOffset >= ScrollBar.Minimum && newOffset < ScrollBar.Maximum)
                    {
                        SetScrollOffset(newOffset);
                    }
                    Invalidate();
                    SelectGridEntry(gridEntry, false);
                }
            }
        }

        private void SelectRow(int row)
        {

            Debug.WriteLineIf(CompModSwitches.DebugGridView.TraceVerbose, "PropertyGridView:SelectRow(" + row.ToString(CultureInfo.InvariantCulture) + ")");

            if (!GetFlag(FlagIsNewSelection))
            {
                if (FocusInside)
                {
                    // If we're in an error state, we want to bail out of this.
                    if (errorState != ERROR_NONE || (row != selectedRow && !Commit()))
                    {
                        return;
                    }
                }
                else
                {
                    Focus();
                }
            }

            GridEntry gridEntry = GetGridEntryFromRow(row);

            // Update our reset command.
            //
            if (row != selectedRow)
            {
                UpdateResetCommand(gridEntry);
            }

            if (GetFlag(FlagIsNewSelection) && GetGridEntryFromRow(selectedRow) == null)
            {
                CommonEditorHide();
            }

            UpdateHelpAttributes(selectedGridEntry, gridEntry);

            // tell the old selection it's not focused any more
            if (selectedGridEntry != null)
            {
                selectedGridEntry.Focus = false;
            }

            // selection not visible.
            if (row < 0 || row >= visibleRows)
            {
                CommonEditorHide();
                selectedRow = row;
                selectedGridEntry = gridEntry;
                Refresh();
                return;
            }

            // leave current selection.
            if (gridEntry == null)
            {
                return;
            }

            bool newRow = false;
            int oldSel = selectedRow;
            if (selectedRow != row || !gridEntry.Equals(selectedGridEntry))
            {
                CommonEditorHide();
                newRow = true;
            }

            if (!newRow)
            {
                CloseDropDown();
            }

            Rectangle rect = GetRectangle(row, ROWVALUE);
            string s = gridEntry.GetPropertyTextValue();

            // what components are we using?
            bool fBtnDropDown = gridEntry.NeedsDropDownButton | gridEntry.Enumerable;
            bool fBtnDialog = gridEntry.NeedsCustomEditorButton;
            bool fEdit = gridEntry.IsTextEditable;
            bool fPaint = gridEntry.IsCustomPaint;

            rect.X += 1;
            rect.Width -= 1;

            // we want to allow builders on read-only properties
            if ((fBtnDialog || fBtnDropDown) && !gridEntry.ShouldRenderReadOnly && FocusInside)
            {
                Control btn = fBtnDropDown ? (Control)DropDownButton : (Control)DialogButton;
                Size sizeBtn = DpiHelper.IsScalingRequirementMet ? new Size(SystemInformation.VerticalScrollBarArrowHeightForDpi(deviceDpi), RowHeight) :
                                                                               new Size(SystemInformation.VerticalScrollBarArrowHeight, RowHeight);
                Rectangle rectTarget = new Rectangle(rect.X + rect.Width - sizeBtn.Width,
                                                      rect.Y,
                                                      sizeBtn.Width, rect.Height);
                CommonEditorUse(btn, rectTarget);
                sizeBtn = btn.Size;
                rect.Width -= (sizeBtn.Width);
                btn.Invalidate();
            }

            // if we're painting the value, size the rect between the button and the painted value
            if (fPaint)
            {
                rect.X += paintIndent + 1;
                rect.Width -= paintIndent + 1;
            }
            else
            {
                rect.X += EDIT_INDENT + 1; // +1 to compensate for where GDI+ draws it's string relative to the rect.
                rect.Width -= EDIT_INDENT + 1;
            }

            if ((GetFlag(FlagIsNewSelection) || !Edit.Focused) && (s != null && !s.Equals(Edit.Text)))
            {
                Edit.Text = s;
                originalTextValue = s;
                Edit.SelectionStart = 0;
                Edit.SelectionLength = 0;
            }
            Edit.AccessibleName = gridEntry.Label;

#if true // RENDERMODE
            switch (inheritRenderMode)
            {
                case RENDERMODE_BOLD:
                    if (gridEntry.ShouldSerializePropertyValue())
                    {
                        Edit.Font = GetBoldFont();
                    }
                    else
                    {
                        Edit.Font = Font;
                    }
                    break;
                case RENDERMODE_LEFTDOT:
                    if (gridEntry.ShouldSerializePropertyValue())
                    {
                        rect.X += (LEFTDOT_SIZE * 2);
                        rect.Width -= (LEFTDOT_SIZE * 2);
                    }
                    // nothing
                    break;
                case RENDERMODE_TRIANGLE:
                    // nothing
                    break;
            }
#endif

            if (GetFlag(FlagIsSplitterMove) || !gridEntry.HasValue || !FocusInside)
            {
                Edit.Visible = false;
            }
            else
            {
                rect.Offset(1, 1);
                rect.Height -= 1;
                rect.Width -= 1;
                CommonEditorUse(Edit, rect);
                bool drawReadOnly = gridEntry.ShouldRenderReadOnly;
                Edit.ForeColor = drawReadOnly ? GrayTextColor : ForeColor;
                Edit.BackColor = BackColor;
                Edit.ReadOnly = drawReadOnly || !gridEntry.IsTextEditable;
                Edit.UseSystemPasswordChar = gridEntry.ShouldRenderPassword;
            }

            GridEntry oldSelectedGridEntry = selectedGridEntry;
            selectedRow = row;
            selectedGridEntry = gridEntry;
            ownerGrid.SetStatusBox(gridEntry.PropertyLabel, gridEntry.PropertyDescription);

            // tell the new focused item that it now has focus
            if (selectedGridEntry != null)
            {
                selectedGridEntry.Focus = FocusInside;
            }

            if (!GetFlag(FlagIsNewSelection))
            {
                Focus();
            }

            // 

            InvalidateRow(oldSel);

            InvalidateRow(row);
            if (FocusInside)
            {
                SetFlag(FlagIsNewSelection, false);
            }

            try
            {
                if (selectedGridEntry != oldSelectedGridEntry)
                {
                    ownerGrid.OnSelectedGridItemChanged(oldSelectedGridEntry, selectedGridEntry);
                }
            }
            catch
            {
            }
        }

        public virtual void SetConstants()
        {
            Debug.WriteLineIf(CompModSwitches.DebugGridView.TraceVerbose, "PropertyGridView:SetConstants");
            Size size = GetOurSize();

            visibleRows = (int)Math.Ceiling(((double)size.Height) / (1 + RowHeight));

            size = GetOurSize();

            if (size.Width >= 0)
            {
                labelRatio = Math.Max(Math.Min(labelRatio, 9), 1.1);
                labelWidth = ptOurLocation.X + (int)((double)size.Width / labelRatio);
            }

            int oldWidth = labelWidth;


            bool adjustWidth = SetScrollbarLength();
            GridEntryCollection rgipesAll = GetAllGridEntries();
            if (rgipesAll != null)
            {
                int scroll = GetScrollOffset();
                if ((scroll + visibleRows) >= rgipesAll.Count)
                {
                    visibleRows = rgipesAll.Count - scroll;
                }
            }


            if (adjustWidth && size.Width >= 0)
            {
                labelRatio = ((double)GetOurSize().Width / (double)(oldWidth - ptOurLocation.X));
                //labelWidth = loc.X + (int) ((double)size.Width / labelRatio);
            }

            Debug.WriteLineIf(CompModSwitches.DebugGridView.TraceVerbose, "\tsize       :" + size.ToString());
            Debug.WriteLineIf(CompModSwitches.DebugGridView.TraceVerbose, "\tlocation   :" + ptOurLocation.ToString());
            Debug.WriteLineIf(CompModSwitches.DebugGridView.TraceVerbose, "\tvisibleRows:" + (visibleRows).ToString(CultureInfo.InvariantCulture));
            Debug.WriteLineIf(CompModSwitches.DebugGridView.TraceVerbose, "\tlabelWidth :" + (labelWidth).ToString(CultureInfo.InvariantCulture));
            Debug.WriteLineIf(CompModSwitches.DebugGridView.TraceVerbose, "\tlabelRatio :" + (labelRatio).ToString(CultureInfo.InvariantCulture));
            Debug.WriteLineIf(CompModSwitches.DebugGridView.TraceVerbose, "\trowHeight  :" + (RowHeight).ToString(CultureInfo.InvariantCulture));
#if DEBUG
            if (rgipesAll == null)
            {
                Debug.WriteLineIf(CompModSwitches.DebugGridView.TraceVerbose, "\tIPE Count  :(null)");
            }
            else
            {
                Debug.WriteLineIf(CompModSwitches.DebugGridView.TraceVerbose, "\tIPE Count  :" + (rgipesAll.Count).ToString(CultureInfo.InvariantCulture));
            }
#endif
        }

        private void SetCommitError(short error)
        {
            SetCommitError(error, error == ERROR_THROWN);
        }

        private void SetCommitError(short error, bool capture)
        {
#if DEBUG
            if (CompModSwitches.DebugGridView.TraceVerbose)
            {
                string err = "UNKNOWN!";
                switch (error)
                {
                    case ERROR_NONE:
                        err = "ERROR_NONE";
                        break;
                    case ERROR_THROWN:
                        err = "ERROR_THROWN";
                        break;
                    case ERROR_MSGBOX_UP:
                        err = "ERROR_MSGBOX_UP";
                        break;
                }
                Debug.WriteLine("PropertyGridView:SetCommitError(error=" + err + ", capture=" + capture.ToString() + ")");
            }
#endif
            errorState = error;
            if (error != ERROR_NONE)
            {
                CancelSplitterMove();
            }

            Edit.HookMouseDown = capture;

        }

        internal /*public virtual*/ void SetExpand(GridEntry gridEntry, bool value)
        {
            if (gridEntry != null && gridEntry.Expandable)
            {

                int row = GetRowFromGridEntry(gridEntry);
                int countFromEnd = visibleRows - row;
                int curRow = selectedRow;

                // if the currently selected row is below us, we need to commit now
                // or the offsets will be wrong
                if (selectedRow != -1 && row < selectedRow && Edit.Visible)
                {
                    // this will cause the commit
                    Focus();

                }

                int offset = GetScrollOffset();
                int items = totalProps;

                gridEntry.InternalExpanded = value;
                RecalculateProps();
                GridEntry ipeSelect = selectedGridEntry;
                if (!value)
                {
                    for (GridEntry ipeCur = ipeSelect; ipeCur != null; ipeCur = ipeCur.ParentGridEntry)
                    {
                        if (ipeCur.Equals(gridEntry))
                        {
                            ipeSelect = gridEntry;
                        }
                    }
                }
                row = GetRowFromGridEntry(gridEntry);

                SetConstants();

                int newItems = totalProps - items;

                if (value && newItems > 0 && newItems < visibleRows && (row + (newItems)) >= visibleRows && newItems < curRow)
                {
                    // scroll to show the newly opened items.
                    SetScrollOffset((totalProps - items) + offset);
                }

                Invalidate();

                SelectGridEntry(ipeSelect, false);

                int scroll = GetScrollOffset();
                SetScrollOffset(0);
                SetConstants();
                SetScrollOffset(scroll);
            }
        }

        private void SetFlag(short flag, bool value)
        {
            if (value)
            {
                flags = (short)((ushort)flags | (ushort)flag);
            }
            else
            {
                flags &= (short)~flag;
            }
        }

        public virtual void SetScrollOffset(int cOffset)
        {
            Debug.WriteLineIf(CompModSwitches.DebugGridView.TraceVerbose, "PropertyGridView:SetScrollOffset(" + cOffset.ToString(CultureInfo.InvariantCulture) + ")");
            int posNew = Math.Max(0, Math.Min(totalProps - visibleRows + 1, cOffset));
            int posOld = ScrollBar.Value;
            if (posNew != posOld && IsScrollValueValid(posNew) && visibleRows > 0)
            {
                ScrollBar.Value = posNew;
                Invalidate();
                selectedRow = GetRowFromGridEntry(selectedGridEntry);
            }
        }

        // C#r
        internal virtual bool _Commit()
        {
            return Commit();
        }

        private bool Commit()
        {

            Debug.WriteLineIf(CompModSwitches.DebugGridView.TraceVerbose, "PropertyGridView:Commit()");

            if (errorState == ERROR_MSGBOX_UP)
            {
                Debug.WriteLineIf(CompModSwitches.DebugGridView.TraceVerbose, "PropertyGridView:Commit() returning false because an error has been thrown or we are in a property set");
                return false;
            }

            if (!NeedsCommit)
            {
                SetCommitError(ERROR_NONE);
                Debug.WriteLineIf(CompModSwitches.DebugGridView.TraceVerbose, "PropertyGridView:Commit() returning true because no change has been made");
                return true;
            }

            if (GetInPropertySet())
            {
                return false;
            }

            GridEntry ipeCur = GetGridEntryFromRow(selectedRow);
            if (ipeCur == null)
            {
                return true;
            }
            bool success = false;
            try
            {
                success = CommitText(Edit.Text);
            }
            finally
            {

                if (!success)
                {
                    Edit.Focus();
                    SelectEdit(false);
                }
                else
                {
                    SetCommitError(ERROR_NONE);
                }
            }
            return success;
        }

        private bool CommitValue(object value)
        {
            GridEntry ipeCur = selectedGridEntry;

            if (selectedGridEntry == null && selectedRow != -1)
            {
                ipeCur = GetGridEntryFromRow(selectedRow);
            }

            if (ipeCur == null)
            {
                Debug.Fail("Committing with no selected row!");
                return true;
            }

            return CommitValue(ipeCur, value);
        }

        internal bool CommitValue(GridEntry ipeCur, object value, bool closeDropDown = true)
        {

            Debug.WriteLineIf(CompModSwitches.DebugGridView.TraceVerbose, "PropertyGridView:CommitValue(" + (value == null ? "null" : value.ToString()) + ")");

            int propCount = ipeCur.ChildCount;
            bool capture = Edit.HookMouseDown;
            object originalValue = null;

            try
            {
                originalValue = ipeCur.PropertyValue;
            }
            catch
            {
                // if the getter is failing, we still want to let
                // the set happen.
            }

            try
            {
                try
                {
                    SetFlag(FlagInPropertySet, true);

                    //if this propentry is enumerable, then once a value is selected from the editor,
                    //we'll want to close the drop down (like true/false).  Otherwise, if we're
                    //working with Anchor for ex., then we should be able to select different values
                    //from the editor, without having it close every time.
                    if (ipeCur != null &&
                        ipeCur.Enumerable &&
                        closeDropDown)
                    {
                        CloseDropDown();
                    }

                    try
                    {
                        Edit.DisableMouseHook = true;
                        ipeCur.PropertyValue = value;
                    }
                    finally
                    {
                        Edit.DisableMouseHook = false;
                        Edit.HookMouseDown = capture;
                    }
                }
                catch (Exception ex)
                {
                    SetCommitError(ERROR_THROWN);
                    ShowInvalidMessage(ipeCur.PropertyLabel, value, ex);
                    return false;
                }
            }
            finally
            {
                SetFlag(FlagInPropertySet, false);
            }

            SetCommitError(ERROR_NONE);

            string text = ipeCur.GetPropertyTextValue();
            if (!string.Equals(text, Edit.Text))
            {
                Edit.Text = text;
                Edit.SelectionStart = 0;
                Edit.SelectionLength = 0;
            }
            originalTextValue = text;

            // Update our reset command.
            //
            UpdateResetCommand(ipeCur);

            if (ipeCur.ChildCount != propCount)
            {
                ClearGridEntryEvents(allGridEntries, 0, -1);
                allGridEntries = null;
                SelectGridEntry(ipeCur, true);
            }

            // in case this guy got disposed...
            if (ipeCur.Disposed)
            {
                bool editfocused = (edit != null && edit.Focused);

                // reselect the row to find the replacement.
                //
                SelectGridEntry(ipeCur, true);
                ipeCur = selectedGridEntry;

                if (editfocused && edit != null)
                {
                    edit.Focus();
                }
            }

            ownerGrid.OnPropertyValueSet(ipeCur, originalValue);

            return true;
        }

        private bool CommitText(string text)
        {

            Debug.WriteLineIf(CompModSwitches.DebugGridView.TraceVerbose, "PropertyGridView:CommitValue(" + (text == null ? "null" : text.ToString()) + ")");

            object value = null;

            GridEntry ipeCur = selectedGridEntry;

            if (selectedGridEntry == null && selectedRow != -1)
            {
                ipeCur = GetGridEntryFromRow(selectedRow);
            }

            if (ipeCur == null)
            {
                Debug.Fail("Committing with no selected row!");
                return true;
            }

            try
            {
                value = ipeCur.ConvertTextToValue(text);
            }
            catch (Exception ex)
            {
                SetCommitError(ERROR_THROWN);
                ShowInvalidMessage(ipeCur.PropertyLabel, text, ex);
                return false;
            }

            SetCommitError(ERROR_NONE);

            return CommitValue(value);
        }

        internal void ReverseFocus()
        {
            if (selectedGridEntry == null)
            {
                Focus();
            }
            else
            {
                SelectGridEntry(selectedGridEntry, true);

                if (DialogButton.Visible)
                {
                    DialogButton.Focus();
                }
                else if (DropDownButton.Visible)
                {
                    DropDownButton.Focus();
                }
                else if (Edit.Visible)
                {
                    Edit.SelectAll();
                    Edit.Focus();
                }
            }
        }

        private bool SetScrollbarLength()
        {
            Debug.WriteLineIf(CompModSwitches.DebugGridView.TraceVerbose, "PropertyGridView:SetScrollBarLength");
            bool sbChange = false;
            if (totalProps != -1)
            {
                if (totalProps < visibleRows)
                {
                    SetScrollOffset(0);
                }
                else if (GetScrollOffset() > totalProps)
                {
                    SetScrollOffset((totalProps + 1) - visibleRows);
                }

                bool fHidden = !ScrollBar.Visible;
                if (visibleRows > 0)
                {
                    ScrollBar.LargeChange = visibleRows - 1;
                }
                ScrollBar.Maximum = Math.Max(0, totalProps - 1);
                if (fHidden != (totalProps < visibleRows))
                {
                    sbChange = true;
                    ScrollBar.Visible = fHidden;
                    Size size = GetOurSize();
                    if (labelWidth != -1 && size.Width > 0)
                    {
                        if (labelWidth > ptOurLocation.X + size.Width)
                        {
                            labelWidth = ptOurLocation.X + (int)((double)size.Width / labelRatio);
                        }
                        else
                        {
                            labelRatio = ((double)GetOurSize().Width / (double)(labelWidth - ptOurLocation.X));
                        }
                    }
                    Invalidate();
                }
            }
            return sbChange;
        }

        /// <summary>
        ///      Shows the given dialog, and returns its dialog result.  You should always
        ///      use this method rather than showing the dialog directly, as this will
        ///      properly position the dialog and provide it a dialog owner.
        /// </summary>
        public DialogResult /* IWindowsFormsEditorService. */ ShowDialog(Form dialog)
        {
            // try to shift down if sitting right on top of existing owner.
            if (dialog.StartPosition == FormStartPosition.CenterScreen)
            {
                Control topControl = this;
                if (topControl != null)
                {
                    while (topControl.ParentInternal != null)
                    {
                        topControl = topControl.ParentInternal;
                    }
                    if (topControl.Size.Equals(dialog.Size))
                    {
                        dialog.StartPosition = FormStartPosition.Manual;
                        Point location = topControl.Location;
                        // 
                        location.Offset(25, 25);
                        dialog.Location = location;
                    }
                }
            }

            IntPtr priorFocus = UnsafeNativeMethods.GetFocus();

            IUIService service = (IUIService)GetService(typeof(IUIService));
            DialogResult result;
            if (service != null)
            {
                result = service.ShowDialog(dialog);
            }
            else
            {
                result = dialog.ShowDialog(this);
            }

            if (priorFocus != IntPtr.Zero)
            {
                UnsafeNativeMethods.SetFocus(new HandleRef(null, priorFocus));
            }

            return result;
        }

        private void ShowFormatExceptionMessage(string propName, object value, Exception ex)
        {
            if (value == null)
            {
                value = "(null)";
            }

            if (propName == null)
            {
                propName = "(unknown)";
            }

            Debug.WriteLineIf(CompModSwitches.DebugGridView.TraceVerbose, "PropertyGridView:ShowFormatExceptionMessage(prop=" + propName + ")");

            // we have to uninstall our hook so the user can push the button!
            bool hooked = Edit.HookMouseDown;
            Edit.DisableMouseHook = true;
            SetCommitError(ERROR_MSGBOX_UP, false);

            // Before invoking the error dialog, flush all mouse messages in the message queue.
            // Otherwise the click that triggered the error will still be in the queue, and will get eaten by the dialog,
            // potentially causing an accidental button click. Problem occurs because we trap clicks using a system hook,
            // which usually discards the message by returning 1 to GetMessage(). But this won't occur until after the
            // error dialog gets closed, which is much too late.
            NativeMethods.MSG mouseMsg = new NativeMethods.MSG();
            while (UnsafeNativeMethods.PeekMessage(ref mouseMsg,
                                                   NativeMethods.NullHandleRef,
                                                   Interop.WindowMessages.WM_MOUSEFIRST,
                                                   Interop.WindowMessages.WM_MOUSELAST,
                                                   NativeMethods.PM_REMOVE))
            {
                ;
            }

            // These things are just plain useless.
            //
            if (ex is System.Reflection.TargetInvocationException)
            {
                ex = ex.InnerException;
            }

            // Try to find an exception message to display
            //
            string exMessage = ex.Message;

            bool revert = false;

            while (exMessage == null || exMessage.Length == 0)
            {
                ex = ex.InnerException;
                if (ex == null)
                {
                    break;
                }
                exMessage = ex.Message;
            }

            IUIService uiSvc = (IUIService)GetService(typeof(IUIService));

            ErrorDialog.Message = SR.PBRSFormatExceptionMessage;
            ErrorDialog.Text = SR.PBRSErrorTitle;
            ErrorDialog.Details = exMessage;


            if (uiSvc != null)
            {
                revert = (DialogResult.Cancel == uiSvc.ShowDialog(ErrorDialog));
            }
            else
            {
                revert = (DialogResult.Cancel == ShowDialog(ErrorDialog));
            }

            Edit.DisableMouseHook = false;

            if (hooked)
            {
                SelectGridEntry(selectedGridEntry, true);
            }
            SetCommitError(ERROR_THROWN, hooked);

            if (revert)
            {
                OnEscape(Edit);
            }
        }

        internal void ShowInvalidMessage(string propName, object value, Exception ex)
        {

            if (value == null)
            {
                value = "(null)";
            }

            if (propName == null)
            {
                propName = "(unknown)";
            }

            Debug.WriteLineIf(CompModSwitches.DebugGridView.TraceVerbose, "PropertyGridView:ShowInvalidMessage(prop=" + propName + ")");

            // we have to uninstall our hook so the user can push the button!
            bool hooked = Edit.HookMouseDown;
            Edit.DisableMouseHook = true;
            SetCommitError(ERROR_MSGBOX_UP, false);

            // Before invoking the error dialog, flush all mouse messages in the message queue.
            // Otherwise the click that triggered the error will still be in the queue, and will get eaten by the dialog,
            // potentially causing an accidental button click. Problem occurs because we trap clicks using a system hook,
            // which usually discards the message by returning 1 to GetMessage(). But this won't occur until after the
            // error dialog gets closed, which is much too late.
            NativeMethods.MSG mouseMsg = new NativeMethods.MSG();
            while (UnsafeNativeMethods.PeekMessage(ref mouseMsg,
                                                   NativeMethods.NullHandleRef,
                                                   Interop.WindowMessages.WM_MOUSEFIRST,
                                                   Interop.WindowMessages.WM_MOUSELAST,
                                                   NativeMethods.PM_REMOVE))
            {
                ;
            }

            // These things are just plain useless.
            //
            if (ex is System.Reflection.TargetInvocationException)
            {
                ex = ex.InnerException;
            }

            // Try to find an exception message to display
            //
            string exMessage = ex.Message;

            bool revert = false;

            while (exMessage == null || exMessage.Length == 0)
            {
                ex = ex.InnerException;
                if (ex == null)
                {
                    break;
                }
                exMessage = ex.Message;
            }

            IUIService uiSvc = (IUIService)GetService(typeof(IUIService));

            ErrorDialog.Message = SR.PBRSErrorInvalidPropertyValue;
            ErrorDialog.Text = SR.PBRSErrorTitle;
            ErrorDialog.Details = exMessage;


            if (uiSvc != null)
            {
                revert = (DialogResult.Cancel == uiSvc.ShowDialog(ErrorDialog));
            }
            else
            {
                revert = (DialogResult.Cancel == ShowDialog(ErrorDialog));
            }

            Edit.DisableMouseHook = false;

            if (hooked)
            {
                SelectGridEntry(selectedGridEntry, true);
            }
            SetCommitError(ERROR_THROWN, hooked);

            if (revert)
            {
                OnEscape(Edit);
            }
        }

        private bool SplitterInside(int x, int y)
        {
            return (Math.Abs(x - InternalLabelWidth) < 4);
        }

        private void TabSelection()
        {
            GridEntry gridEntry = GetGridEntryFromRow(selectedRow);
            if (gridEntry == null)
            {
                return;
            }

            if (Edit.Visible)
            {
                Edit.Focus();
                SelectEdit(false);
            }
            else if (dropDownHolder != null && dropDownHolder.Visible)
            {
                dropDownHolder.FocusComponent();
                return;
            }
            else if (currentEditor != null)
            {
                currentEditor.Focus();
            }

            return;
        }


        internal void RemoveSelectedEntryHelpAttributes()
        {
            UpdateHelpAttributes(selectedGridEntry, null);
        }

        private void UpdateHelpAttributes(GridEntry oldEntry, GridEntry newEntry)
        {
            // Update the help context with the current property
            //
            IHelpService hsvc = GetHelpService();
            if (hsvc == null || oldEntry == newEntry)
            {
                return;
            }

            GridEntry temp = oldEntry;
            if (oldEntry != null && !oldEntry.Disposed)
            {


                while (temp != null)
                {
                    hsvc.RemoveContextAttribute("Keyword", temp.HelpKeyword);
                    temp = temp.ParentGridEntry;
                }
            }

            if (newEntry != null)
            {
                temp = newEntry;

                UpdateHelpAttributes(hsvc, temp, true);
            }
        }

        private void UpdateHelpAttributes(IHelpService helpSvc, GridEntry entry, bool addAsF1)
        {
            if (entry == null)
            {
                return;
            }

            UpdateHelpAttributes(helpSvc, entry.ParentGridEntry, false);
            string helpKeyword = entry.HelpKeyword;
            if (helpKeyword != null)
            {
                helpSvc.AddContextAttribute("Keyword", helpKeyword, addAsF1 ? HelpKeywordType.F1Keyword : HelpKeywordType.GeneralKeyword);
            }
        }


        private void UpdateUIBasedOnFont(bool layoutRequired)
        {
            if (IsHandleCreated && GetFlag(FlagNeedUpdateUIBasedOnFont))
            {

                try
                {
                    if (listBox != null)
                    {
                        DropDownListBox.ItemHeight = RowHeight + 2;
                    }

                    if (btnDropDown != null)
                    {
                        var isScalingRequirementMet = DpiHelper.IsScalingRequirementMet;
                        if (isScalingRequirementMet)
                        {
                            btnDropDown.Size = new Size(SystemInformation.VerticalScrollBarArrowHeightForDpi(deviceDpi), RowHeight);
                        }
                        else
                        {
                            btnDropDown.Size = new Size(SystemInformation.VerticalScrollBarArrowHeight, RowHeight);
                        }

                        if (btnDialog != null)
                        {
                            DialogButton.Size = DropDownButton.Size;
                            if (isScalingRequirementMet)
                            {
                                btnDialog.Image = CreateResizedBitmap("dotdotdot", DOTDOTDOT_ICONWIDTH, DOTDOTDOT_ICONHEIGHT);
                            }
                        }
                        if (isScalingRequirementMet)
                        {
                            btnDropDown.Image = CreateResizedBitmap("Arrow", DOWNARROW_ICONWIDTH, DOWNARROW_ICONHEIGHT);
                        }
                    }

                    if (layoutRequired)
                    {
                        LayoutWindow(true);
                    }
                }
                finally
                {
                    SetFlag(FlagNeedUpdateUIBasedOnFont, false);
                }
            }
        }

        private bool UnfocusSelection()
        {
            Debug.WriteLineIf(CompModSwitches.DebugGridView.TraceVerbose, "PropertyGridView:UnfocusSelection()");
            GridEntry gridEntry = GetGridEntryFromRow(selectedRow);
            if (gridEntry == null)
            {
                return true;
            }

            bool commit = Commit();

            if (commit && FocusInside)
            {
                Focus();
            }
            return commit;
        }

        private void UpdateResetCommand(GridEntry gridEntry)
        {
            if (totalProps > 0)
            {
                IMenuCommandService mcs = (IMenuCommandService)GetService(typeof(IMenuCommandService));
                if (mcs != null)
                {
                    MenuCommand reset = mcs.FindCommand(PropertyGridCommands.Reset);
                    if (reset != null)
                    {
                        reset.Enabled = gridEntry == null ? false : gridEntry.CanResetPropertyValue();
                    }
                }
            }
        }

        // a mini version of process dialog key
        // for responding to WM_GETDLGCODE
        internal bool WantsTab(bool forward)
        {
            if (forward)
            {
                if (Focused)
                {
                    // we want a tab if the grid has focus and
                    // we have a button or an Edit
                    if (DropDownButton.Visible ||
                        DialogButton.Visible ||
                        Edit.Visible)
                    {
                        return true;
                    }
                }
                else if (Edit.Focused && (DropDownButton.Visible || DialogButton.Visible))
                {
                    // if the Edit has focus, and we have a button, we want the tab as well
                    return true;
                }
                return ownerGrid.WantsTab(forward);
            }
            else
            {
                if (Edit.Focused || DropDownButton.Focused || DialogButton.Focused)
                {
                    return true;
                }
                return ownerGrid.WantsTab(forward);
            }
        }

        private unsafe bool WmNotify(ref Message m)
        {
            if (m.LParam != IntPtr.Zero)
            {
                NativeMethods.NMHDR* nmhdr = (NativeMethods.NMHDR*)m.LParam;

                if (nmhdr->hwndFrom == ToolTip.Handle)
                {
                    switch (nmhdr->code)
                    {
                        case NativeMethods.TTN_POP:
                            break;
                        case NativeMethods.TTN_SHOW:
                            // we want to move the tooltip over where our text would be
                            Point mouseLoc = Cursor.Position;

                            // convert to window coords
                            mouseLoc = PointToClient(mouseLoc);

                            // figure out where we are and apply the offset
                            mouseLoc = FindPosition(mouseLoc.X, mouseLoc.Y);

                            if (mouseLoc == InvalidPosition)
                            {
                                break;
                            }

                            GridEntry curEntry = GetGridEntryFromRow(mouseLoc.Y);

                            if (curEntry == null)
                            {
                                break;
                            }

                            // get the proper rectangle
                            Rectangle itemRect = GetRectangle(mouseLoc.Y, mouseLoc.X);
                            Point tipPt = Point.Empty;

                            // and if we need a tooltip, move the tooltip control to that point.
                            if (mouseLoc.X == ROWLABEL)
                            {
                                tipPt = curEntry.GetLabelToolTipLocation(mouseLoc.X - itemRect.X, mouseLoc.Y - itemRect.Y);
                            }
                            else if (mouseLoc.X == ROWVALUE)
                            {
                                tipPt = curEntry.ValueToolTipLocation;
                            }
                            else
                            {
                                break;
                            }

                            if (tipPt != InvalidPoint)
                            {
                                itemRect.Offset(tipPt);
                                PositionTooltip(this, ToolTip, itemRect);
                                m.Result = (IntPtr)1;
                                return true;
                            }

                            break;
                    }
                }
            }
            return false;
        }
<<<<<<< HEAD
        
        protected override void WndProc(ref Message m) {
            switch (m.Msg) {
                
=======

        protected override void WndProc(ref Message m)
        {
            switch (m.Msg)
            {

>>>>>>> 05087938
                case Interop.WindowMessages.WM_SYSCOLORCHANGE:
                    Invalidate();
                    break;

<<<<<<< HEAD
                    // Microsoft -- if we get focus in the error
                    // state, make sure we push it back to the
                    // Edit or bad bad things can happen with
                    // our state...
                    //
                case Interop.WindowMessages.WM_SETFOCUS:
                    if (!GetInPropertySet() && Edit.Visible && (errorState != ERROR_NONE || !Commit())) {
=======
                // Microsoft -- if we get focus in the error
                // state, make sure we push it back to the
                // Edit or bad bad things can happen with
                // our state...
                //
                case Interop.WindowMessages.WM_SETFOCUS:
                    if (!GetInPropertySet() && Edit.Visible && (errorState != ERROR_NONE || !Commit()))
                    {
>>>>>>> 05087938
                        base.WndProc(ref m);
                        Edit.Focus();
                        return;
                    }
                    break;
<<<<<<< HEAD
                    
                case Interop.WindowMessages.WM_IME_STARTCOMPOSITION:
                    Edit.FocusInternal();
                    Edit.Clear();
                    UnsafeNativeMethods.PostMessage(new HandleRef(Edit, Edit.Handle), Interop.WindowMessages.WM_IME_STARTCOMPOSITION, 0, 0); 
                    return;
                    
                case Interop.WindowMessages.WM_IME_COMPOSITION:
                    Edit.FocusInternal();
                    UnsafeNativeMethods.PostMessage(new HandleRef(Edit, Edit.Handle), Interop.WindowMessages.WM_IME_COMPOSITION, m.WParam, m.LParam);
                    return;
                    
            case Interop.WindowMessages.WM_GETDLGCODE:
=======

                case Interop.WindowMessages.WM_IME_STARTCOMPOSITION:
                    Edit.Focus();
                    Edit.Clear();
                    UnsafeNativeMethods.PostMessage(new HandleRef(Edit, Edit.Handle), Interop.WindowMessages.WM_IME_STARTCOMPOSITION, 0, 0);
                    return;

                case Interop.WindowMessages.WM_IME_COMPOSITION:
                    Edit.Focus();
                    UnsafeNativeMethods.PostMessage(new HandleRef(Edit, Edit.Handle), Interop.WindowMessages.WM_IME_COMPOSITION, m.WParam, m.LParam);
                    return;
>>>>>>> 05087938

                case Interop.WindowMessages.WM_GETDLGCODE:

                    int flags = NativeMethods.DLGC_WANTCHARS | NativeMethods.DLGC_WANTARROWS;


                    if (selectedGridEntry != null)
                    {
                        if ((ModifierKeys & Keys.Shift) == 0)
                        {
                            // if we're going backwards, we don't want the tab.
                            // otherwise, we only want it if we have an edit...
                            //
                            if (edit.Visible)
                            {
                                flags |= NativeMethods.DLGC_WANTTAB;
                            }
                        }
                    }
                    m.Result = (IntPtr)(flags);
                    return;
<<<<<<< HEAD
                    
                case Interop.WindowMessages.WM_MOUSEMOVE: 
                    
=======

                case Interop.WindowMessages.WM_MOUSEMOVE:

>>>>>>> 05087938
                    // check if it's the same position, of so eat the message
                    if (unchecked((int)(long)m.LParam) == lastMouseMove)
                    {
                        return;
                    }
                    lastMouseMove = unchecked((int)(long)m.LParam);
                    break;

                case Interop.WindowMessages.WM_NOTIFY:
                    if (WmNotify(ref m))
                    {
                        return;
                    }

                    break;
                case AutomationMessages.PGM_GETSELECTEDROW:
                    m.Result = (IntPtr)GetRowFromGridEntry(selectedGridEntry);
                    return;
                case AutomationMessages.PGM_GETVISIBLEROWCOUNT:
                    m.Result = (IntPtr)Math.Min(visibleRows, totalProps);
                    return;
            }

            base.WndProc(ref m);
        }

        /// <summary>
        /// rescale constants for the DPI change
        /// </summary>
        /// <param name="deviceDpiOld"></param>
        /// <param name="deviceDpiNew"></param>
        protected override void RescaleConstantsForDpi(int deviceDpiOld, int deviceDpiNew)
        {
            base.RescaleConstantsForDpi(deviceDpiOld, deviceDpiNew);
            RescaleConstants();
        }

        /// <summary>
        /// Rescale constants on this object
        /// </summary>
        private void RescaleConstants()
        {
            if (DpiHelper.IsScalingRequirementMet)
            {
                ClearCachedFontInfo();
                cachedRowHeight = -1;
                paintWidth = LogicalToDeviceUnits(PAINT_WIDTH);
                paintIndent = LogicalToDeviceUnits(PAINT_INDENT);
                outlineSizeExplorerTreeStyle = LogicalToDeviceUnits(OUTLINE_SIZE_EXPLORER_TREE_STYLE);
                outlineSize = LogicalToDeviceUnits(OUTLINE_SIZE);
                maxListBoxHeight = LogicalToDeviceUnits(MAX_LISTBOX_HEIGHT);
                offset_2Units = LogicalToDeviceUnits(OFFSET_2PIXELS);
                if (topLevelGridEntries != null)
                {
                    foreach (GridEntry t in topLevelGridEntries)
                    {
                        ResetOutline(t);
                    }
                }
            }
        }

        /// <summary>
        /// private method to recursively reset outlinerect for grid entries ( both visible and invisible)
        /// </summary>
        private void ResetOutline(GridEntry entry)
        {
            entry.OutlineRect = Rectangle.Empty;
            if (entry.ChildCount > 0)
            {
                foreach (GridEntry ent in entry.Children)
                {
                    ResetOutline(ent);
                }
            }
            return;
        }

        private class DropDownHolder : Form, IMouseHookClient
        {

            private Control currentControl = null; // the control that is hosted in the holder
            private readonly PropertyGridView gridView;              // the owner gridview
            private readonly MouseHook mouseHook;             // we use this to hook mouse downs, etc. to know when to close the dropdown.

            private LinkLabel createNewLink = null;

            // all the resizing goo...
            //
            private bool resizable = true;  // true if we're showing the resize widget.
            private bool resizing = false; // true if we're in the middle of a resize operation.
            private bool resizeUp = false; // true if the dropdown is above the grid row, which means the resize widget is at the top.
            private Point dragStart = Point.Empty;     // the point at which the drag started to compute the delta
            private Rectangle dragBaseRect = Rectangle.Empty; // the original bounds of our control.
            private int currentMoveType = MoveTypeNone;    // what type of move are we processing? left, bottom, or both?

            private readonly static int ResizeBarSize;    // the thickness of the resize bar
            private readonly static int ResizeBorderSize; // the thickness of the 2-way resize area along the outer edge of the resize bar
            private readonly static int ResizeGripSize;   // the size of the 4-way resize grip at outermost corner of the resize bar
            private readonly static Size MinDropDownSize;  // the minimum size for the control.
            private Bitmap sizeGripGlyph;    // our cached size grip glyph.  Control paint only does right bottom glyphs, so we cache a mirrored one.  See GetSizeGripGlyph

            private const int DropDownHolderBorder = 1;
            private const int MoveTypeNone = 0x0;
            private const int MoveTypeBottom = 0x1;
            private const int MoveTypeLeft = 0x2;
            private const int MoveTypeTop = 0x4;

            static DropDownHolder()
            {
                MinDropDownSize = new Size(SystemInformation.VerticalScrollBarWidth * 4, SystemInformation.HorizontalScrollBarHeight * 4);
                ResizeGripSize = SystemInformation.HorizontalScrollBarHeight;
                ResizeBarSize = ResizeGripSize + 1;
                ResizeBorderSize = ResizeBarSize / 2;
            }

            [
                SuppressMessage("Microsoft.Globalization", "CA1303:DoNotPassLiteralsAsLocalizedParameters") // DropDownHolder's caption is not visible.
                                                                                                            // So we don't have to localize its text.
            ]
            internal DropDownHolder(PropertyGridView psheet)
            : base()
            {
                ShowInTaskbar = false;
                ControlBox = false;
                MinimizeBox = false;
                MaximizeBox = false;
                Text = string.Empty;
                FormBorderStyle = System.Windows.Forms.FormBorderStyle.None;
                AutoScaleMode = AutoScaleMode.None; // children may scale, but we won't interfere.
                mouseHook = new MouseHook(this, this, psheet);
                Visible = false;
                gridView = psheet;
                BackColor = gridView.BackColor;
            }

            protected override CreateParams CreateParams
            {
                get
                {
                    CreateParams cp = base.CreateParams;
                    cp.ExStyle |= NativeMethods.WS_EX_TOOLWINDOW;
                    cp.Style |= NativeMethods.WS_POPUP | NativeMethods.WS_BORDER;
                    if (OSFeature.IsPresent(SystemParameter.DropShadow))
                    {
                        cp.ClassStyle |= NativeMethods.CS_DROPSHADOW;
                    }
                    if (gridView != null)
                    {
                        cp.Parent = gridView.ParentInternal.Handle;
                    }
                    return cp;
                }
            }

            private LinkLabel CreateNewLink
            {
                get
                {
                    if (createNewLink == null)
                    {
                        createNewLink = new LinkLabel();
                        createNewLink.LinkClicked += new LinkLabelLinkClickedEventHandler(OnNewLinkClicked);
                    }
                    return createNewLink;
                }
            }


            public virtual bool HookMouseDown
            {
                get
                {
                    return mouseHook.HookMouseDown;
                }
                set
                {
                    mouseHook.HookMouseDown = value;
                }
            }

            /// <summary>
            /// This gets set to true if there isn't enough space below the currently selected
            /// row for the drop down, so it appears above the row.  In this case, we make the resize
            /// grip appear at the top left.
            /// </summary>
            public bool ResizeUp
            {

                set
                {
                    if (resizeUp != value)
                    {

                        // clear the glyph so we regenerate it.
                        //
                        sizeGripGlyph = null;
                        resizeUp = value;

                        if (resizable)
                        {
                            DockPadding.Bottom = 0;
                            DockPadding.Top = 0;
                            if (value)
                            {
                                DockPadding.Top = ResizeBarSize;
                            }
                            else
                            {
                                DockPadding.Bottom = ResizeBarSize;
                            }
                        }
                    }
                }
            }


            protected override void DestroyHandle()
            {
                mouseHook.HookMouseDown = false;
                base.DestroyHandle();
            }

            protected override void Dispose(bool disposing)
            {

                if (disposing && createNewLink != null)
                {
                    createNewLink.Dispose();
                    createNewLink = null;
                }
                base.Dispose(disposing);
            }

            public void DoModalLoop()
            {

                // Push a modal loop.  This seems expensive, but I think it is a
                // better user model than returning from DropDownControl immediately.
                //  
                while (Visible)
                {
                    Application.DoEventsModal();
                    UnsafeNativeMethods.MsgWaitForMultipleObjectsEx(0, IntPtr.Zero, 250, NativeMethods.QS_ALLINPUT, NativeMethods.MWMO_INPUTAVAILABLE);
                }
            }

            public virtual Control Component
            {
                get
                {
                    return currentControl;
                }
            }

            /// <summary>
            /// Get an InstanceCreationEditor for this entry.  First, we look on the property type, and if we
            /// don't find that we'll go up to the editor type itself.  That way people can associate the InstanceCreationEditor with
            /// the type of DropDown UIType Editor.
            ///
            /// </summary>
            private InstanceCreationEditor GetInstanceCreationEditor(PropertyDescriptorGridEntry entry)
            {

                if (entry == null)
                {
                    return null;
                }

                InstanceCreationEditor editor = null;

                // check the property type itself.  this is the default path.
                //
                PropertyDescriptor pd = entry.PropertyDescriptor;
                if (pd != null)
                {
                    editor = pd.GetEditor(typeof(InstanceCreationEditor)) as InstanceCreationEditor;
                }

                // now check if there is a dropdown UI type editor.  If so, use that.
                //
                if (editor == null)
                {
                    UITypeEditor ute = entry.UITypeEditor;
                    if (ute != null && ute.GetEditStyle() == UITypeEditorEditStyle.DropDown)
                    {
                        editor = (InstanceCreationEditor)TypeDescriptor.GetEditor(ute, typeof(InstanceCreationEditor));
                    }
                }
                return editor;
            }

            /// <summary>
            /// Get a glyph for sizing the lower left hand grip.  The code in ControlPaint only does lower-right glyphs
            /// so we do some GDI+ magic to take that glyph and mirror it.  That way we can still share the code (in case it changes for theming, etc),
            /// not have any special cases, and possibly solve world hunger.  
            /// </summary>


            private Bitmap GetSizeGripGlyph(Graphics g)
            {
                if (sizeGripGlyph != null)
                {
                    return sizeGripGlyph;
                }

                // create our drawing surface based on the current graphics context.
                //
                sizeGripGlyph = new Bitmap(ResizeGripSize, ResizeGripSize, g);

                using (Graphics glyphGraphics = Graphics.FromImage(sizeGripGlyph))
                {
                    // mirror the image around the x-axis to get a gripper handle that works
                    // for the lower left.
                    System.Drawing.Drawing2D.Matrix m = new System.Drawing.Drawing2D.Matrix();

                    // basically, mirroring is just scaling by -1 on the X-axis.  So any point that's like (10, 10) goes to (-10, 10). 
                    // that mirrors it, but also moves everything to the negative axis, so we just bump the whole thing over by it's width.
                    // 
                    // the +1 is because things at (0,0) stay at (0,0) since [0 * -1 = 0] so we want to get them over to the other side too.
                    //
                    // resizeUp causes the image to also be mirrored vertically so the grip can be used as a top-left grip instead of bottom-left.
                    //
                    m.Translate(ResizeGripSize + 1, (resizeUp ? ResizeGripSize + 1 : 0));
                    m.Scale(-1, (resizeUp ? -1 : 1));
                    glyphGraphics.Transform = m;
                    ControlPaint.DrawSizeGrip(glyphGraphics, BackColor, 0, 0, ResizeGripSize, ResizeGripSize);
                    glyphGraphics.ResetTransform();

                }
                sizeGripGlyph.MakeTransparent(BackColor);
                return sizeGripGlyph;
            }

            public virtual bool GetUsed()
            {
                return (currentControl != null);
            }

            public virtual void FocusComponent()
            {
                Debug.WriteLineIf(CompModSwitches.DebugGridView.TraceVerbose, "DropDownHolder:FocusComponent()");
                if (currentControl != null && Visible)
                {
                    currentControl.Focus();
                }
            }

            /// <summary>
            ///    General purpose method, based on Control.Contains()...
            ///
            ///    Determines whether a given window (specified using native window handle)
            ///    is a descendant of this control. This catches both contained descendants
            ///    and 'owned' windows such as modal dialogs. Using window handles rather
            ///    than Control objects allows it to catch un-managed windows as well.
            /// </summary>
            private bool OwnsWindow(IntPtr hWnd)
            {
                while (hWnd != IntPtr.Zero)
                {
                    hWnd = UnsafeNativeMethods.GetWindowLong(new HandleRef(null, hWnd), NativeMethods.GWL_HWNDPARENT);
                    if (hWnd == IntPtr.Zero)
                    {
                        return false;
                    }
                    if (hWnd == Handle)
                    {
                        return true;
                    }
                }
                return false;
            }

            public bool OnClickHooked()
            {
                gridView.CloseDropDownInternal(false);
                return false;
            }

            private void OnCurrentControlResize(object o, EventArgs e)
            {
                if (currentControl != null && !resizing)
                {
                    int oldWidth = Width;
                    Size newSize = new Size(2 * DropDownHolderBorder + currentControl.Width, 2 * DropDownHolderBorder + currentControl.Height);
                    if (resizable)
                    {
                        newSize.Height += ResizeBarSize;
                    }
                    try
                    {
                        resizing = true;
                        SuspendLayout();
                        Size = newSize;
                    }
                    finally
                    {
                        resizing = false;
                        ResumeLayout(false);
                    }
                    Left -= (Width - oldWidth);
                }
            }


            protected override void OnLayout(LayoutEventArgs levent)
            {
                try
                {
                    resizing = true;
                    base.OnLayout(levent);
                }
                finally
                {
                    resizing = false;
                }

            }

            private void OnNewLinkClicked(object sender, LinkLabelLinkClickedEventArgs e)
            {
                InstanceCreationEditor ice = e.Link.LinkData as InstanceCreationEditor;

                Debug.Assert(ice != null, "How do we have a link without the InstanceCreationEditor?");
                if (ice != null)
                {
                    Type createType = gridView.SelectedGridEntry.PropertyType;
                    if (createType != null)
                    {

                        gridView.CloseDropDown();

                        object newValue = ice.CreateInstance(gridView.SelectedGridEntry, createType);

                        if (newValue != null)
                        {

                            // make sure we got what we asked for.
                            //
                            if (!createType.IsInstanceOfType(newValue))
                            {
                                throw new InvalidCastException(string.Format(SR.PropertyGridViewEditorCreatedInvalidObject, createType));
                            }

                            gridView.CommitValue(newValue);
                        }
                    }
                }
            }

            /// <summary>
            /// Just figure out what kind of sizing we would do at a given drag location.
            /// </summary>
            private int MoveTypeFromPoint(int x, int y)
            {
                Rectangle bGripRect = new Rectangle(0, Height - ResizeGripSize, ResizeGripSize, ResizeGripSize);
                Rectangle tGripRect = new Rectangle(0, 0, ResizeGripSize, ResizeGripSize);

                if (!resizeUp && bGripRect.Contains(x, y))
                {
                    return MoveTypeLeft | MoveTypeBottom;
                }
                else if (resizeUp && tGripRect.Contains(x, y))
                {
                    return MoveTypeLeft | MoveTypeTop;
                }
                else if (!resizeUp && Math.Abs(Height - y) < ResizeBorderSize)
                {
                    return MoveTypeBottom;
                }
                else if (resizeUp && Math.Abs(y) < ResizeBorderSize)
                {
                    return MoveTypeTop;
                }
                return MoveTypeNone;
            }

            /// <summary>
            /// Decide if we're going to be sizing at the given point, and if so, Capture and safe our current state.
            /// </summary>
            protected override void OnMouseDown(MouseEventArgs e)
            {
                if (e.Button == MouseButtons.Left)
                {
                    currentMoveType = MoveTypeFromPoint(e.X, e.Y);
                    if (currentMoveType != MoveTypeNone)
                    {
                        dragStart = PointToScreen(new Point(e.X, e.Y));
                        dragBaseRect = Bounds;
                        Capture = true;
                    }
                    else
                    {
                        gridView.CloseDropDown();
                    }
                }
                base.OnMouseDown(e);
            }

            /// <summary>
            /// Either set the cursor or do a move, depending on what our currentMoveType is/
            /// </summary>
            protected override void OnMouseMove(MouseEventArgs e)
            {
                // not moving so just set the cursor.
                //
                if (currentMoveType == MoveTypeNone)
                {
                    int cursorMoveType = MoveTypeFromPoint(e.X, e.Y);
                    switch (cursorMoveType)
                    {
                        case (MoveTypeLeft | MoveTypeBottom):
                            Cursor = Cursors.SizeNESW;
                            break;
                        case MoveTypeBottom:
                        case MoveTypeTop:
                            Cursor = Cursors.SizeNS;
                            break;
                        case MoveTypeTop | MoveTypeLeft:
                            Cursor = Cursors.SizeNWSE;
                            break;
                        default:
                            Cursor = null;
                            break;
                    }
                }
                else
                {
                    Point dragPoint = PointToScreen(new Point(e.X, e.Y));
                    Rectangle newBounds = Bounds;

                    // we're in a move operation, so do the resize.
                    //
                    if ((currentMoveType & MoveTypeBottom) == MoveTypeBottom)
                    {
                        newBounds.Height = Math.Max(MinDropDownSize.Height, dragBaseRect.Height + (dragPoint.Y - dragStart.Y));
                    }

                    // for left and top moves, we actually have to resize and move the form simultaneously.
                    // do to that, we compute the xdelta, and apply that to the base rectangle if it's not going to
                    // make the form smaller than the minimum.
                    //
                    if ((currentMoveType & MoveTypeTop) == MoveTypeTop)
                    {
                        int delta = dragPoint.Y - dragStart.Y;

                        if ((dragBaseRect.Height - delta) > MinDropDownSize.Height)
                        {
                            newBounds.Y = dragBaseRect.Top + delta;
                            newBounds.Height = dragBaseRect.Height - delta;
                        }
                    }

                    if ((currentMoveType & MoveTypeLeft) == MoveTypeLeft)
                    {
                        int delta = dragPoint.X - dragStart.X;

                        if ((dragBaseRect.Width - delta) > MinDropDownSize.Width)
                        {
                            newBounds.X = dragBaseRect.Left + delta;
                            newBounds.Width = dragBaseRect.Width - delta;
                        }
                    }

                    if (newBounds != Bounds)
                    {
                        try
                        {
                            resizing = true;
                            Bounds = newBounds;
                        }
                        finally
                        {
                            resizing = false;
                        }
                    }

                    // Redraw!
                    //
                    Invalidate();
                }
                base.OnMouseMove(e);
            }

            protected override void OnMouseLeave(EventArgs e)
            {
                // just clear the cursor back to the default.
                //
                Cursor = null;
                base.OnMouseLeave(e);
            }

            protected override void OnMouseUp(MouseEventArgs e)
            {
                base.OnMouseUp(e);

                if (e.Button == MouseButtons.Left)
                {

                    // reset the world.
                    //
                    currentMoveType = MoveTypeNone;
                    dragStart = Point.Empty;
                    dragBaseRect = Rectangle.Empty;
                    Capture = false;
                }
            }

            /// <summary>
            /// Just paint and draw our glyph.
            /// </summary>
            protected override void OnPaint(PaintEventArgs pe)
            {
                base.OnPaint(pe);
                if (resizable)
                {
                    // Draw the grip
                    Rectangle lRect = new Rectangle(0, resizeUp ? 0 : Height - ResizeGripSize, ResizeGripSize, ResizeGripSize);
                    pe.Graphics.DrawImage(GetSizeGripGlyph(pe.Graphics), lRect);

                    // Draw the divider
                    int y = resizeUp ? (ResizeBarSize - 1) : (Height - ResizeBarSize);
                    Pen pen = new Pen(SystemColors.ControlDark, 1)
                    {
                        DashStyle = DashStyle.Solid
                    };
                    pe.Graphics.DrawLine(pen, 0, y, Width, y);
                    pen.Dispose();
                }
            }

            protected override bool ProcessDialogKey(Keys keyData)
            {
                if ((keyData & (Keys.Shift | Keys.Control | Keys.Alt)) == 0)
                {
                    switch (keyData & Keys.KeyCode)
                    {
                        case Keys.Escape:
                            gridView.OnEscape(this);
                            return true;
                        case Keys.F4:
                            gridView.F4Selection(true);
                            return true;
                        case Keys.Return:
                            // make sure the return gets forwarded to the control that
                            // is being displayed
                            if (gridView.UnfocusSelection() && gridView.SelectedGridEntry != null)
                            {
                                gridView.SelectedGridEntry.OnValueReturnKey();
                            }
                            return true;
                    }
                }

                return base.ProcessDialogKey(keyData);
            }

            public void SetComponent(Control ctl, bool resizable)
            {

                this.resizable = resizable;
                Font = gridView.Font;

                // check to see if we're going to be adding an InstanceCreationEditor
                //
                InstanceCreationEditor editor = (ctl == null ? null : GetInstanceCreationEditor(gridView.SelectedGridEntry as PropertyDescriptorGridEntry));

                // clear any existing control we have
                //
                if (currentControl != null)
                {
                    currentControl.Resize -= new EventHandler(OnCurrentControlResize);
                    Controls.Remove(currentControl);
                    currentControl = null;
                }

                // remove the InstanceCreationEditor link
                //
                if (createNewLink != null && createNewLink.Parent == this)
                {
                    Controls.Remove(createNewLink);
                }

                // now set up the new control, top to bottom
                //
                if (ctl != null)
                {

                    currentControl = ctl;
                    Debug.WriteLineIf(CompModSwitches.DebugGridView.TraceVerbose, "DropDownHolder:SetComponent(" + (ctl.GetType().Name) + ")");

                    DockPadding.All = 0;

                    // first handle the control.  If it's a listbox, make sure it's got some height
                    // to it.
                    //
                    if (currentControl is GridViewListBox)
                    {
                        ListBox lb = (ListBox)currentControl;

                        if (lb.Items.Count == 0)
                        {
                            lb.Height = Math.Max(lb.Height, lb.ItemHeight);
                        }
                    }

                    // Parent the control now.  That way it can inherit our
                    // font and scale itself if it wants to.
                    try
                    {
                        SuspendLayout();
                        Controls.Add(ctl);

                        Size sz = new Size(2 * DropDownHolderBorder + ctl.Width, 2 * DropDownHolderBorder + ctl.Height);

                        // now check for an editor, and show the link if there is one.
                        //
                        if (editor != null)
                        {

                            // set up the link.
                            //
                            CreateNewLink.Text = editor.Text;
                            CreateNewLink.Links.Clear();
                            CreateNewLink.Links.Add(0, editor.Text.Length, editor);

                            // size it as close to the size of the text as possible.
                            //
                            int linkHeight = CreateNewLink.Height;
                            using (Graphics g = gridView.CreateGraphics())
                            {
                                SizeF sizef = PropertyGrid.MeasureTextHelper.MeasureText(gridView.ownerGrid, g, editor.Text, gridView.GetBaseFont());
                                linkHeight = (int)sizef.Height;
                            }

                            CreateNewLink.Height = linkHeight + DropDownHolderBorder;

                            // add the total height plus some border
                            sz.Height += (linkHeight + (DropDownHolderBorder * 2));
                        }

                        // finally, if we're resizable, add the space for the widget.
                        //
                        if (resizable)
                        {
                            sz.Height += ResizeBarSize;

                            // we use dockpadding to save space to draw the widget.
                            //
                            if (resizeUp)
                            {
                                DockPadding.Top = ResizeBarSize;
                            }
                            else
                            {
                                DockPadding.Bottom = ResizeBarSize;
                            }
                        }

                        // set the size stuff.
                        //
                        Size = sz;
                        ctl.Dock = DockStyle.Fill;
                        ctl.Visible = true;

                        if (editor != null)
                        {
                            CreateNewLink.Dock = DockStyle.Bottom;
                            Controls.Add(CreateNewLink);
                        }
                    }
                    finally
                    {
                        ResumeLayout(true);
                    }

                    // hook the resize event.
                    //
                    currentControl.Resize += new EventHandler(OnCurrentControlResize);
                }
                Enabled = currentControl != null;
            }

            protected override void WndProc(ref Message m)
            {

<<<<<<< HEAD
                if (m.Msg == Interop.WindowMessages.WM_ACTIVATE) {
=======
                if (m.Msg == Interop.WindowMessages.WM_ACTIVATE)
                {
>>>>>>> 05087938
                    SetState(STATE_MODAL, true);
                    Debug.WriteLineIf(CompModSwitches.DebugGridView.TraceVerbose, "DropDownHolder:WM_ACTIVATE()");
                    IntPtr activatedWindow = (IntPtr)m.LParam;
                    if (Visible && NativeMethods.Util.LOWORD(m.WParam) == NativeMethods.WA_INACTIVE && !OwnsWindow(activatedWindow))
                    {
                        gridView.CloseDropDownInternal(false);
                        return;
                    }

                    // prevent the IMsoComponentManager active code from getting fired.
                    //Active = ((int)m.WParam & 0x0000FFFF) != NativeMethods.WA_INACTIVE;
                    //return;
                }
<<<<<<< HEAD
                else if (m.Msg == Interop.WindowMessages.WM_CLOSE) {
=======
                else if (m.Msg == Interop.WindowMessages.WM_CLOSE)
                {
>>>>>>> 05087938
                    // don't let an ALT-F4 get you down
                    //
                    if (Visible)
                    {
                        gridView.CloseDropDown();
                    }
                    return;
                }
<<<<<<< HEAD
                else if (m.Msg == Interop.WindowMessages.WM_DPICHANGED) {
=======
                else if (m.Msg == Interop.WindowMessages.WM_DPICHANGED)
                {
>>>>>>> 05087938
                    // Dropdownholder in PropertyGridView is already scaled based on parent font and other properties that were already set for new DPI
                    // This case is to avoid rescaling(double scaling) of this form
                    m.Result = IntPtr.Zero;
                    return;
                }

                base.WndProc(ref m);
            }
        }

        private class GridViewListBox : ListBox
        {

            internal bool fInSetSelectedIndex = false;
            private readonly PropertyGridView _owningPropertyGridView;

            public GridViewListBox(PropertyGridView gridView)
            {
                base.IntegralHeight = false;
                _owningPropertyGridView = gridView;
                base.BackColor = gridView.BackColor;
            }

            protected override CreateParams CreateParams
            {
                get
                {
                    CreateParams cp = base.CreateParams;
                    cp.Style &= ~NativeMethods.WS_BORDER;
                    cp.ExStyle &= ~NativeMethods.WS_EX_CLIENTEDGE;
                    return cp;
                }
            }

            /// <summary>
            /// Gets the owning PropertyGridView.
            /// </summary>
            internal PropertyGridView OwningPropertyGridView
            {
                get
                {
                    return _owningPropertyGridView;
                }
            }

            /// <summary>
            /// Indicates whether or not the control supports UIA Providers via
            /// IRawElementProviderFragment/IRawElementProviderFragmentRoot interfaces
            /// </summary>
            internal override bool SupportsUiaProviders => true;

            /// <summary>
            /// Constructs the new instance of the accessibility object for this control.
            /// </summary>
            /// <returns>The accessibility object instance.</returns>
            protected override AccessibleObject CreateAccessibilityInstance()
            {
                return new GridViewListBoxAccessibleObject(this);
            }

            public virtual bool InSetSelectedIndex()
            {
                return fInSetSelectedIndex;
            }

            protected override void OnSelectedIndexChanged(EventArgs e)
            {
                fInSetSelectedIndex = true;
                base.OnSelectedIndexChanged(e);
                fInSetSelectedIndex = false;

                if (AccessibilityObject is GridViewListBoxAccessibleObject gridViewListBoxAccessibleObject)
                {
                    gridViewListBoxAccessibleObject.SetListBoxItemFocus();
                }
            }

        }

        [ComVisible(true)]
        private class GridViewListBoxItemAccessibleObject : AccessibleObject
        {

            private readonly GridViewListBox _owningGridViewListBox;
            private readonly object _owningItem;

            public GridViewListBoxItemAccessibleObject(GridViewListBox owningGridViewListBox, object owningItem)
            {
                _owningGridViewListBox = owningGridViewListBox;
                _owningItem = owningItem;

                UseStdAccessibleObjects(_owningGridViewListBox.Handle);
            }

            /// <summary>
            /// Gets the DropDown button bounds.
            /// </summary>
            public override Rectangle Bounds
            {
                get
                {
                    var systemIAccessible = GetSystemIAccessibleInternal();
                    systemIAccessible.accLocation(out int left, out int top, out int width, out int height, GetChildId());
                    return new Rectangle(left, top, width, height);
                }
            }

            /// <summary>
            /// Gets the DropDown button default action.
            /// </summary>
            public override string DefaultAction
            {
                get
                {
                    var systemIAccessible = GetSystemIAccessibleInternal();
                    return systemIAccessible.accDefaultAction[GetChildId()];
                }
            }

            internal override UnsafeNativeMethods.IRawElementProviderFragment FragmentNavigate(UnsafeNativeMethods.NavigateDirection direction)
            {
                switch (direction)
                {
                    case UnsafeNativeMethods.NavigateDirection.Parent:
                        return _owningGridViewListBox.AccessibilityObject;
                    case UnsafeNativeMethods.NavigateDirection.NextSibling:
                        int currentIndex = GetCurrentIndex();
                        if (_owningGridViewListBox.AccessibilityObject is GridViewListBoxAccessibleObject gridViewListBoxAccessibleObject)
                        {
                            int itemsCount = gridViewListBoxAccessibleObject.GetChildFragmentCount();
                            int nextItemIndex = currentIndex + 1;
                            if (itemsCount > nextItemIndex)
                            {
                                return gridViewListBoxAccessibleObject.GetChildFragment(nextItemIndex);
                            }
                        }
                        break;
                    case UnsafeNativeMethods.NavigateDirection.PreviousSibling:
                        currentIndex = GetCurrentIndex();
                        gridViewListBoxAccessibleObject = _owningGridViewListBox.AccessibilityObject as GridViewListBoxAccessibleObject;
                        if (gridViewListBoxAccessibleObject != null)
                        {
                            var itemsCount = gridViewListBoxAccessibleObject.GetChildFragmentCount();
                            int previousItemIndex = currentIndex - 1;
                            if (previousItemIndex >= 0)
                            {
                                return gridViewListBoxAccessibleObject.GetChildFragment(previousItemIndex);
                            }
                        }

                        break;
                }

                return base.FragmentNavigate(direction);
            }

            internal override UnsafeNativeMethods.IRawElementProviderFragmentRoot FragmentRoot
            {
                get
                {
                    return _owningGridViewListBox.AccessibilityObject;
                }
            }

            private int GetCurrentIndex()
            {
                return _owningGridViewListBox.Items.IndexOf(_owningItem);
            }

            internal override int GetChildId()
            {
                return GetCurrentIndex() + 1; // Index is zero-based, Child ID is 1-based.
            }

            internal override object GetPropertyValue(int propertyID)
            {
                switch (propertyID)
                {
                    case NativeMethods.UIA_RuntimeIdPropertyId:
                        return RuntimeId;
                    case NativeMethods.UIA_BoundingRectanglePropertyId:
                        return BoundingRectangle;
                    case NativeMethods.UIA_ControlTypePropertyId:
                        return NativeMethods.UIA_ListItemControlTypeId;
                    case NativeMethods.UIA_NamePropertyId:
                        return Name;
                    case NativeMethods.UIA_AccessKeyPropertyId:
                        return KeyboardShortcut;
                    case NativeMethods.UIA_HasKeyboardFocusPropertyId:
                        return _owningGridViewListBox.Focused;
                    case NativeMethods.UIA_IsKeyboardFocusablePropertyId:
                        return (State & AccessibleStates.Focusable) == AccessibleStates.Focusable;
                    case NativeMethods.UIA_IsEnabledPropertyId:
                        return _owningGridViewListBox.Enabled;
                    case NativeMethods.UIA_HelpTextPropertyId:
                        return Help ?? string.Empty;
                    case NativeMethods.UIA_IsPasswordPropertyId:
                        return false;
                    case NativeMethods.UIA_IsOffscreenPropertyId:
                        return (State & AccessibleStates.Offscreen) == AccessibleStates.Offscreen;
                    default:
                        return base.GetPropertyValue(propertyID);
                }
            }

            /// <summary>
            /// Gets the help text.
            /// </summary>
            public override string Help
            {
                get
                {
                    var systemIAccessible = GetSystemIAccessibleInternal();
                    return systemIAccessible.accHelp[GetChildId()];
                }
            }

            /// <summary>
            /// Gets the keyboard shortcut.
            /// </summary>
            public override string KeyboardShortcut
            {
                get
                {
                    var systemIAccessible = GetSystemIAccessibleInternal();
                    return systemIAccessible.get_accKeyboardShortcut(GetChildId());
                }
            }

            /// <summary>
            /// Indicates whether specified pattern is supported.
            /// </summary>
            /// <param name="patternId">The pattern ID.</param>
            /// <returns>True if specified </returns>
            internal override bool IsPatternSupported(int patternId)
            {
                if (patternId == NativeMethods.UIA_LegacyIAccessiblePatternId ||
                    patternId == NativeMethods.UIA_InvokePatternId)
                {
                    return true;
                }

                return base.IsPatternSupported(patternId);
            }

            /// <summary>
            /// Gets or sets the accessible name.
            /// </summary>
            public override string Name
            {
                get
                {
                    if (_owningGridViewListBox != null)
                    {
                        return _owningItem.ToString();
                    }

                    return base.Name;
                }

                set
                {
                    base.Name = value;
                }
            }

            /// <summary>
            /// Gets the accessible role.
            /// </summary>
            public override AccessibleRole Role
            {
                get
                {
                    var systemIAccessible = GetSystemIAccessibleInternal();
                    return (AccessibleRole)systemIAccessible.get_accRole(GetChildId());
                }
            }

            /// <summary>
            /// Gets the runtime ID.
            /// </summary>
            internal override int[] RuntimeId
            {
                get
                {
                    var runtimeId = new int[3];
                    runtimeId[0] = RuntimeIDFirstItem;
                    runtimeId[1] = (int)(long)_owningGridViewListBox.Handle;
                    runtimeId[2] = _owningItem.GetHashCode();

                    return runtimeId;
                }
            }

            /// <summary>
            /// Gets the accessible state.
            /// </summary>
            public override AccessibleStates State
            {
                get
                {
                    var systemIAccessible = GetSystemIAccessibleInternal();
                    return (AccessibleStates)systemIAccessible.get_accState(GetChildId());
                }
            }

            internal override void SetFocus()
            {
                RaiseAutomationEvent(NativeMethods.UIA_AutomationFocusChangedEventId);

                base.SetFocus();
            }
        }

        private class GridViewListBoxItemAccessibleObjectCollection : Hashtable
        {

            private readonly GridViewListBox _owningGridViewListBox;

            public GridViewListBoxItemAccessibleObjectCollection(GridViewListBox owningGridViewListBox)
            {
                _owningGridViewListBox = owningGridViewListBox;
            }

            public override object this[object key]
            {
                get
                {
                    if (!ContainsKey(key))
                    {
                        var itemAccessibleObject = new GridViewListBoxItemAccessibleObject(_owningGridViewListBox, key);
                        base[key] = itemAccessibleObject;
                    }

                    return base[key];
                }

                set
                {
                    base[key] = value;
                }
            }
        }

        /// <summary>
        /// Represents the PropertyGridView ListBox accessibility object.
        /// </summary>
        [ComVisible(true)]
        private class GridViewListBoxAccessibleObject : ControlAccessibleObject
        {

            private readonly GridViewListBox _owningGridViewListBox;
            private readonly PropertyGridView _owningPropertyGridView;
            private readonly GridViewListBoxItemAccessibleObjectCollection _itemAccessibleObjects;

            /// <summary>
            /// Constructs the new instance of GridViewListBoxAccessibleObject.
            /// </summary>
            /// <param name="owningGridViewListBox">The owning GridViewListBox.</param>
            public GridViewListBoxAccessibleObject(GridViewListBox owningGridViewListBox) : base(owningGridViewListBox)
            {
                _owningGridViewListBox = owningGridViewListBox;
                _owningPropertyGridView = owningGridViewListBox.OwningPropertyGridView;
                _itemAccessibleObjects = new GridViewListBoxItemAccessibleObjectCollection(owningGridViewListBox);
            }

            /// <summary>
            /// Request to return the element in the specified direction.
            /// </summary>
            /// <param name="direction">Indicates the direction in which to navigate.</param>
            /// <returns>Returns the element in the specified direction.</returns>
            internal override UnsafeNativeMethods.IRawElementProviderFragment FragmentNavigate(UnsafeNativeMethods.NavigateDirection direction)
            {
                if (direction == UnsafeNativeMethods.NavigateDirection.Parent)
                {
                    return _owningPropertyGridView.SelectedGridEntry.AccessibilityObject;
                }
                else if (direction == UnsafeNativeMethods.NavigateDirection.FirstChild)
                {
                    return GetChildFragment(0);
                }
                else if (direction == UnsafeNativeMethods.NavigateDirection.LastChild)
                {
                    var childFragmentCount = GetChildFragmentCount();
                    if (childFragmentCount > 0)
                    {
                        return GetChildFragment(childFragmentCount - 1);
                    }
                }
                else if (direction == UnsafeNativeMethods.NavigateDirection.NextSibling)
                {
                    return _owningPropertyGridView.Edit.AccessibilityObject;
                }

                return base.FragmentNavigate(direction);
            }

            /// <summary>
            /// Return the element that is the root node of this fragment of UI.
            /// </summary>
            internal override UnsafeNativeMethods.IRawElementProviderFragmentRoot FragmentRoot
            {
                get
                {
                    return _owningPropertyGridView.AccessibilityObject;
                }
            }

            public AccessibleObject GetChildFragment(int index)
            {
                if (index < 0 || index >= _owningGridViewListBox.Items.Count)
                {
                    return null;
                }

                var item = _owningGridViewListBox.Items[index];
                return _itemAccessibleObjects[item] as AccessibleObject;
            }


            public int GetChildFragmentCount()
            {
                return _owningGridViewListBox.Items.Count;
            }

            /// <summary>
            /// Request value of specified property from an element.
            /// </summary>
            /// <param name="propertyId">Identifier indicating the property to return</param>
            /// <returns>Returns a ValInfo indicating whether the element supports this property, or has no value for it.</returns>
            internal override object GetPropertyValue(int propertyID)
            {
                if (propertyID == NativeMethods.UIA_ControlTypePropertyId)
                {
                    return NativeMethods.UIA_ListControlTypeId;
                }
                else if (propertyID == NativeMethods.UIA_NamePropertyId)
                {
                    return Name;
                }

                return base.GetPropertyValue(propertyID);
            }

            internal override void SetFocus()
            {
                RaiseAutomationEvent(NativeMethods.UIA_AutomationFocusChangedEventId);

                base.SetFocus();
            }

            internal void SetListBoxItemFocus()
            {
                var selectedItem = _owningGridViewListBox.SelectedItem;
                if (_itemAccessibleObjects[selectedItem] is AccessibleObject itemAccessibleObject)
                {
                    itemAccessibleObject.SetFocus();
                }
            }
        }

        private class GridViewEdit : TextBox, IMouseHookClient
        {

            internal bool fInSetText = false;
            internal bool filter = false;
            internal PropertyGridView psheet = null;
            private bool dontFocusMe = false;
            private int lastMove;

            private readonly MouseHook mouseHook;

            // We do this becuase the Focus call above doesn't always stick, so
            // we make the Edit think that it doesn't have focus.  this prevents
            // ActiveControl code on the containercontrol from moving focus elsewhere
            // when the dropdown closes.
            public bool DontFocus
            {
                set
                {
                    dontFocusMe = value;
                }
            }

            public virtual bool Filter
            {
                get { return filter; }

                set
                {
                    filter = value;
                }
            }

            /// <summary>
            /// Indicates whether or not the control supports UIA Providers via
            /// IRawElementProviderFragment/IRawElementProviderFragmentRoot interfaces
            /// </summary>
            internal override bool SupportsUiaProviders => true;

            public override bool Focused
            {
                get
                {
                    if (dontFocusMe)
                    {
                        return false;
                    }
                    return base.Focused;
                }
            }


            public override string Text
            {
                get
                {
                    return base.Text;
                }
                set
                {
                    fInSetText = true;
                    base.Text = value;
                    fInSetText = false;
                }
            }

            public bool DisableMouseHook
            {

                set
                {
                    mouseHook.DisableMouseHook = value;
                }
            }


            public virtual bool HookMouseDown
            {
                get
                {
                    return mouseHook.HookMouseDown;
                }
                set
                {
                    mouseHook.HookMouseDown = value;
                    if (value)
                    {
                        Focus();
                    }
                }
            }


            public GridViewEdit(PropertyGridView psheet)
            {
                this.psheet = psheet;
                mouseHook = new MouseHook(this, this, psheet);
            }

            /// <summary>
            /// Creates a new AccessibleObject for this GridViewEdit instance.
            /// The AccessibleObject instance returned by this method overrides several UIA properties.
            /// However the new object is only available in applications that are recompiled to target 
            /// .NET Framework 4.7.2 or opt in into this feature using a compatibility switch. 
            /// </summary>
            /// <returns>
            /// AccessibleObject for this GridViewEdit instance.
            /// </returns>
            protected override AccessibleObject CreateAccessibilityInstance()
            {
                return new GridViewEditAccessibleObject(this);
            }

            protected override void DestroyHandle()
            {
                mouseHook.HookMouseDown = false;
                base.DestroyHandle();
            }

            protected override void Dispose(bool disposing)
            {
                if (disposing)
                {
                    mouseHook.Dispose();
                }
                base.Dispose(disposing);
            }

<<<<<<< HEAD
            public void FilterKeyPress(char keyChar) {
            
                if (IsInputChar(keyChar)) {
                    this.FocusInternal();
                    this.SelectAll();
=======
            public void FilterKeyPress(char keyChar)
            {

                if (IsInputChar(keyChar))
                {
                    Focus();
                    SelectAll();
>>>>>>> 05087938
                    UnsafeNativeMethods.PostMessage(new HandleRef(this, Handle), Interop.WindowMessages.WM_CHAR, (IntPtr)keyChar, IntPtr.Zero);
                }
            }



            /// <summary>
            ///     Overridden to handle TAB key.
            /// </summary>
            protected override bool IsInputKey(Keys keyData)
            {
                switch (keyData & Keys.KeyCode)
                {
                    case Keys.Escape:
                    case Keys.Tab:
                    case Keys.F4:
                    case Keys.F1:
                    case Keys.Return:
                        return false;
                }
                if (psheet.NeedsCommit)
                {
                    return false;
                }
                return base.IsInputKey(keyData);
            }

            /// <summary>
            ///     Overridden to handle TAB key.
            /// </summary>
            protected override bool IsInputChar(char keyChar)
            {
                switch ((Keys)(int)keyChar)
                {
                    case Keys.Tab:
                    case Keys.Return:
                        return false;
                }
                return base.IsInputChar(keyChar);
            }

            protected override void OnKeyDown(KeyEventArgs ke)
            {

                // this is because on a dialog we may
                // not get a chance to pre-process
                //
                if (ProcessDialogKey(ke.KeyData))
                {
                    ke.Handled = true;
                    return;
                }

                base.OnKeyDown(ke);
            }

            protected override void OnKeyPress(KeyPressEventArgs ke)
            {
                if (!IsInputChar(ke.KeyChar))
                {
                    ke.Handled = true;
                    return;
                }
                base.OnKeyPress(ke);
            }

            public bool OnClickHooked()
            {
                // can we commit this value?
                // eat the value if we failed to commit.
                return !psheet._Commit();
            }

            protected override void OnMouseEnter(EventArgs e)
            {
                base.OnMouseEnter(e);

                if (!Focused)
                {
                    Graphics g = CreateGraphics();
                    if (psheet.SelectedGridEntry != null &&
                        ClientRectangle.Width <= psheet.SelectedGridEntry.GetValueTextWidth(Text, g, Font))
                    {
                        psheet.ToolTip.ToolTip = PasswordProtect ? "" : Text;
                    }
                    g.Dispose();
                }

            }

            protected override bool ProcessCmdKey(ref Message msg, Keys keyData)
            {

                // make sure we allow the Edit to handle ctrl-z
                switch (keyData & Keys.KeyCode)
                {
                    case Keys.Z:
                    case Keys.C:
                    case Keys.X:
                    case Keys.V:
                        if (
                           ((keyData & Keys.Control) != 0) &&
                           ((keyData & Keys.Shift) == 0) &&
                           ((keyData & Keys.Alt) == 0))
                        {
                            return false;
                        }
                        break;

                    case Keys.A:
                        if (
                           ((keyData & Keys.Control) != 0) &&
                           ((keyData & Keys.Shift) == 0) &&
                           ((keyData & Keys.Alt) == 0))
                        {
                            SelectAll();
                            return true;
                        }

                        break;

                    case Keys.Insert:
                        if (((keyData & Keys.Alt) == 0))
                        {
                            if (((keyData & Keys.Control) != 0) ^ ((keyData & Keys.Shift) == 0))
                            {
                                return false;
                            }
                        }
                        break;

                    case Keys.Delete:
                        if (
                          ((keyData & Keys.Control) == 0) &&
                          ((keyData & Keys.Shift) != 0) &&
                          ((keyData & Keys.Alt) == 0))
                        {
                            return false;
                        }
                        else if (
                              ((keyData & Keys.Control) == 0) &&
                              ((keyData & Keys.Shift) == 0) &&
                              ((keyData & Keys.Alt) == 0)
                                )
                        {
                            // if this is just the delete key and we're on a non-text editable property that is resettable,
                            // reset it now.
                            //
                            if (psheet.SelectedGridEntry != null && !psheet.SelectedGridEntry.Enumerable && !psheet.SelectedGridEntry.IsTextEditable && psheet.SelectedGridEntry.CanResetPropertyValue())
                            {
                                object oldValue = psheet.SelectedGridEntry.PropertyValue;
                                psheet.SelectedGridEntry.ResetPropertyValue();
                                psheet.UnfocusSelection();
                                psheet.ownerGrid.OnPropertyValueSet(psheet.SelectedGridEntry, oldValue);
                            }
                        }
                        break;
                }
                return base.ProcessCmdKey(ref msg, keyData);
            }


            /// <summary>
            ///      Overrides Control.ProcessDialogKey to handle the Escape and Return
            ///      keys.
            /// </summary>
            protected override bool ProcessDialogKey(Keys keyData)
            {

                // We don't do anything with modified keys here.
                //
                if ((keyData & (Keys.Shift | Keys.Control | Keys.Alt)) == 0)
                {
                    switch (keyData & Keys.KeyCode)
                    {
                        case Keys.Return:
                            bool fwdReturn = !psheet.NeedsCommit;
                            if (psheet.UnfocusSelection() && fwdReturn)
                            {
                                psheet.SelectedGridEntry.OnValueReturnKey();
                            }
                            return true;
                        case Keys.Escape:
                            psheet.OnEscape(this);
                            return true;
                        case Keys.F4:
                            psheet.F4Selection(true);
                            return true;
                    }
                }

                // for the tab key, we want to commit before we allow it to be processed.
                if ((keyData & Keys.KeyCode) == Keys.Tab && ((keyData & (Keys.Control | Keys.Alt)) == 0))
                {
                    return !psheet._Commit();
                }

                return base.ProcessDialogKey(keyData);
            }

            protected override void SetVisibleCore(bool value)
            {
                Debug.WriteLineIf(CompModSwitches.DebugGridView.TraceVerbose, "DropDownHolder:Visible(" + (value.ToString()) + ")");
                // make sure we dont' have the mouse captured if
                // we're going invisible
                if (value == false && HookMouseDown)
                {
                    mouseHook.HookMouseDown = false;
                }
                base.SetVisibleCore(value);
            }


            // a mini version of process dialog key
            // for responding to WM_GETDLGCODE
            internal bool WantsTab(bool forward)
            {
                return psheet.WantsTab(forward);
            }

            private unsafe bool WmNotify(ref Message m)
            {

                if (m.LParam != IntPtr.Zero)
                {
                    NativeMethods.NMHDR* nmhdr = (NativeMethods.NMHDR*)m.LParam;

                    if (nmhdr->hwndFrom == psheet.ToolTip.Handle)
                    {
                        switch (nmhdr->code)
                        {
                            case NativeMethods.TTN_SHOW:
                                PropertyGridView.PositionTooltip(this, psheet.ToolTip, ClientRectangle);
                                m.Result = (IntPtr)1;
                                return true;
                            default:
                                psheet.WndProc(ref m);
                                break;
                        }
                    }
                }
                return false;
            }

            protected override void WndProc(ref Message m)
            {

                if (filter)
                {
                    if (psheet.FilterEditWndProc(ref m))
                    {
                        return;
                    }
                }

<<<<<<< HEAD
                switch (m.Msg) {
                    case Interop.WindowMessages.WM_STYLECHANGED:
                        if ((unchecked( (int) (long)m.WParam) & NativeMethods.GWL_EXSTYLE) != 0) {
=======
                switch (m.Msg)
                {
                    case Interop.WindowMessages.WM_STYLECHANGED:
                        if ((unchecked((int)(long)m.WParam) & NativeMethods.GWL_EXSTYLE) != 0)
                        {
>>>>>>> 05087938
                            psheet.Invalidate();
                        }
                        break;
                    case Interop.WindowMessages.WM_MOUSEMOVE:
<<<<<<< HEAD
                        if (unchecked( (int) (long)m.LParam) == lastMove) {
=======
                        if (unchecked((int)(long)m.LParam) == lastMove)
                        {
>>>>>>> 05087938
                            return;
                        }
                        lastMove = unchecked((int)(long)m.LParam);
                        break;
                    case Interop.WindowMessages.WM_DESTROY:
                        mouseHook.HookMouseDown = false;
                        break;
                    case Interop.WindowMessages.WM_SHOWWINDOW:
<<<<<<< HEAD
                        if (IntPtr.Zero == m.WParam) {
=======
                        if (IntPtr.Zero == m.WParam)
                        {
>>>>>>> 05087938
                            mouseHook.HookMouseDown = false;
                        }
                        break;
                    case Interop.WindowMessages.WM_PASTE:
                        /*if (!this.ReadOnly) {
                            IDataObject dataObject = Clipboard.GetDataObject();
                            Debug.Assert(dataObject != null, "Failed to get dataObject from clipboard");
                            if (dataObject != null) {
                                object data = dataObject.GetData(typeof(string));
                                if (data != null) {
                                    string clipboardText = data.ToString();
                                    SelectedText = clipboardText;
                                    m.result = 1;
                                    return;
                                }
                            }
                        }*/
                        if (ReadOnly)
                        {
                            return;
                        }
                        break;
<<<<<<< HEAD
                                                            
=======

>>>>>>> 05087938
                    case Interop.WindowMessages.WM_GETDLGCODE:

                        m.Result = (IntPtr)((long)m.Result | NativeMethods.DLGC_WANTARROWS | NativeMethods.DLGC_WANTCHARS);
                        if (psheet.NeedsCommit || WantsTab((ModifierKeys & Keys.Shift) == 0))
                        {
                            m.Result = (IntPtr)((long)m.Result | NativeMethods.DLGC_WANTALLKEYS | NativeMethods.DLGC_WANTTAB);
                        }
                        return;
<<<<<<< HEAD
                        
=======

>>>>>>> 05087938
                    case Interop.WindowMessages.WM_NOTIFY:
                        if (WmNotify(ref m))
                        {
                            return;
                        }

                        break;
                }
                base.WndProc(ref m);
            }

            public virtual bool InSetText()
            {
                return fInSetText;
            }

            [ComVisible(true)]
            protected class GridViewEditAccessibleObject : ControlAccessibleObject
            {

                private readonly PropertyGridView propertyGridView;

                public GridViewEditAccessibleObject(GridViewEdit owner) : base(owner)
                {
                    propertyGridView = owner.psheet;
                }

                public override AccessibleStates State
                {
                    get
                    {
                        AccessibleStates states = base.State;
                        if (IsReadOnly)
                        {
                            states |= AccessibleStates.ReadOnly;
                        }
                        else
                        {
                            states &= ~AccessibleStates.ReadOnly;
                        }
                        return states;
                    }
                }

                internal override bool IsIAccessibleExSupported() => true;

                /// <summary>
                /// Returns the element in the specified direction.
                /// </summary>
                /// <param name="direction">Indicates the direction in which to navigate.</param>
                /// <returns>Returns the element in the specified direction.</returns>
                internal override UnsafeNativeMethods.IRawElementProviderFragment FragmentNavigate(UnsafeNativeMethods.NavigateDirection direction)
                {
                    if (direction == UnsafeNativeMethods.NavigateDirection.Parent)
                    {
                        return propertyGridView.SelectedGridEntry.AccessibilityObject;
                    }
                    else if (direction == UnsafeNativeMethods.NavigateDirection.NextSibling)
                    {
                        if (propertyGridView.DropDownButton.Visible)
                        {
                            return propertyGridView.DropDownButton.AccessibilityObject;
                        }
                        else if (propertyGridView.DialogButton.Visible)
                        {
                            return propertyGridView.DialogButton.AccessibilityObject;
                        }
                    }

                    return base.FragmentNavigate(direction);
                }

                /// <summary>
                /// Gets the top level element.
                /// </summary>
                internal override UnsafeNativeMethods.IRawElementProviderFragmentRoot FragmentRoot
                {
                    get
                    {
                        return propertyGridView.AccessibilityObject;
                    }
                }

                internal override object GetPropertyValue(int propertyID)
                {
                    if (propertyID == NativeMethods.UIA_IsEnabledPropertyId)
                    {
                        return !IsReadOnly;
                    }
                    else if (propertyID == NativeMethods.UIA_IsValuePatternAvailablePropertyId)
                    {
                        return IsPatternSupported(NativeMethods.UIA_ValuePatternId);
                    }
                    else if (propertyID == NativeMethods.UIA_ControlTypePropertyId)
                    {
                        return NativeMethods.UIA_EditControlTypeId;
                    }
                    else if (propertyID == NativeMethods.UIA_NamePropertyId)
                    {
                        return Name;
                    }

                    return base.GetPropertyValue(propertyID);
                }

                internal override bool IsPatternSupported(int patternId)
                {
                    if (patternId == NativeMethods.UIA_ValuePatternId)
                    {
                        return true;
                    }

                    return base.IsPatternSupported(patternId);
                }

                public override string Name
                {
                    get
                    {
                        string name = Owner.AccessibleName;
                        if (name != null)
                        {
                            return name;
                        }
                        else
                        {
                            GridEntry selectedGridEntry = propertyGridView.SelectedGridEntry;
                            if (selectedGridEntry != null)
                            {
                                return selectedGridEntry.AccessibilityObject.Name;
                            }
                        }

                        return base.Name;
                    }

                    set
                    {
                        base.Name = value;
                    }
                }

                #region IValueProvider

                internal override bool IsReadOnly
                {
                    get
                    {
                        return !(propertyGridView.SelectedGridEntry is PropertyDescriptorGridEntry propertyDescriptorGridEntry) || propertyDescriptorGridEntry.IsPropertyReadOnly;
                    }
                }

                #endregion

                internal override void SetFocus()
                {
                    RaiseAutomationEvent(NativeMethods.UIA_AutomationFocusChangedEventId);

                    base.SetFocus();
                }
            }
        }

        internal interface IMouseHookClient
        {
            // return true if the click is handled, false
            // to pass it on
            bool OnClickHooked();
        }

        internal class MouseHook
        {
            private readonly PropertyGridView gridView;
            private readonly Control control;
            private readonly IMouseHookClient client;

            internal int thisProcessID = 0;
            private GCHandle mouseHookRoot;
            private IntPtr mouseHookHandle = IntPtr.Zero;
            private bool hookDisable = false;

            private bool processing;

            public MouseHook(Control control, IMouseHookClient client, PropertyGridView gridView)
            {
                this.control = control;
                this.gridView = gridView;
                this.client = client;
#if DEBUG
                callingStack = Environment.StackTrace;
#endif
            }

#if DEBUG
            readonly string callingStack;
            ~MouseHook()
            {
                Debug.Assert(mouseHookHandle == IntPtr.Zero, "Finalizing an active mouse hook.  This will crash the process.  Calling stack: " + callingStack);
            }
#endif


            public bool DisableMouseHook
            {

                set
                {
                    hookDisable = value;
                    if (value)
                    {
                        UnhookMouse();
                    }
                }
            }


            public virtual bool HookMouseDown
            {
                get
                {
                    GC.KeepAlive(this);
                    return mouseHookHandle != IntPtr.Zero;
                }
                set
                {
                    if (value && !hookDisable)
                    {
                        HookMouse();
                    }
                    else
                    {
                        UnhookMouse();
                    }
                }
            }


            public void Dispose()
            {
                UnhookMouse();
            }


            /// <summary>
            ///     Sets up the needed windows hooks to catch messages.
            /// </summary>


            private void HookMouse()
            {
                GC.KeepAlive(this);
                // Locking 'this' here is ok since this is an internal class.
                lock (this)
                {
                    if (mouseHookHandle != IntPtr.Zero)
                    {
                        return;
                    }

                    if (thisProcessID == 0)
                    {
                        SafeNativeMethods.GetWindowThreadProcessId(new HandleRef(control, control.Handle), out thisProcessID);
                    }


                    NativeMethods.HookProc hook = new NativeMethods.HookProc(new MouseHookObject(this).Callback);
                    mouseHookRoot = GCHandle.Alloc(hook);

                    mouseHookHandle = UnsafeNativeMethods.SetWindowsHookEx(NativeMethods.WH_MOUSE,
                                                               hook,
                                                               NativeMethods.NullHandleRef,
                                                               SafeNativeMethods.GetCurrentThreadId());
                    Debug.Assert(mouseHookHandle != IntPtr.Zero, "Failed to install mouse hook");
                    Debug.WriteLineIf(CompModSwitches.DebugGridView.TraceVerbose, "DropDownHolder:HookMouse()");
                }
            }

            /// <summary>
            ///     HookProc used for catch mouse messages.
            /// </summary>
            private IntPtr MouseHookProc(int nCode, IntPtr wparam, IntPtr lparam)
            {
                GC.KeepAlive(this);
<<<<<<< HEAD
                if (nCode == NativeMethods.HC_ACTION) {
                    NativeMethods.MOUSEHOOKSTRUCT mhs = Marshal.PtrToStructure<NativeMethods.MOUSEHOOKSTRUCT>(lparam);
                    if (mhs != null) {
                        switch (unchecked( (int) (long)wparam)) {
=======
                if (nCode == NativeMethods.HC_ACTION)
                {
                    NativeMethods.MOUSEHOOKSTRUCT mhs = Marshal.PtrToStructure<NativeMethods.MOUSEHOOKSTRUCT>(lparam);
                    if (mhs != null)
                    {
                        switch (unchecked((int)(long)wparam))
                        {
>>>>>>> 05087938
                            case Interop.WindowMessages.WM_LBUTTONDOWN:
                            case Interop.WindowMessages.WM_MBUTTONDOWN:
                            case Interop.WindowMessages.WM_RBUTTONDOWN:
                            case Interop.WindowMessages.WM_NCLBUTTONDOWN:
                            case Interop.WindowMessages.WM_NCMBUTTONDOWN:
                            case Interop.WindowMessages.WM_NCRBUTTONDOWN:
                            case Interop.WindowMessages.WM_MOUSEACTIVATE:
<<<<<<< HEAD
                                if (ProcessMouseDown(mhs.hWnd, mhs.pt_x, mhs.pt_y)) {
=======
                                if (ProcessMouseDown(mhs.hWnd, mhs.pt_x, mhs.pt_y))
                                {
>>>>>>> 05087938
                                    return (IntPtr)1;
                                }
                                break;
                        }

                    }
                }

                return UnsafeNativeMethods.CallNextHookEx(new HandleRef(this, mouseHookHandle), nCode, wparam, lparam);
            }

            /// <summary>
            ///     Removes the windowshook that was installed.
            /// </summary>
            private void UnhookMouse()
            {
                GC.KeepAlive(this);
                // Locking 'this' here is ok since this is an internal class.
                lock (this)
                {
                    if (mouseHookHandle != IntPtr.Zero)
                    {
                        UnsafeNativeMethods.UnhookWindowsHookEx(new HandleRef(this, mouseHookHandle));
                        mouseHookRoot.Free();
                        mouseHookHandle = IntPtr.Zero;
                        Debug.WriteLineIf(CompModSwitches.DebugGridView.TraceVerbose, "DropDownHolder:UnhookMouse()");
                    }
                }
            }

            /*
           * Here is where we force validation on any clicks outside the
           */
            private bool ProcessMouseDown(IntPtr hWnd, int x, int y)
            {


                // if we put up the "invalid" message box, it appears this 
                // method is getting called re-entrantly when it shouldn't be.
                // this prevents us from recursing.
                //
                if (processing)
                {
                    return false;
                }

                IntPtr hWndAtPoint = hWnd;
                IntPtr handle = control.Handle;
                Control ctrlAtPoint = Control.FromHandle(hWndAtPoint);

                // if it's us or one of our children, just process as normal
                //
                if (hWndAtPoint != handle && !control.Contains(ctrlAtPoint))
                {
                    Debug.Assert(thisProcessID != 0, "Didn't get our process id!");

                    // make sure the window is in our process
                    SafeNativeMethods.GetWindowThreadProcessId(new HandleRef(null, hWndAtPoint), out int pid);

                    // if this isn't our process, unhook the mouse.
                    if (pid != thisProcessID)
                    {
                        HookMouseDown = false;
                        return false;
                    }

                    bool needCommit = false;

                    // if this a sibling control (e.g. the drop down or buttons), just forward the message and skip the commit
                    needCommit = ctrlAtPoint == null ? true : !gridView.IsSiblingControl(control, ctrlAtPoint);

                    try
                    {
                        processing = true;

                        if (needCommit)
                        {
                            if (client.OnClickHooked())
                            {
                                return true; // there was an error, so eat the mouse
                            }
                            /* This breaks all sorts of stuff.  Need to find a better way to do this but we can't figure
                               out the scenario this addressed.
                            else {
                                // Returning false lets the message go to its destination.  Only
                                // return false if there is still a mouse button down.  That might not be the
                                // case if committing the entry opened a modal dialog.
                                //
                                MouseButtons state = Control.MouseButtons;
                                return (int)state == 0;
                            }
                            */
                        }
                    }
                    finally
                    {
                        processing = false;
                    }

                    // cancel our hook at this point
                    HookMouseDown = false;
                    //gridView.UnfocusSelection();
                }
                return false;
            }

            /// <summary>
            ///     Forwards messageHook calls to ToolTip.messageHookProc
            /// </summary>
            private class MouseHookObject
            {
                internal WeakReference reference;

                public MouseHookObject(MouseHook parent)
                {
                    reference = new WeakReference(parent, false);
                }

                public virtual IntPtr Callback(int nCode, IntPtr wparam, IntPtr lparam)
                {
                    IntPtr ret = IntPtr.Zero;
                    try
                    {
                        MouseHook control = (MouseHook)reference.Target;
                        if (control != null)
                        {
                            ret = control.MouseHookProc(nCode, wparam, lparam);
                        }
                    }
                    catch
                    {
                        // ignore
                    }
                    return ret;
                }
            }
        }

        /// <summary>
        ///     The accessible object class for a PropertyGridView. The child accessible objects
        ///     are accessible objects corresponding to the property grid entries.        
        /// </summary>
        [System.Runtime.InteropServices.ComVisible(true)]
        internal class PropertyGridViewAccessibleObject : ControlAccessibleObject
        {

            private readonly PropertyGridView _owningPropertyGridView;
            private readonly PropertyGrid _parentPropertyGrid;

            /// <summary>
            ///     Construct a PropertyGridViewAccessibleObject
            /// </summary>
            public PropertyGridViewAccessibleObject(PropertyGridView owner, PropertyGrid parentPropertyGrid) : base(owner)
            {
                _owningPropertyGridView = owner;
                _parentPropertyGrid = parentPropertyGrid;
            }

            /// <summary>
            /// Return the child element at the specified point, if one exists,
            /// otherwise return this element if the point is on this element,
            /// otherwise return null.
            /// </summary>
            /// <param name="x">x coordinate of point to check</param>
            /// <param name="y">y coordinate of point to check</param>
            /// <returns>Return the child element at the specified point, if one exists,
            /// otherwise return this element if the point is on this element,
            /// otherwise return null.
            /// </returns>
            internal override UnsafeNativeMethods.IRawElementProviderFragment ElementProviderFromPoint(double x, double y)
            {
                return HitTest((int)x, (int)y);
            }

            /// <summary>
            /// Request to return the element in the specified direction.
            /// </summary>
            /// <param name="direction">Indicates the direction in which to navigate.</param>
            /// <returns>Returns the element in the specified direction.</returns>
            internal override UnsafeNativeMethods.IRawElementProviderFragment FragmentNavigate(UnsafeNativeMethods.NavigateDirection direction)
            {
                if (_parentPropertyGrid.AccessibilityObject is PropertyGridAccessibleObject propertyGridAccessibleObject)
                {
                    UnsafeNativeMethods.IRawElementProviderFragment navigationTarget = propertyGridAccessibleObject.ChildFragmentNavigate(this, direction);
                    if (navigationTarget != null)
                    {
                        return navigationTarget;
                    }
                }

                if (_owningPropertyGridView.OwnerGrid.SortedByCategories)
                {
                    switch (direction)
                    {
                        case UnsafeNativeMethods.NavigateDirection.FirstChild:
                            return GetFirstCategory();
                        case UnsafeNativeMethods.NavigateDirection.LastChild:
                            return GetLastCategory();
                    }
                }
                else
                {
                    switch (direction)
                    {
                        case UnsafeNativeMethods.NavigateDirection.FirstChild:
                            return GetChild(0);
                        case UnsafeNativeMethods.NavigateDirection.LastChild:
                            int childCount = GetChildCount();
                            if (childCount > 0)
                            {
                                return GetChild(childCount - 1);
                            }

                            return null;
                    }
                }

                return base.FragmentNavigate(direction);
            }

            /// <summary>
            /// Return the element that is the root node of this fragment of UI.
            /// </summary>
            internal override UnsafeNativeMethods.IRawElementProviderFragmentRoot FragmentRoot
            {
                get
                {
                    return _owningPropertyGridView.OwnerGrid.AccessibilityObject;
                }
            }

            /// <summary>
            /// Gets the accessible object for the currently focused grid entry.
            /// </summary>
            /// <returns>The accessible object for the currently focused grid entry.</returns>
            internal override UnsafeNativeMethods.IRawElementProviderFragment GetFocus()
            {
                return GetFocused();
            }

            /// <summary>
            /// Request value of specified property from an element.
            /// </summary>
            /// <param name="propertyId">Identifier indicating the property to return</param>
            /// <returns>Returns a ValInfo indicating whether the element supports this property, or has no value for it.</returns>
            internal override object GetPropertyValue(int propertyID)
            {
                if (propertyID == NativeMethods.UIA_ControlTypePropertyId)
                {
                    return NativeMethods.UIA_TableControlTypeId;
                }
                else if (propertyID == NativeMethods.UIA_NamePropertyId)
                {
                    return Name;
                }

                return base.GetPropertyValue(propertyID);
            }

            public override string Name
            {
                get
                {
                    string name = Owner.AccessibleName;
                    if (name != null)
                    {
                        return name;
                    }
                    else
                    {
                        return SR.PropertyGridDefaultAccessibleName;
                    }
                }
            }

            public override AccessibleRole Role
            {
                get
                {
                    AccessibleRole role = Owner.AccessibleRole;
                    if (role != AccessibleRole.Default)
                    {
                        return role;
                    }
                    else
                    {
                        return AccessibleRole.Table;
                    }
                }
            }

            public AccessibleObject Next(GridEntry current)
            {
                int row = ((PropertyGridView)Owner).GetRowFromGridEntry(current);
                GridEntry nextEntry = ((PropertyGridView)Owner).GetGridEntryFromRow(++row);
                if (nextEntry != null)
                {
                    return nextEntry.AccessibilityObject;
                }
                return null;
            }

            internal AccessibleObject GetCategory(int categoryIndex)
            {
                GridEntry[] targetEntries = new GridEntry[1];
                GridEntryCollection topLevelGridEntries = _owningPropertyGridView.TopLevelGridEntries;
                var topLevelGridEntriesCount = topLevelGridEntries.Count;
                if (topLevelGridEntriesCount > 0)
                {
                    GridItem targetEntry = topLevelGridEntries[categoryIndex];
                    if (targetEntry is CategoryGridEntry categoryGridEntry)
                    {
                        return categoryGridEntry.AccessibilityObject;
                    }
                }

                return null;
            }

            internal AccessibleObject GetFirstCategory()
            {
                return GetCategory(0);
            }

            internal AccessibleObject GetLastCategory()
            {
                GridEntryCollection topLevelGridEntries = _owningPropertyGridView.TopLevelGridEntries;
                var topLevelGridEntriesCount = topLevelGridEntries.Count;
                return GetCategory(topLevelGridEntries.Count - 1);
            }

            /// <summary>
            /// Gets the previous grid entry accessibility object.
            /// </summary>
            /// <param name="currentGridEntry">The current grid entry.</param>
            /// <param name="gridEntryCollection">The grid entry collection.</param>
            /// <param name="currentGridEntryFound">Indicates whether the current grid entry is found.</param>
            /// <returns>The previous grid entry.</returns>
            internal AccessibleObject GetPreviousGridEntry(GridEntry currentGridEntry, GridEntryCollection gridEntryCollection, out bool currentGridEntryFound)
            {
                GridEntry previousGridEntry = null;
                currentGridEntryFound = false;

                foreach (GridEntry gridEntry in gridEntryCollection)
                {
                    if (currentGridEntry == gridEntry)
                    {
                        // Set to true to return the previous iterable element.
                        currentGridEntryFound = true;
                        if (previousGridEntry != null)
                        {
                            // In the current iteration return previous entry if the current entry == iterated grid entry.
                            return previousGridEntry.AccessibilityObject;
                        }
                        else
                        {
                            return null;
                        }
                    }
                    else
                    {
                        previousGridEntry = gridEntry;
                        if (gridEntry.ChildCount > 0)
                        {
                            AccessibleObject foundChild = GetPreviousGridEntry(currentGridEntry, gridEntry.Children, out currentGridEntryFound);
                            if (foundChild != null)
                            {
                                // Return some down-level child if found.
                                return foundChild;
                            }
                            else if (currentGridEntryFound)
                            {
                                // If the passed current is found but there is no next near this current.
                                return null;
                            }
                        }
                    }
                }

                return null;
            }

            /// <summary>
            /// Gets the next grid entry.
            /// </summary>
            /// <param name="currentGridEntry">The current grid entry.</param>
            /// <param name="gridEntryCollection">The grid entry collection.</param>
            /// <param name="currentGridEntryFound">Indicates whether the current grid entry is found.</param>
            /// <returns>The next grid entry.</returns>
            internal AccessibleObject GetNextGridEntry(GridEntry currentGridEntry, GridEntryCollection gridEntryCollection, out bool currentGridEntryFound)
            {
                currentGridEntryFound = false;

                foreach (GridEntry gridEntry in gridEntryCollection)
                {
                    if (currentGridEntryFound)
                    {
                        // Return the next entry via IEnumerable.Next() if previous entry == passed current.
                        return gridEntry.AccessibilityObject;
                    }

                    if (currentGridEntry == gridEntry)
                    {
                        // Set to true to return the next iterable element. (see above)
                        currentGridEntryFound = true;
                    }
                    else if (gridEntry.ChildCount > 0)
                    {
                        AccessibleObject foundChild = GetNextGridEntry(currentGridEntry, gridEntry.Children, out currentGridEntryFound);
                        if (foundChild != null)
                        {
                            // Return some down-level child if found.
                            return foundChild;
                        }
                        else if (currentGridEntryFound)
                        {
                            // If the passed current is found but there is no next near this current.
                            return null;
                        }
                    }
                }

                return null;
            }

            /// <summary>
            /// Gets the first child property.
            /// </summary>
            /// <param name="current">The current grid entry.</param>
            /// <returns>The first child property.</returns>
            internal AccessibleObject GetFirstChildProperty(CategoryGridEntry current)
            {
                if (current.ChildCount > 0)
                {
                    GridEntryCollection subGridEntry = current.Children;
                    if (subGridEntry != null && subGridEntry.Count > 0)
                    {
                        GridEntry[] targetEntries = new GridEntry[1];
                        try
                        {
                            _owningPropertyGridView.GetGridEntriesFromOutline(subGridEntry, 0, 0, targetEntries);
                        }
                        catch (Exception ex)
                        {
                            Debug.Fail(ex.ToString());
                        }

                        return targetEntries[0].AccessibilityObject;
                    }
                }

                return null;
            }

            /// <summary>
            /// Gets the last child property.
            /// </summary>
            /// <param name="current">The current grid entry.</param>
            /// <returns>The last child property.</returns>
            internal AccessibleObject GetLastChildProperty(CategoryGridEntry current)
            {
                if (current.ChildCount > 0)
                {
                    GridEntryCollection subGridEntry = current.Children;
                    if (subGridEntry != null && subGridEntry.Count > 0)
                    {
                        GridEntry[] targetEntries = new GridEntry[1];
                        try
                        {
                            _owningPropertyGridView.GetGridEntriesFromOutline(subGridEntry, 0, subGridEntry.Count - 1, targetEntries);
                        }
                        catch (Exception ex)
                        {
                            Debug.Fail(ex.ToString());
                        }

                        return targetEntries[0].AccessibilityObject;
                    }
                }

                return null;
            }

            /// <summary>
            /// Gets the next category.
            /// </summary>
            /// <param name="current">The current grid entry.</param>
            /// <returns>The next category.</returns>
            internal AccessibleObject GetNextCategory(CategoryGridEntry current)
            {
                int row = _owningPropertyGridView.GetRowFromGridEntry(current);

                GridEntry nextEntry;

                do
                {
                    nextEntry = _owningPropertyGridView.GetGridEntryFromRow(++row);
                    if (nextEntry is CategoryGridEntry)
                    {
                        return nextEntry.AccessibilityObject;
                    }
                }
                while (nextEntry != null);

                return null;
            }

            public AccessibleObject Previous(GridEntry current)
            {
                int row = ((PropertyGridView)Owner).GetRowFromGridEntry(current);
                GridEntry prevEntry = ((PropertyGridView)Owner).GetGridEntryFromRow(--row);
                if (prevEntry != null)
                {
                    return prevEntry.AccessibilityObject;
                }
                return null;
            }

            /// <summary>
            /// Gets the previous category.
            /// </summary>
            /// <param name="current">The current grid entry.</param>
            /// <returns>The previous category.</returns>
            internal AccessibleObject GetPreviousCategory(CategoryGridEntry current)
            {
                int row = _owningPropertyGridView.GetRowFromGridEntry(current);

                GridEntry previousEntry;

                do
                {
                    previousEntry = _owningPropertyGridView.GetGridEntryFromRow(--row);
                    if (previousEntry is CategoryGridEntry)
                    {
                        return previousEntry.AccessibilityObject;
                    }
                }
                while (previousEntry != null);

                return null;
            }

            /// <summary>
            ///      Get the accessible child at the given index.
            ///      The accessible children of a PropertyGridView are accessible objects
            ///      corresponding to the property grid entries.
            /// </summary>
            public override AccessibleObject GetChild(int index)
            {

                GridEntryCollection properties = ((PropertyGridView)Owner).AccessibilityGetGridEntries();
                if (properties != null && index >= 0 && index < properties.Count)
                {
                    return properties.GetEntry(index).AccessibilityObject;
                }
                else
                {
                    return null;
                }
            }

            /// <summary>
            ///      Get the number of accessible children.
            ///      The accessible children of a PropertyGridView are accessible objects
            ///      corresponding to the property grid entries.
            /// </summary>
            public override int GetChildCount()
            {
                GridEntryCollection properties = ((PropertyGridView)Owner).AccessibilityGetGridEntries();

                if (properties != null)
                {
                    return properties.Count;
                }
                else
                {
                    return 0;
                }
            }

            /// <summary>
            ///      Get the accessible object for the currently focused grid entry.
            /// </summary>
            public override AccessibleObject GetFocused()
            {

                GridEntry gridEntry = ((PropertyGridView)Owner).SelectedGridEntry;
                if (gridEntry != null && gridEntry.Focus)
                {
                    return gridEntry.AccessibilityObject;
                }
                return null;
            }

            /// <summary>
            ///      Get the accessible object for the currently selected grid entry.
            /// </summary>
            public override AccessibleObject GetSelected()
            {
                GridEntry gridEntry = ((PropertyGridView)Owner).SelectedGridEntry;
                if (gridEntry != null)
                {
                    return gridEntry.AccessibilityObject;
                }
                return null;
            }



            /// <summary>
            ///      Get the accessible child at the given screen location.
            ///      The accessible children of a PropertyGridView are accessible objects
            ///      corresponding to the property grid entries.
            /// </summary>
            public override AccessibleObject HitTest(int x, int y)
            {

                // Convert to client coordinates
                //
                NativeMethods.POINT pt = new NativeMethods.POINT(x, y);
                UnsafeNativeMethods.ScreenToClient(new HandleRef(Owner, Owner.Handle), pt);

                // Find the grid entry at the given client coordinates
                //
                Point pos = ((PropertyGridView)Owner).FindPosition(pt.x, pt.y);
                if (pos != PropertyGridView.InvalidPosition)
                {
                    GridEntry gridEntry = ((PropertyGridView)Owner).GetGridEntryFromRow(pos.Y);
                    if (gridEntry != null)
                    {

                        // Return the accessible object for this grid entry
                        //
                        return gridEntry.AccessibilityObject;
                    }
                }

                // No grid entry at this point
                //
                return null;
            }

            /// <summary>
            ///      Navigate to another object.
            /// </summary>
            public override AccessibleObject Navigate(AccessibleNavigation navdir)
            {

                if (GetChildCount() > 0)
                {
                    // We're only handling FirstChild and LastChild here
                    switch (navdir)
                    {
                        case AccessibleNavigation.FirstChild:
                            return GetChild(0);
                        case AccessibleNavigation.LastChild:
                            return GetChild(GetChildCount() - 1);
                    }
                }
                return null;    // Perform default behavior
            }
        }

        internal class GridPositionData
        {
            readonly ArrayList expandedState;
            readonly GridEntryCollection selectedItemTree;
            readonly int itemRow;
            readonly int itemCount;

            public GridPositionData(PropertyGridView gridView)
            {
                selectedItemTree = gridView.GetGridEntryHierarchy(gridView.selectedGridEntry);
                expandedState = gridView.SaveHierarchyState(gridView.topLevelGridEntries);
                itemRow = gridView.selectedRow;
                itemCount = gridView.totalProps;
            }

            public GridEntry Restore(PropertyGridView gridView)
            {
                gridView.RestoreHierarchyState(expandedState);
                GridEntry entry = gridView.FindEquivalentGridEntry(selectedItemTree);

                if (entry != null)
                {
                    gridView.SelectGridEntry(entry, true);

                    int delta = gridView.selectedRow - itemRow;
                    if (delta != 0 && gridView.ScrollBar.Visible)
                    {
                        if (itemRow < gridView.visibleRows)
                        {
                            delta += gridView.GetScrollOffset();

                            if (delta < 0)
                            {
                                delta = 0;
                            }
                            else if (delta > gridView.ScrollBar.Maximum)
                            {
                                delta = gridView.ScrollBar.Maximum - 1;
                            }
                            gridView.SetScrollOffset(delta);
                        }

                    }
                }
                return entry;
            }
        }
    }
}
<|MERGE_RESOLUTION|>--- conflicted
+++ resolved
@@ -1430,19 +1430,12 @@
                 }
             }
         }
-<<<<<<< HEAD
-        
-        public void DoUndoCommand() {
-            if (this.CanUndo && Edit.Visible) {
-               Edit.SendMessage(Interop.WindowMessages.WM_UNDO, 0, 0);
-=======
 
         public void DoUndoCommand()
         {
             if (CanUndo && Edit.Visible)
             {
                 Edit.SendMessage(Interop.WindowMessages.WM_UNDO, 0, 0);
->>>>>>> 05087938
             }
         }
 
@@ -2034,12 +2027,8 @@
         private bool FilterEditWndProc(ref Message m)
         {
             // if it's the TAB key, we keep it since we'll give them focus with it.
-<<<<<<< HEAD
-            if (dropDownHolder != null && dropDownHolder.Visible && m.Msg == Interop.WindowMessages.WM_KEYDOWN && (int)m.WParam != (int)Keys.Tab) {
-=======
             if (dropDownHolder != null && dropDownHolder.Visible && m.Msg == Interop.WindowMessages.WM_KEYDOWN && (int)m.WParam != (int)Keys.Tab)
             {
->>>>>>> 05087938
                 Control ctl = dropDownHolder.Component;
                 if (ctl != null)
                 {
@@ -3275,18 +3264,11 @@
                 Point screenPoint = Edit.PointToScreen(new Point(me.X, me.Y));
 
                 if (Math.Abs(screenPoint.X - rowSelectPos.X) < SystemInformation.DoubleClickSize.Width &&
-<<<<<<< HEAD
-                    Math.Abs(screenPoint.Y - rowSelectPos.Y) < SystemInformation.DoubleClickSize.Height) {
-                    DoubleClickRow(selectedRow,false, ROWVALUE);
-                    Edit.SendMessage(Interop.WindowMessages.WM_LBUTTONUP, 0, (int)(me.Y << 16 | (me.X & 0xFFFF)));
-                    Edit.SelectAll();                
-=======
                     Math.Abs(screenPoint.Y - rowSelectPos.Y) < SystemInformation.DoubleClickSize.Height)
                 {
                     DoubleClickRow(selectedRow, false, ROWVALUE);
                     Edit.SendMessage(Interop.WindowMessages.WM_LBUTTONUP, 0, (int)(me.Y << 16 | (me.X & 0xFFFF)));
                     Edit.SelectAll();
->>>>>>> 05087938
                 }
                 rowSelectPos = Point.Empty;
 
@@ -4245,34 +4227,6 @@
             lastClickedEntry = (GridEntry)s;
             bool setSelectTime = s != selectedGridEntry;
             SelectGridEntry(lastClickedEntry, true);
-<<<<<<< HEAD
-            Edit.FocusInternal();
-            
-            if (lastMouseDown != InvalidPosition) {
-            
-               // clear the row select time so we don't interpret this as a double click.
-               //
-               rowSelectTime = 0;    
-               
-               Point editPoint = PointToScreen(lastMouseDown);
-               editPoint = Edit.PointToClientInternal(editPoint);
-               Edit.SendMessage(Interop.WindowMessages.WM_LBUTTONDOWN, 0, (int)(editPoint.Y << 16 | (editPoint.X & 0xFFFF))); 
-               Edit.SendMessage(Interop.WindowMessages.WM_LBUTTONUP, 0, (int)(editPoint.Y << 16 | (editPoint.X & 0xFFFF))); 
-            }
-            
-            if (setSelectTime) {
-               rowSelectTime = DateTime.Now.Ticks;
-               rowSelectPos  = PointToScreen(lastMouseDown);
-            }
-            else {
-               rowSelectTime = 0;
-               rowSelectPos = Point.Empty;
-            }
-        }
-
-        private void ClearCachedFontInfo() {
-            if (baseHfont != IntPtr.Zero) {
-=======
             Edit.Focus();
 
             if (lastMouseDown != InvalidPosition)
@@ -4304,7 +4258,6 @@
         {
             if (baseHfont != IntPtr.Zero)
             {
->>>>>>> 05087938
                 SafeNativeMethods.ExternalDeleteObject(new HandleRef(this, baseHfont));
                 baseHfont = IntPtr.Zero;
             }
@@ -6298,32 +6251,16 @@
             }
             return false;
         }
-<<<<<<< HEAD
-        
-        protected override void WndProc(ref Message m) {
-            switch (m.Msg) {
-                
-=======
 
         protected override void WndProc(ref Message m)
         {
             switch (m.Msg)
             {
 
->>>>>>> 05087938
                 case Interop.WindowMessages.WM_SYSCOLORCHANGE:
                     Invalidate();
                     break;
 
-<<<<<<< HEAD
-                    // Microsoft -- if we get focus in the error
-                    // state, make sure we push it back to the
-                    // Edit or bad bad things can happen with
-                    // our state...
-                    //
-                case Interop.WindowMessages.WM_SETFOCUS:
-                    if (!GetInPropertySet() && Edit.Visible && (errorState != ERROR_NONE || !Commit())) {
-=======
                 // Microsoft -- if we get focus in the error
                 // state, make sure we push it back to the
                 // Edit or bad bad things can happen with
@@ -6332,27 +6269,11 @@
                 case Interop.WindowMessages.WM_SETFOCUS:
                     if (!GetInPropertySet() && Edit.Visible && (errorState != ERROR_NONE || !Commit()))
                     {
->>>>>>> 05087938
                         base.WndProc(ref m);
                         Edit.Focus();
                         return;
                     }
                     break;
-<<<<<<< HEAD
-                    
-                case Interop.WindowMessages.WM_IME_STARTCOMPOSITION:
-                    Edit.FocusInternal();
-                    Edit.Clear();
-                    UnsafeNativeMethods.PostMessage(new HandleRef(Edit, Edit.Handle), Interop.WindowMessages.WM_IME_STARTCOMPOSITION, 0, 0); 
-                    return;
-                    
-                case Interop.WindowMessages.WM_IME_COMPOSITION:
-                    Edit.FocusInternal();
-                    UnsafeNativeMethods.PostMessage(new HandleRef(Edit, Edit.Handle), Interop.WindowMessages.WM_IME_COMPOSITION, m.WParam, m.LParam);
-                    return;
-                    
-            case Interop.WindowMessages.WM_GETDLGCODE:
-=======
 
                 case Interop.WindowMessages.WM_IME_STARTCOMPOSITION:
                     Edit.Focus();
@@ -6364,7 +6285,6 @@
                     Edit.Focus();
                     UnsafeNativeMethods.PostMessage(new HandleRef(Edit, Edit.Handle), Interop.WindowMessages.WM_IME_COMPOSITION, m.WParam, m.LParam);
                     return;
->>>>>>> 05087938
 
                 case Interop.WindowMessages.WM_GETDLGCODE:
 
@@ -6386,15 +6306,9 @@
                     }
                     m.Result = (IntPtr)(flags);
                     return;
-<<<<<<< HEAD
-                    
-                case Interop.WindowMessages.WM_MOUSEMOVE: 
-                    
-=======
 
                 case Interop.WindowMessages.WM_MOUSEMOVE:
 
->>>>>>> 05087938
                     // check if it's the same position, of so eat the message
                     if (unchecked((int)(long)m.LParam) == lastMouseMove)
                     {
@@ -7181,12 +7095,8 @@
             protected override void WndProc(ref Message m)
             {
 
-<<<<<<< HEAD
-                if (m.Msg == Interop.WindowMessages.WM_ACTIVATE) {
-=======
                 if (m.Msg == Interop.WindowMessages.WM_ACTIVATE)
                 {
->>>>>>> 05087938
                     SetState(STATE_MODAL, true);
                     Debug.WriteLineIf(CompModSwitches.DebugGridView.TraceVerbose, "DropDownHolder:WM_ACTIVATE()");
                     IntPtr activatedWindow = (IntPtr)m.LParam;
@@ -7200,12 +7110,8 @@
                     //Active = ((int)m.WParam & 0x0000FFFF) != NativeMethods.WA_INACTIVE;
                     //return;
                 }
-<<<<<<< HEAD
-                else if (m.Msg == Interop.WindowMessages.WM_CLOSE) {
-=======
                 else if (m.Msg == Interop.WindowMessages.WM_CLOSE)
                 {
->>>>>>> 05087938
                     // don't let an ALT-F4 get you down
                     //
                     if (Visible)
@@ -7214,12 +7120,8 @@
                     }
                     return;
                 }
-<<<<<<< HEAD
-                else if (m.Msg == Interop.WindowMessages.WM_DPICHANGED) {
-=======
                 else if (m.Msg == Interop.WindowMessages.WM_DPICHANGED)
                 {
->>>>>>> 05087938
                     // Dropdownholder in PropertyGridView is already scaled based on parent font and other properties that were already set for new DPI
                     // This case is to avoid rescaling(double scaling) of this form
                     m.Result = IntPtr.Zero;
@@ -7809,13 +7711,6 @@
                 base.Dispose(disposing);
             }
 
-<<<<<<< HEAD
-            public void FilterKeyPress(char keyChar) {
-            
-                if (IsInputChar(keyChar)) {
-                    this.FocusInternal();
-                    this.SelectAll();
-=======
             public void FilterKeyPress(char keyChar)
             {
 
@@ -7823,7 +7718,6 @@
                 {
                     Focus();
                     SelectAll();
->>>>>>> 05087938
                     UnsafeNativeMethods.PostMessage(new HandleRef(this, Handle), Interop.WindowMessages.WM_CHAR, (IntPtr)keyChar, IntPtr.Zero);
                 }
             }
@@ -8079,27 +7973,17 @@
                     }
                 }
 
-<<<<<<< HEAD
-                switch (m.Msg) {
-                    case Interop.WindowMessages.WM_STYLECHANGED:
-                        if ((unchecked( (int) (long)m.WParam) & NativeMethods.GWL_EXSTYLE) != 0) {
-=======
                 switch (m.Msg)
                 {
                     case Interop.WindowMessages.WM_STYLECHANGED:
                         if ((unchecked((int)(long)m.WParam) & NativeMethods.GWL_EXSTYLE) != 0)
                         {
->>>>>>> 05087938
                             psheet.Invalidate();
                         }
                         break;
                     case Interop.WindowMessages.WM_MOUSEMOVE:
-<<<<<<< HEAD
-                        if (unchecked( (int) (long)m.LParam) == lastMove) {
-=======
                         if (unchecked((int)(long)m.LParam) == lastMove)
                         {
->>>>>>> 05087938
                             return;
                         }
                         lastMove = unchecked((int)(long)m.LParam);
@@ -8108,12 +7992,8 @@
                         mouseHook.HookMouseDown = false;
                         break;
                     case Interop.WindowMessages.WM_SHOWWINDOW:
-<<<<<<< HEAD
-                        if (IntPtr.Zero == m.WParam) {
-=======
                         if (IntPtr.Zero == m.WParam)
                         {
->>>>>>> 05087938
                             mouseHook.HookMouseDown = false;
                         }
                         break;
@@ -8136,11 +8016,7 @@
                             return;
                         }
                         break;
-<<<<<<< HEAD
-                                                            
-=======
-
->>>>>>> 05087938
+
                     case Interop.WindowMessages.WM_GETDLGCODE:
 
                         m.Result = (IntPtr)((long)m.Result | NativeMethods.DLGC_WANTARROWS | NativeMethods.DLGC_WANTCHARS);
@@ -8149,11 +8025,7 @@
                             m.Result = (IntPtr)((long)m.Result | NativeMethods.DLGC_WANTALLKEYS | NativeMethods.DLGC_WANTTAB);
                         }
                         return;
-<<<<<<< HEAD
-                        
-=======
-
->>>>>>> 05087938
+
                     case Interop.WindowMessages.WM_NOTIFY:
                         if (WmNotify(ref m))
                         {
@@ -8437,12 +8309,6 @@
             private IntPtr MouseHookProc(int nCode, IntPtr wparam, IntPtr lparam)
             {
                 GC.KeepAlive(this);
-<<<<<<< HEAD
-                if (nCode == NativeMethods.HC_ACTION) {
-                    NativeMethods.MOUSEHOOKSTRUCT mhs = Marshal.PtrToStructure<NativeMethods.MOUSEHOOKSTRUCT>(lparam);
-                    if (mhs != null) {
-                        switch (unchecked( (int) (long)wparam)) {
-=======
                 if (nCode == NativeMethods.HC_ACTION)
                 {
                     NativeMethods.MOUSEHOOKSTRUCT mhs = Marshal.PtrToStructure<NativeMethods.MOUSEHOOKSTRUCT>(lparam);
@@ -8450,7 +8316,6 @@
                     {
                         switch (unchecked((int)(long)wparam))
                         {
->>>>>>> 05087938
                             case Interop.WindowMessages.WM_LBUTTONDOWN:
                             case Interop.WindowMessages.WM_MBUTTONDOWN:
                             case Interop.WindowMessages.WM_RBUTTONDOWN:
@@ -8458,12 +8323,8 @@
                             case Interop.WindowMessages.WM_NCMBUTTONDOWN:
                             case Interop.WindowMessages.WM_NCRBUTTONDOWN:
                             case Interop.WindowMessages.WM_MOUSEACTIVATE:
-<<<<<<< HEAD
-                                if (ProcessMouseDown(mhs.hWnd, mhs.pt_x, mhs.pt_y)) {
-=======
                                 if (ProcessMouseDown(mhs.hWnd, mhs.pt_x, mhs.pt_y))
                                 {
->>>>>>> 05087938
                                     return (IntPtr)1;
                                 }
                                 break;
