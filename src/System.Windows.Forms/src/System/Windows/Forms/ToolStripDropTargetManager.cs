﻿// Licensed to the .NET Foundation under one or more agreements.
// The .NET Foundation licenses this file to you under the MIT license.
// See the LICENSE file in the project root for more information.

using System.ComponentModel;
using System.Diagnostics;
using System.Drawing;
using System.Globalization;
using System.Runtime.InteropServices;
using System.Threading;

namespace System.Windows.Forms
{
    /// <summary>
    /// RegisterDropTarget requires an HWND to back it's IDropTargets. Since some ToolStripItems
    /// do not have HWNDS, this guy's got to figure out who the event was really supposed
    /// to go to and pass it on to it. 
    /// </summary>
    internal class ToolStripDropTargetManager : IDropTarget
    {
        private IDropTarget lastDropTarget;
        private readonly ToolStrip owner;

#if DEBUG
        private bool dropTargetIsEntered;
#endif


#if DEBUG        
        internal static readonly TraceSwitch DragDropDebug = new TraceSwitch("DragDropDebug", "Debug ToolStrip DragDrop code");
#else
        internal static readonly TraceSwitch DragDropDebug;
#endif

        /// <summary>
        /// Summary of ToolStripDropTargetManager.
        /// </summary>
        /// <param name=owner></param>	
        public ToolStripDropTargetManager(ToolStrip owner)
        {
            this.owner = owner;
            if (owner == null)
            {
                throw new ArgumentNullException(nameof(owner));
            }
        }

        /// <summary>
        /// Summary of EnsureRegistered.
        /// </summary>
        /// <param name=dropTarget></param>	
        public void EnsureRegistered(IDropTarget dropTarget)
        {
            Debug.WriteLineIf(DragDropDebug.TraceVerbose, "Ensuring drop target registered");
            SetAcceptDrops(true);
        }

        /// <summary>
        /// Summary of EnsureUnRegistered.
        /// </summary>
        /// <param name=dropTarget></param>	
        public void EnsureUnRegistered(IDropTarget dropTarget)
        {

            Debug.WriteLineIf(DragDropDebug.TraceVerbose, "Attempting to unregister droptarget");
            for (int i = 0; i < owner.Items.Count; i++)
            {
                if (owner.Items[i].AllowDrop)
                {
                    Debug.WriteLineIf(DragDropDebug.TraceVerbose, "An item still has allowdrop set to true - cant unregister");
                    return; // can't unregister this as a drop target unless everyone is done.			
                }
            }
            if (owner.AllowDrop || owner.AllowItemReorder)
            {
                Debug.WriteLineIf(DragDropDebug.TraceVerbose, "The ToolStrip has AllowDrop or AllowItemReorder set to true - cant unregister");
                return;  // can't unregister this as a drop target if ToolStrip is still accepting drops
            }

            SetAcceptDrops(false);
            owner.DropTargetManager = null;
        }

        /// <summary>
        /// Takes a screen point and converts it into an item. May return null.
        /// </summary>
        /// <param name=x></param>
        /// <param name=y></param>	
        private ToolStripItem FindItemAtPoint(int x, int y)
        {
            return owner.GetItemAt(owner.PointToClient(new Point(x, y)));
        }
        /// <summary>
        /// Summary of OnDragEnter.
        /// </summary>
        /// <param name=e></param>	
        public void OnDragEnter(DragEventArgs e)
        {
            Debug.WriteLineIf(DragDropDebug.TraceVerbose, "[DRAG ENTER] ==============");

            // If we are supporting Item Reordering 
            // and this is a ToolStripItem - snitch it.
            if (owner.AllowItemReorder && e.Data.GetDataPresent(typeof(ToolStripItem)))
            {
                Debug.WriteLineIf(DragDropDebug.TraceVerbose, "ItemReorderTarget taking this...");
                lastDropTarget = owner.ItemReorderDropTarget;

            }
            else
            {
                ToolStripItem item = FindItemAtPoint(e.X, e.Y);

                if ((item != null) && (item.AllowDrop))
                {
                    // the item wants this event
                    Debug.WriteLineIf(DragDropDebug.TraceVerbose, "ToolStripItem taking this: " + item.ToString());

                    lastDropTarget = ((IDropTarget)item);
                }
<<<<<<< HEAD
                else if (owner.AllowDrop) {
                    // the ToolStrip wants this event
                    Debug.WriteLineIf(DragDropDebug.TraceVerbose, "ToolStrip taking this because AllowDrop set to true.");   
=======
                else if (owner.AllowDrop)
                {
                    // the ToolStrip wants this event
                    Debug.WriteLineIf(DragDropDebug.TraceVerbose, "ToolStrip taking this because AllowDrop set to true.");
>>>>>>> 05087938
                    lastDropTarget = ((IDropTarget)owner);

                }
                else
                {
                    // There could be one item that says "AllowDrop == true" which would turn
                    // on this drop target manager.  If we're not over that particular item - then
                    // just null out the last drop target manager.

                    // the other valid reason for being here is that we've done an AllowItemReorder
                    // and we dont have a ToolStripItem contain within the data (say someone drags a link 
                    // from IE over the ToolStrip)

                    Debug.WriteLineIf(DragDropDebug.TraceVerbose, "No one wanted it.");

                    lastDropTarget = null;

                }
            }
            if (lastDropTarget != null)
            {
                Debug.WriteLineIf(DragDropDebug.TraceVerbose, "Calling OnDragEnter on target...");
#if DEBUG
                dropTargetIsEntered = true;
#endif
                lastDropTarget.OnDragEnter(e);
            }
        }

        /// <summary>
        /// Summary of OnDragOver.
        /// </summary>
        /// <param name=e></param>	
        public void OnDragOver(DragEventArgs e)
        {

            Debug.WriteLineIf(DragDropDebug.TraceVerbose, "[DRAG OVER] ==============");

            IDropTarget newDropTarget = null;

            // If we are supporting Item Reordering 
            // and this is a ToolStripItem - snitch it.
            if (owner.AllowItemReorder && e.Data.GetDataPresent(typeof(ToolStripItem)))
            {
                Debug.WriteLineIf(DragDropDebug.TraceVerbose, "ItemReorderTarget taking this...");
                newDropTarget = owner.ItemReorderDropTarget;
            }
            else
            {
                ToolStripItem item = FindItemAtPoint(e.X, e.Y);

                if ((item != null) && (item.AllowDrop))
                {
                    // the item wants this event
                    Debug.WriteLineIf(DragDropDebug.TraceVerbose, "ToolStripItem taking this: " + item.ToString());
                    newDropTarget = ((IDropTarget)item);
                }
<<<<<<< HEAD
                else if (owner.AllowDrop) {
                    // the ToolStrip wants this event
                    Debug.WriteLineIf(DragDropDebug.TraceVerbose, "ToolStrip taking this because AllowDrop set to true.");  
=======
                else if (owner.AllowDrop)
                {
                    // the ToolStrip wants this event
                    Debug.WriteLineIf(DragDropDebug.TraceVerbose, "ToolStrip taking this because AllowDrop set to true.");
>>>>>>> 05087938
                    newDropTarget = ((IDropTarget)owner);
                }
                else
                {
                    Debug.WriteLineIf(DragDropDebug.TraceVerbose, "No one wanted it.");
                    newDropTarget = null;
                }
            }

            // if we've switched drop targets - then
            // we need to create drag enter and leave events
            if (newDropTarget != lastDropTarget)
            {
                Debug.WriteLineIf(DragDropDebug.TraceVerbose, "NEW DROP TARGET!");
                UpdateDropTarget(newDropTarget, e);
            }

            // now call drag over
            if (lastDropTarget != null)
            {
                Debug.WriteLineIf(DragDropDebug.TraceVerbose, "Calling OnDragOver on target...");
                lastDropTarget.OnDragOver(e);
            }

        }

        /// <summary>
        /// Summary of OnDragLeave.
        /// </summary>
        /// <param name=e></param>	
        public void OnDragLeave(System.EventArgs e)
        {
            Debug.WriteLineIf(DragDropDebug.TraceVerbose, "[DRAG LEAVE] ==============");

            if (lastDropTarget != null)
            {
                Debug.WriteLineIf(DragDropDebug.TraceVerbose, "Calling OnDragLeave on current target...");
#if DEBUG
                dropTargetIsEntered = false;
#endif
                lastDropTarget.OnDragLeave(e);

            }
#if DEBUG
            else
            {
                Debug.Assert(!dropTargetIsEntered, "Why do we have an entered droptarget and NO lastDropTarget?");
            }
#endif
            lastDropTarget = null;
        }

        /// <summary>
        /// Summary of OnDragDrop.
        /// </summary>
        /// <param name=e></param>	
        public void OnDragDrop(DragEventArgs e)
        {
            Debug.WriteLineIf(DragDropDebug.TraceVerbose, "[DRAG DROP] ==============");

            if (lastDropTarget != null)
            {
                Debug.WriteLineIf(DragDropDebug.TraceVerbose, "Calling OnDragDrop on current target...");

                lastDropTarget.OnDragDrop(e);
            }
            else
            {
                Debug.Assert(false, "Why is lastDropTarget null?");
            }

            lastDropTarget = null;
        }


        /// <summary>
        ///     Used to actually register the control as a drop target.
        /// </summary>
        /// <param name=accept></param>	
        private void SetAcceptDrops(bool accept)
        {
            if (accept && owner.IsHandleCreated)
            {
                try
                {
                    if (Application.OleRequired() != System.Threading.ApartmentState.STA)
                    {
                        throw new ThreadStateException(SR.ThreadMustBeSTA);
                    }
                    if (accept)
                    {
                        Debug.WriteLineIf(CompModSwitches.DragDrop.TraceInfo, "Registering as drop target: " + owner.Handle.ToString());
                        // Register
                        int n = UnsafeNativeMethods.RegisterDragDrop(new HandleRef(owner, owner.Handle), (UnsafeNativeMethods.IOleDropTarget)(new DropTarget(this)));

                        Debug.WriteLineIf(CompModSwitches.DragDrop.TraceInfo, "   ret:" + n.ToString(CultureInfo.InvariantCulture));
                        if (n != 0 && n != NativeMethods.DRAGDROP_E_ALREADYREGISTERED)
                        {
                            throw new Win32Exception(n);
                        }
                    }
                    else
                    {
                        Debug.WriteLineIf(CompModSwitches.DragDrop.TraceInfo, "Revoking drop target: " + owner.Handle.ToString());

                        // Revoke
                        int n = UnsafeNativeMethods.RevokeDragDrop(new HandleRef(owner, owner.Handle));
                        Debug.WriteLineIf(CompModSwitches.DragDrop.TraceInfo, "   ret:" + n.ToString(CultureInfo.InvariantCulture));
                        if (n != 0 && n != NativeMethods.DRAGDROP_E_NOTREGISTERED)
                        {
                            throw new Win32Exception(n);
                        }
                    }
                }
                catch (Exception e)
                {
                    throw new InvalidOperationException(SR.DragDropRegFailed, e);
                }
            }
        }

        /// <summary>
        /// if we have a new active item, fire drag leave and
        /// enter.  This corresponds to the case where you 
        /// are dragging between items and havent actually
        /// left the ToolStrip's client area.
        /// </summary>
        /// <param name=newTarget></param>
        /// <param name=e></param>	
        private void UpdateDropTarget(IDropTarget newTarget, DragEventArgs e)
        {

            if (newTarget != lastDropTarget)
            {

                // tell the last drag target you've left
                if (lastDropTarget != null)
                {
                    OnDragLeave(EventArgs.Empty);
                }
                lastDropTarget = newTarget;
                if (newTarget != null)
                {
                    DragEventArgs dragEnterArgs = new DragEventArgs(e.Data, e.KeyState, e.X, e.Y, e.AllowedEffect, e.Effect)
                    {
                        Effect = DragDropEffects.None
                    };

                    // tell the next drag target you've entered
                    OnDragEnter(dragEnterArgs);
                }
            }

        }



    }

}<|MERGE_RESOLUTION|>--- conflicted
+++ resolved
@@ -117,16 +117,10 @@
 
                     lastDropTarget = ((IDropTarget)item);
                 }
-<<<<<<< HEAD
-                else if (owner.AllowDrop) {
-                    // the ToolStrip wants this event
-                    Debug.WriteLineIf(DragDropDebug.TraceVerbose, "ToolStrip taking this because AllowDrop set to true.");   
-=======
                 else if (owner.AllowDrop)
                 {
                     // the ToolStrip wants this event
                     Debug.WriteLineIf(DragDropDebug.TraceVerbose, "ToolStrip taking this because AllowDrop set to true.");
->>>>>>> 05087938
                     lastDropTarget = ((IDropTarget)owner);
 
                 }
@@ -184,16 +178,10 @@
                     Debug.WriteLineIf(DragDropDebug.TraceVerbose, "ToolStripItem taking this: " + item.ToString());
                     newDropTarget = ((IDropTarget)item);
                 }
-<<<<<<< HEAD
-                else if (owner.AllowDrop) {
-                    // the ToolStrip wants this event
-                    Debug.WriteLineIf(DragDropDebug.TraceVerbose, "ToolStrip taking this because AllowDrop set to true.");  
-=======
                 else if (owner.AllowDrop)
                 {
                     // the ToolStrip wants this event
                     Debug.WriteLineIf(DragDropDebug.TraceVerbose, "ToolStrip taking this because AllowDrop set to true.");
->>>>>>> 05087938
                     newDropTarget = ((IDropTarget)owner);
                 }
                 else
