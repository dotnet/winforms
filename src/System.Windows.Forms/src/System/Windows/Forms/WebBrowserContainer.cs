﻿// Licensed to the .NET Foundation under one or more agreements.
// The .NET Foundation licenses this file to you under the MIT license.
// See the LICENSE file in the project root for more information.

<<<<<<< HEAD
using System.Runtime.InteropServices;
using System.ComponentModel;
using System.Diagnostics;
using System;
using System.Reflection;
using System.Globalization;
=======
>>>>>>> 05087938
using System.Collections;
using System.ComponentModel;
using System.ComponentModel.Design;
using System.Diagnostics;
using System.Runtime.InteropServices;

namespace System.Windows.Forms
{
    internal class WebBrowserContainer : UnsafeNativeMethods.IOleContainer, UnsafeNativeMethods.IOleInPlaceFrame
    {
        private readonly WebBrowserBase parent;
        private IContainer assocContainer;  // associated IContainer...
                                            // the assocContainer may be null, in which case all this container does is
                                            // forward [de]activation messages to the requisite container...
        private WebBrowserBase siteUIActive;
        private WebBrowserBase siteActive;
        private readonly Hashtable containerCache = new Hashtable();  // name -> Control
        private Hashtable components = null;  // Control -> any
        private WebBrowserBase ctlInEditMode = null;

        internal WebBrowserContainer(WebBrowserBase parent)
        {
            this.parent = parent;
        }

        //
        // IOleContainer methods:
        //
        int UnsafeNativeMethods.IOleContainer.ParseDisplayName(object pbc, string pszDisplayName, int[] pchEaten, object[] ppmkOut)
        {
            if (ppmkOut != null)
            {
                ppmkOut[0] = null;
            }

            return NativeMethods.E_NOTIMPL;
        }

        int UnsafeNativeMethods.IOleContainer.EnumObjects(int grfFlags, out UnsafeNativeMethods.IEnumUnknown ppenum)
        {
            ppenum = null;
            if ((grfFlags & 1) != 0)
            { // 1 == OLECONTF_EMBEDDINGS
                Debug.Assert(parent != null, "gotta have it...");
                ArrayList list = new ArrayList();
                ListAXControls(list, true);
                if (list.Count > 0)
                {
                    object[] temp = new object[list.Count];
                    list.CopyTo(temp, 0);
                    ppenum = new AxHost.EnumUnknown(temp);
                    return NativeMethods.S_OK;
                }
            }
            ppenum = new AxHost.EnumUnknown(null);
            return NativeMethods.S_OK;
        }

        int UnsafeNativeMethods.IOleContainer.LockContainer(bool fLock)
        {
            return NativeMethods.E_NOTIMPL;
        }

        //
        // IOleInPlaceFrame methods:
        //
        IntPtr UnsafeNativeMethods.IOleInPlaceFrame.GetWindow()
        {
            return parent.Handle;
        }

        int UnsafeNativeMethods.IOleInPlaceFrame.ContextSensitiveHelp(int fEnterMode)
        {
            return NativeMethods.S_OK;
        }

        int UnsafeNativeMethods.IOleInPlaceFrame.GetBorder(NativeMethods.COMRECT lprectBorder)
        {
            return NativeMethods.E_NOTIMPL;
        }

        int UnsafeNativeMethods.IOleInPlaceFrame.RequestBorderSpace(NativeMethods.COMRECT pborderwidths)
        {
            return NativeMethods.E_NOTIMPL;
        }

        int UnsafeNativeMethods.IOleInPlaceFrame.SetBorderSpace(NativeMethods.COMRECT pborderwidths)
        {
            return NativeMethods.E_NOTIMPL;
        }

        int UnsafeNativeMethods.IOleInPlaceFrame.SetActiveObject(UnsafeNativeMethods.IOleInPlaceActiveObject pActiveObject, string pszObjName)
        {
            if (pActiveObject == null)
            {
                if (ctlInEditMode != null)
                {
                    ctlInEditMode.SetEditMode(WebBrowserHelper.AXEditMode.None);
                    ctlInEditMode = null;
                }
                return NativeMethods.S_OK;
            }
            WebBrowserBase ctl = null;
            if (pActiveObject is UnsafeNativeMethods.IOleObject oleObject)
            {
                UnsafeNativeMethods.IOleClientSite clientSite = null;
                try
                {
                    clientSite = oleObject.GetClientSite();
                    if (clientSite is WebBrowserSiteBase webBrowserSiteBase)
                    {
                        ctl = webBrowserSiteBase.GetAXHost();
                    }
                }
                catch (COMException t)
                {
                    Debug.Fail(t.ToString());
                }
                if (ctlInEditMode != null)
                {
                    Debug.Fail("control " + ctlInEditMode.ToString() + " did not reset its edit mode to null");
                    ctlInEditMode.SetSelectionStyle(WebBrowserHelper.SelectionStyle.Selected);
                    ctlInEditMode.SetEditMode(WebBrowserHelper.AXEditMode.None);
                }

                if (ctl == null)
                {
                    ctlInEditMode = null;
                }
                else
                {
                    if (!ctl.IsUserMode)
                    {
                        ctlInEditMode = ctl;
                        ctl.SetEditMode(WebBrowserHelper.AXEditMode.Object);
                        ctl.AddSelectionHandler();
                        ctl.SetSelectionStyle(WebBrowserHelper.SelectionStyle.Active);
                    }
                }
            }

            return NativeMethods.S_OK;
        }

        int UnsafeNativeMethods.IOleInPlaceFrame.InsertMenus(IntPtr hmenuShared, NativeMethods.tagOleMenuGroupWidths lpMenuWidths)
        {
            return NativeMethods.S_OK;
        }

        int UnsafeNativeMethods.IOleInPlaceFrame.SetMenu(IntPtr hmenuShared, IntPtr holemenu, IntPtr hwndActiveObject)
        {
            return NativeMethods.E_NOTIMPL;
        }

        int UnsafeNativeMethods.IOleInPlaceFrame.RemoveMenus(IntPtr hmenuShared)
        {
            return NativeMethods.E_NOTIMPL;
        }

        int UnsafeNativeMethods.IOleInPlaceFrame.SetStatusText(string pszStatusText)
        {
            return NativeMethods.E_NOTIMPL;
        }

        int UnsafeNativeMethods.IOleInPlaceFrame.EnableModeless(bool fEnable)
        {
            return NativeMethods.E_NOTIMPL;
        }

        int UnsafeNativeMethods.IOleInPlaceFrame.TranslateAccelerator(ref NativeMethods.MSG lpmsg, short wID)
        {
            return NativeMethods.S_FALSE;
        }


        //
        // Private helper methods:
        //
        private void ListAXControls(ArrayList list, bool fuseOcx)
        {
            Hashtable components = GetComponents();
            if (components == null)
            {
                return;
            }
            Control[] ctls = new Control[components.Keys.Count];
            components.Keys.CopyTo(ctls, 0);
            if (ctls != null)
            {
                for (int i = 0; i < ctls.Length; i++)
                {
                    Control ctl = ctls[i];
                    if (ctl is WebBrowserBase webBrowserBase)
                    {
                        if (fuseOcx)
                        {
                            object ax = webBrowserBase.activeXInstance;
                            if (ax != null)
                            {
                                list.Add(ax);
                            }
                        }
                        else
                        {
                            list.Add(ctl);
                        }
                    }
                }
            }
        }

        private Hashtable GetComponents()
        {
            return GetComponents(GetParentsContainer());
        }

        private IContainer GetParentsContainer()
        {
            //
            IContainer rval = GetParentIContainer();
            Debug.Assert(rval == null || assocContainer == null || rval == assocContainer,
                         "mismatch between getIPD & aContainer");
            return rval ?? assocContainer;
        }

        private IContainer GetParentIContainer()
        {
            ISite site = parent.Site;
            if (site != null && site.DesignMode)
            {
                return site.Container;
            }

            return null;
        }

        private Hashtable GetComponents(IContainer cont)
        {
            FillComponentsTable(cont);
            return components;
        }

        private void FillComponentsTable(IContainer container)
        {
            if (container != null)
            {
                ComponentCollection comps = container.Components;
                if (comps != null)
                {
                    components = new Hashtable();
                    foreach (IComponent comp in comps)
                    {
                        if (comp is Control && comp != parent && comp.Site != null)
                        {
                            components.Add(comp, comp);
                        }
                    }
                    return;
                }
            }

            Debug.Assert(parent.Site == null, "Parent is sited but we could not find IContainer!!!");

            bool checkHashTable = true;
            Control[] ctls = new Control[containerCache.Values.Count];
            containerCache.Values.CopyTo(ctls, 0);
            if (ctls != null)
            {
                if (ctls.Length > 0 && components == null)
                {
                    components = new Hashtable();
                    checkHashTable = false;
                }
                for (int i = 0; i < ctls.Length; i++)
                {
                    if (checkHashTable && !components.Contains(ctls[i]))
                    {
                        components.Add(ctls[i], ctls[i]);
                    }
                }
            }

            GetAllChildren(parent);
        }

        private void GetAllChildren(Control ctl)
        {
            if (ctl == null)
            {
                return;
            }

            if (components == null)
            {
                components = new Hashtable();
            }

            if (ctl != parent && !components.Contains(ctl))
            {
                components.Add(ctl, ctl);
            }

            foreach (Control c in ctl.Controls)
            {
                GetAllChildren(c);
            }
        }

        private bool RegisterControl(WebBrowserBase ctl)
        {
            ISite site = ctl.Site;
            if (site != null)
            {
                IContainer cont = site.Container;
                if (cont != null)
                {
                    if (assocContainer != null)
                    {
                        return cont == assocContainer;
                    }
                    else
                    {
                        assocContainer = cont;
                        IComponentChangeService ccs = (IComponentChangeService)site.GetService(typeof(IComponentChangeService));
                        if (ccs != null)
                        {
                            ccs.ComponentRemoved += new ComponentEventHandler(OnComponentRemoved);
                        }
                        return true;
                    }
                }
            }
            return false;
        }

        private void OnComponentRemoved(object sender, ComponentEventArgs e)
        {
            if (sender == assocContainer && e.Component is Control c)
            {
                RemoveControl(c);
            }
        }

        //
        // Internal helper methods:
        //
        internal void AddControl(Control ctl)
        {
            if (containerCache.Contains(ctl))
            {
                throw new ArgumentException(string.Format(SR.AXDuplicateControl, GetNameForControl(ctl)), "ctl");
            }

            containerCache.Add(ctl, ctl);

            if (assocContainer == null)
            {
                ISite site = ctl.Site;
                if (site != null)
                {
                    assocContainer = site.Container;
                    IComponentChangeService ccs = (IComponentChangeService)site.GetService(typeof(IComponentChangeService));
                    if (ccs != null)
                    {
                        ccs.ComponentRemoved += new ComponentEventHandler(OnComponentRemoved);
                    }
                }
            }
        }

        internal void RemoveControl(Control ctl)
        {
            //ctl may not be in containerCache: Remove is a no-op if it's not there.
            containerCache.Remove(ctl);
        }

        internal static WebBrowserContainer FindContainerForControl(WebBrowserBase ctl)
        {
            if (ctl != null)
            {
                if (ctl.container != null)
                {
                    return ctl.container;
                }
                ScrollableControl f = ctl.ContainingControl;
                if (f != null)
                {
                    WebBrowserContainer container = ctl.CreateWebBrowserContainer();
                    if (container.RegisterControl(ctl))
                    {
                        container.AddControl(ctl);
                        return container;
                    }
                }
            }
            return null;
        }

        internal string GetNameForControl(Control ctl)
        {
            string name = (ctl.Site != null) ? ctl.Site.Name : ctl.Name;
            return name ?? "";
        }

        internal void OnUIActivate(WebBrowserBase site)
        {
            // The ShDocVw control repeatedly calls OnUIActivate() with the same
            // site. This causes the assert below to fire.
            //
            if (siteUIActive == site)
            {
                return;
            }

            if (siteUIActive != null && siteUIActive != site)
            {
                WebBrowserBase tempSite = siteUIActive;
                tempSite.AXInPlaceObject.UIDeactivate();
            }
            site.AddSelectionHandler();
            Debug.Assert(siteUIActive == null, "Object did not call OnUIDeactivate");
            siteUIActive = site;
            ContainerControl f = site.ContainingControl;
            if (f != null && f.Contains(site))
            {
                f.SetActiveControl(site);
            }
        }

        internal void OnUIDeactivate(WebBrowserBase site)
        {
#if DEBUG
            if (siteUIActive != null)
            {
                Debug.Assert(siteUIActive == site, "deactivating when not active...");
            }
#endif // DEBUG

            siteUIActive = null;
            site.RemoveSelectionHandler();
            site.SetSelectionStyle(WebBrowserHelper.SelectionStyle.Selected);
            site.SetEditMode(WebBrowserHelper.AXEditMode.None);
        }

        internal void OnInPlaceDeactivate(WebBrowserBase site)
        {
            if (siteActive == site)
            {
                siteActive = null;
                ContainerControl parentContainer = parent.FindContainerControlInternal();
                if (parentContainer != null)
                {
                    parentContainer.SetActiveControl(null);
                }
            }
        }

        internal void OnExitEditMode(WebBrowserBase ctl)
        {
            Debug.Assert(ctlInEditMode == null || ctlInEditMode == ctl, "who is exiting edit mode?");
            if (ctlInEditMode == ctl)
            {
                ctlInEditMode = null;
            }
        }
    }

}<|MERGE_RESOLUTION|>--- conflicted
+++ resolved
@@ -2,15 +2,6 @@
 // The .NET Foundation licenses this file to you under the MIT license.
 // See the LICENSE file in the project root for more information.
 
-<<<<<<< HEAD
-using System.Runtime.InteropServices;
-using System.ComponentModel;
-using System.Diagnostics;
-using System;
-using System.Reflection;
-using System.Globalization;
-=======
->>>>>>> 05087938
 using System.Collections;
 using System.ComponentModel;
 using System.ComponentModel.Design;
