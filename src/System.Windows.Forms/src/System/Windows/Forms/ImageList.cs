--- conflicted
+++ resolved
@@ -286,21 +286,13 @@
                 // based on image size x bpp.  Restrict this to a reasonable maximum
                 // to keep people's systems from crashing.
                 //
-<<<<<<< HEAD
-                if (value.Width <= 0 || value.Width > maxImageWidth) {
+                if (value.Width <= 0 || value.Width > maxImageWidth)
+                {
                     throw new ArgumentOutOfRangeException(nameof(value), value, string.Format(SR.InvalidBoundArgument, "ImageSize.Width", value.Width, 1, maxImageWidth));
                 }
 
-                if (value.Height <= 0 || value.Height > maxImageHeight) {
-=======
-                if (value.Width <= 0 || value.Width > maxImageWidth)
-                {
-                    throw new ArgumentOutOfRangeException(nameof(value), value, string.Format(SR.InvalidBoundArgument, "ImageSize.Width", value.Width, 1, maxImageWidth));
-                }
-
                 if (value.Height <= 0 || value.Height > maxImageHeight)
                 {
->>>>>>> 05087938
                     throw new ArgumentOutOfRangeException(nameof(value), value, string.Format(SR.InvalidBoundArgument, "ImageSize.Height", value.Height, 1, maxImageHeight));
                 }
 
@@ -710,14 +702,10 @@
         public void Draw(Graphics g, int x, int y, int width, int height, int index)
         {
             if (index < 0 || index >= Images.Count)
-<<<<<<< HEAD
+            {
                 throw new ArgumentOutOfRangeException(nameof(index), index, string.Format(SR.InvalidArgument, nameof(index), index));
-=======
-            {
-                throw new ArgumentOutOfRangeException(nameof(index), index, string.Format(SR.InvalidArgument, nameof(index), index));
-            }
-
->>>>>>> 05087938
+            }
+
             IntPtr dc = g.GetHdc();
             try
             {
@@ -797,13 +785,9 @@
         private Bitmap GetBitmap(int index)
         {
             if (index < 0 || index >= Images.Count)
-<<<<<<< HEAD
+            {
                 throw new ArgumentOutOfRangeException(nameof(index), index, string.Format(SR.InvalidArgument, nameof(index), index));
-=======
-            {
-                throw new ArgumentOutOfRangeException(nameof(index), index, string.Format(SR.InvalidArgument, nameof(index), index));
-            }
->>>>>>> 05087938
+            }
 
             Bitmap result = null;
 
@@ -1278,26 +1262,18 @@
                 get
                 {
                     if (index < 0 || index >= Count)
-<<<<<<< HEAD
+                    {
                         throw new ArgumentOutOfRangeException(nameof(index), index, string.Format(SR.InvalidArgument, nameof(index), index));
-=======
+                    }
+
+                    return owner.GetBitmap(index);
+                }
+                set
+                {
+                    if (index < 0 || index >= Count)
                     {
                         throw new ArgumentOutOfRangeException(nameof(index), index, string.Format(SR.InvalidArgument, nameof(index), index));
                     }
-
->>>>>>> 05087938
-                    return owner.GetBitmap(index);
-                }
-                set
-                {
-                    if (index < 0 || index >= Count)
-<<<<<<< HEAD
-                        throw new ArgumentOutOfRangeException(nameof(index), index, string.Format(SR.InvalidArgument, nameof(index), index));
-=======
-                    {
-                        throw new ArgumentOutOfRangeException(nameof(index), index, string.Format(SR.InvalidArgument, nameof(index), index));
-                    }
->>>>>>> 05087938
 
                     if (value == null)
                     {
@@ -1768,13 +1744,9 @@
             public void RemoveAt(int index)
             {
                 if (index < 0 || index >= Count)
-<<<<<<< HEAD
+                {
                     throw new ArgumentOutOfRangeException(nameof(index), index, string.Format(SR.InvalidArgument, nameof(index), index));
-=======
-                {
-                    throw new ArgumentOutOfRangeException(nameof(index), index, string.Format(SR.InvalidArgument, nameof(index), index));
-                }
->>>>>>> 05087938
+                }
 
                 AssertInvariant();
                 bool ok = SafeNativeMethods.ImageList_Remove(new HandleRef(owner, owner.Handle), index);
