﻿// Licensed to the .NET Foundation under one or more agreements.
// The .NET Foundation licenses this file to you under the MIT license.
// See the LICENSE file in the project root for more information.

[assembly: System.Diagnostics.CodeAnalysis.SuppressMessage("Microsoft.Performance", "CA1811:AvoidUncalledPrivateCode", Scope = "member", Target = "System.Windows.Forms.PrintPreviewControl.PhysicalToPixels(System.Drawing.Size,System.Drawing.Point):System.Drawing.Size")]
[assembly: System.Diagnostics.CodeAnalysis.SuppressMessage("Microsoft.Performance", "CA1811:AvoidUncalledPrivateCode", Scope = "member", Target = "System.Windows.Forms.PrintPreviewControl.PixelsToPhysical(System.Drawing.Size,System.Drawing.Point):System.Drawing.Size")]
[assembly: System.Diagnostics.CodeAnalysis.SuppressMessage("Microsoft.Performance", "CA1811:AvoidUncalledPrivateCode", Scope = "member", Target = "System.Windows.Forms.PrintPreviewControl.set_VirtualSize(System.Drawing.Size):System.Void")]

namespace System.Windows.Forms
{
    using System.Runtime.Serialization.Formatters;
    using System.Runtime.InteropServices;
    using System.Diagnostics;
    using System;
    using System.Drawing;
    using Microsoft.Win32;
    using System.ComponentModel;
    using System.Drawing.Printing;
    using System.Globalization;

    /// <summary>
    ///    <para>
    ///       The raw "preview" part of print previewing, without any dialogs or buttons.
    ///       Most PrintPreviewControl's are found on PrintPreviewDialog's,
    ///       but they don't have to be.
    ///    </para>
    /// </summary>
    [ComVisible(true)]
    [ClassInterface(ClassInterfaceType.AutoDispatch)]
    [DefaultProperty(nameof(Document))]
    [SRDescription(nameof(SR.DescriptionPrintPreviewControl))]
    public class PrintPreviewControl : Control
    {
        Size virtualSize = new Size(1, 1);
        Point position = new Point(0, 0);
        Point lastOffset;
        bool antiAlias;

        private const int SCROLL_PAGE = 100;
        private const int SCROLL_LINE = 5;
        private const double DefaultZoom = .3;

        private const int border = 10; // spacing per page, in mm

        private PrintDocument document;
        private PreviewPageInfo[] pageInfo; // null if needs refreshing
        private int startPage;  // 0-based
        private int rows = 1;
        private int columns = 1;
        private bool autoZoom = true;

        // The following are all computed by ComputeLayout
        private bool layoutOk;
        private Size imageSize = System.Drawing.Size.Empty; // 100ths of inch, not pixels
        private Point screendpi = Point.Empty;
        private double zoom = DefaultZoom;
        bool pageInfoCalcPending;
        bool exceptionPrinting;

        /// <summary>
        ///    <para>
        ///       Initializes a new instance of the <see cref='System.Windows.Forms.PrintPreviewControl'/> class.
        ///    </para>
        /// </summary>
        public PrintPreviewControl()
        {
            ResetBackColor();
            ResetForeColor();
            Size = new Size(100, 100);
            SetStyle(ControlStyles.ResizeRedraw, false);
            SetStyle(ControlStyles.Opaque | ControlStyles.OptimizedDoubleBuffer, true);

        }

        [
        SRCategory(nameof(SR.CatBehavior)),
        DefaultValue(false),
        SRDescription(nameof(SR.PrintPreviewAntiAliasDescr))
        ]
        public bool UseAntiAlias
        {
            get
            {
                return antiAlias;
            }
            set
            {
                antiAlias = value;
            }
        }

        /// <summary>
        ///    <para>
        ///       Gets or sets a value If true (the default), resizing the control or changing the number of pages shown
        ///       will automatically adjust Zoom to make everything visible.
        ///    </para>
        /// </summary>
        [
        SRCategory(nameof(SR.CatBehavior)),
        DefaultValue(true),
        SRDescription(nameof(SR.PrintPreviewAutoZoomDescr))
        ]
        public bool AutoZoom
        {
            get { return autoZoom; }
            set
            {
                if (autoZoom != value)
                {
                    autoZoom = value;
                    InvalidateLayout();
                }
            }
        }

        /// <summary>
        ///    <para>
        ///       Gets or sets a value indicating the document to preview.
        ///       
        ///    </para>
        /// </summary>
        [
        SRCategory(nameof(SR.CatBehavior)),
        DefaultValue(null),
        SRDescription(nameof(SR.PrintPreviewDocumentDescr))
        ]
        public PrintDocument Document
        {
            get { return document; }
            set
            {
                document = value;
                InvalidatePreview();
            }
        }

        /// <summary>
        ///    <para>
        ///       Gets or sets the number of pages
        ///       displayed horizontally across the screen.
        ///    </para>
        /// </summary>
        [
        DefaultValue(1),
        SRCategory(nameof(SR.CatLayout)),
        SRDescription(nameof(SR.PrintPreviewColumnsDescr))
        ]
<<<<<<< HEAD
        public int Columns {
            get { return columns;}
            set {
                if (value < 1 ) {
=======
        public int Columns
        {
            get { return columns; }
            set
            {
                if (value < 1)
                {
>>>>>>> 05087938
                    throw new ArgumentOutOfRangeException(nameof(value), value, string.Format(SR.InvalidLowBoundArgumentEx, nameof(Columns), value, 1));
                }

                columns = value;
                InvalidateLayout();
            }
        }

        /// <summary>
        ///    <para>
        ///       Gets the CreateParams used to create the window.
        ///       If a subclass overrides this function, it must call the base implementation.
        ///       
        ///    </para>
        /// </summary>
        protected override CreateParams CreateParams
        {
            get
            {
                CreateParams cp = base.CreateParams;
                cp.Style |= NativeMethods.WS_HSCROLL;
                cp.Style |= NativeMethods.WS_VSCROLL;
                return cp;
            }
        }

        /// <summary>
        ///     The virtual coordinate of the upper left visible pixel.
        /// </summary>

        [
        SRCategory(nameof(SR.CatLayout)),
        Browsable(false),
        DesignerSerializationVisibility(DesignerSerializationVisibility.Hidden),
        SRDescription(nameof(SR.ControlWithScrollbarsPositionDescr))
        ]
        private Point Position
        {
            get { return position; }
            set
            {
                SetPositionNoInvalidate(value);
            }
        }

        /// <summary>
        ///    <para>
        ///       Gets or sets the number of pages
        ///       displayed vertically down the screen.
        ///    </para>
        /// </summary>
        [
        DefaultValue(1),
        SRDescription(nameof(SR.PrintPreviewRowsDescr)),
        SRCategory(nameof(SR.CatBehavior))
        ]
<<<<<<< HEAD
        public int Rows {
            get { return rows;}
            set {
                
                if (value < 1 ) {
=======
        public int Rows
        {
            get { return rows; }
            set
            {

                if (value < 1)
                {
>>>>>>> 05087938
                    throw new ArgumentOutOfRangeException(nameof(value), value, string.Format(SR.InvalidLowBoundArgumentEx, nameof(Rows), value, 1));
                }

                rows = value;
                InvalidateLayout();
            }
        }

        /// <summary>
        ///     This is used for international applications where the language
        ///     is written from RightToLeft. When this property is true,
        ///     control placement and text will be from right to left.
        /// </summary>
        [
        SRCategory(nameof(SR.CatAppearance)),
        Localizable(true),
        AmbientValue(RightToLeft.Inherit),
        SRDescription(nameof(SR.ControlRightToLeftDescr))
        ]
        public override RightToLeft RightToLeft
        {
            get
            {
                return base.RightToLeft;
            }
            set
            {
                base.RightToLeft = value;
                InvalidatePreview();
            }
        }

        [
        Browsable(false), EditorBrowsable(EditorBrowsableState.Never),
        Bindable(false),
        DesignerSerializationVisibility(DesignerSerializationVisibility.Hidden)
        ]
        public override string Text
        {
            get
            {
                return base.Text;
            }
            set
            {
                base.Text = value;
            }
        }

        [Browsable(false), EditorBrowsable(EditorBrowsableState.Never)]
        new public event EventHandler TextChanged
        {
            add => base.TextChanged += value;
            remove => base.TextChanged -= value;
        }

        /// <summary>
        ///    <para>
        ///       Gets or sets the page number of the upper left page.
        ///       
        ///    </para>
        /// </summary>
        [
        DefaultValue(0),
        SRDescription(nameof(SR.PrintPreviewStartPageDescr)),
        SRCategory(nameof(SR.CatBehavior))
        ]
        public int StartPage
        {
            get
            {
                int value = startPage;
                if (pageInfo != null)
                {
                    value = Math.Min(value, pageInfo.Length - (rows * columns));
                }
                value = Math.Max(value, 0);

                return value;
            }
<<<<<<< HEAD
            set {
                if (value < 0 ) {
=======
            set
            {
                if (value < 0)
                {
>>>>>>> 05087938
                    throw new ArgumentOutOfRangeException(nameof(value), value, string.Format(SR.InvalidLowBoundArgumentEx, nameof(StartPage), value, 0));
                }
                int oldValue = StartPage;
                startPage = value;
                if (oldValue != startPage)
                {
                    InvalidateLayout();
                    OnStartPageChanged(EventArgs.Empty);
                }
            }
        }

        private static readonly object EVENT_STARTPAGECHANGED = new object();

        [SRCategory(nameof(SR.CatPropertyChanged)), SRDescription(nameof(SR.RadioButtonOnStartPageChangedDescr))]
        public event EventHandler StartPageChanged
        {
            add => Events.AddHandler(EVENT_STARTPAGECHANGED, value);
            remove => Events.RemoveHandler(EVENT_STARTPAGECHANGED, value);
        }

        /// <summary>
        ///     How big the control would be if the screen was infinitely large.
        /// </summary>
        [
        SRCategory(nameof(SR.CatLayout)),
        Browsable(false), EditorBrowsable(EditorBrowsableState.Never),
        DesignerSerializationVisibility(DesignerSerializationVisibility.Hidden),
        SRDescription(nameof(SR.ControlWithScrollbarsVirtualSizeDescr))
        ]
        private Size VirtualSize
        {
            get { return virtualSize; }
            set
            {
                SetVirtualSizeNoInvalidate(value);
                Invalidate();
            }
        }

        /// <summary>
        ///    <para>
        ///       Gets or sets a value indicating how large the pages will appear.
        ///    </para>
        /// </summary>
        [
        SRCategory(nameof(SR.CatBehavior)),
        SRDescription(nameof(SR.PrintPreviewZoomDescr)),
        DefaultValue(DefaultZoom)
        ]
        public double Zoom
        {
            get { return zoom; }
            set
            {
                if (value <= 0)
                {
                    throw new ArgumentException(SR.PrintPreviewControlZoomNegative);
                }

                autoZoom = false;
                zoom = value;
                InvalidateLayout();
            }
        }

        private int AdjustScroll(Message m, int pos, int maxPos, bool horizontal)
        {
            switch (NativeMethods.Util.LOWORD(m.WParam))
            {
                case NativeMethods.SB_THUMBPOSITION:
                case NativeMethods.SB_THUMBTRACK:
<<<<<<< HEAD
                    NativeMethods.SCROLLINFO si = new NativeMethods.SCROLLINFO();
                    si.cbSize = Marshal.SizeOf<NativeMethods.SCROLLINFO>();
                    si.fMask = NativeMethods.SIF_TRACKPOS;
=======
                    NativeMethods.SCROLLINFO si = new NativeMethods.SCROLLINFO
                    {
                        cbSize = Marshal.SizeOf<NativeMethods.SCROLLINFO>(),
                        fMask = NativeMethods.SIF_TRACKPOS
                    };
>>>>>>> 05087938
                    int direction = horizontal ? NativeMethods.SB_HORZ : NativeMethods.SB_VERT;
                    if (SafeNativeMethods.GetScrollInfo(new HandleRef(this, m.HWnd), direction, si))
                    {
                        pos = si.nTrackPos;
                    }
                    else
                    {
                        pos = NativeMethods.Util.HIWORD(m.WParam);
                    }
                    break;
                case NativeMethods.SB_LINEUP:
                    if (pos > SCROLL_LINE)
                    {
                        pos -= SCROLL_LINE;
                    }
                    else
                    {
                        pos = 0;
                    }
                    break;
                case NativeMethods.SB_LINEDOWN:
                    if (pos < maxPos - SCROLL_LINE)
                    {
                        pos += SCROLL_LINE;
                    }
                    else
                    {
                        pos = maxPos;
                    }
                    break;
                case NativeMethods.SB_PAGEUP:
                    if (pos > SCROLL_PAGE)
                    {
                        pos -= SCROLL_PAGE;
                    }
                    else
                    {
                        pos = 0;
                    }
                    break;
                case NativeMethods.SB_PAGEDOWN:
                    if (pos < maxPos - SCROLL_PAGE)
                    {
                        pos += SCROLL_PAGE;
                    }
                    else
                    {
                        pos = maxPos;
                    }
                    break;
            }
            return pos;
        }


        // This function computes everything in terms of physical size (millimeters), not pixels
        // 
        private void ComputeLayout()
        {
            Debug.Assert(pageInfo != null, "Must call ComputePreview first");
            layoutOk = true;
            if (pageInfo.Length == 0)
            {
                ClientSize = Size;
                return;
            }

            Graphics tempGraphics = CreateGraphicsInternal();
            IntPtr dc = tempGraphics.GetHdc();
            screendpi = new Point(UnsafeNativeMethods.GetDeviceCaps(new HandleRef(tempGraphics, dc), NativeMethods.LOGPIXELSX),
                                  UnsafeNativeMethods.GetDeviceCaps(new HandleRef(tempGraphics, dc), NativeMethods.LOGPIXELSY));
            tempGraphics.ReleaseHdcInternal(dc);
            tempGraphics.Dispose();

            Size pageSize = pageInfo[StartPage].PhysicalSize;
            Size controlPhysicalSize = new Size(PixelsToPhysical(new Point(Size), screendpi));

            if (autoZoom)
            {
                double zoomX = ((double)controlPhysicalSize.Width - border * (columns + 1)) / (columns * pageSize.Width);
                double zoomY = ((double)controlPhysicalSize.Height - border * (rows + 1)) / (rows * pageSize.Height);
                zoom = Math.Min(zoomX, zoomY);
            }

            imageSize = new Size((int)(zoom * pageSize.Width), (int)(zoom * pageSize.Height));
            int virtualX = (imageSize.Width * columns) + border * (columns + 1);
            int virtualY = (imageSize.Height * rows) + border * (rows + 1);
            SetVirtualSizeNoInvalidate(new Size(PhysicalToPixels(new Point(virtualX, virtualY), screendpi)));
        }

        // "Prints" the document to memory
        private void ComputePreview()
        {
            int oldStart = StartPage;

            if (document == null)
            {
                pageInfo = new PreviewPageInfo[0];
            }
            else
            {

                PrintController oldController = document.PrintController;
                PreviewPrintController previewController = new PreviewPrintController
                {
                    UseAntiAlias = UseAntiAlias
                };
                document.PrintController = new PrintControllerWithStatusDialog(previewController,
                                                                               string.Format(SR.PrintControllerWithStatusDialog_DialogTitlePreview));

                document.Print();
                pageInfo = previewController.GetPreviewPageInfo();
                Debug.Assert(pageInfo != null, "ReviewPrintController did not give us preview info");

                document.PrintController = oldController;
            }

            if (oldStart != StartPage)
            {
                OnStartPageChanged(EventArgs.Empty);
            }
        }

        // Recomputes the sizes and positions of pages without forcing a new "preview print"
        private void InvalidateLayout()
        {
            layoutOk = false;
            Invalidate();
        }

        /// <summary>
        ///    <para>
        ///       Refreshes the preview of the document.
        ///    </para>
        /// </summary>
        public void InvalidatePreview()
        {
            pageInfo = null;
            InvalidateLayout();
        }

        /// <summary>
        ///    <para>
        ///       Invalidate the layout, if necessary.
        ///    </para>
        /// </summary>
        protected override void OnResize(EventArgs eventargs)
        {
            InvalidateLayout();
            base.OnResize(eventargs);
        }

        void CalculatePageInfo()
        {
            if (pageInfoCalcPending)
            {
                return;
            }

            pageInfoCalcPending = true;
            try
            {
                if (pageInfo == null)
                {
                    try
                    {
                        ComputePreview();
                    }
                    catch
                    {
                        exceptionPrinting = true;
                        throw;
                    }
                    finally
                    {
                        Invalidate();
                    }
                }
            }
            finally
            {
                pageInfoCalcPending = false;
            }
        }


        /// <summary>
        ///    <para>
        ///       Paints the control.
        ///    </para>
        /// </summary>
        protected override void OnPaint(PaintEventArgs pevent)
        {
            Brush backBrush = new SolidBrush(BackColor);

            try
            {
                if (pageInfo == null || pageInfo.Length == 0)
                {
                    pevent.Graphics.FillRectangle(backBrush, ClientRectangle);

                    if (pageInfo != null || exceptionPrinting)
                    {
                        // Calculate formats
                        StringFormat format = new StringFormat
                        {
                            Alignment = ControlPaint.TranslateAlignment(ContentAlignment.MiddleCenter),
                            LineAlignment = ControlPaint.TranslateLineAlignment(ContentAlignment.MiddleCenter)
                        };

                        // Do actual drawing
                        SolidBrush brush = new SolidBrush(ForeColor);
                        try
                        {
                            if (exceptionPrinting)
                            {
                                pevent.Graphics.DrawString(SR.PrintPreviewExceptionPrinting, Font, brush, ClientRectangle, format);
                            }
                            else
                            {
                                pevent.Graphics.DrawString(SR.PrintPreviewNoPages, Font, brush, ClientRectangle, format);
                            }
                        }
                        finally
                        {
                            brush.Dispose();
                            format.Dispose();
                        }
                    }
                    else
                    {
                        BeginInvoke(new MethodInvoker(CalculatePageInfo));
                    }
                }
                else
                {
                    if (!layoutOk)
                    {
                        ComputeLayout();
                    }

                    Size controlPhysicalSize = new Size(PixelsToPhysical(new Point(Size), screendpi));

                    //Point imagePixels = PhysicalToPixels(new Point(imageSize), screendpi);
                    Point virtualPixels = new Point(VirtualSize);

                    // center pages on screen if small enough
                    Point offset = new Point(Math.Max(0, (Size.Width - virtualPixels.X) / 2),
                                             Math.Max(0, (Size.Height - virtualPixels.Y) / 2));
                    offset.X -= Position.X;
                    offset.Y -= Position.Y;
                    lastOffset = offset;

                    int borderPixelsX = PhysicalToPixels(border, screendpi.X);
                    int borderPixelsY = PhysicalToPixels(border, screendpi.Y);

                    Region originalClip = pevent.Graphics.Clip;
                    Rectangle[] pageRenderArea = new Rectangle[rows * columns];
                    Point lastImageSize = Point.Empty;
                    int maxImageHeight = 0;

                    try
                    {
                        for (int row = 0; row < rows; row++)
                        {
                            //Initialize our LastImageSize variable...
                            lastImageSize.X = 0;
                            lastImageSize.Y = maxImageHeight * row;

                            for (int column = 0; column < columns; column++)
                            {
                                int imageIndex = StartPage + column + row * columns;
                                if (imageIndex < pageInfo.Length)
                                {

                                    Size pageSize = pageInfo[imageIndex].PhysicalSize;
                                    if (autoZoom)
                                    {
                                        double zoomX = ((double)controlPhysicalSize.Width - border * (columns + 1)) / (columns * pageSize.Width);
                                        double zoomY = ((double)controlPhysicalSize.Height - border * (rows + 1)) / (rows * pageSize.Height);
                                        zoom = Math.Min(zoomX, zoomY);
                                    }

                                    imageSize = new Size((int)(zoom * pageSize.Width), (int)(zoom * pageSize.Height));
                                    Point imagePixels = PhysicalToPixels(new Point(imageSize), screendpi);


                                    int x = offset.X + borderPixelsX * (column + 1) + lastImageSize.X;
                                    int y = offset.Y + borderPixelsY * (row + 1) + lastImageSize.Y;

                                    lastImageSize.X += imagePixels.X;
                                    //The Height is the Max of any PageHeight..
                                    maxImageHeight = Math.Max(maxImageHeight, imagePixels.Y);

                                    pageRenderArea[imageIndex - StartPage] = new Rectangle(x, y, imagePixels.X, imagePixels.Y);
                                    pevent.Graphics.ExcludeClip(pageRenderArea[imageIndex - StartPage]);
                                }
                            }
                        }

                        pevent.Graphics.FillRectangle(backBrush, ClientRectangle);
                    }
                    finally
                    {
                        pevent.Graphics.Clip = originalClip;
                    }

                    for (int i = 0; i < pageRenderArea.Length; i++)
                    {
                        if (i + StartPage < pageInfo.Length)
                        {
                            Rectangle box = pageRenderArea[i];
                            pevent.Graphics.DrawRectangle(Pens.Black, box);
                            using (SolidBrush brush = new SolidBrush(ForeColor))
                            {
                                pevent.Graphics.FillRectangle(brush, box);
                            }
                            box.Inflate(-1, -1);
                            if (pageInfo[i + StartPage].Image != null)
                            {
                                pevent.Graphics.DrawImage(pageInfo[i + StartPage].Image, box);
                            }
                            box.Width--;
                            box.Height--;
                            pevent.Graphics.DrawRectangle(Pens.Black, box);
                        }
                    }
                }
            }
            finally
            {
                backBrush.Dispose();
            }

            base.OnPaint(pevent); // raise paint event
        }

        protected virtual void OnStartPageChanged(EventArgs e)
        {
            if (Events[EVENT_STARTPAGECHANGED] is EventHandler eh)
            {
                eh(this, e);
            }
        }

        private static int PhysicalToPixels(int physicalSize, int dpi)
        {
            return (int)(physicalSize * dpi / 100.0);
        }

        private static Point PhysicalToPixels(Point physical, Point dpi)
        {
            return new Point(PhysicalToPixels(physical.X, dpi.X),
                             PhysicalToPixels(physical.Y, dpi.Y));
        }

        private static Size PhysicalToPixels(Size physicalSize, Point dpi)
        {
            return new Size(PhysicalToPixels(physicalSize.Width, dpi.X),
                            PhysicalToPixels(physicalSize.Height, dpi.Y));
        }

        private static int PixelsToPhysical(int pixels, int dpi)
        {
            return (int)(pixels * 100.0 / dpi);
        }

        private static Point PixelsToPhysical(Point pixels, Point dpi)
        {
            return new Point(PixelsToPhysical(pixels.X, dpi.X),
                             PixelsToPhysical(pixels.Y, dpi.Y));
        }

        private static Size PixelsToPhysical(Size pixels, Point dpi)
        {
            return new Size(PixelsToPhysical(pixels.Width, dpi.X),
                            PixelsToPhysical(pixels.Height, dpi.Y));
        }

        /// <summary>
        ///     Resets the back color to the defaults for the PrintPreviewControl.
        /// </summary>
        [EditorBrowsable(EditorBrowsableState.Never)]
        public override void ResetBackColor()
        {
            BackColor = SystemColors.AppWorkspace;
        }

        /// <summary>
        ///     Resets the back color to the defaults for the PrintPreviewControl.
        /// </summary>
        [EditorBrowsable(EditorBrowsableState.Never)]
        public override void ResetForeColor()
        {
            ForeColor = Color.White;
        }

        /// <summary>
        ///     WM_HSCROLL handler
        /// </summary>

        private void WmHScroll(ref Message m)
        {

            // The lparam is handle of the sending scrollbar, or NULL when
            // the scrollbar sending the message is the "form" scrollbar...
            //
            if (m.LParam != IntPtr.Zero)
            {
                base.WndProc(ref m);
                return;
            }

            Point locPos = position;
            int pos = locPos.X;
            int maxPos = Math.Max(Width, virtualSize.Width /*- Width*/);

            locPos.X = AdjustScroll(m, pos, maxPos, true);
            Position = locPos;
        }

        private void SetPositionNoInvalidate(Point value)
        {
            Point current = position;

            position = value;
            position.X = Math.Min(position.X, virtualSize.Width - Width);
            position.Y = Math.Min(position.Y, virtualSize.Height - Height);
            if (position.X < 0)
            {
                position.X = 0;
            }

            if (position.Y < 0)
            {
                position.Y = 0;
            }

            Rectangle rect = ClientRectangle;
            NativeMethods.RECT scroll = NativeMethods.RECT.FromXYWH(rect.X, rect.Y, rect.Width, rect.Height);
            SafeNativeMethods.ScrollWindow(new HandleRef(this, Handle),
                                 current.X - position.X,
                                 current.Y - position.Y,
                                 ref scroll,
                                 ref scroll);

            UnsafeNativeMethods.SetScrollPos(new HandleRef(this, Handle), NativeMethods.SB_HORZ, position.X, true);
            UnsafeNativeMethods.SetScrollPos(new HandleRef(this, Handle), NativeMethods.SB_VERT, position.Y, true);
        }

        internal void SetVirtualSizeNoInvalidate(Size value)
        {
            virtualSize = value;
            SetPositionNoInvalidate(position); // Make sure it's within range

            NativeMethods.SCROLLINFO info = new NativeMethods.SCROLLINFO
            {
                fMask = NativeMethods.SIF_RANGE | NativeMethods.SIF_PAGE,
                nMin = 0,
                nMax = Math.Max(Height, virtualSize.Height) - 1,
                nPage = Height
            };
            UnsafeNativeMethods.SetScrollInfo(new HandleRef(this, Handle), NativeMethods.SB_VERT, info, true);

            info.fMask = NativeMethods.SIF_RANGE | NativeMethods.SIF_PAGE;
            info.nMin = 0;
            info.nMax = Math.Max(Width, virtualSize.Width) - 1;
            info.nPage = Width;
            UnsafeNativeMethods.SetScrollInfo(new HandleRef(this, Handle), NativeMethods.SB_HORZ, info, true);
        }

        /// <summary>
        ///     WM_VSCROLL handler
        /// </summary>

        private void WmVScroll(ref Message m)
        {

            // The lparam is handle of the sending scrollbar, or NULL when
            // the scrollbar sending the message is the "form" scrollbar...
            //
            if (m.LParam != IntPtr.Zero)
            {
                base.WndProc(ref m);
                return;
            }

            Point locPos = Position;
            int pos = locPos.Y;
            int maxPos = Math.Max(Height, virtualSize.Height/* - Height*/);

            locPos.Y = AdjustScroll(m, pos, maxPos, false);
            Position = locPos;
        }

        /// <summary>
        ///     Handles the WM_KEYDOWN message.
        /// </summary>
        //added to handle keyboard events
        //
        private void WmKeyDown(ref Message msg)
        {

            Keys keyData = (Keys)((int)msg.WParam | (int)ModifierKeys);
            Point locPos = Position;
            int pos = 0;
            int maxPos = 0;

            switch (keyData & Keys.KeyCode)
            {
                case Keys.PageUp:
                    if ((keyData & Keys.Modifiers) == Keys.Control)
                    {
                        pos = locPos.X;
                        if (pos > SCROLL_PAGE)
                        {
                            pos -= SCROLL_PAGE;
                        }
                        else
                        {
                            pos = 0;
                        }
                        locPos.X = pos;
                        Position = locPos;
                    }
                    else if (StartPage > 0)
                    {
                        StartPage--;
                    }
                    break;
                case Keys.PageDown:
                    if ((keyData & Keys.Modifiers) == Keys.Control)
                    {
                        pos = locPos.X;
                        maxPos = Math.Max(Width, virtualSize.Width /*- Width*/);
                        if (pos < maxPos - SCROLL_PAGE)
                        {
                            pos += SCROLL_PAGE;
                        }
                        else
                        {
                            pos = maxPos;
                        }
                        locPos.X = pos;
                        Position = locPos;
                    }
                    else if (StartPage < pageInfo.Length)
                    {
                        StartPage++;
                    }
                    break;
                case Keys.Home:
                    if ((keyData & Keys.Modifiers) == Keys.Control)
                    {
                        StartPage = 0;
                    }

                    break;
                case Keys.End:
                    if ((keyData & Keys.Modifiers) == Keys.Control)
                    {
                        StartPage = pageInfo.Length;
                    }

                    break;

                case Keys.Up:
                    pos = locPos.Y;
                    if (pos > SCROLL_LINE)
                    {
                        pos -= SCROLL_LINE;
                    }
                    else
                    {
                        pos = 0;
                    }
                    locPos.Y = pos;
                    Position = locPos;
                    break;
                case Keys.Down:

                    pos = locPos.Y;
                    maxPos = Math.Max(Height, virtualSize.Height/* - Height*/);

                    if (pos < maxPos - SCROLL_LINE)
                    {
                        pos += SCROLL_LINE;
                    }
                    else
                    {
                        pos = maxPos;
                    }
                    locPos.Y = pos;
                    Position = locPos;
                    break;
                case Keys.Left:

                    pos = locPos.X;
                    if (pos > SCROLL_LINE)
                    {
                        pos -= SCROLL_LINE;
                    }
                    else
                    {
                        pos = 0;
                    }
                    locPos.X = pos;
                    Position = locPos;
                    break;
                case Keys.Right:
                    pos = locPos.X;
                    maxPos = Math.Max(Width, virtualSize.Width /*- Width*/);
                    if (pos < maxPos - SCROLL_LINE)
                    {
                        pos += SCROLL_LINE;
                    }
                    else
                    {
                        pos = maxPos;
                    }
                    locPos.X = pos;
                    Position = locPos;
                    break;
            }
        }

<<<<<<< HEAD
        /// <include file='doc\PrintPreviewControl.uex' path='docs/doc[@for="PrintPreviewControl.WndProc"]/*' />
        /// <internalonly/>
        protected override void WndProc(ref Message m) {
            switch (m.Msg) {
=======
        protected override void WndProc(ref Message m)
        {
            switch (m.Msg)
            {
>>>>>>> 05087938
                case Interop.WindowMessages.WM_VSCROLL:
                    WmVScroll(ref m);
                    break;
                case Interop.WindowMessages.WM_HSCROLL:
                    WmHScroll(ref m);
                    break;
                //added case to handle keyboard events
                //
                case Interop.WindowMessages.WM_KEYDOWN:
                    WmKeyDown(ref m);
                    break;
                default:
                    base.WndProc(ref m);
                    break;
            }
        }

        /// <summary>
        ///    <para>
        ///       Indicates whether the <see cref='System.Windows.Forms.Control.BackColor'/> property should be
        ///       persisted.
        ///    </para>
        /// </summary>
        internal override bool ShouldSerializeBackColor()
        {
            return !BackColor.Equals(SystemColors.AppWorkspace);
        }

        /// <summary>
        ///    <para>
        ///       Indicates whether the <see cref='System.Windows.Forms.Control.ForeColor'/> property should be
        ///       persisted.
        ///    </para>
        /// </summary>
        internal override bool ShouldSerializeForeColor()
        {
            return !ForeColor.Equals(Color.White);
        }
    }
}
<|MERGE_RESOLUTION|>--- conflicted
+++ resolved
@@ -145,12 +145,6 @@
         SRCategory(nameof(SR.CatLayout)),
         SRDescription(nameof(SR.PrintPreviewColumnsDescr))
         ]
-<<<<<<< HEAD
-        public int Columns {
-            get { return columns;}
-            set {
-                if (value < 1 ) {
-=======
         public int Columns
         {
             get { return columns; }
@@ -158,7 +152,6 @@
             {
                 if (value < 1)
                 {
->>>>>>> 05087938
                     throw new ArgumentOutOfRangeException(nameof(value), value, string.Format(SR.InvalidLowBoundArgumentEx, nameof(Columns), value, 1));
                 }
 
@@ -215,13 +208,6 @@
         SRDescription(nameof(SR.PrintPreviewRowsDescr)),
         SRCategory(nameof(SR.CatBehavior))
         ]
-<<<<<<< HEAD
-        public int Rows {
-            get { return rows;}
-            set {
-                
-                if (value < 1 ) {
-=======
         public int Rows
         {
             get { return rows; }
@@ -230,7 +216,6 @@
 
                 if (value < 1)
                 {
->>>>>>> 05087938
                     throw new ArgumentOutOfRangeException(nameof(value), value, string.Format(SR.InvalidLowBoundArgumentEx, nameof(Rows), value, 1));
                 }
 
@@ -311,15 +296,10 @@
 
                 return value;
             }
-<<<<<<< HEAD
-            set {
-                if (value < 0 ) {
-=======
             set
             {
                 if (value < 0)
                 {
->>>>>>> 05087938
                     throw new ArgumentOutOfRangeException(nameof(value), value, string.Format(SR.InvalidLowBoundArgumentEx, nameof(StartPage), value, 0));
                 }
                 int oldValue = StartPage;
@@ -392,17 +372,11 @@
             {
                 case NativeMethods.SB_THUMBPOSITION:
                 case NativeMethods.SB_THUMBTRACK:
-<<<<<<< HEAD
-                    NativeMethods.SCROLLINFO si = new NativeMethods.SCROLLINFO();
-                    si.cbSize = Marshal.SizeOf<NativeMethods.SCROLLINFO>();
-                    si.fMask = NativeMethods.SIF_TRACKPOS;
-=======
                     NativeMethods.SCROLLINFO si = new NativeMethods.SCROLLINFO
                     {
                         cbSize = Marshal.SizeOf<NativeMethods.SCROLLINFO>(),
                         fMask = NativeMethods.SIF_TRACKPOS
                     };
->>>>>>> 05087938
                     int direction = horizontal ? NativeMethods.SB_HORZ : NativeMethods.SB_VERT;
                     if (SafeNativeMethods.GetScrollInfo(new HandleRef(this, m.HWnd), direction, si))
                     {
@@ -1029,17 +1003,10 @@
             }
         }
 
-<<<<<<< HEAD
-        /// <include file='doc\PrintPreviewControl.uex' path='docs/doc[@for="PrintPreviewControl.WndProc"]/*' />
-        /// <internalonly/>
-        protected override void WndProc(ref Message m) {
-            switch (m.Msg) {
-=======
         protected override void WndProc(ref Message m)
         {
             switch (m.Msg)
             {
->>>>>>> 05087938
                 case Interop.WindowMessages.WM_VSCROLL:
                     WmVScroll(ref m);
                     break;
