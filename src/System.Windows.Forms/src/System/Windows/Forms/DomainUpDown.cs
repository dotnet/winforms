--- conflicted
+++ resolved
@@ -143,15 +143,10 @@
                 }
             }
 
-<<<<<<< HEAD
-            set {
-                if (value < -1 || value >= Items.Count) {
-=======
             set
             {
                 if (value < -1 || value >= Items.Count)
                 {
->>>>>>> 05087938
                     throw new ArgumentOutOfRangeException(nameof(value), value, string.Format(SR.InvalidArgument, nameof(SelectedIndex), value));
                 }
 
@@ -715,14 +710,9 @@
             public override void Remove(object item)
             {
                 int index = IndexOf(item);
-<<<<<<< HEAD
-                
-                if (index == -1) {
-=======
 
                 if (index == -1)
                 {
->>>>>>> 05087938
                     throw new ArgumentOutOfRangeException(nameof(item), item, string.Format(SR.InvalidArgument, nameof(item), item));
                 }
                 else
