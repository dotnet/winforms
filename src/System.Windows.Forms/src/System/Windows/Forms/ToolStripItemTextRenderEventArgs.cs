--- conflicted
+++ resolved
@@ -6,30 +6,18 @@
 
 namespace System.Windows.Forms
 {
-<<<<<<< HEAD
-    /// <devdoc>
-    /// This class represents all the information to render the ToolStrip
-    /// </devdoc>
-=======
     /// <summary>
     /// This class represents all the information to render the ToolStrip
     /// </summary>
->>>>>>> 05087938
     public class ToolStripItemTextRenderEventArgs : ToolStripItemRenderEventArgs
     {
         private readonly ContentAlignment _textAlignment;
         private Color _textColor = SystemColors.ControlText;
         private bool _textColorChanged = false;
 
-<<<<<<< HEAD
-        /// <devdoc>
-        /// This class represents all the information to render the ToolStrip
-        /// </devdoc>
-=======
         /// <summary>
         /// This class represents all the information to render the ToolStrip
         /// </summary>
->>>>>>> 05087938
         public ToolStripItemTextRenderEventArgs(Graphics g, ToolStripItem item, string text, Rectangle textRectangle, Color textColor, Font textFont, TextFormatFlags format) : base(g, item)
         {
             Text = text;
@@ -41,15 +29,9 @@
             TextDirection = item.TextDirection;
         }
 
-<<<<<<< HEAD
-        /// <devdoc>
-        /// This class represents all the information to render the ToolStrip
-        /// </devdoc>
-=======
         /// <summary>
         /// This class represents all the information to render the ToolStrip
         /// </summary>
->>>>>>> 05087938
         public ToolStripItemTextRenderEventArgs(Graphics g, ToolStripItem item, string text, Rectangle textRectangle, Color textColor, Font textFont, ContentAlignment textAlign) : base(g, item)
         {
             Text = text;
