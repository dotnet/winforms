﻿// Licensed to the .NET Foundation under one or more agreements.
// The .NET Foundation licenses this file to you under the MIT license.
// See the LICENSE file in the project root for more information.

using System.ComponentModel;
using System.Diagnostics;
using System.Drawing;
using System.Globalization;
using System.Reflection;
using System.Runtime.InteropServices;
using System.Windows.Forms.Automation;
using Accessibility;

namespace System.Windows.Forms
{
    /// <summary>
    /// Provides an implementation for an object that can be inspected by an
    /// accessibility application.
    /// </summary>
    [ComVisible(true)]
    public class AccessibleObject : StandardOleMarshalObject,
                                    IReflect,
                                    IAccessible,
                                    UnsafeNativeMethods.IAccessibleEx,
                                    UnsafeNativeMethods.IServiceProvider,
                                    UnsafeNativeMethods.IRawElementProviderSimple,
                                    UnsafeNativeMethods.IRawElementProviderFragment,
                                    UnsafeNativeMethods.IRawElementProviderFragmentRoot,
                                    UnsafeNativeMethods.IInvokeProvider,
                                    UnsafeNativeMethods.IValueProvider,
                                    UnsafeNativeMethods.IRangeValueProvider,
                                    UnsafeNativeMethods.IExpandCollapseProvider,
                                    UnsafeNativeMethods.IToggleProvider,
                                    UnsafeNativeMethods.ITableProvider,
                                    UnsafeNativeMethods.ITableItemProvider,
                                    UnsafeNativeMethods.IGridProvider,
                                    UnsafeNativeMethods.IGridItemProvider,
                                    UnsafeNativeMethods.IEnumVariant,
                                    UnsafeNativeMethods.IOleWindow,
                                    UnsafeNativeMethods.ILegacyIAccessibleProvider,
                                    UnsafeNativeMethods.ISelectionProvider,
                                    UnsafeNativeMethods.ISelectionItemProvider,
                                    UnsafeNativeMethods.IRawElementProviderHwndOverride,
                                    UnsafeNativeMethods.IScrollItemProvider
    {
        /// <summary>
        /// Specifies the <see langword='IAccessible '/>interface used by this
        /// <see cref='System.Windows.Forms.AccessibleObject'/>.
        /// </summary>
        private IAccessible systemIAccessible = null;

        /// <summary>
        /// Specifies the <see cref='NativeMethods.IEnumVariant'/> used by this
        /// <see cref='System.Windows.Forms.AccessibleObject'/> .
        /// </summary>
        private UnsafeNativeMethods.IEnumVariant systemIEnumVariant = null;
        private UnsafeNativeMethods.IEnumVariant enumVariant = null;

        // IOleWindow interface of the 'inner' system IAccessible object that we are wrapping
        private UnsafeNativeMethods.IOleWindow systemIOleWindow = null;

        private readonly bool systemWrapper = false;     // Indicates this object is being used ONLY to wrap a system IAccessible

        private int accObjId = NativeMethods.OBJID_CLIENT;    // Indicates what kind of 'inner' system accessible object we are using

        // The support for the UIA Notification event begins in RS3.
        // Assume the UIA Notification event is available until we learn otherwise.
        // If we learn that the UIA Notification event is not available,
        // controls should not attempt to raise it.
        private static bool notificationEventAvailable = true;

        protected const int RuntimeIDFirstItem = 0x2a;

        public AccessibleObject()
        {
        }

        // This constructor is used ONLY for wrapping system IAccessible objects
        private AccessibleObject(IAccessible iAcc)
        {
            systemIAccessible = iAcc;
            systemWrapper = true;
        }

        /// <summary>
        /// Gets the bounds of the accessible object, in screen coordinates.
        /// </summary>
        public virtual Rectangle Bounds
        {
            get
            {
                // Use the system provided bounds
                if (systemIAccessible != null)
                {
                    try
                    {
                        systemIAccessible.accLocation(out int left, out int top, out int width, out int height, NativeMethods.CHILDID_SELF);
                        return new Rectangle(left, top, width, height);
                    }
                    catch (COMException e) when (e.ErrorCode == NativeMethods.DISP_E_MEMBERNOTFOUND)
                    {
                    }
                }

                return Rectangle.Empty;
            }
        }

        /// <summary>
        /// Gets a description of the default action for an object.
        /// </summary>
        public virtual string DefaultAction
        {
            get
            {
                if (systemIAccessible != null)
                {
                    try
                    {
                        return systemIAccessible.get_accDefaultAction(NativeMethods.CHILDID_SELF);
                    }
                    catch (COMException e) when (e.ErrorCode == NativeMethods.DISP_E_MEMBERNOTFOUND)
                    {
                        // Not all objects provide a default action.
                    }
                }

                return null;
            }
        }

        /// <summary>
        /// Gets a description of the object's visual appearance to the user.
        /// </summary>
        public virtual string Description
        {
            get
            {
                if (systemIAccessible != null)
                {
                    try
                    {
                        return systemIAccessible.get_accDescription(NativeMethods.CHILDID_SELF);
                    }
                    catch (COMException e) when (e.ErrorCode == NativeMethods.DISP_E_MEMBERNOTFOUND)
                    {
                    }
                }

                return null;
            }
        }

        private UnsafeNativeMethods.IEnumVariant EnumVariant
        {
            get => enumVariant ?? (enumVariant = new EnumVariantObject(this));
        }

        /// <summary>
        /// Gets a description of what the object does or how the object is used.
        /// </summary>
        public virtual string Help
        {
            get
            {
                if (systemIAccessible != null)
                {
                    try
                    {
                        return systemIAccessible.get_accHelp(NativeMethods.CHILDID_SELF);
                    }
                    catch (COMException e) when (e.ErrorCode == NativeMethods.DISP_E_MEMBERNOTFOUND)
                    {
                    }
                }

                return null;
            }
        }

        /// <summary>
        /// Gets the object shortcut key or access key for an accessible object.
        /// </summary>
        public virtual string KeyboardShortcut
        {
            get
            {
                if (systemIAccessible != null)
                {
                    try
                    {
                        return systemIAccessible.get_accKeyboardShortcut(NativeMethods.CHILDID_SELF);
                    }
                    catch (COMException e) when (e.ErrorCode == NativeMethods.DISP_E_MEMBERNOTFOUND)
                    {
                    }
                }

                return null;
            }
        }

        /// <summary>
        /// Gets or sets the object name.</para>
        /// </summary>
        public virtual string Name
        {
            // Does nothing by default
            get
            {
                if (systemIAccessible != null)
                {
                    try
                    {
                        return systemIAccessible.get_accName(NativeMethods.CHILDID_SELF);
                    }
                    catch (COMException e) when (e.ErrorCode == NativeMethods.DISP_E_MEMBERNOTFOUND)
                    {
                    }
                }

                return null;
            }
            set
            {
                if (systemIAccessible == null)
                {
                    return;
                }

                try
                {
                    systemIAccessible.set_accName(NativeMethods.CHILDID_SELF, value);
                }
                catch (COMException e) when (e.ErrorCode == NativeMethods.DISP_E_MEMBERNOTFOUND)
                {
                }
            }
        }

        /// <summary>
        /// When overridden in a derived class, gets or sets the parent of an
        /// accessible object.</para>
        /// </summary>
        public virtual AccessibleObject Parent
        {
            get
            {
                if (systemIAccessible != null)
                {
                    return WrapIAccessible(systemIAccessible.accParent);
                }
                else
                {
                    return null;
                }
            }
        }

        /// <summary>
        /// Gets the role of this accessible object.
        /// </summary>
        public virtual AccessibleRole Role
        {
            get
            {
                if (systemIAccessible != null)
                {
                    return (AccessibleRole)systemIAccessible.get_accRole(NativeMethods.CHILDID_SELF);
                }
                else
                {
                    return AccessibleRole.None;
                }
            }
        }

        /// <summary>
        /// Gets the state of this accessible object.</para>
        /// </summary>
        public virtual AccessibleStates State
        {
            get
            {
                if (systemIAccessible != null)
                {
                    return (AccessibleStates)systemIAccessible.get_accState(NativeMethods.CHILDID_SELF);
                }
                else
                {
                    return AccessibleStates.None;
                }
            }
        }

        /// <summary>
        /// Gets or sets the value of an accessible object.
        /// </summary>
        public virtual string Value
        {
            // Does nothing by default
            get
            {
                if (systemIAccessible != null)
                {
                    try
                    {
                        return systemIAccessible.get_accValue(NativeMethods.CHILDID_SELF);
                    }
                    catch (COMException e) when (e.ErrorCode == NativeMethods.DISP_E_MEMBERNOTFOUND)
                    {
                    }
                }

                return string.Empty;
            }
            set
            {
                if (systemIAccessible == null)
                {
                    return;
                }

                try
                {
                    systemIAccessible.set_accValue(NativeMethods.CHILDID_SELF, value);
                }
                catch (COMException e) when (e.ErrorCode == NativeMethods.DISP_E_MEMBERNOTFOUND)
                {
                }
            }
        }

        /// <summary>
        /// When overridden in a derived class, gets the accessible child
        /// corresponding to the specified index.
        /// </summary>
        public virtual AccessibleObject GetChild(int index) => null;

        /// <summary>
        /// When overridden in a derived class, gets the number of children
        /// belonging to an accessible object.
        /// </summary>
        public virtual int GetChildCount() => -1;

        /// <summary>
        /// Mechanism for overriding default IEnumVariant behavior of the 'inner'
        /// system accessible object (IEnumVariant is how a system accessible
        /// object exposes its ordered list of child objects).
        ///
        /// USAGE: Overridden method in derived class should return array of
        /// integers representing new order to be imposed on the child accessible
        /// object collection returned by the system (which we assume will be a
        /// set of accessible objects that represent the child windows, in z-order).
        /// Each array element contains the original z-order based rank of the
        /// child window that is to appear at that position in the new ordering.
        /// Note: This array could also be used to filter out unwanted child
        /// windows too, if necessary (not recommended).
        /// </summary>
        internal virtual int[] GetSysChildOrder() => null;

        /// <summary>
        /// Mechanism for overriding default IAccessible.accNavigate behavior of
        /// the 'inner' system accessible object (accNavigate is how you move
        /// between parent, child and sibling accessible objects).
        ///
        /// USAGE: 'navdir' indicates navigation operation to perform, relative to
        /// this accessible object.
        /// If operation is unsupported, return false to allow fall-back to default
        /// system behavior. Otherwise return destination object in the out
        /// parameter, or null to indicate 'off end of list'.
        /// </summary>
        internal virtual bool GetSysChild(AccessibleNavigation navdir, out AccessibleObject accessibleObject)
        {
            accessibleObject = null;
            return false;
        }

        /// <summary>
        /// When overridden in a derived class, gets the object that has the
        /// keyboard focus.
        /// </summary>
        public virtual AccessibleObject GetFocused()
        {
            // Default behavior for objects with AccessibleObject children
            if (GetChildCount() >= 0)
            {
                int count = GetChildCount();
                for (int index = 0; index < count; ++index)
                {
                    AccessibleObject child = GetChild(index);
                    Debug.Assert(child != null, "GetChild(" + index.ToString(CultureInfo.InvariantCulture) + ") returned null!");
                    if (child != null && ((child.State & AccessibleStates.Focused) != 0))
                    {
                        return child;
                    }
                }

                if ((State & AccessibleStates.Focused) != 0)
                {
                    return this;
                }
                return null;
            }

            if (systemIAccessible != null)
            {
                try
                {
                    return WrapIAccessible(systemIAccessible.accFocus);
                }
                catch (COMException e) when (e.ErrorCode == NativeMethods.DISP_E_MEMBERNOTFOUND)
                {
                }
            }

            return null;
        }

        /// <summary>
        /// Gets an identifier for a Help topic and the path to the Help file
        /// associated with this accessible object.
        /// </summary>
        public virtual int GetHelpTopic(out string fileName)
        {
            if (systemIAccessible != null)
            {
                try
                {
                    return systemIAccessible.get_accHelpTopic(out fileName, NativeMethods.CHILDID_SELF);
                }
                catch (COMException e) when (e.ErrorCode == NativeMethods.DISP_E_MEMBERNOTFOUND)
                {
                }
            }

            fileName = null;
            return -1;
        }

        /// <summary>
        /// When overridden in a derived class, gets the currently selected child.
        /// </summary>
        public virtual AccessibleObject GetSelected()
        {
            // Default behavior for objects with AccessibleObject children
            if (GetChildCount() >= 0)
            {
                int count = GetChildCount();
                for (int index = 0; index < count; ++index)
                {
                    AccessibleObject child = GetChild(index);
                    Debug.Assert(child != null, "GetChild(" + index.ToString(CultureInfo.InvariantCulture) + ") returned null!");
                    if (child != null && ((child.State & AccessibleStates.Selected) != 0))
                    {
                        return child;
                    }
                }

                if ((State & AccessibleStates.Selected) != 0)
                {
                    return this;
                }

                return null;
            }

            if (systemIAccessible != null)
            {
                try
                {
                    return WrapIAccessible(systemIAccessible.accSelection);
                }
                catch (COMException e) when (e.ErrorCode == NativeMethods.DISP_E_MEMBERNOTFOUND)
                {
                }
            }

            return null;
        }

        /// <summary>
        /// Return the child object at the given screen coordinates.
        /// </summary>
        public virtual AccessibleObject HitTest(int x, int y)
        {
            // Default behavior for objects with AccessibleObject children
            if (GetChildCount() >= 0)
            {
                int count = GetChildCount();
                for (int index = 0; index < count; ++index)
                {
                    AccessibleObject child = GetChild(index);
                    Debug.Assert(child != null, "GetChild(" + index.ToString(CultureInfo.InvariantCulture) + ") returned null!");
                    if (child != null && child.Bounds.Contains(x, y))
                    {
                        return child;
                    }
                }

                return this;
            }

            if (systemIAccessible != null)
            {
                try
                {
                    return WrapIAccessible(systemIAccessible.accHitTest(x, y));
                }
                catch (COMException e) when (e.ErrorCode == NativeMethods.DISP_E_MEMBERNOTFOUND)
                {
                }
            }

            if (Bounds.Contains(x, y))
            {
                return this;
            }

            return null;
        }

        internal virtual bool IsIAccessibleExSupported()
        {
            // Override this, in your derived class, to enable IAccessibleEx support
            return false;
        }

        internal virtual bool IsPatternSupported(int patternId)
        {
            // Override this, in your derived class, if you implement UIAutomation patterns
            if (patternId == NativeMethods.UIA_InvokePatternId)
            {
                return IsInvokePatternAvailable;
            }

            return false;
        }

        internal virtual int[] RuntimeId => null;

        internal virtual int ProviderOptions
        {
            get => (int)(UnsafeNativeMethods.ProviderOptions.ServerSideProvider | UnsafeNativeMethods.ProviderOptions.UseComThreading);
        }

        internal virtual UnsafeNativeMethods.IRawElementProviderSimple HostRawElementProvider
        {
            get => null;
        }

        internal virtual object GetPropertyValue(int propertyID)
        {
            if (propertyID == NativeMethods.UIA_IsInvokePatternAvailablePropertyId)
            {
                return IsInvokePatternAvailable;
            }

            return null;
        }

        private bool IsInvokePatternAvailable
        {
            get
            {
                // MSAA Proxy determines the availability of invoke pattern based
                // on Role/DefaultAction properties.
                // Below code emulates the same rules.
                switch (Role)
                {
                    case AccessibleRole.MenuItem:
                    case AccessibleRole.Link:
                    case AccessibleRole.PushButton:
                    case AccessibleRole.ButtonDropDown:
                    case AccessibleRole.ButtonMenu:
                    case AccessibleRole.ButtonDropDownGrid:
                    case AccessibleRole.Clock:
                    case AccessibleRole.SplitButton:
                        return true;

                    case AccessibleRole.Default:
                    case AccessibleRole.None:
                    case AccessibleRole.Sound:
                    case AccessibleRole.Cursor:
                    case AccessibleRole.Caret:
                    case AccessibleRole.Alert:
                    case AccessibleRole.Client:
                    case AccessibleRole.Chart:
                    case AccessibleRole.Dialog:
                    case AccessibleRole.Border:
                    case AccessibleRole.Column:
                    case AccessibleRole.Row:
                    case AccessibleRole.HelpBalloon:
                    case AccessibleRole.Character:
                    case AccessibleRole.PageTab:
                    case AccessibleRole.PropertyPage:
                    case AccessibleRole.DropList:
                    case AccessibleRole.Dial:
                    case AccessibleRole.HotkeyField:
                    case AccessibleRole.Diagram:
                    case AccessibleRole.Animation:
                    case AccessibleRole.Equation:
                    case AccessibleRole.WhiteSpace:
                    case AccessibleRole.IpAddress:
                    case AccessibleRole.OutlineButton:
                        return false;

                    default:
                        return !string.IsNullOrEmpty(DefaultAction);
                }
            }
        }

        internal virtual int GetChildId() => NativeMethods.CHILDID_SELF;

        internal virtual UnsafeNativeMethods.IRawElementProviderFragment FragmentNavigate(UnsafeNativeMethods.NavigateDirection direction)
        {
            return null;
        }

        internal virtual UnsafeNativeMethods.IRawElementProviderSimple[] GetEmbeddedFragmentRoots()
        {
            return null;
        }

        internal virtual void SetFocus()
        {
        }

        internal virtual Rectangle BoundingRectangle => Bounds;

        internal virtual UnsafeNativeMethods.IRawElementProviderFragmentRoot FragmentRoot
        {
            get => null;
        }

        internal virtual UnsafeNativeMethods.IRawElementProviderFragment ElementProviderFromPoint(double x, double y)
        {
            return this;
        }

        internal virtual UnsafeNativeMethods.IRawElementProviderFragment GetFocus()
        {
            return null;
        }

        internal virtual void Expand()
        {
        }

        internal virtual void Collapse()
        {
        }

        internal virtual UnsafeNativeMethods.ExpandCollapseState ExpandCollapseState
        {
            get => UnsafeNativeMethods.ExpandCollapseState.Collapsed;
        }

        internal virtual void Toggle()
        {
        }

        internal virtual UnsafeNativeMethods.ToggleState ToggleState
        {
            get => UnsafeNativeMethods.ToggleState.ToggleState_Indeterminate;
        }

        internal virtual UnsafeNativeMethods.IRawElementProviderSimple[] GetRowHeaders()
        {
            return null;
        }

        internal virtual UnsafeNativeMethods.IRawElementProviderSimple[] GetColumnHeaders()
        {
            return null;
        }

        internal virtual UnsafeNativeMethods.RowOrColumnMajor RowOrColumnMajor
        {
            get => UnsafeNativeMethods.RowOrColumnMajor.RowOrColumnMajor_RowMajor;
        }

        internal virtual UnsafeNativeMethods.IRawElementProviderSimple[] GetRowHeaderItems()
        {
            return null;
        }

        internal virtual UnsafeNativeMethods.IRawElementProviderSimple[] GetColumnHeaderItems()
        {
            return null;
        }

        internal virtual UnsafeNativeMethods.IRawElementProviderSimple GetItem(int row, int column)
        {
            return null;
        }

        internal virtual int RowCount => -1;

        internal virtual int ColumnCount => -1;

        internal virtual int Row => -1;

        internal virtual int Column => -1;

        internal virtual int RowSpan => 1;

        internal virtual int ColumnSpan => 1;

        internal virtual UnsafeNativeMethods.IRawElementProviderSimple ContainingGrid
        {
            get => null;
        }

        internal virtual void Invoke()
        {
            // Calling DoDefaultAction here is consistent with MSAA Proxy implementation.
            DoDefaultAction();
        }


        internal virtual bool IsReadOnly => false;

        internal virtual void SetValue(string newValue)
        {
            Value = newValue;
        }

        internal virtual UnsafeNativeMethods.IRawElementProviderSimple GetOverrideProviderForHwnd(IntPtr hwnd)
        {
            return null;
        }

        internal virtual void SetValue(double newValue)
        {
        }

        internal virtual double LargeChange => double.NaN;

        internal virtual double Maximum => double.NaN;

        internal virtual double Minimum => double.NaN;

        internal virtual double SmallChange => double.NaN;

        internal virtual double RangeValue => double.NaN;

        internal virtual UnsafeNativeMethods.IRawElementProviderSimple[] GetSelection()
        {
            return null;
        }

        internal virtual bool CanSelectMultiple => false;

        internal virtual bool IsSelectionRequired => false;

        internal virtual void SelectItem()
        {
        }

        internal virtual void AddToSelection()
        {
        }

        internal virtual void RemoveFromSelection()
        {
        }

        internal virtual bool IsItemSelected => false;

        internal virtual UnsafeNativeMethods.IRawElementProviderSimple ItemSelectionContainer
        {
            get => null;
        }

        /// <summary>
        /// Sets the parent accessible object for the node which can be added or removed to/from hierachy nodes.
        /// </summary>
        /// <param name="parent">The parent accessible object.</param>
        internal virtual void SetParent(AccessibleObject parent)
        {
        }

        /// <summary>
        /// Sets the detachable child accessible object which may be added or removed to/from hierachy nodes.
        /// </summary>
        /// <param name="child">The child accessible object.</param>
        internal virtual void SetDetachableChild(AccessibleObject child)
        {
        }

        int UnsafeNativeMethods.IServiceProvider.QueryService(ref Guid service, ref Guid riid, out IntPtr ppvObject)
        {
            int hr = NativeMethods.E_NOINTERFACE;
            ppvObject = IntPtr.Zero;

            if (IsIAccessibleExSupported())
            {
                if (service.Equals(UnsafeNativeMethods.guid_IAccessibleEx) &&
                    riid.Equals(UnsafeNativeMethods.guid_IAccessibleEx))
                {
                    // We want to return the internal, secure, object, which we don't have access here
                    // Return non-null, which will be interpreted in internal method, to mean returning casted object to IAccessibleEx
                    ppvObject = Marshal.GetComInterfaceForObject(this, typeof(UnsafeNativeMethods.IAccessibleEx));
                    hr = NativeMethods.S_OK;
                }
            }

            return hr;
        }

        object UnsafeNativeMethods.IAccessibleEx.GetObjectForChild(int idChild)
        {
            // No need to implement this for patterns and properties
            return null;
        }

        // This method is never called
        int UnsafeNativeMethods.IAccessibleEx.GetIAccessiblePair(out object ppAcc, out int pidChild)
        {
            // No need to implement this for patterns and properties
            ppAcc = null;
            pidChild = 0;
            return NativeMethods.E_POINTER;
        }

        int[] UnsafeNativeMethods.IAccessibleEx.GetRuntimeId() => RuntimeId;

        int UnsafeNativeMethods.IAccessibleEx.ConvertReturnedElement(object pIn, out object ppRetValOut)
        {
            // No need to implement this for patterns and properties
            ppRetValOut = null;
            return NativeMethods.E_NOTIMPL;
        }

        UnsafeNativeMethods.ProviderOptions UnsafeNativeMethods.IRawElementProviderSimple.ProviderOptions
        {
            get => (UnsafeNativeMethods.ProviderOptions)ProviderOptions;
        }

        UnsafeNativeMethods.IRawElementProviderSimple UnsafeNativeMethods.IRawElementProviderSimple.HostRawElementProvider
        {
            get => HostRawElementProvider;
        }

        object UnsafeNativeMethods.IRawElementProviderSimple.GetPatternProvider(int patternId)
        {
            if (IsPatternSupported(patternId))
            {
                return this;
            }
            else
            {
                return null;
            }
        }

        object UnsafeNativeMethods.IRawElementProviderSimple.GetPropertyValue(int propertyID)
        {
            return GetPropertyValue(propertyID);
        }

        object UnsafeNativeMethods.IRawElementProviderFragment.Navigate(UnsafeNativeMethods.NavigateDirection direction)
        {
            return FragmentNavigate(direction);
        }

        int[] UnsafeNativeMethods.IRawElementProviderFragment.GetRuntimeId()
        {
            return RuntimeId;
        }

        object[] UnsafeNativeMethods.IRawElementProviderFragment.GetEmbeddedFragmentRoots()
        {
            return GetEmbeddedFragmentRoots();
        }

        void UnsafeNativeMethods.IRawElementProviderFragment.SetFocus()
        {
            SetFocus();
        }

        NativeMethods.UiaRect UnsafeNativeMethods.IRawElementProviderFragment.BoundingRectangle
        {
            get => new NativeMethods.UiaRect(BoundingRectangle);
        }

        UnsafeNativeMethods.IRawElementProviderFragmentRoot UnsafeNativeMethods.IRawElementProviderFragment.FragmentRoot
        {
            get => FragmentRoot;
        }

        object UnsafeNativeMethods.IRawElementProviderFragmentRoot.ElementProviderFromPoint(double x, double y)
        {
            return ElementProviderFromPoint(x, y);
        }

        object UnsafeNativeMethods.IRawElementProviderFragmentRoot.GetFocus()
        {
            return GetFocus();
        }

        string UnsafeNativeMethods.ILegacyIAccessibleProvider.DefaultAction => DefaultAction;

        string UnsafeNativeMethods.ILegacyIAccessibleProvider.Description => Description;

        string UnsafeNativeMethods.ILegacyIAccessibleProvider.Help => Help;

        string UnsafeNativeMethods.ILegacyIAccessibleProvider.KeyboardShortcut => KeyboardShortcut;

        string UnsafeNativeMethods.ILegacyIAccessibleProvider.Name => Name;

        uint UnsafeNativeMethods.ILegacyIAccessibleProvider.Role => (uint)Role;

        uint UnsafeNativeMethods.ILegacyIAccessibleProvider.State => (uint)State;

        string UnsafeNativeMethods.ILegacyIAccessibleProvider.Value => Value;

        int UnsafeNativeMethods.ILegacyIAccessibleProvider.ChildId => GetChildId();

        void UnsafeNativeMethods.ILegacyIAccessibleProvider.DoDefaultAction()
        {
            DoDefaultAction();
        }

        IAccessible UnsafeNativeMethods.ILegacyIAccessibleProvider.GetIAccessible()
        {
            return AsIAccessible(this);
        }

        object[] UnsafeNativeMethods.ILegacyIAccessibleProvider.GetSelection()
        {
            return new UnsafeNativeMethods.IRawElementProviderSimple[]
            {
                GetSelected() as UnsafeNativeMethods.IRawElementProviderSimple
            };
        }

        void UnsafeNativeMethods.ILegacyIAccessibleProvider.Select(int flagsSelect)
        {
            Select((AccessibleSelection)flagsSelect);
        }

        void UnsafeNativeMethods.ILegacyIAccessibleProvider.SetValue(string szValue)
        {
            SetValue(szValue);
        }

        void UnsafeNativeMethods.IExpandCollapseProvider.Expand()
        {
            Expand();
        }

        void UnsafeNativeMethods.IExpandCollapseProvider.Collapse()
        {
            Collapse();
        }

        UnsafeNativeMethods.ExpandCollapseState UnsafeNativeMethods.IExpandCollapseProvider.ExpandCollapseState
        {
            get => ExpandCollapseState;
        }

        void UnsafeNativeMethods.IInvokeProvider.Invoke() => Invoke();

        bool UnsafeNativeMethods.IValueProvider.IsReadOnly => IsReadOnly;

        string UnsafeNativeMethods.IValueProvider.Value => Value;

        void UnsafeNativeMethods.IValueProvider.SetValue(string newValue)
        {
            SetValue(newValue);
        }

        void UnsafeNativeMethods.IToggleProvider.Toggle() => Toggle();

        UnsafeNativeMethods.ToggleState UnsafeNativeMethods.IToggleProvider.ToggleState
        {
            get => ToggleState;
        }

        object[] UnsafeNativeMethods.ITableProvider.GetRowHeaders()
        {
            return GetRowHeaders();
        }

        object[] UnsafeNativeMethods.ITableProvider.GetColumnHeaders()
        {
            return GetColumnHeaders();
        }

        UnsafeNativeMethods.RowOrColumnMajor UnsafeNativeMethods.ITableProvider.RowOrColumnMajor
        {
            get => RowOrColumnMajor;
        }

        object[] UnsafeNativeMethods.ITableItemProvider.GetRowHeaderItems()
        {
            return GetRowHeaderItems();
        }

        object[] UnsafeNativeMethods.ITableItemProvider.GetColumnHeaderItems()
        {
            return GetColumnHeaderItems();
        }

        object UnsafeNativeMethods.IGridProvider.GetItem(int row, int column)
        {
            return GetItem(row, column);
        }

        int UnsafeNativeMethods.IGridProvider.RowCount => RowCount;

        int UnsafeNativeMethods.IGridProvider.ColumnCount => ColumnCount;

        int UnsafeNativeMethods.IGridItemProvider.Row => Row;

        int UnsafeNativeMethods.IGridItemProvider.Column => Column;

        int UnsafeNativeMethods.IGridItemProvider.RowSpan => RowSpan;

        int UnsafeNativeMethods.IGridItemProvider.ColumnSpan => ColumnSpan;

        UnsafeNativeMethods.IRawElementProviderSimple UnsafeNativeMethods.IGridItemProvider.ContainingGrid
        {
            get => ContainingGrid;
        }

        /// <summary>
        /// Perform the default action
        /// </summary>
        void IAccessible.accDoDefaultAction(object childID)
        {
            if (IsClientObject)
            {
                ValidateChildID(ref childID);

                Debug.WriteLineIf(CompModSwitches.MSAA.TraceInfo, "AccessibleObject.AccDoDefaultAction: this = " +
                    ToString() + ", childID = " + childID.ToString());

                // If the default action is to be performed on self, do it.
                if (childID.Equals(NativeMethods.CHILDID_SELF))
                {
                    DoDefaultAction();
                    return;
                }

                // If we have an accessible object collection, get the appropriate child
                AccessibleObject child = GetAccessibleChild(childID);
                if (child != null)
                {
                    child.DoDefaultAction();
                    return;
                }
            }

            if (systemIAccessible != null)
            {
                try
                {
                    systemIAccessible.accDoDefaultAction(childID);
                }
                catch (COMException e) when (e.ErrorCode == NativeMethods.DISP_E_MEMBERNOTFOUND)
                {
                    // Not all objects provide a default action.
                }
            }
        }

        /// <summary>
        /// Perform a hit test
        /// </summary>
        object IAccessible.accHitTest(int xLeft, int yTop)
        {
            if (IsClientObject)
            {
                Debug.WriteLineIf(CompModSwitches.MSAA.TraceInfo, "AccessibleObject.AccHitTest: this = " +
                    ToString());

                AccessibleObject obj = HitTest(xLeft, yTop);
                if (obj != null)
                {
                    return AsVariant(obj);
                }
            }

            if (systemIAccessible != null)
            {
                try
                {
                    return systemIAccessible.accHitTest(xLeft, yTop);
                }
                catch (COMException e) when (e.ErrorCode == NativeMethods.DISP_E_MEMBERNOTFOUND)
                {
                }
            }

            return null;
        }

        /// <summary>
        /// The location of the Accessible object
        /// </summary>
        void IAccessible.accLocation(
                               out int pxLeft,
                               out int pyTop,
                               out int pcxWidth,
                               out int pcyHeight,
                               object childID)
        {
            pxLeft = 0;
            pyTop = 0;
            pcxWidth = 0;
            pcyHeight = 0;

            if (IsClientObject)
            {
                ValidateChildID(ref childID);

                Debug.WriteLineIf(CompModSwitches.MSAA.TraceInfo, "AccessibleObject.AccLocation: this = " +
                    ToString() + ", childID = " + childID.ToString());

                // Use the Location function's return value if available
                if (childID.Equals(NativeMethods.CHILDID_SELF))
                {
                    Rectangle bounds = Bounds;
                    pxLeft = bounds.X;
                    pyTop = bounds.Y;
                    pcxWidth = bounds.Width;
                    pcyHeight = bounds.Height;

                    Debug.WriteLineIf(CompModSwitches.MSAA.TraceInfo, "AccessibleObject.AccLocation: Returning " +
                        bounds.ToString());

                    return;
                }

                // If we have an accessible object collection, get the appropriate child
                AccessibleObject child = GetAccessibleChild(childID);
                if (child != null)
                {
                    Rectangle bounds = child.Bounds;
                    pxLeft = bounds.X;
                    pyTop = bounds.Y;
                    pcxWidth = bounds.Width;
                    pcyHeight = bounds.Height;

                    Debug.WriteLineIf(CompModSwitches.MSAA.TraceInfo, "AccessibleObject.AccLocation: Returning " +
                        bounds.ToString());

                    return;
                }
            }

            if (systemIAccessible != null)
            {
                try
                {
                    systemIAccessible.accLocation(out pxLeft, out pyTop, out pcxWidth, out pcyHeight, childID);

                    Debug.WriteLineIf(CompModSwitches.MSAA.TraceInfo, "AccessibleObject.AccLocation: Setting " +
                        pxLeft.ToString(CultureInfo.InvariantCulture) + ", " +
                        pyTop.ToString(CultureInfo.InvariantCulture) + ", " +
                        pcxWidth.ToString(CultureInfo.InvariantCulture) + ", " +
                        pcyHeight.ToString(CultureInfo.InvariantCulture));
                }
                catch (COMException e) when (e.ErrorCode == NativeMethods.DISP_E_MEMBERNOTFOUND)
                {
                }

                return;
            }
        }

        /// <summary>
        /// Navigate to another accessible object.
        /// </summary>
        object IAccessible.accNavigate(int navDir, object childID)
        {
            if (IsClientObject)
            {
                ValidateChildID(ref childID);

                Debug.WriteLineIf(CompModSwitches.MSAA.TraceInfo, "AccessibleObject.AccNavigate: this = " +
                    ToString() + ", navdir = " + navDir.ToString(CultureInfo.InvariantCulture) + ", childID = " + childID.ToString());

                // Use the Navigate function's return value if available
                if (childID.Equals(NativeMethods.CHILDID_SELF))
                {
                    AccessibleObject newObject = Navigate((AccessibleNavigation)navDir);
                    if (newObject != null)
                    {
                        return AsVariant(newObject);
                    }
                }

                // If we have an accessible object collection, get the appropriate child
                AccessibleObject child = GetAccessibleChild(childID);
                if (child != null)
                {
                    return AsVariant(child.Navigate((AccessibleNavigation)navDir));
                }
            }

            if (systemIAccessible != null)
            {
                try
                {
                    if (!SysNavigate(navDir, childID, out object retObject))
                    {
                        return systemIAccessible.accNavigate(navDir, childID);
                    }

                    return retObject;
                }
                catch (COMException e) when (e.ErrorCode == NativeMethods.DISP_E_MEMBERNOTFOUND)
                {
                }
            }

            return null;
        }

        /// <summary>
        /// Select an accessible object.
        /// </summary>
        void IAccessible.accSelect(int flagsSelect, object childID)
        {
            if (IsClientObject)
            {
                ValidateChildID(ref childID);

                Debug.WriteLineIf(CompModSwitches.MSAA.TraceInfo, "AccessibleObject.AccSelect: this = " +
                    ToString() + ", flagsSelect = " + flagsSelect.ToString(CultureInfo.InvariantCulture) + ", childID = " + childID.ToString());

                // If the selection is self, do it.
                if (childID.Equals(NativeMethods.CHILDID_SELF))
                {
                    Select((AccessibleSelection)flagsSelect);    // Uses an Enum which matches SELFLAG
                    return;
                }

                // If we have an accessible object collection, get the appropriate child
                AccessibleObject child = GetAccessibleChild(childID);
                if (child != null)
                {
                    child.Select((AccessibleSelection)flagsSelect);
                    return;
                }
            }

            if (systemIAccessible != null)
            {
                try
                {
                    systemIAccessible.accSelect(flagsSelect, childID);
                }
                catch (COMException e) when (e.ErrorCode == NativeMethods.DISP_E_MEMBERNOTFOUND)
                {
                }
                return;
            }

        }

        /// <summary>
        /// Performs the default action associated with this accessible object.
        /// </summary>
        public virtual void DoDefaultAction()
        {
            // By default, just does the system default action if available
            if (systemIAccessible != null)
            {
                try
                {
                    systemIAccessible.accDoDefaultAction(0);
                }
                catch (COMException e) when (e.ErrorCode == NativeMethods.DISP_E_MEMBERNOTFOUND)
                {
                    // Not all objects provide a default action.
                }
                return;
            }
        }

        /// <summary>
        /// Returns a child Accessible object
        /// </summary>
        object IAccessible.get_accChild(object childID)
        {
            if (IsClientObject)
            {
                ValidateChildID(ref childID);

                Debug.WriteLineIf(CompModSwitches.MSAA.TraceInfo, "AccessibleObject.GetAccChild: this = " +
                    ToString() + ", childID = " + childID.ToString());

                // Return self for CHILDID_SELF
                if (childID.Equals(NativeMethods.CHILDID_SELF))
                {
                    return AsIAccessible(this);
                }

                // If we have an accessible object collection, get the appropriate child
                AccessibleObject child = GetAccessibleChild(childID);
                if (child != null)
                {
                    // Make sure we're not returning ourselves as our own child
                    Debug.Assert(child != this, "An accessible object is returning itself as its own child. This can cause Accessibility client applications to stop responding.");
                    if (child == this)
                    {
                        return null;
                    }

                    return AsIAccessible(child);
                }
            }

            // Otherwise, return the default system child for this control (if any)
            return systemIAccessible?.get_accChild(childID);
        }

        /// <summary>
        /// Return the number of children
        /// </summary>
        int IAccessible.accChildCount
        {
            get
            {
                int childCount = -1;

                if (IsClientObject)
                {
                    childCount = GetChildCount();
                }

                if (childCount == -1)
                {
                    if (systemIAccessible != null)
                    {
                        childCount = systemIAccessible.accChildCount;
                    }
                    else
                    {
                        childCount = 0;
                    }
                }

                Debug.WriteLineIf(CompModSwitches.MSAA.TraceInfo, "AccessibleObject.accHildCount: this = " + ToString() + ", returning " + childCount.ToString(CultureInfo.InvariantCulture));

                return childCount;
            }
        }

        /// <summary>
        /// Return the default action
        /// </summary>
        string IAccessible.get_accDefaultAction(object childID)
        {
            if (IsClientObject)
            {
                ValidateChildID(ref childID);

                // Return the default action property if available
                if (childID.Equals(NativeMethods.CHILDID_SELF))
                {
                    return DefaultAction;
                }

                // If we have an accessible object collection, get the appropriate child
                AccessibleObject child = GetAccessibleChild(childID);
                if (child != null)
                {
                    return child.DefaultAction;
                }
            }

            if (systemIAccessible != null)
            {
                try
                {
                    return systemIAccessible.get_accDefaultAction(childID);
                }
                catch (COMException e) when (e.ErrorCode == NativeMethods.DISP_E_MEMBERNOTFOUND)
                {
                    // Not all objects provide a default action.
                }
            }

            return null;
        }

        /// <summary>
        /// Return the object or child description
        /// </summary>
        string IAccessible.get_accDescription(object childID)
        {
            if (IsClientObject)
            {
                ValidateChildID(ref childID);

                // Return the description property if available
                if (childID.Equals(NativeMethods.CHILDID_SELF))
                {
                    return Description;
                }

                // If we have an accessible object collection, get the appropriate child
                AccessibleObject child = GetAccessibleChild(childID);
                if (child != null)
                {
                    return child.Description;
                }
            }

            if (systemIAccessible != null)
            {
                try
                {
                    return systemIAccessible.get_accDescription(childID);
                }
                catch (COMException e) when (e.ErrorCode == NativeMethods.DISP_E_MEMBERNOTFOUND)
                {
                }
            }

            return null;
        }

        /// <summary>
        /// Returns the appropriate child from the Accessible Child Collection, if available
        /// </summary>
        private AccessibleObject GetAccessibleChild(object childID)
        {
            if (!childID.Equals(NativeMethods.CHILDID_SELF))
            {
                // The first child is childID == 1 (index == 0)
                int index = (int)childID - 1;
                if (index >= 0 && index < GetChildCount())
                {
                    return GetChild(index);
                }
            }
            return null;
        }

        /// <summary>
        /// Return the object or child focus
        /// </summary>
        object IAccessible.accFocus
        {
            get
            {
                if (IsClientObject)
                {
                    Debug.WriteLineIf(CompModSwitches.MSAA.TraceInfo, "AccessibleObject.GetAccFocus: this = " +
                        ToString());

                    AccessibleObject obj = GetFocused();
                    if (obj != null)
                    {
                        return AsVariant(obj);
                    }
                }

                if (systemIAccessible != null)
                {
                    try
                    {
                        return systemIAccessible.accFocus;
                    }
                    catch (COMException e) when (e.ErrorCode == NativeMethods.DISP_E_MEMBERNOTFOUND)
                    {
                    }
                }

                return null;
            }
        }

        /// <summary>
        /// Return help for this accessible object.
        /// </summary>
        string IAccessible.get_accHelp(object childID)
        {
            if (IsClientObject)
            {
                ValidateChildID(ref childID);

                if (childID.Equals(NativeMethods.CHILDID_SELF))
                {
                    return Help;
                }

                // If we have an accessible object collection, get the appropriate child
                AccessibleObject child = GetAccessibleChild(childID);
                if (child != null)
                {
                    return child.Help;
                }
            }

            if (systemIAccessible != null)
            {
                try
                {
                    return systemIAccessible.get_accHelp(childID);
                }
                catch (COMException e) when (e.ErrorCode == NativeMethods.DISP_E_MEMBERNOTFOUND)
                {
                }
            }

            return null;
        }

        /// <summary>
        /// Return the object or child help topic
        /// </summary>
        int IAccessible.get_accHelpTopic(out string pszHelpFile, object childID)
        {
            if (IsClientObject)
            {
                ValidateChildID(ref childID);

                if (childID.Equals(NativeMethods.CHILDID_SELF))
                {
                    return GetHelpTopic(out pszHelpFile);
                }

                // If we have an accessible object collection, get the appropriate child
                AccessibleObject child = GetAccessibleChild(childID);
                if (child != null)
                {
                    return child.GetHelpTopic(out pszHelpFile);
                }
            }

            if (systemIAccessible != null)
            {
                try
                {
                    return systemIAccessible.get_accHelpTopic(out pszHelpFile, childID);
                }
                catch (COMException e) when (e.ErrorCode == NativeMethods.DISP_E_MEMBERNOTFOUND)
                {
                }
            }

            pszHelpFile = null;
            return -1;
        }

        /// <summary>
        /// Return the object or child keyboard shortcut
        /// </summary>
        string IAccessible.get_accKeyboardShortcut(object childID)
        {
            return get_accKeyboardShortcutInternal(childID);
        }

        internal virtual string get_accKeyboardShortcutInternal(object childID)
        {
            if (IsClientObject)
            {
                ValidateChildID(ref childID);

                if (childID.Equals(NativeMethods.CHILDID_SELF))
                {
                    return KeyboardShortcut;
                }

                // If we have an accessible object collection, get the appropriate child
                AccessibleObject child = GetAccessibleChild(childID);
                if (child != null)
                {
                    return child.KeyboardShortcut;
                }
            }

            if (systemIAccessible != null)
            {
                try
                {
                    return systemIAccessible.get_accKeyboardShortcut(childID);
                }
                catch (COMException e) when (e.ErrorCode == NativeMethods.DISP_E_MEMBERNOTFOUND)
                {
                }
            }

            return null;
        }

        /// <summary>
        /// Return the object or child name
        /// </summary>
        string IAccessible.get_accName(object childID)
        {
            return get_accNameInternal(childID);
        }

        internal virtual string get_accNameInternal(object childID)
        {
            if (IsClientObject)
            {
                ValidateChildID(ref childID);

                Debug.WriteLineIf(CompModSwitches.MSAA.TraceInfo, "AccessibleObject.get_accName: this = " + ToString() +
                    ", childID = " + childID.ToString());

                // Return the name property if available
                if (childID.Equals(NativeMethods.CHILDID_SELF))
                {
                    return Name;
                }

                // If we have an accessible object collection, get the appropriate child
                AccessibleObject child = GetAccessibleChild(childID);
                if (child != null)
                {
                    return child.Name;
                }
            }

            // Otherwise, use the system provided name
            if (systemIAccessible != null)
            {
                string retval = systemIAccessible.get_accName(childID);

                if (IsClientObject)
                {
                    if (string.IsNullOrEmpty(retval))
                    {
                        // Name the child after its parent
                        retval = Name;
                    }
                }

                return retval;
            }

            return null;
        }

        /// <summary>
        /// Return the parent object
        /// </summary>
        object IAccessible.accParent
        {
            get
            {
                Debug.WriteLineIf(CompModSwitches.MSAA.TraceInfo, "AccessibleObject.accParent: this = " + ToString());
                AccessibleObject parent = Parent;
                if (parent != null)
                {
                    // Some debugging related tests
                    Debug.Assert(parent != this, "An accessible object is returning itself as its own parent. This can cause accessibility clients to stop responding.");
                    if (parent == this)
                    {
                        // This should prevent accessibility clients from stop responding
                        parent = null;
                    }
                }

                return AsIAccessible(parent);
            }
        }

        /// <summary>
        /// The role property describes an object's purpose in terms of its
        /// relationship with sibling or child objects.
        /// </summary>
        object IAccessible.get_accRole(object childID)
        {
            if (IsClientObject)
            {
                ValidateChildID(ref childID);

                // Return the role property if available
                if (childID.Equals(NativeMethods.CHILDID_SELF))
                {
                    return (int)Role;
                }

                // If we have an accessible object collection, get the appropriate child
                AccessibleObject child = GetAccessibleChild(childID);
                if (child != null)
                {
                    return (int)child.Role;
                }
            }

            return systemIAccessible?.get_accRole(childID);
        }

        /// <summary>
        /// Return the object or child selection
        /// </summary>
        object IAccessible.accSelection
        {
            get
            {
                if (IsClientObject)
                {
                    Debug.WriteLineIf(CompModSwitches.MSAA.TraceInfo, "AccessibleObject.GetAccSelection: this = " +
                        ToString());

                    AccessibleObject obj = GetSelected();
                    if (obj != null)
                    {
                        return AsVariant(obj);
                    }
                }

                if (systemIAccessible != null)
                {
                    try
                    {
                        return systemIAccessible.accSelection;
                    }
                    catch (COMException e) when (e.ErrorCode == NativeMethods.DISP_E_MEMBERNOTFOUND)
                    {
                    }
                }

                return null;
            }
        }

        /// <summary>
        /// Return the object or child state
        /// </summary>
        object IAccessible.get_accState(object childID)
        {
            if (IsClientObject)
            {
                ValidateChildID(ref childID);

                Debug.WriteLineIf(CompModSwitches.MSAA.TraceInfo, "AccessibleObject.GetAccState: this = " +
                    ToString() + ", childID = " + childID.ToString());

                // Return the state property if available
                if (childID.Equals(NativeMethods.CHILDID_SELF))
                {
                    return (int)State;
                }

                // If we have an accessible object collection, get the appropriate child
                AccessibleObject child = GetAccessibleChild(childID);
                if (child != null)
                {
                    return (int)child.State;
                }
            }

            return systemIAccessible?.get_accState(childID);
        }

        /// <summary>
        /// Return the object or child value
        /// </summary>
        string IAccessible.get_accValue(object childID)
        {
            if (IsClientObject)
            {
                ValidateChildID(ref childID);

                // Return the value property if available
                if (childID.Equals(NativeMethods.CHILDID_SELF))
                {
                    return Value;
                }

                // If we have an accessible object collection, get the appropriate child
                AccessibleObject child = GetAccessibleChild(childID);
                if (child != null)
                {
                    return child.Value;
                }
            }

            if (systemIAccessible != null)
            {
                try
                {
                    return systemIAccessible.get_accValue(childID);
                }
                catch (COMException e) when (e.ErrorCode == NativeMethods.DISP_E_MEMBERNOTFOUND)
                {
                }
            }

            return null;
        }

        /// <summary>
        /// Set the object or child name
        /// </summary>
        void IAccessible.set_accName(object childID, string newName)
        {
            if (IsClientObject)
            {
                ValidateChildID(ref childID);

                // Set the name property if available
                if (childID.Equals(NativeMethods.CHILDID_SELF))
                {
                    // Attempt to set the name property
                    Name = newName;
                    return;
                }

                // If we have an accessible object collection, get the appropriate child
                AccessibleObject child = GetAccessibleChild(childID);
                if (child != null)
                {
                    child.Name = newName;
                    return;
                }
            }

            systemIAccessible?.set_accName(childID, newName);
        }

        /// <summary>
        /// Set the object or child value
        /// </summary>
        void IAccessible.set_accValue(object childID, string newValue)
        {
            if (IsClientObject)
            {
                ValidateChildID(ref childID);

                // Set the value property if available
                if (childID.Equals(NativeMethods.CHILDID_SELF))
                {
                    // Attempt to set the value property
                    Value = newValue;
                    return;
                }

                // If we have an accessible object collection, get the appropriate child
                AccessibleObject child = GetAccessibleChild(childID);
                if (child != null)
                {
                    child.Value = newValue;
                    return;
                }
            }

            if (systemIAccessible != null)
            {
                try
                {
                    systemIAccessible.set_accValue(childID, newValue);
                }
                catch (COMException e) when (e.ErrorCode == NativeMethods.DISP_E_MEMBERNOTFOUND)
                {
                }
            }
        }

        /// <summary>
        /// Now that AccessibleObject is used to wrap all system-provided (OLEACC.DLL) accessible
        /// objects, it needs to implement IOleWindow and pass this down to the inner object. This is
        /// necessary because the OS function WindowFromAccessibleObject() walks up the parent chain
        /// looking for the first object that implements IOleWindow, and uses that to get the hwnd.
        ///
        /// But this creates a new problem for AccessibleObjects that do NOT have windows, ie. which
        /// represent simple elements. To the OS, these simple elements will now appear to implement
        /// IOleWindow, so it will try to get hwnds from them - which they simply cannot provide.
        ///
        /// To work around this problem, the AccessibleObject for a simple element will delegate all
        /// IOleWindow calls up the parent chain itself. This will stop at the first window-based
        /// accessible object, which will be able to return an hwnd back to the OS. So we are
        /// effectively 'preempting' what WindowFromAccessibleObject() would do.
        /// </summary>
        int UnsafeNativeMethods.IOleWindow.GetWindow(out IntPtr hwnd)
        {
            // See if we have an inner object that can provide the window handle
            if (systemIOleWindow != null)
            {
                return systemIOleWindow.GetWindow(out hwnd);
            }

            // Otherwise delegate to the parent object
            AccessibleObject parent = Parent;
            if (parent is UnsafeNativeMethods.IOleWindow parentWindow)
            {
                return parentWindow.GetWindow(out hwnd);
            }

            // Or fail if there is no parent
            hwnd = IntPtr.Zero;
            return NativeMethods.E_FAIL;
        }

        /// <summary>
        /// See GetWindow() above for details.
        /// </summary>
        void UnsafeNativeMethods.IOleWindow.ContextSensitiveHelp(int fEnterMode)
        {
            // See if we have an inner object that can provide help
            if (systemIOleWindow != null)
            {
                systemIOleWindow.ContextSensitiveHelp(fEnterMode);
                return;
            }

            // Otherwise delegate to the parent object
            AccessibleObject parent = Parent;
            if (parent is UnsafeNativeMethods.IOleWindow parentWindow)
            {
                parentWindow.ContextSensitiveHelp(fEnterMode);
                return;
            }

            // Or do nothing if there is no parent
        }

        /// <summary>
        /// Clone this accessible object.
        /// </summary>
        void UnsafeNativeMethods.IEnumVariant.Clone(UnsafeNativeMethods.IEnumVariant[] v)
        {
            EnumVariant.Clone(v);
        }

        /// <summary>
        /// Obtain the next n children of this accessible object.
        /// </summary>
        int UnsafeNativeMethods.IEnumVariant.Next(int n, IntPtr rgvar, int[] ns)
        {
            return EnumVariant.Next(n, rgvar, ns);
        }

        /// <summary>
        /// Resets the child accessible object enumerator.
        /// </summary>
        void UnsafeNativeMethods.IEnumVariant.Reset() => EnumVariant.Reset();

        /// <summary>
        /// Skip the next n child accessible objects
        /// </summary>
        void UnsafeNativeMethods.IEnumVariant.Skip(int n) => EnumVariant.Skip(n);

        /// <summary>
        /// When overridden in a derived class, navigates to another object.
        /// </summary>
        public virtual AccessibleObject Navigate(AccessibleNavigation navdir)
        {
            // Some default behavior for objects with AccessibleObject children
            if (GetChildCount() >= 0)
            {
                switch (navdir)
                {
                    case AccessibleNavigation.FirstChild:
                        return GetChild(0);
                    case AccessibleNavigation.LastChild:
                        return GetChild(GetChildCount() - 1);
                    case AccessibleNavigation.Previous:
                    case AccessibleNavigation.Up:
                    case AccessibleNavigation.Left:
                        if (Parent.GetChildCount() > 0)
                        {
                            return null;
                        }
                        break;
                    case AccessibleNavigation.Next:
                    case AccessibleNavigation.Down:
                    case AccessibleNavigation.Right:
                        if (Parent.GetChildCount() > 0)
                        {
                            return null;
                        }
                        break;
                }
            }

            if (systemIAccessible != null)
            {
                try
                {
                    if (!SysNavigate((int)navdir, NativeMethods.CHILDID_SELF, out object retObject))
                    {
                        retObject = systemIAccessible.accNavigate((int)navdir, NativeMethods.CHILDID_SELF);
                    }

                    return WrapIAccessible(retObject);
                }
                catch (COMException e) when (e.ErrorCode == NativeMethods.DISP_E_MEMBERNOTFOUND)
                {
                }
            }

            return null;
        }

        /// <summary>
        /// Selects this accessible object.
        /// </summary>
        public virtual void Select(AccessibleSelection flags)
        {
            // By default, do the system behavior
            if (systemIAccessible != null)
            {
                try
                {
                    systemIAccessible.accSelect((int)flags, 0);
                }
                catch (COMException e) when (e.ErrorCode == NativeMethods.DISP_E_MEMBERNOTFOUND)
                {
                    // Not all objects provide the select function.
                }
            }
        }

        private object AsVariant(AccessibleObject obj)
        {
            if (obj == this)
            {
                return NativeMethods.CHILDID_SELF;
            }

            return AsIAccessible(obj);
        }

        private IAccessible AsIAccessible(AccessibleObject obj)
        {
            if (obj != null && obj.systemWrapper)
            {
                return obj.systemIAccessible;
            }

            return obj;
        }

        /// <summary>
        /// Indicates what kind of 'inner' system accessible object we are using as our fall-back
        /// implementation of IAccessible (when the systemIAccessible member is not null). The inner
        /// object is provided by OLEACC.DLL. Note that although the term 'id' is used, this value
        /// really represents a category or type of accessible object. Ids are only unique among
        /// accessible objects associated with the same window handle. Currently supported ids are...
        ///
        /// OBJID_CLIENT - represents the window's client area (including any child windows)
        /// OBJID_WINDOW - represents the window's non-client area (including caption, frame controls and scrollbars)
        ///
        /// NOTE: When the id is OBJID_WINDOW, we short-circuit most of the virtual override behavior of
        /// AccessibleObject, and turn the object into a simple wrapper around the inner system object. So
        /// for a *user-defined* accessible object, that has NO inner object, its important that the id is
        /// left as OBJID_CLIENT, otherwise the object will be short-circuited into a total NOP!
        /// </summary>
        internal int AccessibleObjectId
        {
            get => accObjId;
            set => accObjId = value;
        }

        /// <summary>
        /// Indicates whether this accessible object represents the client area of
        /// the window.
        /// </summary>
        internal bool IsClientObject => AccessibleObjectId == NativeMethods.OBJID_CLIENT;

        /// <summary>
        /// Indicates whether this accessible object represents the non-client
        /// area of the window.
        /// </summary>
        internal bool IsNonClientObject => AccessibleObjectId == NativeMethods.OBJID_WINDOW;

        internal IAccessible GetSystemIAccessibleInternal() => systemIAccessible;

        protected void UseStdAccessibleObjects(IntPtr handle)
        {
            UseStdAccessibleObjects(handle, AccessibleObjectId);
        }

        protected void UseStdAccessibleObjects(IntPtr handle, int objid)
        {
            // Get a standard accessible Object
            Guid IID_IAccessible = new Guid(NativeMethods.uuid_IAccessible);
            object acc = null;
            int result = UnsafeNativeMethods.CreateStdAccessibleObject(
                            new HandleRef(this, handle),
                            objid,
                            ref IID_IAccessible,
                            ref acc);

            // Get the IEnumVariant interface
            Guid IID_IEnumVariant = new Guid(NativeMethods.uuid_IEnumVariant);
            object en = null;
            result = UnsafeNativeMethods.CreateStdAccessibleObject(
                        new HandleRef(this, handle),
                        objid,
                        ref IID_IEnumVariant,
                        ref en);

            if (acc != null || en != null)
            {
                systemIAccessible = (IAccessible)acc;
                systemIEnumVariant = (UnsafeNativeMethods.IEnumVariant)en;
                systemIOleWindow = acc as UnsafeNativeMethods.IOleWindow;
            }
        }

        /// <summary>
        /// Performs custom navigation between parent/child/sibling accessible
        /// objects. This is basically just a wrapper for GetSysChild(), that
        /// does some of the dirty work, such as wrapping the returned object
        /// in a VARIANT. Usage is similar to GetSysChild(). Called prior to
        /// calling IAccessible.accNavigate on the 'inner' system accessible
        /// object.
        /// </summary>
        private bool SysNavigate(int navDir, object childID, out object retObject)
        {
            retObject = null;

            // Only override system navigation relative to ourselves (since we can't interpret OLEACC child ids)
            if (!childID.Equals(NativeMethods.CHILDID_SELF))
            {
                return false;
            }

            // Perform any supported navigation operation (fall back on system for unsupported navigation ops)
            if (!GetSysChild((AccessibleNavigation)navDir, out AccessibleObject newObject))
            {
                return false;
            }

            // If object found, wrap in a VARIANT. Otherwise return null for 'end of list' (OLEACC expects this)
            retObject = (newObject == null) ? null : AsVariant(newObject);

            // Tell caller not to fall back on system behavior now
            return true;
        }

        /// <summary>
        /// Make sure that the childID is valid.
        /// </summary>
        internal void ValidateChildID(ref object childID)
        {
            // An empty childID is considered to be the same as CHILDID_SELF.
            // Some accessibility programs pass null into our functions, so we
            // need to convert them here.
            if (childID == null)
            {
                childID = NativeMethods.CHILDID_SELF;
            }
            else if (childID.Equals(NativeMethods.DISP_E_PARAMNOTFOUND))
            {
                childID = 0;
            }
            else if (!(childID is int))
            {
                // AccExplorer seems to occasionally pass in objects instead of an int ChildID.
                childID = 0;
            }
        }

        private AccessibleObject WrapIAccessible(object iacc)
        {
            if (!(iacc is IAccessible accessible))
            {
                return null;
            }

            // Check to see if this object already wraps iacc
            if (systemIAccessible == iacc)
            {
                return this;
            }

            return new AccessibleObject(accessible);
        }

        /// <summary>
        /// Return the requested method if it is implemented by the Reflection object. The
        /// match is based upon the name and DescriptorInfo which describes the signature
        /// of the method.
        /// </summary>
        MethodInfo IReflect.GetMethod(string name, BindingFlags bindingAttr, Binder binder, Type[] types, ParameterModifier[] modifiers)
        {
            return typeof(IAccessible).GetMethod(name, bindingAttr, binder, types, modifiers);
        }

        /// <summary>
        /// Return the requested method if it is implemented by the Reflection object. The
        /// match is based upon the name of the method. If the object implementes multiple methods
        /// with the same name an AmbiguousMatchException is thrown.
        /// </summary>
        MethodInfo IReflect.GetMethod(string name, BindingFlags bindingAttr)
        {
            return typeof(IAccessible).GetMethod(name, bindingAttr);
        }

        MethodInfo[] IReflect.GetMethods(BindingFlags bindingAttr)
        {
            return typeof(IAccessible).GetMethods(bindingAttr);
        }

        /// <summary>
        /// Return the requestion field if it is implemented by the Reflection
        /// object. The match is based upon a name. There cannot be more than
        /// a single field with a name.
        /// </summary>
        FieldInfo IReflect.GetField(string name, BindingFlags bindingAttr)
        {
            return typeof(IAccessible).GetField(name, bindingAttr);
        }

        FieldInfo[] IReflect.GetFields(BindingFlags bindingAttr)
        {
            return typeof(IAccessible).GetFields(bindingAttr);
        }

        /// <summary>
        /// Return the property based upon name. If more than one property has
        /// the given name an AmbiguousMatchException will be thrown. Returns
        /// null if no property is found.
        /// </summary>
        PropertyInfo IReflect.GetProperty(string name, BindingFlags bindingAttr)
        {
            return typeof(IAccessible).GetProperty(name, bindingAttr);
        }

        /// <summary>
        /// Return the property based upon the name and Descriptor info describing
        /// the property indexing. Return null if no property is found.
        /// </summary>
        PropertyInfo IReflect.GetProperty(string name, BindingFlags bindingAttr, Binder binder, Type returnType, Type[] types, ParameterModifier[] modifiers)
        {
            return typeof(IAccessible).GetProperty(name, bindingAttr, binder, returnType, types, modifiers);
        }

        /// <summary>
        /// Returns an array of PropertyInfos for all the properties defined on
        /// the Reflection object.
        /// </summary>
        PropertyInfo[] IReflect.GetProperties(BindingFlags bindingAttr)
        {
            return typeof(IAccessible).GetProperties(bindingAttr);
        }

        /// <summary>
        /// Return an array of members which match the passed in name.
        /// </summary>
        MemberInfo[] IReflect.GetMember(string name, BindingFlags bindingAttr)
        {
            return typeof(IAccessible).GetMember(name, bindingAttr);
        }

        /// <summary>
        /// Return an array of all of the members defined for this object.
        /// </summary>
        MemberInfo[] IReflect.GetMembers(BindingFlags bindingAttr)
        {
            return typeof(IAccessible).GetMembers(bindingAttr);
        }

        /// <summary>
        /// Description of the Binding Process.
        /// We must invoke a method that is accessable and for which the provided
        /// parameters have the most specific match. A method may be called if
        /// 1. The number of parameters in the method declaration equals the number of
        /// arguments provided to the invocation
        /// 2. The type of each argument can be converted by the binder to the
        /// type of the type of the parameter.
        ///
        /// The binder will find all of the matching methods. These method are found based
        /// upon the type of binding requested (MethodInvoke, Get/Set Properties). The set
        /// of methods is filtered by the name, number of arguments and a set of search modifiers
        /// defined in the Binder.
        ///
        /// After the method is selected, it will be invoked. Accessability is checked
        /// at that point. The search may be control which set of methods are searched based
        /// upon the accessibility attribute associated with the method.
        ///
        /// The BindToMethod method is responsible for selecting the method to be invoked.
        /// For the default binder, the most specific method will be selected.
        ///
        /// This will invoke a specific member...
        /// @exception If <var>invokeAttr</var> is CreateInstance then all other
        /// Access types must be undefined. If not we throw an ArgumentException.
        /// @exception If the <var>invokeAttr</var> is not CreateInstance then an
        /// ArgumentException when <var>name</var> is null.
        /// @exception ArgumentException when <var>invokeAttr</var> does not specify the type
        /// @exception ArgumentException when <var>invokeAttr</var> specifies both get and set of
        /// a property or field.
        /// @exception ArgumentException when <var>invokeAttr</var> specifies property set and
        /// invoke method.
        /// </summary>
        object IReflect.InvokeMember(string name, BindingFlags invokeAttr, Binder binder, object target, object[] args, ParameterModifier[] modifiers, CultureInfo culture, string[] namedParameters)
        {
            if (args.Length == 0)
            {
                MemberInfo[] member = typeof(IAccessible).GetMember(name);
                if (member != null && member.Length > 0 && member[0] is PropertyInfo)
                {
                    MethodInfo getMethod = ((PropertyInfo)member[0]).GetGetMethod();
                    if (getMethod != null && getMethod.GetParameters().Length > 0)
                    {
                        args = new object[getMethod.GetParameters().Length];
                        for (int i = 0; i < args.Length; i++)
                        {
                            args[i] = NativeMethods.CHILDID_SELF;
                        }
                    }
                }
            }
            return typeof(IAccessible).InvokeMember(name, invokeAttr, binder, target, args, modifiers, culture, namedParameters);
        }

        /// <summary>
        /// Return the underlying Type that represents the IReflect Object. For
        /// expando object, this is the (Object) IReflectInstance.GetType().
        /// For Type object it is this.
        /// </summary>
        Type IReflect.UnderlyingSystemType => typeof(IAccessible);

        UnsafeNativeMethods.IRawElementProviderSimple UnsafeNativeMethods.IRawElementProviderHwndOverride.GetOverrideProviderForHwnd(IntPtr hwnd)
        {
            return GetOverrideProviderForHwnd(hwnd);
        }

        bool UnsafeNativeMethods.IRangeValueProvider.IsReadOnly => IsReadOnly;

        double UnsafeNativeMethods.IRangeValueProvider.LargeChange => LargeChange;

        double UnsafeNativeMethods.IRangeValueProvider.Maximum => Maximum;

        double UnsafeNativeMethods.IRangeValueProvider.Minimum => Minimum;

        double UnsafeNativeMethods.IRangeValueProvider.SmallChange => SmallChange;

        double UnsafeNativeMethods.IRangeValueProvider.Value => RangeValue;

        void UnsafeNativeMethods.IRangeValueProvider.SetValue(double value)
        {
            SetValue(value);
        }

        object[] UnsafeNativeMethods.ISelectionProvider.GetSelection()
        {
            return GetSelection();
        }

        bool UnsafeNativeMethods.ISelectionProvider.CanSelectMultiple => CanSelectMultiple;

        bool UnsafeNativeMethods.ISelectionProvider.IsSelectionRequired => IsSelectionRequired;

        void UnsafeNativeMethods.ISelectionItemProvider.Select() => SelectItem();

        void UnsafeNativeMethods.ISelectionItemProvider.AddToSelection()
        {
            AddToSelection();
        }

        void UnsafeNativeMethods.ISelectionItemProvider.RemoveFromSelection()
        {
            RemoveFromSelection();
        }

        bool UnsafeNativeMethods.ISelectionItemProvider.IsSelected => IsItemSelected;

        UnsafeNativeMethods.IRawElementProviderSimple UnsafeNativeMethods.ISelectionItemProvider.SelectionContainer
        {
            get => ItemSelectionContainer;
        }

        /// <summary>
        /// Raises the UIA Notification event.
        /// The event is available starting with Windows 10, version 1709.
        /// </summary>
        /// <param name="notificationKind">The type of notification</param>
        /// <param name="notificationProcessing">Indicates how to process notifications</param>
        /// <param name="notificationText">Notification text</param>
        /// <returns>
        /// True if operation succeeds.
        /// False if the underlying windows infrastructure is not available or the operation had failed.
        /// Use Marshal.GetLastWin32Error for details.
        /// </returns>
        public bool RaiseAutomationNotification(AutomationNotificationKind notificationKind, AutomationNotificationProcessing notificationProcessing, string notificationText)
        {
            if (!notificationEventAvailable)
            {
                return false;
            }

            int result = NativeMethods.S_FALSE;
            try
            {
                // The activityId can be any string. It cannot be null. It is not used currently.
                result = UnsafeNativeMethods.UiaRaiseNotificationEvent(
                    this,
                    notificationKind,
                    notificationProcessing,
                    notificationText,
                    string.Empty);
            }
            catch (EntryPointNotFoundException)
            {
                // The UIA Notification event is not available, so don't attempt to raise it again.
                notificationEventAvailable = false;
            }

            return result == NativeMethods.S_OK;
        }

        /// <summary>
        /// Raises the LiveRegionChanged UIA event.
        /// This method must be overridden in derived classes that support the UIA live region feature.
        /// </summary>
        /// <returns>True if operation succeeds, False otherwise.</returns>
        public virtual bool RaiseLiveRegionChanged()
        {
            throw new NotSupportedException(SR.AccessibleObjectLiveRegionNotSupported);
        }

        internal bool RaiseAutomationEvent(int eventId)
        {
            if (UnsafeNativeMethods.UiaClientsAreListening())
            {
                int result = UnsafeNativeMethods.UiaRaiseAutomationEvent(this, eventId);
                return result == NativeMethods.S_OK;
            }

            return false;
        }

        internal bool RaiseAutomationPropertyChangedEvent(int propertyId, object oldValue, object newValue)
        {
            if (UnsafeNativeMethods.UiaClientsAreListening())
            {
                int result = UnsafeNativeMethods.UiaRaiseAutomationPropertyChangedEvent(this, propertyId, oldValue, newValue);
                return result == NativeMethods.S_OK;
            }

            return false;
        }

        internal bool RaiseStructureChangedEvent(UnsafeNativeMethods.StructureChangeType structureChangeType, int[] runtimeId)
        {
            if (UnsafeNativeMethods.UiaClientsAreListening())
            {
                int result = UnsafeNativeMethods.UiaRaiseStructureChangedEvent(this, structureChangeType, runtimeId, runtimeId == null ? 0 : runtimeId.Length);
                return result == NativeMethods.S_OK;
            }

            return false;
        }

        void UnsafeNativeMethods.IScrollItemProvider.ScrollIntoView()
        {
            ScrollIntoView();
        }

        internal virtual void ScrollIntoView()
        {
            Debug.Fail($"{nameof(ScrollIntoView)}() is not overriden");
        }

        private class EnumVariantObject : UnsafeNativeMethods.IEnumVariant
        {
            private int currentChild = 0;
            private readonly AccessibleObject owner;

            public EnumVariantObject(AccessibleObject owner)
            {
                Debug.Assert(owner != null, "Cannot create EnumVariantObject with a null owner");
                this.owner = owner;
            }

            public EnumVariantObject(AccessibleObject owner, int currentChild)
            {
                Debug.Assert(owner != null, "Cannot create EnumVariantObject with a null owner");
                this.owner = owner;
                this.currentChild = currentChild;
            }

            void UnsafeNativeMethods.IEnumVariant.Clone(UnsafeNativeMethods.IEnumVariant[] v)
            {
                v[0] = new EnumVariantObject(owner, currentChild);
            }

            /// <summary>
            /// Resets the child accessible object enumerator.
            /// </summary>
            void UnsafeNativeMethods.IEnumVariant.Reset()
            {
                currentChild = 0;
                owner.systemIEnumVariant?.Reset();
            }

            /// <summary>
            /// Skips the next n child accessible objects.
            /// </summary>
            void UnsafeNativeMethods.IEnumVariant.Skip(int n)
            {
                currentChild += n;
                owner.systemIEnumVariant?.Skip(n);
            }

            /// <summary>
            /// Gets the next n child accessible objects.
            /// </summary>
            int UnsafeNativeMethods.IEnumVariant.Next(int n, IntPtr rgvar, int[] ns)
            {
                // NOTE: rgvar is a pointer to an array of variants
                if (owner.IsClientObject)
                {
                    Debug.WriteLineIf(CompModSwitches.MSAA.TraceInfo, "EnumVariantObject: owner = " + owner.ToString() + ", n = " + n);

                    Debug.Indent();

                    int childCount;
                    int[] newOrder;

                    if ((childCount = owner.GetChildCount()) >= 0)
                    {
                        NextFromChildCollection(n, rgvar, ns, childCount);
                    }
                    else if (owner.systemIEnumVariant == null)
                    {
                        NextEmpty(n, rgvar, ns);
                    }
                    else if ((newOrder = owner.GetSysChildOrder()) != null)
                    {
                        NextFromSystemReordered(n, rgvar, ns, newOrder);
                    }
                    else
                    {
                        NextFromSystem(n, rgvar, ns);
                    }

                    Debug.Unindent();
                }
                else
                {
                    NextFromSystem(n, rgvar, ns);
                }

                // Tell caller whether requested number of items was returned. Once list of items has
                // been exhausted, we return S_FALSE so that caller knows to stop calling this method.
                return (ns[0] == n) ? NativeMethods.S_OK : NativeMethods.S_FALSE;
            }

            /// <summary>
            /// When we have the IEnumVariant of an accessible proxy provided by the system (ie.
            /// OLEACC.DLL), we can fall back on that to return the children. Generally, the system
            /// proxy will enumerate the child windows, create a suitable kind of child accessible
            /// proxy for each one, and return a set of IDispatch interfaces to these proxy objects.
            /// </summary>
            private void NextFromSystem(int n, IntPtr rgvar, int[] ns)
            {
                owner.systemIEnumVariant.Next(n, rgvar, ns);

                currentChild += ns[0];
                Debug.WriteLineIf(CompModSwitches.MSAA.TraceInfo, "AccessibleObject.IEV.Next: Delegating to systemIEnumVariant");
            }

            /// <summary>
            /// Sometimes we want to rely on the system-provided behavior to create
            /// and return child accessible objects, but we want to impose a new
            /// order on those objects (or even filter some objects out).
            ///
            /// This method takes an array of ints that dictates the new order.
            /// It queries the system for each child individually, and inserts the
            /// result into the correct *new* position.
            ///
            /// Note: This code has to make certain *assumptions* about OLEACC.DLL
            /// proxy object behavior. However, this behavior is well documented.
            /// We *assume* the proxy will return a set of child accessible objects
            /// that correspond 1:1 with the owning control's child windows, and
            /// that the default order it returns these objects in is z-order
            /// (which also happens to be the order that children appear in the
            /// Control.Controls[] collection).
            /// </summary>
            private void NextFromSystemReordered(int n, IntPtr rgvar, int[] ns, int[] newOrder)
            {
                int i;

                for (i = 0; i < n && currentChild < newOrder.Length; ++i)
                {
                    if (!GotoItem(owner.systemIEnumVariant, newOrder[currentChild], GetAddressOfVariantAtIndex(rgvar, i)))
                    {
                        break;
                    }

                    ++currentChild;
                    Debug.WriteLineIf(CompModSwitches.MSAA.TraceInfo, "AccessibleObject.IEV.Next: adding sys child " + currentChild + " of " + newOrder.Length);
                }

                ns[0] = i;
            }

            /// <summary>
            /// If we have our own custom accessible child collection, return a set
            /// of 1-based integer child ids, that the caller will eventually pass
            /// back to us via IAccessible.get_accChild().
            /// </summary>
            private void NextFromChildCollection(int n, IntPtr rgvar, int[] ns, int childCount)
            {
                int i;

                for (i = 0; i < n && currentChild < childCount; ++i)
                {
                    ++currentChild;
                    Marshal.GetNativeVariantForObject(((object)currentChild), GetAddressOfVariantAtIndex(rgvar, i));
                    Debug.WriteLineIf(CompModSwitches.MSAA.TraceInfo, "AccessibleObject.IEV.Next: adding own child " + currentChild + " of " + childCount);
                }

                ns[0] = i;
            }

            /// <summary>
            /// Default behavior if there is no custom child collection or
            /// system-provided proxy to fall back on. In this case, we return
            /// an empty child collection.
            /// </summary>
            private void NextEmpty(int n, IntPtr rgvar, int[] ns)
            {
                ns[0] = 0;
                Debug.WriteLineIf(CompModSwitches.MSAA.TraceInfo, "AccessibleObject.IEV.Next: no children to add");
            }

            /// <summary>
            /// Given an IEnumVariant interface, this method jumps to a specific
            /// item in the collection and extracts the result for that one item.
            /// </summary>
            private static bool GotoItem(UnsafeNativeMethods.IEnumVariant iev, int index, IntPtr variantPtr)
            {
                int[] ns = new int[1];

                iev.Reset();
                iev.Skip(index);
                iev.Next(1, variantPtr, ns);

                return ns[0] == 1;
            }

            /// <summary>
            /// Given an array of pointers to variants, calculate address of a given array element.
            /// </summary>
            private static IntPtr GetAddressOfVariantAtIndex(IntPtr variantArrayPtr, int index)
            {
                int variantSize = 8 + (IntPtr.Size * 2);
                return (IntPtr)((ulong)variantArrayPtr + ((ulong)index) * ((ulong)variantSize));
            }

        }

    }

    /// <Summary>
    /// Internal object passed out to OLEACC clients via WM_GETOBJECT.
    /// </Summary>
    internal sealed class InternalAccessibleObject : StandardOleMarshalObject,
                                    UnsafeNativeMethods.IAccessibleInternal,
                                    System.Reflection.IReflect,
                                    UnsafeNativeMethods.IServiceProvider,
                                    UnsafeNativeMethods.IAccessibleEx,
                                    UnsafeNativeMethods.IRawElementProviderSimple,
                                    UnsafeNativeMethods.IRawElementProviderFragment,
                                    UnsafeNativeMethods.IRawElementProviderFragmentRoot,
                                    UnsafeNativeMethods.IInvokeProvider,
                                    UnsafeNativeMethods.IValueProvider,
                                    UnsafeNativeMethods.IRangeValueProvider,
                                    UnsafeNativeMethods.IExpandCollapseProvider,
                                    UnsafeNativeMethods.IToggleProvider,
                                    UnsafeNativeMethods.ITableProvider,
                                    UnsafeNativeMethods.ITableItemProvider,
                                    UnsafeNativeMethods.IGridProvider,
                                    UnsafeNativeMethods.IGridItemProvider,
                                    UnsafeNativeMethods.IEnumVariant,
                                    UnsafeNativeMethods.IOleWindow,
                                    UnsafeNativeMethods.ILegacyIAccessibleProvider,
                                    UnsafeNativeMethods.ISelectionProvider,
                                    UnsafeNativeMethods.ISelectionItemProvider,
                                    UnsafeNativeMethods.IRawElementProviderHwndOverride
    {

        private IAccessible publicIAccessible;                       // AccessibleObject as IAccessible
        private readonly UnsafeNativeMethods.IEnumVariant publicIEnumVariant; // AccessibleObject as IEnumVariant
        private readonly UnsafeNativeMethods.IOleWindow publicIOleWindow;     // AccessibleObject as IOleWindow
        private readonly IReflect publicIReflect;                             // AccessibleObject as IReflect

        private readonly UnsafeNativeMethods.IServiceProvider publicIServiceProvider;             // AccessibleObject as IServiceProvider
        private readonly UnsafeNativeMethods.IAccessibleEx publicIAccessibleEx;                   // AccessibleObject as IAccessibleEx

        // UIAutomation
<<<<<<< HEAD
        private UnsafeNativeMethods.IRawElementProviderSimple publicIRawElementProviderSimple;    // AccessibleObject as IRawElementProviderSimple
        private UnsafeNativeMethods.IRawElementProviderFragment publicIRawElementProviderFragment;// AccessibleObject as IRawElementProviderFragment
        private UnsafeNativeMethods.IRawElementProviderFragmentRoot publicIRawElementProviderFragmentRoot;// AccessibleObject as IRawElementProviderFragmentRoot
        private UnsafeNativeMethods.IInvokeProvider publicIInvokeProvider;                        // AccessibleObject as IInvokeProvider
        private UnsafeNativeMethods.IValueProvider publicIValueProvider;                          // AccessibleObject as IValueProvider
        private UnsafeNativeMethods.IRangeValueProvider publicIRangeValueProvider;                // AccessibleObject as IRangeValueProvider
        private UnsafeNativeMethods.IExpandCollapseProvider publicIExpandCollapseProvider;        // AccessibleObject as IExpandCollapseProvider
        private UnsafeNativeMethods.IToggleProvider publicIToggleProvider;                        // AccessibleObject as IToggleProvider
        private UnsafeNativeMethods.ITableProvider publicITableProvider;                          // AccessibleObject as ITableProvider
        private UnsafeNativeMethods.ITableItemProvider publicITableItemProvider;                  // AccessibleObject as ITableItemProvider
        private UnsafeNativeMethods.IGridProvider publicIGridProvider;                            // AccessibleObject as IGridProvider
        private UnsafeNativeMethods.IGridItemProvider publicIGridItemProvider;                    // AccessibleObject as IGridItemProvider
        private UnsafeNativeMethods.ILegacyIAccessibleProvider publicILegacyIAccessibleProvider;   // AccessibleObject as ILegayAccessibleProvider
        private UnsafeNativeMethods.ISelectionProvider publicISelectionProvider;                  // AccessibleObject as ISelectionProvider
        private UnsafeNativeMethods.ISelectionItemProvider publicISelectionItemProvider;          // AccessibleObject as ISelectionItemProvider
        private UnsafeNativeMethods.IRawElementProviderHwndOverride publicIRawElementProviderHwndOverride; // AccessibleObject as IRawElementProviderHwndOverride
=======
        private readonly UnsafeNativeMethods.IRawElementProviderSimple publicIRawElementProviderSimple;    // AccessibleObject as IRawElementProviderSimple
        private readonly UnsafeNativeMethods.IRawElementProviderFragment publicIRawElementProviderFragment;// AccessibleObject as IRawElementProviderFragment
        private readonly UnsafeNativeMethods.IRawElementProviderFragmentRoot publicIRawElementProviderFragmentRoot;// AccessibleObject as IRawElementProviderFragmentRoot
        private readonly UnsafeNativeMethods.IInvokeProvider publicIInvokeProvider;                        // AccessibleObject as IInvokeProvider
        private readonly UnsafeNativeMethods.IValueProvider publicIValueProvider;                          // AccessibleObject as IValueProvider
        private readonly UnsafeNativeMethods.IRangeValueProvider publicIRangeValueProvider;                // AccessibleObject as IRangeValueProvider
        private readonly UnsafeNativeMethods.IExpandCollapseProvider publicIExpandCollapseProvider;        // AccessibleObject as IExpandCollapseProvider
        private readonly UnsafeNativeMethods.IToggleProvider publicIToggleProvider;                        // AccessibleObject as IToggleProvider
        private readonly UnsafeNativeMethods.ITableProvider publicITableProvider;                          // AccessibleObject as ITableProvider
        private readonly UnsafeNativeMethods.ITableItemProvider publicITableItemProvider;                  // AccessibleObject as ITableItemProvider
        private readonly UnsafeNativeMethods.IGridProvider publicIGridProvider;                            // AccessibleObject as IGridProvider
        private readonly UnsafeNativeMethods.IGridItemProvider publicIGridItemProvider;                    // AccessibleObject as IGridItemProvider
        private readonly UnsafeNativeMethods.ILegacyIAccessibleProvider publicILegacyIAccessibleProvider;   // AccessibleObject as ILegayAccessibleProvider
        private readonly UnsafeNativeMethods.ISelectionProvider publicISelectionProvider;                  // AccessibleObject as ISelectionProvider
        private readonly UnsafeNativeMethods.ISelectionItemProvider publicISelectionItemProvider;          // AccessibleObject as ISelectionItemProvider
        private readonly UnsafeNativeMethods.IRawElementProviderHwndOverride publicIRawElementProviderHwndOverride; // AccessibleObject as IRawElementProviderHwndOverride
>>>>>>> 05087938

        /// <summary>
        /// Create a new wrapper.
        /// </summary>
        internal InternalAccessibleObject(AccessibleObject accessibleImplemention)
        {
            // Get all the casts done here to catch any issues early
            publicIAccessible = (IAccessible)accessibleImplemention;
            publicIEnumVariant = (UnsafeNativeMethods.IEnumVariant)accessibleImplemention;
            publicIOleWindow = (UnsafeNativeMethods.IOleWindow)accessibleImplemention;
            publicIReflect = (IReflect)accessibleImplemention;
            publicIServiceProvider = (UnsafeNativeMethods.IServiceProvider)accessibleImplemention;
            publicIAccessibleEx = (UnsafeNativeMethods.IAccessibleEx)accessibleImplemention;
            publicIRawElementProviderSimple = (UnsafeNativeMethods.IRawElementProviderSimple)accessibleImplemention;
            publicIRawElementProviderFragment = (UnsafeNativeMethods.IRawElementProviderFragment)accessibleImplemention;
            publicIRawElementProviderFragmentRoot = (UnsafeNativeMethods.IRawElementProviderFragmentRoot)accessibleImplemention;
            publicIInvokeProvider = (UnsafeNativeMethods.IInvokeProvider)accessibleImplemention;
            publicIValueProvider = (UnsafeNativeMethods.IValueProvider)accessibleImplemention;
            publicIRangeValueProvider = (UnsafeNativeMethods.IRangeValueProvider)accessibleImplemention;
            publicIExpandCollapseProvider = (UnsafeNativeMethods.IExpandCollapseProvider)accessibleImplemention;
            publicIToggleProvider = (UnsafeNativeMethods.IToggleProvider)accessibleImplemention;
            publicITableProvider = (UnsafeNativeMethods.ITableProvider)accessibleImplemention;
            publicITableItemProvider = (UnsafeNativeMethods.ITableItemProvider)accessibleImplemention;
            publicIGridProvider = (UnsafeNativeMethods.IGridProvider)accessibleImplemention;
            publicIGridItemProvider = (UnsafeNativeMethods.IGridItemProvider)accessibleImplemention;
            publicILegacyIAccessibleProvider = (UnsafeNativeMethods.ILegacyIAccessibleProvider)accessibleImplemention;
            publicISelectionProvider = (UnsafeNativeMethods.ISelectionProvider)accessibleImplemention;
            publicISelectionItemProvider = (UnsafeNativeMethods.ISelectionItemProvider)accessibleImplemention;
            publicIRawElementProviderHwndOverride = (UnsafeNativeMethods.IRawElementProviderHwndOverride)accessibleImplemention;
            // Note: Deliberately not holding onto AccessibleObject to enforce all access through the interfaces
        }

        /// <summary>
        /// If the given object is an AccessibleObject return it as a InternalAccessibleObject
        /// This ensures we wrap all AccessibleObjects before handing them out to OLEACC
        /// </summary>
        private object AsNativeAccessible(object accObject)
        {
            if (accObject is AccessibleObject)
            {
                return new InternalAccessibleObject(accObject as AccessibleObject);
            }
            else
            {
                return accObject;
            }
        }

        /// <summary>
        /// Wraps AccessibleObject elements of a given array into InternalAccessibleObjects
        /// </summary>
        private object[] AsArrayOfNativeAccessibles(object[] accObjectArray)
        {
            if (accObjectArray != null && accObjectArray.Length > 0)
            {
                for (int i = 0; i < accObjectArray.Length; i++)
                {
                    accObjectArray[i] = AsNativeAccessible(accObjectArray[i]);
                }
            }
            return accObjectArray;
        }

        void UnsafeNativeMethods.IAccessibleInternal.accDoDefaultAction(object childID)
        {
            publicIAccessible.accDoDefaultAction(childID);
        }

        object UnsafeNativeMethods.IAccessibleInternal.accHitTest(int xLeft, int yTop)
        {
            return AsNativeAccessible(publicIAccessible.accHitTest(xLeft, yTop));
        }

        void UnsafeNativeMethods.IAccessibleInternal.accLocation(out int l, out int t, out int w, out int h, object childID)
        {
            publicIAccessible.accLocation(out l, out t, out w, out h, childID);
        }

        object UnsafeNativeMethods.IAccessibleInternal.accNavigate(int navDir, object childID)
        {
            return AsNativeAccessible(publicIAccessible.accNavigate(navDir, childID));
        }

        void UnsafeNativeMethods.IAccessibleInternal.accSelect(int flagsSelect, object childID)
        {
            publicIAccessible.accSelect(flagsSelect, childID);
        }

        object UnsafeNativeMethods.IAccessibleInternal.get_accChild(object childID)
        {
            return AsNativeAccessible(publicIAccessible.get_accChild(childID));
        }

        int UnsafeNativeMethods.IAccessibleInternal.get_accChildCount()
        {
            return publicIAccessible.accChildCount;
        }

        string UnsafeNativeMethods.IAccessibleInternal.get_accDefaultAction(object childID)
        {
            return publicIAccessible.get_accDefaultAction(childID);
        }

        string UnsafeNativeMethods.IAccessibleInternal.get_accDescription(object childID)
        {
            return publicIAccessible.get_accDescription(childID);
        }

        object UnsafeNativeMethods.IAccessibleInternal.get_accFocus()
        {
            return AsNativeAccessible(publicIAccessible.accFocus);
        }

        string UnsafeNativeMethods.IAccessibleInternal.get_accHelp(object childID)
        {
            return publicIAccessible.get_accHelp(childID);
        }

        int UnsafeNativeMethods.IAccessibleInternal.get_accHelpTopic(out string pszHelpFile, object childID)
        {
            return publicIAccessible.get_accHelpTopic(out pszHelpFile, childID);
        }

        string UnsafeNativeMethods.IAccessibleInternal.get_accKeyboardShortcut(object childID)
        {
            return publicIAccessible.get_accKeyboardShortcut(childID);
        }

        string UnsafeNativeMethods.IAccessibleInternal.get_accName(object childID)
        {
            return publicIAccessible.get_accName(childID);
        }

        object UnsafeNativeMethods.IAccessibleInternal.get_accParent()
        {
            return AsNativeAccessible(publicIAccessible.accParent);
        }

        object UnsafeNativeMethods.IAccessibleInternal.get_accRole(object childID)
        {
            return publicIAccessible.get_accRole(childID);
        }

        object UnsafeNativeMethods.IAccessibleInternal.get_accSelection()
        {
            return AsNativeAccessible(publicIAccessible.accSelection);
        }

        object UnsafeNativeMethods.IAccessibleInternal.get_accState(object childID)
        {
            return publicIAccessible.get_accState(childID);
        }

        string UnsafeNativeMethods.IAccessibleInternal.get_accValue(object childID)
        {
            return publicIAccessible.get_accValue(childID);
        }

        void UnsafeNativeMethods.IAccessibleInternal.set_accName(object childID, string newName)
        {
            publicIAccessible.set_accName(childID, newName);
        }

        void UnsafeNativeMethods.IAccessibleInternal.set_accValue(object childID, string newValue)
        {
            publicIAccessible.set_accValue(childID, newValue);
        }

        void UnsafeNativeMethods.IEnumVariant.Clone(UnsafeNativeMethods.IEnumVariant[] v)
        {
            publicIEnumVariant.Clone(v);
        }

        int UnsafeNativeMethods.IEnumVariant.Next(int n, IntPtr rgvar, int[] ns)
        {
            return publicIEnumVariant.Next(n, rgvar, ns);
        }

        void UnsafeNativeMethods.IEnumVariant.Reset()
        {
            publicIEnumVariant.Reset();
        }

        void UnsafeNativeMethods.IEnumVariant.Skip(int n)
        {
            publicIEnumVariant.Skip(n);
        }

        int UnsafeNativeMethods.IOleWindow.GetWindow(out IntPtr hwnd)
        {
            return publicIOleWindow.GetWindow(out hwnd);
        }

        void UnsafeNativeMethods.IOleWindow.ContextSensitiveHelp(int fEnterMode)
        {
            publicIOleWindow.ContextSensitiveHelp(fEnterMode);
        }

        MethodInfo IReflect.GetMethod(string name, BindingFlags bindingAttr, Binder binder, Type[] types, ParameterModifier[] modifiers)
        {
            return publicIReflect.GetMethod(name, bindingAttr, binder, types, modifiers);
        }

        MethodInfo IReflect.GetMethod(string name, BindingFlags bindingAttr)
        {
            return publicIReflect.GetMethod(name, bindingAttr);
        }

        MethodInfo[] IReflect.GetMethods(BindingFlags bindingAttr)
        {
            return publicIReflect.GetMethods(bindingAttr);
        }

        FieldInfo IReflect.GetField(string name, BindingFlags bindingAttr)
        {
            return publicIReflect.GetField(name, bindingAttr);
        }

        FieldInfo[] IReflect.GetFields(BindingFlags bindingAttr)
        {
            return publicIReflect.GetFields(bindingAttr);
        }

        PropertyInfo IReflect.GetProperty(string name, BindingFlags bindingAttr)
        {
            return publicIReflect.GetProperty(name, bindingAttr);
        }

        PropertyInfo IReflect.GetProperty(string name, BindingFlags bindingAttr, Binder binder, Type returnType, Type[] types, ParameterModifier[] modifiers)
        {
            return publicIReflect.GetProperty(name, bindingAttr, binder, returnType, types, modifiers);
        }

        PropertyInfo[] IReflect.GetProperties(BindingFlags bindingAttr)
        {
            return publicIReflect.GetProperties(bindingAttr);
        }

        MemberInfo[] IReflect.GetMember(string name, BindingFlags bindingAttr)
        {
            return publicIReflect.GetMember(name, bindingAttr);
        }

        MemberInfo[] IReflect.GetMembers(BindingFlags bindingAttr)
        {
            return publicIReflect.GetMembers(bindingAttr);
        }

        object IReflect.InvokeMember(string name, BindingFlags invokeAttr, Binder binder, object target, object[] args, ParameterModifier[] modifiers, CultureInfo culture, string[] namedParameters)
        {
            return publicIReflect.InvokeMember(name, invokeAttr, binder, publicIAccessible, args, modifiers, culture, namedParameters);
        }

        Type IReflect.UnderlyingSystemType => publicIReflect.UnderlyingSystemType;

        int UnsafeNativeMethods.IServiceProvider.QueryService(ref Guid service, ref Guid riid, out IntPtr ppvObject)
        {
            ppvObject = IntPtr.Zero;
            int hr = publicIServiceProvider.QueryService(ref service, ref riid, out ppvObject);
            if (hr >= NativeMethods.S_OK)
            {
                // we always want to return the internal accessible object
                ppvObject = Marshal.GetComInterfaceForObject(this, typeof(UnsafeNativeMethods.IAccessibleEx));
            }

            return hr;
        }

        object UnsafeNativeMethods.IAccessibleEx.GetObjectForChild(int idChild)
        {
            return publicIAccessibleEx.GetObjectForChild(idChild);
        }

        int UnsafeNativeMethods.IAccessibleEx.GetIAccessiblePair(out object ppAcc, out int pidChild)
        {
            // We always want to return the internal accessible object
            ppAcc = this;
            pidChild = NativeMethods.CHILDID_SELF;
            return NativeMethods.S_OK;
        }

        int[] UnsafeNativeMethods.IAccessibleEx.GetRuntimeId()
        {
            return publicIAccessibleEx.GetRuntimeId();
        }

        int UnsafeNativeMethods.IAccessibleEx.ConvertReturnedElement(object pIn, out object ppRetValOut)
        {
            return publicIAccessibleEx.ConvertReturnedElement(pIn, out ppRetValOut);
        }

        UnsafeNativeMethods.ProviderOptions UnsafeNativeMethods.IRawElementProviderSimple.ProviderOptions
        {
            get => publicIRawElementProviderSimple.ProviderOptions;
        }

        UnsafeNativeMethods.IRawElementProviderSimple UnsafeNativeMethods.IRawElementProviderSimple.HostRawElementProvider
        {
            get => publicIRawElementProviderSimple.HostRawElementProvider;
        }

        object UnsafeNativeMethods.IRawElementProviderSimple.GetPatternProvider(int patternId)
        {
            object obj = publicIRawElementProviderSimple.GetPatternProvider(patternId);
            if (obj != null)
            {
                // we always want to return the internal accessible object
                if (patternId == NativeMethods.UIA_ExpandCollapsePatternId)
                {
                    return (UnsafeNativeMethods.IExpandCollapseProvider)this;
                }
                else if (patternId == NativeMethods.UIA_ValuePatternId)
                {
                    return (UnsafeNativeMethods.IValueProvider)this;
                }
                else if (patternId == NativeMethods.UIA_RangeValuePatternId)
                {
                    return (UnsafeNativeMethods.IRangeValueProvider)this;
                }
                else if (patternId == NativeMethods.UIA_TogglePatternId)
                {
                    return (UnsafeNativeMethods.IToggleProvider)this;
                }
                else if (patternId == NativeMethods.UIA_TablePatternId)
                {
                    return (UnsafeNativeMethods.ITableProvider)this;
                }
                else if (patternId == NativeMethods.UIA_TableItemPatternId)
                {
                    return (UnsafeNativeMethods.ITableItemProvider)this;
                }
                else if (patternId == NativeMethods.UIA_GridPatternId)
                {
                    return (UnsafeNativeMethods.IGridProvider)this;
                }
                else if (patternId == NativeMethods.UIA_GridItemPatternId)
                {
                    return (UnsafeNativeMethods.IGridItemProvider)this;
                }
                else if (patternId == NativeMethods.UIA_InvokePatternId)
                {
                    return (UnsafeNativeMethods.IInvokeProvider)this;
                }
                else if (patternId == NativeMethods.UIA_LegacyIAccessiblePatternId)
                {
                    return (UnsafeNativeMethods.ILegacyIAccessibleProvider)this;
                }
                else if (patternId == NativeMethods.UIA_SelectionPatternId)
                {
                    return (UnsafeNativeMethods.ISelectionProvider)this;
                }
                else if (patternId == NativeMethods.UIA_SelectionItemPatternId)
                {
                    return (UnsafeNativeMethods.ISelectionItemProvider)this;
                }
                else
                {
                    return null;
                }
            }
            else
            {
                return null;
            }
        }

        object UnsafeNativeMethods.IRawElementProviderSimple.GetPropertyValue(int propertyID)
        {
            return publicIRawElementProviderSimple.GetPropertyValue(propertyID);
        }

        object UnsafeNativeMethods.IRawElementProviderFragment.Navigate(UnsafeNativeMethods.NavigateDirection direction)
        {
            return AsNativeAccessible(publicIRawElementProviderFragment.Navigate(direction));
        }

        int[] UnsafeNativeMethods.IRawElementProviderFragment.GetRuntimeId()
        {
            return publicIRawElementProviderFragment.GetRuntimeId();
        }

        object[] UnsafeNativeMethods.IRawElementProviderFragment.GetEmbeddedFragmentRoots()
        {
            return AsArrayOfNativeAccessibles(publicIRawElementProviderFragment.GetEmbeddedFragmentRoots());
        }

        void UnsafeNativeMethods.IRawElementProviderFragment.SetFocus()
        {
            publicIRawElementProviderFragment.SetFocus();
        }

        NativeMethods.UiaRect UnsafeNativeMethods.IRawElementProviderFragment.BoundingRectangle
        {
            get => publicIRawElementProviderFragment.BoundingRectangle;
        }

        UnsafeNativeMethods.IRawElementProviderFragmentRoot UnsafeNativeMethods.IRawElementProviderFragment.FragmentRoot
        {
            get => publicIRawElementProviderFragment.FragmentRoot;
        }

        object UnsafeNativeMethods.IRawElementProviderFragmentRoot.ElementProviderFromPoint(double x, double y)
        {
            return AsNativeAccessible(publicIRawElementProviderFragmentRoot.ElementProviderFromPoint(x, y));
        }

        object UnsafeNativeMethods.IRawElementProviderFragmentRoot.GetFocus()
        {
            return AsNativeAccessible(publicIRawElementProviderFragmentRoot.GetFocus());
        }

        string UnsafeNativeMethods.ILegacyIAccessibleProvider.DefaultAction
        {
            get => publicILegacyIAccessibleProvider.DefaultAction;
        }

        string UnsafeNativeMethods.ILegacyIAccessibleProvider.Description
        {
            get => publicILegacyIAccessibleProvider.Description;
        }

        string UnsafeNativeMethods.ILegacyIAccessibleProvider.Help
        {
            get => publicILegacyIAccessibleProvider.Help;
        }

        string UnsafeNativeMethods.ILegacyIAccessibleProvider.KeyboardShortcut
        {
            get => publicILegacyIAccessibleProvider.KeyboardShortcut;
        }

        string UnsafeNativeMethods.ILegacyIAccessibleProvider.Name
        {
            get => publicILegacyIAccessibleProvider.Name;
        }

        uint UnsafeNativeMethods.ILegacyIAccessibleProvider.Role
        {
            get => publicILegacyIAccessibleProvider.Role;
        }

        uint UnsafeNativeMethods.ILegacyIAccessibleProvider.State
        {
            get => publicILegacyIAccessibleProvider.State;
        }

        string UnsafeNativeMethods.ILegacyIAccessibleProvider.Value
        {
            get => publicILegacyIAccessibleProvider.Value;
        }

        int UnsafeNativeMethods.ILegacyIAccessibleProvider.ChildId
        {
            get => publicILegacyIAccessibleProvider.ChildId;
        }

        void UnsafeNativeMethods.ILegacyIAccessibleProvider.DoDefaultAction()
        {
            publicILegacyIAccessibleProvider.DoDefaultAction();
        }

        IAccessible UnsafeNativeMethods.ILegacyIAccessibleProvider.GetIAccessible()
        {
            return publicILegacyIAccessibleProvider.GetIAccessible();
        }

        object[] UnsafeNativeMethods.ILegacyIAccessibleProvider.GetSelection()
        {
            return AsArrayOfNativeAccessibles(publicILegacyIAccessibleProvider.GetSelection());
        }

        void UnsafeNativeMethods.ILegacyIAccessibleProvider.Select(int flagsSelect)
        {
            publicILegacyIAccessibleProvider.Select(flagsSelect);
        }

        void UnsafeNativeMethods.ILegacyIAccessibleProvider.SetValue(string szValue)
        {
            publicILegacyIAccessibleProvider.SetValue(szValue);
        }

        void UnsafeNativeMethods.IInvokeProvider.Invoke()
        {
            publicIInvokeProvider.Invoke();
        }

        bool UnsafeNativeMethods.IValueProvider.IsReadOnly => publicIValueProvider.IsReadOnly;

        string UnsafeNativeMethods.IValueProvider.Value => publicIValueProvider.Value;

        void UnsafeNativeMethods.IValueProvider.SetValue(string newValue)
        {
            publicIValueProvider.SetValue(newValue);
        }

        bool UnsafeNativeMethods.IRangeValueProvider.IsReadOnly => publicIValueProvider.IsReadOnly;

        double UnsafeNativeMethods.IRangeValueProvider.LargeChange => publicIRangeValueProvider.LargeChange;

        double UnsafeNativeMethods.IRangeValueProvider.Maximum => publicIRangeValueProvider.Maximum;

        double UnsafeNativeMethods.IRangeValueProvider.Minimum => publicIRangeValueProvider.Minimum;

        double UnsafeNativeMethods.IRangeValueProvider.SmallChange => publicIRangeValueProvider.SmallChange;

        double UnsafeNativeMethods.IRangeValueProvider.Value => publicIRangeValueProvider.Value;

        void UnsafeNativeMethods.IRangeValueProvider.SetValue(double newValue)
        {
            publicIRangeValueProvider.SetValue(newValue);
        }

        void UnsafeNativeMethods.IExpandCollapseProvider.Expand()
        {
            publicIExpandCollapseProvider.Expand();
        }

        void UnsafeNativeMethods.IExpandCollapseProvider.Collapse()
        {
            publicIExpandCollapseProvider.Collapse();
        }

        UnsafeNativeMethods.ExpandCollapseState UnsafeNativeMethods.IExpandCollapseProvider.ExpandCollapseState
        {
            get => publicIExpandCollapseProvider.ExpandCollapseState;
        }

        void UnsafeNativeMethods.IToggleProvider.Toggle()
        {
            publicIToggleProvider.Toggle();
        }

        UnsafeNativeMethods.ToggleState UnsafeNativeMethods.IToggleProvider.ToggleState
        {
            get => publicIToggleProvider.ToggleState;
        }

        object[] UnsafeNativeMethods.ITableProvider.GetRowHeaders()
        {
            return AsArrayOfNativeAccessibles(publicITableProvider.GetRowHeaders());
        }

        object[] UnsafeNativeMethods.ITableProvider.GetColumnHeaders()
        {
            return AsArrayOfNativeAccessibles(publicITableProvider.GetColumnHeaders());
        }

        UnsafeNativeMethods.RowOrColumnMajor UnsafeNativeMethods.ITableProvider.RowOrColumnMajor
        {
            get => publicITableProvider.RowOrColumnMajor;
        }

        object[] UnsafeNativeMethods.ITableItemProvider.GetRowHeaderItems()
        {
            return AsArrayOfNativeAccessibles(publicITableItemProvider.GetRowHeaderItems());
        }

        object[] UnsafeNativeMethods.ITableItemProvider.GetColumnHeaderItems()
        {
            return AsArrayOfNativeAccessibles(publicITableItemProvider.GetColumnHeaderItems());
        }

        object UnsafeNativeMethods.IGridProvider.GetItem(int row, int column)
        {
            return AsNativeAccessible(publicIGridProvider.GetItem(row, column));
        }

        int UnsafeNativeMethods.IGridProvider.RowCount => publicIGridProvider.RowCount;

        int UnsafeNativeMethods.IGridProvider.ColumnCount => publicIGridProvider.ColumnCount;

        int UnsafeNativeMethods.IGridItemProvider.Row => publicIGridItemProvider.Row;

        int UnsafeNativeMethods.IGridItemProvider.Column => publicIGridItemProvider.Column;

        int UnsafeNativeMethods.IGridItemProvider.RowSpan => publicIGridItemProvider.RowSpan;

        int UnsafeNativeMethods.IGridItemProvider.ColumnSpan => publicIGridItemProvider.ColumnSpan;

        UnsafeNativeMethods.IRawElementProviderSimple UnsafeNativeMethods.IGridItemProvider.ContainingGrid
        {
            get => publicIGridItemProvider.ContainingGrid;
        }

        /// <summary>
        /// Get the currently selected elements
        /// </summary>
        /// <returns>An AutomationElement array containing the currently selected elements</returns>
        object[] UnsafeNativeMethods.ISelectionProvider.GetSelection()
        {
            return publicISelectionProvider.GetSelection();
        }

        /// <summary>
        /// Indicates whether the control allows more than one element to be selected
        /// </summary>
        /// <returns>Boolean indicating whether the control allows more than one element to be selected</returns>
        /// <remarks>If this is false, then the control is a single-select ccntrol</remarks>
        bool UnsafeNativeMethods.ISelectionProvider.CanSelectMultiple
        {
            get => publicISelectionProvider.CanSelectMultiple;
        }

        /// <summary>
        /// Indicates whether the control requires at least one element to be selected
        /// </summary>
        /// <returns>Boolean indicating whether the control requires at least one element to be selected</returns>
        /// <remarks>If this is false, then the control allows all elements to be unselected</remarks>
        bool UnsafeNativeMethods.ISelectionProvider.IsSelectionRequired
        {
            get => publicISelectionProvider.IsSelectionRequired;
        }

        /// <summary>
        /// Sets the current element as the selection
        /// This clears the selection from other elements in the container.
        /// </summary>
        void UnsafeNativeMethods.ISelectionItemProvider.Select()
        {
            publicISelectionItemProvider.Select();
        }

        /// <summary>
        /// Adds current element to selection.
        /// </summary>
        void UnsafeNativeMethods.ISelectionItemProvider.AddToSelection()
        {
            publicISelectionItemProvider.AddToSelection();
        }

        /// <summary>
        /// Removes current element from selection.
        /// </summary>
        void UnsafeNativeMethods.ISelectionItemProvider.RemoveFromSelection()
        {
            publicISelectionItemProvider.RemoveFromSelection();
        }

        /// <summary>
        /// Check whether an element is selected.
        /// </summary>
        /// <returns>Returns true if the element is selected.</returns>
        bool UnsafeNativeMethods.ISelectionItemProvider.IsSelected
        {
            get => publicISelectionItemProvider.IsSelected;
        }

        /// <summary>
        /// The logical element that supports the SelectionPattern for this Item.
        /// </summary>
        /// <returns>Returns a IRawElementProviderSimple.</returns>
        UnsafeNativeMethods.IRawElementProviderSimple UnsafeNativeMethods.ISelectionItemProvider.SelectionContainer
        {
            get => publicISelectionItemProvider.SelectionContainer;
        }

        /// <summary>
        /// Request a provider for the specified component. The returned provider can supply additional
        /// properties or override properties of the specified component.
        /// </summary>
        /// <param name="hwnd">The window handle of the component.</param>
        /// <returns>Return the provider for the specified component, or null if the component is not being overridden.</returns>
        UnsafeNativeMethods.IRawElementProviderSimple UnsafeNativeMethods.IRawElementProviderHwndOverride.GetOverrideProviderForHwnd(IntPtr hwnd)
        {
            return publicIRawElementProviderHwndOverride.GetOverrideProviderForHwnd(hwnd);
        }

    }
}<|MERGE_RESOLUTION|>--- conflicted
+++ resolved
@@ -2690,24 +2690,6 @@
         private readonly UnsafeNativeMethods.IAccessibleEx publicIAccessibleEx;                   // AccessibleObject as IAccessibleEx
 
         // UIAutomation
-<<<<<<< HEAD
-        private UnsafeNativeMethods.IRawElementProviderSimple publicIRawElementProviderSimple;    // AccessibleObject as IRawElementProviderSimple
-        private UnsafeNativeMethods.IRawElementProviderFragment publicIRawElementProviderFragment;// AccessibleObject as IRawElementProviderFragment
-        private UnsafeNativeMethods.IRawElementProviderFragmentRoot publicIRawElementProviderFragmentRoot;// AccessibleObject as IRawElementProviderFragmentRoot
-        private UnsafeNativeMethods.IInvokeProvider publicIInvokeProvider;                        // AccessibleObject as IInvokeProvider
-        private UnsafeNativeMethods.IValueProvider publicIValueProvider;                          // AccessibleObject as IValueProvider
-        private UnsafeNativeMethods.IRangeValueProvider publicIRangeValueProvider;                // AccessibleObject as IRangeValueProvider
-        private UnsafeNativeMethods.IExpandCollapseProvider publicIExpandCollapseProvider;        // AccessibleObject as IExpandCollapseProvider
-        private UnsafeNativeMethods.IToggleProvider publicIToggleProvider;                        // AccessibleObject as IToggleProvider
-        private UnsafeNativeMethods.ITableProvider publicITableProvider;                          // AccessibleObject as ITableProvider
-        private UnsafeNativeMethods.ITableItemProvider publicITableItemProvider;                  // AccessibleObject as ITableItemProvider
-        private UnsafeNativeMethods.IGridProvider publicIGridProvider;                            // AccessibleObject as IGridProvider
-        private UnsafeNativeMethods.IGridItemProvider publicIGridItemProvider;                    // AccessibleObject as IGridItemProvider
-        private UnsafeNativeMethods.ILegacyIAccessibleProvider publicILegacyIAccessibleProvider;   // AccessibleObject as ILegayAccessibleProvider
-        private UnsafeNativeMethods.ISelectionProvider publicISelectionProvider;                  // AccessibleObject as ISelectionProvider
-        private UnsafeNativeMethods.ISelectionItemProvider publicISelectionItemProvider;          // AccessibleObject as ISelectionItemProvider
-        private UnsafeNativeMethods.IRawElementProviderHwndOverride publicIRawElementProviderHwndOverride; // AccessibleObject as IRawElementProviderHwndOverride
-=======
         private readonly UnsafeNativeMethods.IRawElementProviderSimple publicIRawElementProviderSimple;    // AccessibleObject as IRawElementProviderSimple
         private readonly UnsafeNativeMethods.IRawElementProviderFragment publicIRawElementProviderFragment;// AccessibleObject as IRawElementProviderFragment
         private readonly UnsafeNativeMethods.IRawElementProviderFragmentRoot publicIRawElementProviderFragmentRoot;// AccessibleObject as IRawElementProviderFragmentRoot
@@ -2724,7 +2706,6 @@
         private readonly UnsafeNativeMethods.ISelectionProvider publicISelectionProvider;                  // AccessibleObject as ISelectionProvider
         private readonly UnsafeNativeMethods.ISelectionItemProvider publicISelectionItemProvider;          // AccessibleObject as ISelectionItemProvider
         private readonly UnsafeNativeMethods.IRawElementProviderHwndOverride publicIRawElementProviderHwndOverride; // AccessibleObject as IRawElementProviderHwndOverride
->>>>>>> 05087938
 
         /// <summary>
         /// Create a new wrapper.
