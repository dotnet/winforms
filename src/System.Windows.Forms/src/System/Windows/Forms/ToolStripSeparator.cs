﻿// Licensed to the .NET Foundation under one or more agreements.
// The .NET Foundation licenses this file to you under the MIT license.
// See the LICENSE file in the project root for more information.

namespace System.Windows.Forms
{
    using System;
    using System.Drawing;
    using System.ComponentModel;
    using System.Windows.Forms.Design;
    using System.Diagnostics.CodeAnalysis;
    using System.Runtime.Versioning;

    /// <summary>
    ///    <para>
    ///      Called when the background of the ToolStrip is being rendered
    ///    </para>
    /// </summary>
    [ToolStripItemDesignerAvailability(ToolStripItemDesignerAvailability.ToolStrip | ToolStripItemDesignerAvailability.ContextMenuStrip)]
<<<<<<< HEAD
    public class ToolStripSeparator : ToolStripItem {
            private const int ToolStrip_SEPARATORTHICKNESS = 6;
            private const int ToolStrip_SEPARATORHEIGHT = 23;

            [System.Diagnostics.CodeAnalysis.SuppressMessage("Microsoft.Usage", "CA2214:DoNotCallOverridableMethodsInConstructors")]
            public ToolStripSeparator() {
                this.ForeColor = SystemColors.ControlDark;
            }

            /// <include file='doc\ToolStripItem.uex' path='docs/doc[@for="ToolStripItem.AutoToolTip"]/*' />
            [
            Browsable(false), 
            EditorBrowsable(EditorBrowsableState.Never),
            DesignerSerializationVisibility(DesignerSerializationVisibility.Hidden)
            ]
            public new bool AutoToolTip {
               get { 
                    return base.AutoToolTip;
               }
               set {
                    base.AutoToolTip = value;
               }
            }


            /// <include file='doc\ToolStripItem.uex' path='docs/doc[@for="ToolStripItem.Image"]/*' />
            [
            Browsable(false), 
            EditorBrowsable(EditorBrowsableState.Never),
            DesignerSerializationVisibility(DesignerSerializationVisibility.Hidden)
            ]
            public override Image BackgroundImage {
                get {
                    return base.BackgroundImage;
                     
                }
                set {
                    base.BackgroundImage = value;
                }
            }

            /// <include file='doc\ToolStripItem.uex' path='docs/doc[@for="ToolStripItem.BackgroundImageLayout"]/*' />
            [
            Browsable(false), 
            EditorBrowsable(EditorBrowsableState.Never),
            DesignerSerializationVisibility(DesignerSerializationVisibility.Hidden)
            ]
            public override ImageLayout BackgroundImageLayout {
              get {
                  return base.BackgroundImageLayout;
              }
              set {
                  base.BackgroundImageLayout = value;
              }
            }
            
            /// <include file='doc\ToolStripSeparator.uex' path='docs/doc[@for="ToolStripSeparator.CanSelect"]/*' />
            public override bool CanSelect { 
                get  { 
                    return DesignMode; 
                } 
            }


            /// <include file='doc\ToolStripSeparator.uex' path='docs/doc[@for="ToolStripSeparator.DefaultSize"]/*' />
            /// <devdoc>
            ///     Deriving classes can override this to configure a default size for their control.
            ///     This is more efficient than setting the size in the control's constructor.
            /// </devdoc>
            protected override Size DefaultSize {
                get {
                    return new Size(ToolStrip_SEPARATORTHICKNESS, ToolStrip_SEPARATORTHICKNESS);
                }
=======
    public class ToolStripSeparator : ToolStripItem
    {
        private const int ToolStrip_SEPARATORTHICKNESS = 6;
        private const int ToolStrip_SEPARATORHEIGHT = 23;

        [System.Diagnostics.CodeAnalysis.SuppressMessage("Microsoft.Usage", "CA2214:DoNotCallOverridableMethodsInConstructors")]
        public ToolStripSeparator()
        {
            ForeColor = SystemColors.ControlDark;
        }

        [
        Browsable(false),
        EditorBrowsable(EditorBrowsableState.Never),
        DesignerSerializationVisibility(DesignerSerializationVisibility.Hidden)
        ]
        public new bool AutoToolTip
        {
            get
            {
                return base.AutoToolTip;
            }
            set
            {
                base.AutoToolTip = value;
>>>>>>> 05087938
            }
        }


<<<<<<< HEAD
            /// <include file='doc\ToolStripSeparator.uex' path='docs/doc[@for="ToolStripSeparator.DefaultMargin"]/*' />
            protected internal override Padding DefaultMargin {
               get {
                   return Padding.Empty;
               }
           }


           [
           Browsable(false), 
           EditorBrowsable(EditorBrowsableState.Never),
           DesignerSerializationVisibility(DesignerSerializationVisibility.Hidden)
           ]
           public new bool DoubleClickEnabled {
               get {
                   return base.DoubleClickEnabled;
               }
               set {
                   base.DoubleClickEnabled = value;
               }
           }

            /// <include file='doc\ToolStripSeparator.uex' path='docs/doc[@for="ToolStripSeparator.Enabled"]/*' />
            [
            Browsable(false), 
            EditorBrowsable(EditorBrowsableState.Never),
            DesignerSerializationVisibility(DesignerSerializationVisibility.Hidden)
            ]
            public override bool Enabled {
                get {
                  return base.Enabled;
                }
                set {
                  base.Enabled = value;
                }
=======
        [
        Browsable(false),
        EditorBrowsable(EditorBrowsableState.Never),
        DesignerSerializationVisibility(DesignerSerializationVisibility.Hidden)
        ]
        public override Image BackgroundImage
        {
            get
            {
                return base.BackgroundImage;
>>>>>>> 05087938

            }
            set
            {
                base.BackgroundImage = value;
            }
        }

        [
        Browsable(false),
        EditorBrowsable(EditorBrowsableState.Never),
        DesignerSerializationVisibility(DesignerSerializationVisibility.Hidden)
        ]
        public override ImageLayout BackgroundImageLayout
        {
            get
            {
                return base.BackgroundImageLayout;
            }
            set
            {
                base.BackgroundImageLayout = value;
            }
        }

        public override bool CanSelect
        {
            get
            {
                return DesignMode;
            }
        }


        /// <summary>
        ///     Deriving classes can override this to configure a default size for their control.
        ///     This is more efficient than setting the size in the control's constructor.
        /// </summary>
        protected override Size DefaultSize
        {
            get
            {
                return new Size(ToolStrip_SEPARATORTHICKNESS, ToolStrip_SEPARATORTHICKNESS);
            }
        }


        protected internal override Padding DefaultMargin
        {
            get
            {
                return Padding.Empty;
            }
        }


        [
        Browsable(false),
        EditorBrowsable(EditorBrowsableState.Never),
        DesignerSerializationVisibility(DesignerSerializationVisibility.Hidden)
        ]
        public new bool DoubleClickEnabled
        {
            get
            {
                return base.DoubleClickEnabled;
            }
            set
            {
                base.DoubleClickEnabled = value;
            }
        }

        [
        Browsable(false),
        EditorBrowsable(EditorBrowsableState.Never),
        DesignerSerializationVisibility(DesignerSerializationVisibility.Hidden)
        ]
        public override bool Enabled
        {
            get
            {
                return base.Enabled;
            }
            set
            {
                base.Enabled = value;
            }

        }

        [Browsable(false), EditorBrowsable(EditorBrowsableState.Never)]
        new public event EventHandler EnabledChanged
        {
            add => base.EnabledChanged += value;
            remove => base.EnabledChanged -= value;
        }

        [
        Browsable(false),
        EditorBrowsable(EditorBrowsableState.Never),
        DesignerSerializationVisibility(DesignerSerializationVisibility.Hidden)
        ]
        public new ToolStripItemDisplayStyle DisplayStyle
        {
            get
            {
                return base.DisplayStyle;
            }
            set
            {
                base.DisplayStyle = value;
            }
        }

        [Browsable(false), EditorBrowsable(EditorBrowsableState.Never)]
        new public event EventHandler DisplayStyleChanged
        {
            add => base.DisplayStyleChanged += value;
            remove => base.DisplayStyleChanged -= value;
        }

        [
        Browsable(false),
        EditorBrowsable(EditorBrowsableState.Never),
        DesignerSerializationVisibility(DesignerSerializationVisibility.Hidden)
        ]
        public override Font Font
        {
            get
            {
                return base.Font;
            }
            set
            {
                base.Font = value;
            }
        }

        [
        Browsable(false),
        EditorBrowsable(EditorBrowsableState.Never),
        DesignerSerializationVisibility(DesignerSerializationVisibility.Hidden)
        ]
        public new ContentAlignment ImageAlign
        {
            get
            {
                return base.ImageAlign;
            }
            set
            {
                base.ImageAlign = value;
            }
        }

        [
        Browsable(false),
        EditorBrowsable(EditorBrowsableState.Never),
        DesignerSerializationVisibility(DesignerSerializationVisibility.Hidden)
        ]
        public override Image Image
        {


            get
            {
                return base.Image;
            }
            set
            {
                base.Image = value;
            }
        }

        [
        Browsable(false),
        EditorBrowsable(EditorBrowsableState.Never),
        RefreshProperties(RefreshProperties.Repaint),
        DesignerSerializationVisibility(DesignerSerializationVisibility.Hidden)
        ]
        public new int ImageIndex
        {
            get
            {
                return base.ImageIndex;
            }
            set
            {
                base.ImageIndex = value;
            }
        }

        [
        Browsable(false),
        EditorBrowsable(EditorBrowsableState.Never),
        DesignerSerializationVisibility(DesignerSerializationVisibility.Hidden)
        ]
        public new string ImageKey
        {
            get
            {
                return base.ImageKey;
            }
            set
            {
                base.ImageKey = value;
            }
        }

        [
        Browsable(false),
        EditorBrowsable(EditorBrowsableState.Never),
        DesignerSerializationVisibility(DesignerSerializationVisibility.Hidden)
        ]
        public new Color ImageTransparentColor
        {
            get
            {
                return base.ImageTransparentColor;
            }
            set
            {
                base.ImageTransparentColor = value;
            }
        }

        [
        Browsable(false),
        EditorBrowsable(EditorBrowsableState.Never),
        DesignerSerializationVisibility(DesignerSerializationVisibility.Hidden)
        ]
        public new ToolStripItemImageScaling ImageScaling
        {
            get
            {
                return base.ImageScaling;
            }
            set
            {
                base.ImageScaling = value;
            }
        }


        private bool IsVertical
        {
            get
            {
                ToolStrip parent = ParentInternal;

                if (parent == null)
                {
                    parent = Owner;
                }
<<<<<<< HEAD
                if (parent == null) {
                    return new Size(ToolStrip_SEPARATORTHICKNESS, ToolStrip_SEPARATORTHICKNESS);
                }
                
                ToolStripDropDownMenu dropDownMenu = parent as ToolStripDropDownMenu;
                if (dropDownMenu != null) {
                    return new Size(parent.Width - (parent.Padding.Horizontal - dropDownMenu.ImageMargin.Width), ToolStrip_SEPARATORTHICKNESS);
                }
                else {        
                    if (parent.LayoutStyle != ToolStripLayoutStyle.HorizontalStackWithOverflow || parent.LayoutStyle != ToolStripLayoutStyle.VerticalStackWithOverflow) {
                        // we dont actually know what size to make it, so just keep it a stock size.
                        constrainingSize.Width = ToolStrip_SEPARATORHEIGHT;
                        constrainingSize.Height = ToolStrip_SEPARATORHEIGHT;
                    }
                    if (IsVertical) {
                        return new Size(ToolStrip_SEPARATORTHICKNESS, constrainingSize.Height);                        
                    }
                    else {
                        return new Size(constrainingSize.Width, ToolStrip_SEPARATORTHICKNESS);   
                    }
=======
                if (parent is ToolStripDropDownMenu dropDownMenu)
                {
                    return false;
                }
                switch (parent.LayoutStyle)
                {
                    case ToolStripLayoutStyle.VerticalStackWithOverflow:
                        return false;
                    case ToolStripLayoutStyle.HorizontalStackWithOverflow:
                    case ToolStripLayoutStyle.Flow:
                    case ToolStripLayoutStyle.Table:
                    default:
                        return true;
>>>>>>> 05087938
                }
            }
        }


        [
        Browsable(false),
        EditorBrowsable(EditorBrowsableState.Never),
        DesignerSerializationVisibility(DesignerSerializationVisibility.Hidden)
        ]
        public override string Text
        {
            get
            {
                return base.Text;
            }
            set
            {
                base.Text = value;
            }
        }

        [Browsable(false), EditorBrowsable(EditorBrowsableState.Never)]
        new public event EventHandler TextChanged
        {
            add => base.TextChanged += value;
            remove => base.TextChanged -= value;
        }

        [
        Browsable(false),
        EditorBrowsable(EditorBrowsableState.Never),
        DesignerSerializationVisibility(DesignerSerializationVisibility.Hidden)
        ]
        public new ContentAlignment TextAlign
        {
            get
            {
                return base.TextAlign;
            }
            set
            {
                base.TextAlign = value;
            }
        }


        [Browsable(false), EditorBrowsable(EditorBrowsableState.Never), DefaultValue(ToolStripTextDirection.Horizontal)]
        public override ToolStripTextDirection TextDirection
        {
            get
            {
                return base.TextDirection;
            }
            set
            {
                base.TextDirection = value;
            }
        }

        [
        Browsable(false),
        EditorBrowsable(EditorBrowsableState.Never),
        DesignerSerializationVisibility(DesignerSerializationVisibility.Hidden)
        ]
        public new TextImageRelation TextImageRelation
        {
            get
            {
                return base.TextImageRelation;
            }
            set
            {
                base.TextImageRelation = value;
            }
        }

        [
        Browsable(false),
        EditorBrowsable(EditorBrowsableState.Never),
        DesignerSerializationVisibility(DesignerSerializationVisibility.Hidden)
        ]
        public new string ToolTipText
        {
            get
            {
                return base.ToolTipText;
            }
            set
            {
                base.ToolTipText = value;
            }
        }

        [
        Browsable(false),
        EditorBrowsable(EditorBrowsableState.Never),
        DesignerSerializationVisibility(DesignerSerializationVisibility.Hidden)
        ]
        public new bool RightToLeftAutoMirrorImage
        {
            get
            {
                return base.RightToLeftAutoMirrorImage;
            }
            set
            {
                base.RightToLeftAutoMirrorImage = value;
            }
        }

        [EditorBrowsable(EditorBrowsableState.Advanced)]
        protected override AccessibleObject CreateAccessibilityInstance()
        {
            return new ToolStripSeparatorAccessibleObject(this);
        }


        public override Size GetPreferredSize(Size constrainingSize)
        {
            ToolStrip parent = ParentInternal;

            if (parent == null)
            {
                parent = Owner;
            }
            if (parent == null)
            {
                return new Size(ToolStrip_SEPARATORTHICKNESS, ToolStrip_SEPARATORTHICKNESS);
            }

            if (parent is ToolStripDropDownMenu dropDownMenu)
            {
                return new Size(parent.Width - (parent.Padding.Horizontal - dropDownMenu.ImageMargin.Width), ToolStrip_SEPARATORTHICKNESS);
            }
            else
            {
                if (parent.LayoutStyle != ToolStripLayoutStyle.HorizontalStackWithOverflow || parent.LayoutStyle != ToolStripLayoutStyle.VerticalStackWithOverflow)
                {
                    // we dont actually know what size to make it, so just keep it a stock size.
                    constrainingSize.Width = ToolStrip_SEPARATORHEIGHT;
                    constrainingSize.Height = ToolStrip_SEPARATORHEIGHT;
                }
                if (IsVertical)
                {
                    return new Size(ToolStrip_SEPARATORTHICKNESS, constrainingSize.Height);
                }
                else
                {
                    return new Size(constrainingSize.Width, ToolStrip_SEPARATORTHICKNESS);
                }
            }

        }


        protected override void OnPaint(System.Windows.Forms.PaintEventArgs e)
        {
            if (Owner != null && ParentInternal != null)
            {
                Renderer.DrawSeparator(new ToolStripSeparatorRenderEventArgs(e.Graphics, this, IsVertical));
            }
        }

        [EditorBrowsable(EditorBrowsableState.Never)]
        protected override void OnFontChanged(EventArgs e)
        {
            // PERF: dont call base, we dont care if the font changes             
            RaiseEvent(EventFontChanged, e);
        }

        [SuppressMessage("Microsoft.Usage", "CA2214:DoNotCallOverridableMethodsInConstructors")]
        [EditorBrowsable(EditorBrowsableState.Never)]
        internal override bool ShouldSerializeForeColor()
        {
            return (ForeColor != SystemColors.ControlDark);
        }

        internal protected override void SetBounds(Rectangle rect)
        {
            if (Owner is ToolStripDropDownMenu dropDownMenu)
            {

                // Scooch over by the padding amount.  The padding is added to 
                // the ToolStripDropDownMenu to keep the non-menu item riffraff
                // aligned to the text rectangle. When flow layout comes through to set our position
                // via IArrangedElement DEFY IT!
                if (dropDownMenu != null)
                {
                    rect.X = 2;
                    rect.Width = dropDownMenu.Width - 4;
                }
            }
            base.SetBounds(rect);
        }

        /// <summary>
        /// An implementation of AccessibleChild for use with ToolStripItems        
        /// </summary>
        [System.Runtime.InteropServices.ComVisible(true)]
        internal class ToolStripSeparatorAccessibleObject : ToolStripItemAccessibleObject
        {
            private readonly ToolStripSeparator ownerItem = null;

            public ToolStripSeparatorAccessibleObject(ToolStripSeparator ownerItem) : base(ownerItem)
            {
                this.ownerItem = ownerItem;
            }

            public override AccessibleRole Role
            {
                get
                {
                    AccessibleRole role = ownerItem.AccessibleRole;
                    if (role != AccessibleRole.Default)
                    {
                        return role;
                    }
                    else
                    {
                        return AccessibleRole.Separator;
                    }

                }
            }

            internal override object GetPropertyValue(int propertyID)
            {
                if (propertyID == NativeMethods.UIA_ControlTypePropertyId)
                {
                    return NativeMethods.UIA_SeparatorControlTypeId;
                }

                return base.GetPropertyValue(propertyID);
            }
        }
    }
}<|MERGE_RESOLUTION|>--- conflicted
+++ resolved
@@ -17,81 +17,6 @@
     ///    </para>
     /// </summary>
     [ToolStripItemDesignerAvailability(ToolStripItemDesignerAvailability.ToolStrip | ToolStripItemDesignerAvailability.ContextMenuStrip)]
-<<<<<<< HEAD
-    public class ToolStripSeparator : ToolStripItem {
-            private const int ToolStrip_SEPARATORTHICKNESS = 6;
-            private const int ToolStrip_SEPARATORHEIGHT = 23;
-
-            [System.Diagnostics.CodeAnalysis.SuppressMessage("Microsoft.Usage", "CA2214:DoNotCallOverridableMethodsInConstructors")]
-            public ToolStripSeparator() {
-                this.ForeColor = SystemColors.ControlDark;
-            }
-
-            /// <include file='doc\ToolStripItem.uex' path='docs/doc[@for="ToolStripItem.AutoToolTip"]/*' />
-            [
-            Browsable(false), 
-            EditorBrowsable(EditorBrowsableState.Never),
-            DesignerSerializationVisibility(DesignerSerializationVisibility.Hidden)
-            ]
-            public new bool AutoToolTip {
-               get { 
-                    return base.AutoToolTip;
-               }
-               set {
-                    base.AutoToolTip = value;
-               }
-            }
-
-
-            /// <include file='doc\ToolStripItem.uex' path='docs/doc[@for="ToolStripItem.Image"]/*' />
-            [
-            Browsable(false), 
-            EditorBrowsable(EditorBrowsableState.Never),
-            DesignerSerializationVisibility(DesignerSerializationVisibility.Hidden)
-            ]
-            public override Image BackgroundImage {
-                get {
-                    return base.BackgroundImage;
-                     
-                }
-                set {
-                    base.BackgroundImage = value;
-                }
-            }
-
-            /// <include file='doc\ToolStripItem.uex' path='docs/doc[@for="ToolStripItem.BackgroundImageLayout"]/*' />
-            [
-            Browsable(false), 
-            EditorBrowsable(EditorBrowsableState.Never),
-            DesignerSerializationVisibility(DesignerSerializationVisibility.Hidden)
-            ]
-            public override ImageLayout BackgroundImageLayout {
-              get {
-                  return base.BackgroundImageLayout;
-              }
-              set {
-                  base.BackgroundImageLayout = value;
-              }
-            }
-            
-            /// <include file='doc\ToolStripSeparator.uex' path='docs/doc[@for="ToolStripSeparator.CanSelect"]/*' />
-            public override bool CanSelect { 
-                get  { 
-                    return DesignMode; 
-                } 
-            }
-
-
-            /// <include file='doc\ToolStripSeparator.uex' path='docs/doc[@for="ToolStripSeparator.DefaultSize"]/*' />
-            /// <devdoc>
-            ///     Deriving classes can override this to configure a default size for their control.
-            ///     This is more efficient than setting the size in the control's constructor.
-            /// </devdoc>
-            protected override Size DefaultSize {
-                get {
-                    return new Size(ToolStrip_SEPARATORTHICKNESS, ToolStrip_SEPARATORTHICKNESS);
-                }
-=======
     public class ToolStripSeparator : ToolStripItem
     {
         private const int ToolStrip_SEPARATORTHICKNESS = 6;
@@ -117,48 +42,10 @@
             set
             {
                 base.AutoToolTip = value;
->>>>>>> 05087938
-            }
-        }
-
-
-<<<<<<< HEAD
-            /// <include file='doc\ToolStripSeparator.uex' path='docs/doc[@for="ToolStripSeparator.DefaultMargin"]/*' />
-            protected internal override Padding DefaultMargin {
-               get {
-                   return Padding.Empty;
-               }
-           }
-
-
-           [
-           Browsable(false), 
-           EditorBrowsable(EditorBrowsableState.Never),
-           DesignerSerializationVisibility(DesignerSerializationVisibility.Hidden)
-           ]
-           public new bool DoubleClickEnabled {
-               get {
-                   return base.DoubleClickEnabled;
-               }
-               set {
-                   base.DoubleClickEnabled = value;
-               }
-           }
-
-            /// <include file='doc\ToolStripSeparator.uex' path='docs/doc[@for="ToolStripSeparator.Enabled"]/*' />
-            [
-            Browsable(false), 
-            EditorBrowsable(EditorBrowsableState.Never),
-            DesignerSerializationVisibility(DesignerSerializationVisibility.Hidden)
-            ]
-            public override bool Enabled {
-                get {
-                  return base.Enabled;
-                }
-                set {
-                  base.Enabled = value;
-                }
-=======
+            }
+        }
+
+
         [
         Browsable(false),
         EditorBrowsable(EditorBrowsableState.Never),
@@ -169,7 +56,6 @@
             get
             {
                 return base.BackgroundImage;
->>>>>>> 05087938
 
             }
             set
@@ -425,28 +311,6 @@
                 {
                     parent = Owner;
                 }
-<<<<<<< HEAD
-                if (parent == null) {
-                    return new Size(ToolStrip_SEPARATORTHICKNESS, ToolStrip_SEPARATORTHICKNESS);
-                }
-                
-                ToolStripDropDownMenu dropDownMenu = parent as ToolStripDropDownMenu;
-                if (dropDownMenu != null) {
-                    return new Size(parent.Width - (parent.Padding.Horizontal - dropDownMenu.ImageMargin.Width), ToolStrip_SEPARATORTHICKNESS);
-                }
-                else {        
-                    if (parent.LayoutStyle != ToolStripLayoutStyle.HorizontalStackWithOverflow || parent.LayoutStyle != ToolStripLayoutStyle.VerticalStackWithOverflow) {
-                        // we dont actually know what size to make it, so just keep it a stock size.
-                        constrainingSize.Width = ToolStrip_SEPARATORHEIGHT;
-                        constrainingSize.Height = ToolStrip_SEPARATORHEIGHT;
-                    }
-                    if (IsVertical) {
-                        return new Size(ToolStrip_SEPARATORTHICKNESS, constrainingSize.Height);                        
-                    }
-                    else {
-                        return new Size(constrainingSize.Width, ToolStrip_SEPARATORTHICKNESS);   
-                    }
-=======
                 if (parent is ToolStripDropDownMenu dropDownMenu)
                 {
                     return false;
@@ -460,7 +324,6 @@
                     case ToolStripLayoutStyle.Table:
                     default:
                         return true;
->>>>>>> 05087938
                 }
             }
         }
