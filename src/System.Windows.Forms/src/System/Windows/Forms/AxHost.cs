﻿// Licensed to the .NET Foundation under one or more agreements.
// The .NET Foundation licenses this file to you under the MIT license.
// See the LICENSE file in the project root for more information.


namespace System.Windows.Forms
{
    using Microsoft.Win32;
    using System;
    using System.Collections;
    using System.Collections.Generic;
    using System.Collections.Specialized;
    using System.ComponentModel;
    using System.ComponentModel.Design;
    using System.Configuration.Assemblies;
    using System.Diagnostics;
    using System.Diagnostics.CodeAnalysis;
    using System.Drawing;
    using System.Drawing.Imaging;
    using System.Drawing.Design;
    using System.Globalization;
    using System.IO;
    using System.Reflection;
    using System.Runtime.InteropServices;
    using System.Runtime.Serialization.Formatters.Binary;
    using System.Runtime.Serialization;
    using System.Threading;
    using System.Windows.Forms.ComponentModel;
    using System.Windows.Forms.ComponentModel.Com2Interop;
    using System.Windows.Forms.Design;
    using System.Runtime.Versioning;

    /// <summary>
    ///    <para>
    ///
    ///       Wraps ActiveX controls and exposes them as
    ///       fully featured windows forms controls.
    ///    </para>
    /// </summary>
    [
    ComVisible(true),
    ClassInterface(ClassInterfaceType.AutoDispatch),
    ToolboxItem(false),
    DesignTimeVisible(false),
    DefaultEvent(nameof(Enter)),
    Designer("System.Windows.Forms.Design.AxHostDesigner, " + AssemblyRef.SystemDesign),
    ]
    public abstract class AxHost : Control, ISupportInitialize, ICustomTypeDescriptor
    {

        private static readonly TraceSwitch AxHTraceSwitch = new TraceSwitch("AxHTrace", "ActiveX handle tracing");
        private static readonly TraceSwitch AxPropTraceSwitch = new TraceSwitch("AxPropTrace", "ActiveX property tracing");
        private static readonly TraceSwitch AxHostSwitch = new TraceSwitch("AxHost", "ActiveX host creation");
        private static readonly BooleanSwitch AxIgnoreTMSwitch = new BooleanSwitch("AxIgnoreTM", "ActiveX switch to ignore thread models");
        private static readonly BooleanSwitch AxAlwaysSaveSwitch = new BooleanSwitch("AxAlwaysSave", "ActiveX to save all controls regardless of their IsDirty function return value");

        /// <summary>
        ///     Flags which may be passed to the AxHost constructor
        /// </summary>
        [SuppressMessage("Microsoft.Performance", "CA1812:AvoidUninstantiatedInternalClasses")]
        internal class AxFlags
        {
            /// <summary>
            ///     Indicates that the context menu for the control should not contain an
            ///     "Edit" verb unless the activeX controls itself decides to proffer it.
            ///     By default, all wrapped activeX controls will contain an edit verb.
            /// </summary>
            internal const int PreventEditMode = 0x1;

            /// <summary>
            ///     Indicated that the context menu for the control should contain
            ///     a "Properties..." verb which may be used to show the property
            ///     pages for the control.  Note that even if this flag is
            ///     specified, the verb will not appear unless the control
            ///     proffers a set of property pages.
            ///     [Since most activeX controls alreay have their own properties verb
            ///     on the context menu, the default is not to include one specified by
            ///     this flag.]
            /// </summary>
            internal const int IncludePropertiesVerb = 0x2;

            /// <summary>
            /// </summary>
            internal const int IgnoreThreadModel = 0x10000000;
        }

        private static readonly COMException E_NOTIMPL = new COMException(SR.AXNotImplemented, unchecked((int)0x80000001));
        private static readonly COMException E_INVALIDARG = new COMException(SR.AXInvalidArgument, unchecked((int)0x80070057));
        private static readonly COMException E_FAIL = new COMException(SR.AXUnknownError, unchecked((int)0x80004005));
        private static readonly COMException E_NOINTERFACE = new COMException(SR.AxInterfaceNotSupported, unchecked((int)0x80004002));

        private const int INPROC_SERVER = 1;
        private const int OC_PASSIVE = 0;
        private const int OC_LOADED = 1;  // handler, but no server   [ocx created]
        private const int OC_RUNNING = 2; // server running, invisible [iqa & depersistance]
        private const int OC_INPLACE = 4; // server in-place active [inplace]
        private const int OC_UIACTIVE = 8;// server is UI active [uiactive]
        private const int OC_OPEN = 16;    // server is being open edited [not used]

        private const int EDITM_NONE = 0;   // object not being edited
        private const int EDITM_OBJECT = 1; // object provided an edit verb and we invoked it
        private const int EDITM_HOST = 2;   // we invoked our own edit verb

        private const int STG_UNKNOWN = -1;
        private const int STG_STREAM = 0;
        private const int STG_STREAMINIT = 1;
        private const int STG_STORAGE = 2;

        private const int OLEIVERB_SHOW = -1;
        private const int OLEIVERB_HIDE = -3;
        private const int OLEIVERB_UIACTIVATE = -4;
        private const int OLEIVERB_INPLACEACTIVATE = -5;
        private const int OLEIVERB_PROPERTIES = -7;
        private const int OLEIVERB_PRIMARY = 0;

        private readonly int REGMSG_MSG = SafeNativeMethods.RegisterWindowMessage(Application.WindowMessagesVersion + "_subclassCheck");
        private const int REGMSG_RETVAL = 123;

        private static int logPixelsX = -1;
        private static int logPixelsY = -1;

        private static Guid icf2_Guid = typeof(UnsafeNativeMethods.IClassFactory2).GUID;
        private static Guid ifont_Guid = typeof(UnsafeNativeMethods.IFont).GUID;
        private static Guid ifontDisp_Guid = typeof(SafeNativeMethods.IFontDisp).GUID;
        private static Guid ipicture_Guid = typeof(UnsafeNativeMethods.IPicture).GUID;
        private static Guid ipictureDisp_Guid = typeof(UnsafeNativeMethods.IPictureDisp).GUID;
        private static Guid ivbformat_Guid = typeof(UnsafeNativeMethods.IVBFormat).GUID;
        private static Guid ioleobject_Guid = typeof(UnsafeNativeMethods.IOleObject).GUID;
        private static Guid dataSource_Guid = new Guid("{7C0FFAB3-CD84-11D0-949A-00A0C91110ED}");
        private static Guid windowsMediaPlayer_Clsid = new Guid("{22d6f312-b0f6-11d0-94ab-0080c74c7e95}");
        private static Guid comctlImageCombo_Clsid = new Guid("{a98a24c0-b06f-3684-8c12-c52ae341e0bc}");
        private static Guid maskEdit_Clsid = new Guid("{c932ba85-4374-101b-a56c-00aa003668dc}");

        // Static state for perf optimization
        //
        private static Hashtable fontTable;

        // BitVector32 masks for various internal state flags.
        //
        private static readonly int ocxStateSet = BitVector32.CreateMask();
        private static readonly int editorRefresh = BitVector32.CreateMask(ocxStateSet);
        private static readonly int listeningToIdle = BitVector32.CreateMask(editorRefresh);
        private static readonly int refreshProperties = BitVector32.CreateMask(listeningToIdle);

        private static readonly int checkedIppb = BitVector32.CreateMask(refreshProperties);
        private static readonly int checkedCP = BitVector32.CreateMask(checkedIppb);
        private static readonly int fNeedOwnWindow = BitVector32.CreateMask(checkedCP);
        private static readonly int fOwnWindow = BitVector32.CreateMask(fNeedOwnWindow);

        private static readonly int fSimpleFrame = BitVector32.CreateMask(fOwnWindow);
        private static readonly int fFakingWindow = BitVector32.CreateMask(fSimpleFrame);
        private static readonly int rejectSelection = BitVector32.CreateMask(fFakingWindow);
        private static readonly int ownDisposing = BitVector32.CreateMask(rejectSelection);

        private static readonly int sinkAttached = BitVector32.CreateMask(ownDisposing);
        private static readonly int disposed = BitVector32.CreateMask(sinkAttached);
        private static readonly int manualUpdate = BitVector32.CreateMask(disposed);
        private static readonly int addedSelectionHandler = BitVector32.CreateMask(manualUpdate);

        private static readonly int valueChanged = BitVector32.CreateMask(addedSelectionHandler);
        private static readonly int handlePosRectChanged = BitVector32.CreateMask(valueChanged);
        private static readonly int siteProcessedInputKey = BitVector32.CreateMask(handlePosRectChanged);
        private static readonly int needLicenseKey = BitVector32.CreateMask(siteProcessedInputKey);

        private static readonly int inTransition = BitVector32.CreateMask(needLicenseKey);
        private static readonly int processingKeyUp = BitVector32.CreateMask(inTransition);
        private static readonly int assignUniqueID = BitVector32.CreateMask(processingKeyUp);
        private static readonly int renameEventHooked = BitVector32.CreateMask(assignUniqueID);


        private BitVector32 axState = new BitVector32();

        private int storageType = STG_UNKNOWN;
        private int ocState = OC_PASSIVE;
        private int miscStatusBits;
        private int freezeCount = 0;
        private readonly int flags = 0;
        private int selectionStyle = 0;
        private int editMode = EDITM_NONE;
        private int noComponentChange = 0;

        private IntPtr wndprocAddr = IntPtr.Zero;

        private Guid clsid;
        private string text = string.Empty;
        private string licenseKey = null;

        private readonly OleInterfaces oleSite;
        private AxComponentEditor editor;
        private AxContainer container;
        private ContainerControl containingControl;
        private ContainerControl newParent;
        private AxContainer axContainer;
        private State ocxState;
        private IntPtr hwndFocus = IntPtr.Zero;

        // CustomTypeDescriptor related state
        //
        private Hashtable properties = null;
        private Hashtable propertyInfos = null;
        private PropertyDescriptorCollection propsStash = null;
        private Attribute[] attribsStash = null;

        // interface pointers to the ocx
        //
        private object instance;
        private UnsafeNativeMethods.IOleInPlaceObject iOleInPlaceObject;
        private UnsafeNativeMethods.IOleObject iOleObject;
        private UnsafeNativeMethods.IOleControl iOleControl;
        private UnsafeNativeMethods.IOleInPlaceActiveObject iOleInPlaceActiveObject;
        private UnsafeNativeMethods.IOleInPlaceActiveObject iOleInPlaceActiveObjectExternal;
        private NativeMethods.IPerPropertyBrowsing iPerPropertyBrowsing;
        private NativeMethods.ICategorizeProperties iCategorizeProperties;
        private UnsafeNativeMethods.IPersistPropertyBag iPersistPropBag;
        private UnsafeNativeMethods.IPersistStream iPersistStream;
        private UnsafeNativeMethods.IPersistStreamInit iPersistStreamInit;
        private UnsafeNativeMethods.IPersistStorage iPersistStorage;

        private AboutBoxDelegate aboutBoxDelegate = null;
        private readonly EventHandler selectionChangeHandler;

        private readonly bool isMaskEdit;
        private bool ignoreDialogKeys;

        private readonly EventHandler onContainerVisibleChanged;

        // These should be in the order given by the PROPCAT_X values
        // Also, note that they are not to be localized...

        private static readonly CategoryAttribute[] categoryNames = new CategoryAttribute[] {
            null,
            new WinCategoryAttribute("Default"),
            new WinCategoryAttribute("Default"),
            new WinCategoryAttribute("Font"),
            new WinCategoryAttribute("Layout"),
            new WinCategoryAttribute("Appearance"),
            new WinCategoryAttribute("Behavior"),
            new WinCategoryAttribute("Data"),
            new WinCategoryAttribute("List"),
            new WinCategoryAttribute("Text"),
            new WinCategoryAttribute("Scale"),
            new WinCategoryAttribute("DDE")
        };

        private Hashtable objectDefinedCategoryNames = null; // Integer -> String

#if DEBUG
        static AxHost()
        {
            Debug.Assert((int)DockStyle.None == (int)NativeMethods.ActiveX.ALIGN_NO_CHANGE, "align value mismatch");
            Debug.Assert((int)DockStyle.Top == (int)NativeMethods.ActiveX.ALIGN_TOP, "align value mismatch");
            Debug.Assert((int)DockStyle.Bottom == (int)NativeMethods.ActiveX.ALIGN_BOTTOM, "align value mismatch");
            Debug.Assert((int)DockStyle.Left == (int)NativeMethods.ActiveX.ALIGN_LEFT, "align value mismatch");
            Debug.Assert((int)DockStyle.Right == (int)NativeMethods.ActiveX.ALIGN_RIGHT, "align value mismatch");
            Debug.Assert((int)MouseButtons.Left == 0x00100000, "mb.left mismatch");
            Debug.Assert((int)MouseButtons.Right == 0x00200000, "mb.right mismatch");
            Debug.Assert((int)MouseButtons.Middle == 0x00400000, "mb.middle mismatch");
            Debug.Assert((int)Keys.Shift == 0x00010000, "key.shift mismatch");
            Debug.Assert((int)Keys.Control == 0x00020000, "key.control mismatch");
            Debug.Assert((int)Keys.Alt == 0x00040000, "key.alt mismatch");
        }
#endif 

        /// <summary>
        ///     Creates a new instance of a control which wraps an activeX control given by the
        ///     clsid parameter and flags of 0.
        /// </summary>
        protected AxHost(string clsid) : this(clsid, 0)
        {
        }

        /// <summary>
        ///    <para>Creates a new instance of a control which wraps an activeX control given by the
        ///       clsid and flags parameters.</para>
        /// </summary>
        protected AxHost(string clsid, int flags) : base()
        {
            if (Application.OleRequired() != ApartmentState.STA)
            {
                throw new ThreadStateException(string.Format(SR.AXMTAThread, clsid));
            }

            oleSite = new OleInterfaces(this);
            selectionChangeHandler = new EventHandler(OnNewSelection);
            this.clsid = new Guid(clsid);
            this.flags = flags;

            axState[assignUniqueID] = !GetType().GUID.Equals(comctlImageCombo_Clsid);
            axState[needLicenseKey] = true;
            axState[rejectSelection] = true;

            isMaskEdit = this.clsid.Equals(AxHost.maskEdit_Clsid);
            onContainerVisibleChanged = new EventHandler(OnContainerVisibleChanged);
        }

        private bool CanUIActivate
        {
            get
            {
                return IsUserMode() || editMode != EDITM_NONE;
            }
        }

        /// <summary>
        ///     Returns the CreateParams used to create the handle for this control.
        /// </summary>
        protected override CreateParams CreateParams
        {
            get
            {
                CreateParams cp = base.CreateParams;
                if (axState[fOwnWindow] && IsUserMode())
                {
                    cp.Style &= (~NativeMethods.WS_VISIBLE);
                }
                return cp;
            }
        }

        private bool GetAxState(int mask)
        {
            return axState[mask];
        }

        private void SetAxState(int mask, bool value)
        {
            axState[mask] = value;
        }

        /// <summary>
        ///     AxHost will call this when it is ready to create the underlying ActiveX object.
        ///     Wrappers will override this and cast the pointer obtained by calling getOcx() to
        ///     their own interfaces.  getOcx() should not usually be called before this function.
        ///     Note: calling begin will result in a call to this function.
        /// </summary>
        protected virtual void AttachInterfaces()
        {
        }

        private void RealizeStyles()
        {
            SetStyle(ControlStyles.UserPaint, false);
            int hr = GetOleObject().GetMiscStatus(NativeMethods.ActiveX.DVASPECT_CONTENT, out int bits);
            if (!NativeMethods.Failed(hr))
            {
                miscStatusBits = bits;
                ParseMiscBits(miscStatusBits);
            }
        }

        // Control overrides:

        [Browsable(false), EditorBrowsable(EditorBrowsableState.Never)]
        public override Color BackColor
        {
            get
            {
                return base.BackColor;
            }

            set
            {
                base.BackColor = value;
            }
        }

        [Browsable(false), EditorBrowsable(EditorBrowsableState.Never),
        DesignerSerializationVisibility(DesignerSerializationVisibility.Hidden)]
        public override Image BackgroundImage
        {
            get
            {
                return base.BackgroundImage;
            }

            set
            {
                base.BackgroundImage = value;
            }
        }

        [Browsable(false), EditorBrowsable(EditorBrowsableState.Never),
        DesignerSerializationVisibility(DesignerSerializationVisibility.Hidden)]
        public override ImageLayout BackgroundImageLayout
        {
            get
            {
                return base.BackgroundImageLayout;
            }

            set
            {
                base.BackgroundImageLayout = value;
            }
        }

        /// <summary>
        ///     <para>Hide ImeMode: it doesn't make sense for this control</para>
        /// </summary>
        [Browsable(false), EditorBrowsable(EditorBrowsableState.Never),
        DesignerSerializationVisibility(DesignerSerializationVisibility.Hidden)]
        new public ImeMode ImeMode
        {
            get
            {
                return base.ImeMode;
            }
            set
            {
                base.ImeMode = value;
            }
        }

        [Browsable(false), EditorBrowsable(EditorBrowsableState.Never)]
        new public event EventHandler MouseClick
        {
            add => throw new NotSupportedException(string.Format(SR.AXAddInvalidEvent, "MouseClick"));
            remove { }
        }

        [Browsable(false), EditorBrowsable(EditorBrowsableState.Never)]
        new public event EventHandler MouseDoubleClick
        {
            add => throw new NotSupportedException(string.Format(SR.AXAddInvalidEvent, "MouseDoubleClick"));
            remove { }
        }

        [Browsable(false), EditorBrowsable(EditorBrowsableState.Never)]
        public override Cursor Cursor
        {
            get
            {
                return base.Cursor;
            }

            set
            {
                base.Cursor = value;
            }
        }

        [Browsable(false), EditorBrowsable(EditorBrowsableState.Never)]
        public override ContextMenu ContextMenu
        {
            get
            {
                return base.ContextMenu;
            }

            set
            {
                base.ContextMenu = value;
            }
        }

        /// <summary>
        ///     Deriving classes can override this to configure a default size for their control.
        ///     This is more efficient than setting the size in the control's constructor.
        /// </summary>
        protected override Size DefaultSize
        {
            get
            {
                return new Size(75, 23);
            }
        }

        [Browsable(false), EditorBrowsable(EditorBrowsableState.Never)]
        public virtual new bool Enabled
        {
            get
            {
                return base.Enabled;
            }

            set
            {
                base.Enabled = value;
            }
        }

        [Browsable(false), EditorBrowsable(EditorBrowsableState.Never)]
        public override Font Font
        {
            get
            {
                return base.Font;
            }

            set
            {
                base.Font = value;
            }
        }

        [Browsable(false), EditorBrowsable(EditorBrowsableState.Never)]
        public override Color ForeColor
        {
            get
            {
                return base.ForeColor;
            }

            set
            {
                base.ForeColor = value;
            }
        }

        [
            Browsable(false),
            EditorBrowsable(EditorBrowsableState.Never),
            Localizable(true)
        ]
        public new virtual bool RightToLeft
        {
            get
            {
                RightToLeft rtol = base.RightToLeft;
                return rtol == System.Windows.Forms.RightToLeft.Yes;
            }

            set
            {
                base.RightToLeft = (value) ? System.Windows.Forms.RightToLeft.Yes : System.Windows.Forms.RightToLeft.No;
            }
        }


        [Browsable(false), EditorBrowsable(EditorBrowsableState.Never)]
        public override string Text
        {
            get
            {
                return text;
            }

            set
            {
                text = value;
            }
        }

        internal override bool CanAccessProperties
        {
            get
            {
                int ocState = GetOcState();
                return (axState[fOwnWindow] &&
                       (ocState > OC_RUNNING || (IsUserMode() && ocState >= OC_RUNNING)) ||
                       ocState >= OC_INPLACE);
            }
        }

        [EditorBrowsable(EditorBrowsableState.Advanced)]
        protected bool PropsValid()
        {
            return CanAccessProperties;
        }

        [EditorBrowsable(EditorBrowsableState.Advanced)]
        public void BeginInit()
        {
        }

        /// <summary>
        ///     Signals the object that loading of all peer components and property
        ///     sets are complete.
        ///     It should be possible to invoke any property get or set after calling this method.
        ///     Note that a sideeffect of this method is the creation of the parent control's
        ///     handle, therefore, this control must be parented before begin is called
        /// </summary>
        [EditorBrowsable(EditorBrowsableState.Advanced)]
        public void EndInit()
        {
            if (ParentInternal != null)
            {
                ParentInternal.CreateControl(true);

                ContainerControl f = ContainingControl;
                if (f != null)
                {
                    f.VisibleChanged += onContainerVisibleChanged;
                }
            }
        }

        private void OnContainerVisibleChanged(object sender, EventArgs e)
        {
            ContainerControl f = ContainingControl;
            if (f != null)
            {
                if (f.Visible && Visible && !axState[fOwnWindow])
                {
                    MakeVisibleWithShow();
                }
                else if (!f.Visible && Visible && IsHandleCreated && GetOcState() >= OC_INPLACE)
                {
                    HideAxControl();
                }
                else if (f.Visible && !GetState(STATE_VISIBLE) && IsHandleCreated && GetOcState() >= OC_INPLACE)
                {
                    HideAxControl();
                }
            }
        }

        //
        /// <summary>
        ///      Determines if the control is in edit mode.
        /// </summary>
        [Browsable(false), EditorBrowsable(EditorBrowsableState.Advanced),
            DesignerSerializationVisibility(DesignerSerializationVisibility.Hidden)
        ]
        public bool EditMode
        {
            get
            {
                return editMode != EDITM_NONE;
            }
        }

        /// <summary>
        ///      Determines if this control has an about box.
        /// </summary>
        [Browsable(false), EditorBrowsable(EditorBrowsableState.Advanced),
            DesignerSerializationVisibility(DesignerSerializationVisibility.Hidden)
        ]
        public bool HasAboutBox
        {
            get
            {
                return aboutBoxDelegate != null;
            }
        }

        private int NoComponentChangeEvents
        {
            get
            {
                return noComponentChange;
            }

            set
            {
                noComponentChange = value;
            }
        }

        //
        /// <summary>
        ///      Shows the about box for this control.
        /// </summary>
        public void ShowAboutBox()
        {
            aboutBoxDelegate?.Invoke();
        }

        //
        /// <summary>
        ///      Retrieves the OCX control flags.
        /// </summary>
#if false
        // FxCop: Currently not used
        [   Browsable(false), EditorBrowsable(EditorBrowsableState.Advanced),
            DesignerSerializationVisibility(DesignerSerializationVisibility.Hidden)
        ]
        private int OcxFlags {
            get {
                return flags;
            }
        }
#endif

        [Browsable(false), EditorBrowsable(EditorBrowsableState.Never)]
        new public event EventHandler BackColorChanged
        {
            add => throw new NotSupportedException(string.Format(SR.AXAddInvalidEvent, "BackColorChanged"));
            remove { }
        }

        [Browsable(false), EditorBrowsable(EditorBrowsableState.Never)]
        new public event EventHandler BackgroundImageChanged
        {
            add => throw new NotSupportedException(string.Format(SR.AXAddInvalidEvent, "BackgroundImageChanged"));
            remove { }
        }

        [Browsable(false), EditorBrowsable(EditorBrowsableState.Never)]
        new public event EventHandler BackgroundImageLayoutChanged
        {
            add => throw new NotSupportedException(string.Format(SR.AXAddInvalidEvent, "BackgroundImageLayoutChanged"));
            remove { }
        }

        [Browsable(false), EditorBrowsable(EditorBrowsableState.Never)]
        new public event EventHandler BindingContextChanged
        {
            add => throw new NotSupportedException(string.Format(SR.AXAddInvalidEvent, "BindingContextChanged"));
            remove { }
        }

        [Browsable(false), EditorBrowsable(EditorBrowsableState.Never)]
        new public event EventHandler ContextMenuChanged
        {
            add => throw new NotSupportedException(string.Format(SR.AXAddInvalidEvent, "ContextMenuChanged"));
            remove { }
        }

        [Browsable(false), EditorBrowsable(EditorBrowsableState.Never)]
        new public event EventHandler CursorChanged
        {
            add => throw new NotSupportedException(string.Format(SR.AXAddInvalidEvent, "CursorChanged"));
            remove { }
        }

        /// <summary>
        ///    <para>Occurs when the control is enabled.</para>
        /// </summary>
        [Browsable(false), EditorBrowsable(EditorBrowsableState.Never)]
        new public event EventHandler EnabledChanged
        {
            add => throw new NotSupportedException(string.Format(SR.AXAddInvalidEvent, "EnabledChanged"));
            remove { }
        }

        [Browsable(false), EditorBrowsable(EditorBrowsableState.Never)]
        new public event EventHandler FontChanged
        {
            add => throw new NotSupportedException(string.Format(SR.AXAddInvalidEvent, "FontChanged"));
            remove { }
        }

        [Browsable(false), EditorBrowsable(EditorBrowsableState.Never)]
        new public event EventHandler ForeColorChanged
        {
            add => throw new NotSupportedException(string.Format(SR.AXAddInvalidEvent, "ForeColorChanged"));
            remove { }
        }

        [Browsable(false), EditorBrowsable(EditorBrowsableState.Never)]
        new public event EventHandler RightToLeftChanged
        {
            add => throw new NotSupportedException(string.Format(SR.AXAddInvalidEvent, "RightToLeftChanged"));
            remove { }
        }

        [Browsable(false), EditorBrowsable(EditorBrowsableState.Never)]
        new public event EventHandler TextChanged
        {
            add => throw new NotSupportedException(string.Format(SR.AXAddInvalidEvent, "TextChanged"));
            remove { }
        }

        /// <summary>
        ///    <para>Occurs when the control is clicked.</para>
        /// </summary>
        [Browsable(false), EditorBrowsable(EditorBrowsableState.Never)]
        new public event EventHandler Click
        {
            add => throw new NotSupportedException(string.Format(SR.AXAddInvalidEvent, "Click"));
            remove { }
        }

        [Browsable(false), EditorBrowsable(EditorBrowsableState.Never)]
        new public event DragEventHandler DragDrop
        {
            add => throw new NotSupportedException(string.Format(SR.AXAddInvalidEvent, "DragDrop"));
            remove { }
        }


        [Browsable(false), EditorBrowsable(EditorBrowsableState.Never)]
        new public event DragEventHandler DragEnter
        {
            add => throw new NotSupportedException(string.Format(SR.AXAddInvalidEvent, "DragEnter"));
            remove { }
        }

        [Browsable(false), EditorBrowsable(EditorBrowsableState.Never)]
        new public event DragEventHandler DragOver
        {
            add => throw new NotSupportedException(string.Format(SR.AXAddInvalidEvent, "DragOver"));
            remove { }
        }


        [Browsable(false), EditorBrowsable(EditorBrowsableState.Never)]
        new public event EventHandler DragLeave
        {
            add => throw new NotSupportedException(string.Format(SR.AXAddInvalidEvent, "DragLeave"));
            remove { }
        }

        [Browsable(false), EditorBrowsable(EditorBrowsableState.Never)]
        new public event GiveFeedbackEventHandler GiveFeedback
        {
            add => throw new NotSupportedException(string.Format(SR.AXAddInvalidEvent, "GiveFeedback"));
            remove { }
        }

        [Browsable(false), EditorBrowsable(EditorBrowsableState.Never)]
        new public event HelpEventHandler HelpRequested
        {
            add => throw new NotSupportedException(string.Format(SR.AXAddInvalidEvent, "HelpRequested"));
            remove { }
        }

        [Browsable(false), EditorBrowsable(EditorBrowsableState.Never)]
        new public event PaintEventHandler Paint
        {
            add => throw new NotSupportedException(string.Format(SR.AXAddInvalidEvent, "Paint"));
            remove { }
        }

        [Browsable(false), EditorBrowsable(EditorBrowsableState.Never)]
        new public event QueryContinueDragEventHandler QueryContinueDrag
        {
            add => throw new NotSupportedException(string.Format(SR.AXAddInvalidEvent, "QueryContinueDrag"));
            remove { }
        }

        [Browsable(false), EditorBrowsable(EditorBrowsableState.Never)]
        new public event QueryAccessibilityHelpEventHandler QueryAccessibilityHelp
        {
            add => throw new NotSupportedException(string.Format(SR.AXAddInvalidEvent, "QueryAccessibilityHelp"));
            remove { }
        }

        /// <summary>
        ///    <para>Occurs when the control is double clicked.</para>
        /// </summary>
        [Browsable(false), EditorBrowsable(EditorBrowsableState.Never)]
        new public event EventHandler DoubleClick
        {
            add => throw new NotSupportedException(string.Format(SR.AXAddInvalidEvent, "DoubleClick"));
            remove { }
        }

        [Browsable(false), EditorBrowsable(EditorBrowsableState.Never)]
        new public event EventHandler ImeModeChanged
        {
            add => throw new NotSupportedException(string.Format(SR.AXAddInvalidEvent, "ImeModeChanged"));
            remove { }
        }


        /// <summary>
        ///    <para>Occurs when a key is pressed down while the control has focus.</para>
        /// </summary>
        [Browsable(false), EditorBrowsable(EditorBrowsableState.Never)]
        new public event KeyEventHandler KeyDown
        {
            add => throw new NotSupportedException(string.Format(SR.AXAddInvalidEvent, "KeyDown"));
            remove { }
        }


        /// <summary>
        ///    <para> Occurs when a key is pressed while the control has focus.</para>
        /// </summary>
        [Browsable(false), EditorBrowsable(EditorBrowsableState.Never)]
        new public event KeyPressEventHandler KeyPress
        {
            add => throw new NotSupportedException(string.Format(SR.AXAddInvalidEvent, "KeyPress"));
            remove { }
        }


        /// <summary>
        ///    <para> Occurs when a key is released while the control has focus.</para>
        /// </summary>
        [Browsable(false), EditorBrowsable(EditorBrowsableState.Never)]
        new public event KeyEventHandler KeyUp
        {
            add => throw new NotSupportedException(string.Format(SR.AXAddInvalidEvent, "KeyUp"));
            remove { }
        }


        /// <summary>
        /// </summary>
        [Browsable(false), EditorBrowsable(EditorBrowsableState.Never)]
        new public event LayoutEventHandler Layout
        {
            add => throw new NotSupportedException(string.Format(SR.AXAddInvalidEvent, "Layout"));
            remove { }
        }

        /// <summary>
        ///    <para>Occurs when the mouse pointer is over the control and a mouse button is 
        ///       pressed.</para>
        /// </summary>
        [Browsable(false), EditorBrowsable(EditorBrowsableState.Never)]
        new public event MouseEventHandler MouseDown
        {
            add => throw new NotSupportedException(string.Format(SR.AXAddInvalidEvent, "MouseDown"));
            remove { }
        }

        /// <summary>
        ///    <para> Occurs when the mouse pointer enters the AxHost.</para>
        /// </summary>
        [Browsable(false), EditorBrowsable(EditorBrowsableState.Never)]
        new public event EventHandler MouseEnter
        {
            add => throw new NotSupportedException(string.Format(SR.AXAddInvalidEvent, "MouseEnter"));
            remove { }
        }

        /// <summary>
        ///    <para> Occurs when the mouse pointer leaves the AxHost.</para>
        /// </summary>
        [Browsable(false), EditorBrowsable(EditorBrowsableState.Never)]
        new public event EventHandler MouseLeave
        {
            add => throw new NotSupportedException(string.Format(SR.AXAddInvalidEvent, "MouseLeave"));
            remove { }
        }

        /// <summary>
        ///    <para> Occurs when the mouse pointer hovers over the contro.</para>
        /// </summary>
        [Browsable(false), EditorBrowsable(EditorBrowsableState.Never)]
        new public event EventHandler MouseHover
        {
            add => throw new NotSupportedException(string.Format(SR.AXAddInvalidEvent, "MouseHover"));
            remove { }
        }

        /// <summary>
        ///    <para> Occurs when the mouse pointer is moved over the AxHost.</para>
        /// </summary>
        [Browsable(false), EditorBrowsable(EditorBrowsableState.Never)]
        new public event MouseEventHandler MouseMove
        {
            add => throw new NotSupportedException(string.Format(SR.AXAddInvalidEvent, "MouseMove"));
            remove { }
        }

        /// <summary>
        ///    <para>Occurs when the mouse pointer is over the control and a mouse button is released.</para>
        /// </summary>
        [Browsable(false), EditorBrowsable(EditorBrowsableState.Never)]
        new public event MouseEventHandler MouseUp
        {
            add => throw new NotSupportedException(string.Format(SR.AXAddInvalidEvent, "MouseUp"));
            remove { }
        }

        /// <summary>
        ///    <para> Occurs when the mouse wheel moves while the control has focus.</para>
        /// </summary>
        [Browsable(false), EditorBrowsable(EditorBrowsableState.Never)]
        new public event MouseEventHandler MouseWheel
        {
            add => throw new NotSupportedException(string.Format(SR.AXAddInvalidEvent, "MouseWheel"));
            remove { }
        }

        [Browsable(false), EditorBrowsable(EditorBrowsableState.Never)]
        new public event UICuesEventHandler ChangeUICues
        {
            add => throw new NotSupportedException(string.Format(SR.AXAddInvalidEvent, "ChangeUICues"));
            remove { }
        }

        [Browsable(false), EditorBrowsable(EditorBrowsableState.Never)]
        new public event EventHandler StyleChanged
        {
            add => throw new NotSupportedException(string.Format(SR.AXAddInvalidEvent, "StyleChanged"));
            remove { }
        }

        protected override void OnFontChanged(EventArgs e)
        {
            base.OnFontChanged(e);
            AmbientChanged(NativeMethods.ActiveX.DISPID_AMBIENT_FONT);
        }

        protected override void OnForeColorChanged(EventArgs e)
        {
            base.OnForeColorChanged(e);
            AmbientChanged(NativeMethods.ActiveX.DISPID_AMBIENT_FORECOLOR);
        }

        protected override void OnBackColorChanged(EventArgs e)
        {
            base.OnBackColorChanged(e);
            AmbientChanged(NativeMethods.ActiveX.DISPID_AMBIENT_BACKCOLOR);
        }

        private void AmbientChanged(int dispid)
        {
            if (GetOcx() != null)
            {
                try
                {
                    Invalidate();
                    GetOleControl().OnAmbientPropertyChange(dispid);
                }
                catch (Exception t)
                {
                    Debug.Fail(t.ToString());
                }
            }
        }

        private bool OwnWindow()
        {
            return axState[fOwnWindow] || axState[fFakingWindow];
        }

        private IntPtr GetHandleNoCreate()
        {
            if (IsHandleCreated)
            {
                return Handle;
            }

            return IntPtr.Zero;
        }

        private ISelectionService GetSelectionService()
        {
            return GetSelectionService(this);
        }

        private static ISelectionService GetSelectionService(Control ctl)
        {
            ISite site = ctl.Site;
            if (site != null)
            {
                object o = site.GetService(typeof(ISelectionService));
                Debug.Assert(o == null || o is ISelectionService, "service must implement ISelectionService");
                //Note: if o is null, we want to return null anyway.  Happy day.
                return o as ISelectionService;
            }
            return null;
        }

        private void AddSelectionHandler()
        {
            if (axState[addedSelectionHandler])
            {
                return;
            }

            ISelectionService iss = GetSelectionService();
            if (iss != null)
            {
                iss.SelectionChanging += selectionChangeHandler;
            }
            axState[addedSelectionHandler] = true;
        }

        private void OnComponentRename(object sender, ComponentRenameEventArgs e)
        {
            // When we're notified of a rename, see if this is the componnent that is being
            // renamed.
            //
            if (e.Component == this)
            {
                // if it is, call DISPID_AMBIENT_DISPLAYNAME directly on the
                // control itself.
                //
                if (GetOcx() is UnsafeNativeMethods.IOleControl oleCtl)
                {
                    oleCtl.OnAmbientPropertyChange(NativeMethods.ActiveX.DISPID_AMBIENT_DISPLAYNAME);
                }
            }
        }


        private bool RemoveSelectionHandler()
        {
            if (!axState[addedSelectionHandler])
            {
                return false;
            }

            ISelectionService iss = GetSelectionService();
            if (iss != null)
            {
                iss.SelectionChanging -= selectionChangeHandler;
            }
            axState[addedSelectionHandler] = false;
            return true;
        }

        private void SyncRenameNotification(bool hook)
        {
            if (DesignMode && hook != axState[renameEventHooked])
            {
                // if we're in design mode, listen to the following events from the component change service
                //
                IComponentChangeService changeService = (IComponentChangeService)GetService(typeof(IComponentChangeService));

                if (changeService != null)
                {
                    if (hook)
                    {
                        changeService.ComponentRename += new ComponentRenameEventHandler(OnComponentRename);
                    }
                    else
                    {
                        changeService.ComponentRename -= new ComponentRenameEventHandler(OnComponentRename);
                    }
                    axState[renameEventHooked] = hook;
                }
            }
        }

        /// <summary>
        ///     Sets the site of this component. A non-null value indicates that the
        ///     component has been added to a container, and a null value indicates that
        ///     the component is being removed from a container.
        /// </summary>
        public override ISite Site
        {
            set
            {
                // If we are disposed then just return.
                if (axState[disposed])
                {
                    return;
                }
                bool reAddHandler = RemoveSelectionHandler();
                bool olduMode = IsUserMode();

                // clear the old hook
                //
                SyncRenameNotification(false);

                base.Site = value;
                bool newuMode = IsUserMode();
                if (!newuMode)
                {
                    GetOcxCreate();
                }

                if (reAddHandler)
                {
                    AddSelectionHandler();
                }

                SyncRenameNotification(value != null);

                // For inherited forms we create the OCX first in User mode
                // and then we get sited. At that time, we have to re-activate
                // the OCX by transitioning down to and up to the current state.
                //
                if (value != null && !newuMode && olduMode != newuMode && GetOcState() > OC_LOADED)
                {
                    TransitionDownTo(OC_LOADED);
                    TransitionUpTo(OC_INPLACE);
                    ContainerControl f = ContainingControl;
                    if (f != null && f.Visible && Visible)
                    {
                        MakeVisibleWithShow();
                    }
                }

                if (olduMode != newuMode && !IsHandleCreated && !axState[disposed])
                {
                    if (GetOcx() != null)
                    {
                        RealizeStyles();
                    }
                }
                if (!newuMode)
                {
                    //SetupClass_Info(this);
                }
            }
        }

        /// <summary>
        /// <para>Raises the <see cref='System.Windows.Forms.Control.LostFocus'/> event.</para>
        /// </summary>
        [EditorBrowsable(EditorBrowsableState.Advanced)]
        protected override void OnLostFocus(EventArgs e)
        {
            // Office WebControl and MS DDS control create a child window that gains
            // focus in order to handle keyboard input. Since, UIDeactivate() could
            // destroy that window, these controls will crash trying to process WM_CHAR.
            // We now check to see if we are losing focus to a child, and if so, not call
            // UIDeactivate().
            //

            bool uiDeactivate = (GetHandleNoCreate() != hwndFocus);

            if (uiDeactivate && IsHandleCreated)
            {
                uiDeactivate = !UnsafeNativeMethods.IsChild(new HandleRef(this, GetHandleNoCreate()), new HandleRef(null, hwndFocus));
            }

            base.OnLostFocus(e);
            if (uiDeactivate)
            {
                UiDeactivate();
            }

        }

        private void OnNewSelection(object sender, EventArgs e)
        {
            if (IsUserMode())
            {
                return;
            }

            ISelectionService iss = GetSelectionService();
            // What we care about:
            // if we are uiactive and we lose selection, then we need to uideactivate ourselves...
            if (iss != null)
            {
                if (GetOcState() >= OC_UIACTIVE && !iss.GetComponentSelected(this))
                {
                    // need to deactivate...
                    int hr = UiDeactivate();
                    if (NativeMethods.Failed(hr))
                    {
                        // not much we can do here...
                        Debug.Fail("Failed to UiDeactivate: " + hr.ToString(CultureInfo.InvariantCulture));
                    }
                }
                if (!iss.GetComponentSelected(this))
                {
                    if (editMode != EDITM_NONE)
                    {
                        GetParentContainer().OnExitEditMode(this);
                        editMode = EDITM_NONE;
                    }
                    // need to exit edit mode...
                    SetSelectionStyle(1);
                    RemoveSelectionHandler();
                }
                else
                {
                    // The AX Host designer will offer an extender property called "SelectionStyle" 
                    // 
                    PropertyDescriptor prop = TypeDescriptor.GetProperties(this)["SelectionStyle"];

                    if (prop != null && prop.PropertyType == typeof(int))
                    {
                        int curSelectionStyle = (int)prop.GetValue(this);
                        if (curSelectionStyle != selectionStyle)
                        {
                            prop.SetValue(this, selectionStyle);
                        }
                    }
                }
            }
        }

        //DrawToBitmap doesn't work for this control, so we should hide it.  We'll
        //still call base so that this has a chance to work if it can.
        [EditorBrowsable(EditorBrowsableState.Never)]
        new public void DrawToBitmap(Bitmap bitmap, Rectangle targetBounds)
        {
            base.DrawToBitmap(bitmap, targetBounds);
        }

        /// <summary>
        ///     Creates a handle for this control. This method is called by the .NET framework, this should
        ///     not be called.
        /// </summary>
        protected override void CreateHandle()
        {
            if (!IsHandleCreated)
            {

                TransitionUpTo(OC_RUNNING);
                if (!axState[fOwnWindow])
                {
                    if (axState[fNeedOwnWindow])
                    {
                        Debug.Assert(!Visible, "if we were visible we would not be needing a fake window...");
                        axState[fNeedOwnWindow] = false;
                        axState[fFakingWindow] = true;
                        base.CreateHandle();
                        // note that we do not need to attach the handle because the work usually done in there
                        // will be done in Control's wndProc on WM_CREATE...
                    }
                    else
                    {
                        TransitionUpTo(OC_INPLACE);
                        // it is possible that we were hidden while in place activating, in which case we don't
                        // really have a handle now because the act of hiding could have destroyed it
                        // so, just call ourselves again recursively, and if we dont't have a handle, we will
                        // just take the "axState[fNeedOwnWindow]" path above...
                        if (axState[fNeedOwnWindow])
                        {
                            Debug.Assert(!IsHandleCreated, "if we need a fake window, we can't have a real one");
                            CreateHandle();
                            return;
                        }
                    }
                }
                else
                {
                    SetState(STATE_VISIBLE, false);
                    base.CreateHandle();
                }
                GetParentContainer().ControlCreated(this);
            }
        }

        private NativeMethods.COMRECT GetClipRect(NativeMethods.COMRECT clipRect)
        {
            if (clipRect != null)
            {
                FillInRect(clipRect, new Rectangle(0, 0, 32000, 32000));
            }
            return clipRect;
        }

        private static int SetupLogPixels(bool force)
        {
            if (logPixelsX == -1 || force)
            {
                IntPtr hDC = UnsafeNativeMethods.GetDC(NativeMethods.NullHandleRef);
                if (hDC == IntPtr.Zero)
                {
                    return NativeMethods.E_FAIL;
                }

                logPixelsX = UnsafeNativeMethods.GetDeviceCaps(new HandleRef(null, hDC), NativeMethods.LOGPIXELSX);
                logPixelsY = UnsafeNativeMethods.GetDeviceCaps(new HandleRef(null, hDC), NativeMethods.LOGPIXELSY);
                Debug.WriteLineIf(AxHTraceSwitch.TraceVerbose, "log pixels are: " + logPixelsX.ToString(CultureInfo.InvariantCulture) + " " + logPixelsY.ToString(CultureInfo.InvariantCulture));
                UnsafeNativeMethods.ReleaseDC(NativeMethods.NullHandleRef, new HandleRef(null, hDC));
            }

            return NativeMethods.S_OK;
        }

        private void HiMetric2Pixel(NativeMethods.tagSIZEL sz, NativeMethods.tagSIZEL szout)
        {
            NativeMethods._POINTL phm = new NativeMethods._POINTL
            {
                x = sz.cx,
                y = sz.cy
            };
            NativeMethods.tagPOINTF pcont = new NativeMethods.tagPOINTF();
            ((UnsafeNativeMethods.IOleControlSite)oleSite).TransformCoords(phm, pcont, NativeMethods.ActiveX.XFORMCOORDS_SIZE | NativeMethods.ActiveX.XFORMCOORDS_HIMETRICTOCONTAINER);
            szout.cx = (int)pcont.x;
            szout.cy = (int)pcont.y;
        }

        private void Pixel2hiMetric(NativeMethods.tagSIZEL sz, NativeMethods.tagSIZEL szout)
        {
            NativeMethods.tagPOINTF pcont = new NativeMethods.tagPOINTF
            {
                x = (float)sz.cx,
                y = (float)sz.cy
            };
            NativeMethods._POINTL phm = new NativeMethods._POINTL();
            ((UnsafeNativeMethods.IOleControlSite)oleSite).TransformCoords(phm, pcont, NativeMethods.ActiveX.XFORMCOORDS_SIZE | NativeMethods.ActiveX.XFORMCOORDS_CONTAINERTOHIMETRIC);
            szout.cx = phm.x;
            szout.cy = phm.y;
        }

        private static int Pixel2Twip(int v, bool xDirection)
        {
            SetupLogPixels(false);
            int logP = xDirection ? logPixelsX : logPixelsY;
            return (int)((((double)v) / logP) * 72.0 * 20.0);
        }

        private static int Twip2Pixel(double v, bool xDirection)
        {
            SetupLogPixels(false);
            int logP = xDirection ? logPixelsX : logPixelsY;
            return (int)(((v / 20.0) / 72.0) * logP);
        }

        private static int Twip2Pixel(int v, bool xDirection)
        {
            SetupLogPixels(false);
            int logP = xDirection ? logPixelsX : logPixelsY;
            return (int)(((((double)v) / 20.0) / 72.0) * logP);
        }


        private Size SetExtent(int width, int height)
        {
            Debug.WriteLineIf(AxHTraceSwitch.TraceVerbose, "setting extent to " + width.ToString(CultureInfo.InvariantCulture) + " " + height.ToString(CultureInfo.InvariantCulture));
            NativeMethods.tagSIZEL sz = new NativeMethods.tagSIZEL
            {
                cx = width,
                cy = height
            };
            bool resetExtents = !IsUserMode();
            try
            {
                Pixel2hiMetric(sz, sz);
                GetOleObject().SetExtent(NativeMethods.ActiveX.DVASPECT_CONTENT, sz);
            }
            catch (COMException)
            {
                resetExtents = true;
            }
            if (resetExtents)
            {
                GetOleObject().GetExtent(NativeMethods.ActiveX.DVASPECT_CONTENT, sz);
                try
                {
                    GetOleObject().SetExtent(NativeMethods.ActiveX.DVASPECT_CONTENT, sz);
                }
                catch (COMException e)
                {
                    Debug.Fail(e.ToString());
                }
            }
            return GetExtent();
        }


        private Size GetExtent()
        {
            NativeMethods.tagSIZEL sz = new NativeMethods.tagSIZEL();
            GetOleObject().GetExtent(NativeMethods.ActiveX.DVASPECT_CONTENT, sz);
            HiMetric2Pixel(sz, sz);
            return new Size(sz.cx, sz.cy);
        }

        /// <summary>
        ///     ActiveX controls scale themselves, so GetScaledBounds simply returns their
        ///     original unscaled bounds.
        /// </summary>
        [EditorBrowsable(EditorBrowsableState.Advanced)]
        protected override Rectangle GetScaledBounds(Rectangle bounds, SizeF factor, BoundsSpecified specified)
        {
            return bounds;
        }

        private void SetObjectRects(Rectangle bounds)
        {
            if (GetOcState() < OC_INPLACE)
            {
                return;
            }

            GetInPlaceObject().SetObjectRects(FillInRect(new NativeMethods.COMRECT(), bounds), GetClipRect(new NativeMethods.COMRECT()));
        }

        /// <summary>
        ///     Performs the work of setting the bounds of this control.
        ///     User code should usually not call this function.
        /// </summary>
        protected override void SetBoundsCore(int x, int y, int width, int height, BoundsSpecified specified)
        {
            // We have already been in this Code so please avoid re-entering this CODE PATH or else the 
            // IOleObject will "give a Catastrophic error" in SetObjectRects( ).

            if (GetAxState(AxHost.handlePosRectChanged))
            {
                return;
            }

            axState[handlePosRectChanged] = true;

            // Provide control with an opportunity to apply self imposed constraints on its size.
            Size adjustedSize = ApplySizeConstraints(width, height);
            width = adjustedSize.Width;
            height = adjustedSize.Height;

            try
            {
                if (axState[fFakingWindow])
                {
                    base.SetBoundsCore(x, y, width, height, specified);
                    return;
                }
                Rectangle oldBounds = Bounds;

                if (oldBounds.X == x && oldBounds.Y == y && oldBounds.Width == width &&
                    oldBounds.Height == height)
                {
                    return;
                }
                if (!IsHandleCreated)
                {
                    UpdateBounds(x, y, width, height);
                    return;
                }

                if (GetOcState() > OC_RUNNING)
                {
                    CheckSubclassing();
                    if (width != oldBounds.Width || height != oldBounds.Height)
                    {
                        Size p = SetExtent(width, height);
                        width = p.Width;
                        height = p.Height;
                    }
                }
                if (axState[manualUpdate])
                {
                    SetObjectRects(new Rectangle(x, y, width, height));
                    CheckSubclassing();
                    UpdateBounds();
                }
                else
                {
                    SetObjectRects(new Rectangle(x, y, width, height));
                    base.SetBoundsCore(x, y, width, height, specified);
                    Invalidate();
                }
            }
            finally
            {
                axState[handlePosRectChanged] = false;
            }
        }


        private bool CheckSubclassing()
        {
            if (!IsHandleCreated || wndprocAddr == IntPtr.Zero)
            {
                return true;
            }

            IntPtr handle = Handle;
            IntPtr currentWndproc = UnsafeNativeMethods.GetWindowLong(new HandleRef(this, handle), NativeMethods.GWL_WNDPROC);
            if (currentWndproc == wndprocAddr)
            {
                return true;
            }

            if (unchecked((int)(long)SendMessage(REGMSG_MSG, 0, 0)) == REGMSG_RETVAL)
            {
                wndprocAddr = currentWndproc;
                return true;
            }
            // yikes, we were resubclassed...
            Debug.WriteLineIf(AxHostSwitch.TraceVerbose, "The horrible control subclassed itself w/o calling the old wndproc...");
            // we need to resubclass outselves now...
            Debug.Assert(!OwnWindow(), "why are we here if we own our window?");
            WindowReleaseHandle();
            UnsafeNativeMethods.SetWindowLong(new HandleRef(this, handle), NativeMethods.GWL_WNDPROC, new HandleRef(this, currentWndproc));
            WindowAssignHandle(handle, axState[assignUniqueID]);
            InformOfNewHandle();
            axState[manualUpdate] = true;
            return false;
        }

        /// <summary>
        /// Destroys the handle associated with this control.
        /// User code should in general not call this function.
        /// </summary>        
        protected override void DestroyHandle()
        {
            if (axState[fOwnWindow])
            {
                base.DestroyHandle();
            }
            else
            {
                if (IsHandleCreated)
                {
                    TransitionDownTo(OC_RUNNING);
                }
            }
        }

#if false
        // FxCop: Currently not used
        private void TransitionTo(int state) {
            if (state > GetOcState()) {
                TransitionUpTo(state);
            }
            else if (state < GetOcState()) {
                TransitionDownTo(state);
            }
        }
#endif

        private void TransitionDownTo(int state)
        {
            if (axState[inTransition])
            {
                Debug.WriteLineIf(AxHTraceSwitch.TraceVerbose, "Recursively entering TransitionDownTo...");
                return;
            }

            try
            {
                axState[inTransition] = true;

                while (state < GetOcState())
                {
                    switch (GetOcState())
                    {
                        case OC_OPEN:
                            Debug.Fail("how did we ever get into the open state?");
                            SetOcState(OC_UIACTIVE);
                            break;
                        case OC_UIACTIVE:
                            int hr = UiDeactivate();
                            Debug.Assert(NativeMethods.Succeeded(hr), "Failed in UiDeactivate: " + hr.ToString(CultureInfo.InvariantCulture));
                            Debug.WriteLineIf(AxHTraceSwitch.TraceVerbose && GetOcState() == OC_INPLACE, "failed transition");
                            SetOcState(OC_INPLACE);
                            break;
                        case OC_INPLACE:
                            if (axState[fFakingWindow])
                            {
                                DestroyFakeWindow();
                                SetOcState(OC_RUNNING);
                            }
                            else
                            {
                                InPlaceDeactivate();
                            }
                            Debug.WriteLineIf(AxHTraceSwitch.TraceVerbose && GetOcState() == OC_RUNNING, "failed transition");
                            SetOcState(OC_RUNNING);
                            break;
                        case OC_RUNNING:
                            StopEvents();
                            DisposeAxControl();
                            Debug.Assert(GetOcState() == OC_LOADED, " failed transition");
                            SetOcState(OC_LOADED);
                            break;
                        case OC_LOADED:
                            ReleaseAxControl();
                            Debug.Assert(GetOcState() == OC_PASSIVE, " failed transition");
                            SetOcState(OC_PASSIVE);
                            break;
                        default:
                            Debug.Fail("bad state");
                            SetOcState(GetOcState() - 1);
                            break;
                    }
                }
            }
            finally
            {
                axState[inTransition] = false;
            }
        }

        private void TransitionUpTo(int state)
        {
            if (axState[inTransition])
            {
                Debug.WriteLineIf(AxHTraceSwitch.TraceVerbose, "Recursively entering TransitionUpTo...");
                return;
            }

            try
            {
                axState[inTransition] = true;

                while (state > GetOcState())
                {
                    Debug.WriteLineIf(AxHTraceSwitch.TraceVerbose, "Transitioning up from: " + GetOcState().ToString(CultureInfo.InvariantCulture) + " to: " + state.ToString(CultureInfo.InvariantCulture));
                    switch (GetOcState())
                    {
                        case OC_PASSIVE:
                            axState[disposed] = false;
                            GetOcxCreate();
                            Debug.Assert(GetOcState() == OC_LOADED, " failed transition");
                            SetOcState(OC_LOADED);
                            break;
                        case OC_LOADED:
                            ActivateAxControl();
                            Debug.Assert(GetOcState() == OC_RUNNING, " failed transition");
                            SetOcState(OC_RUNNING);
                            if (IsUserMode())
                            {
                                // start the events flowing!
                                //createSink();
                                StartEvents();
                            }
                            break;
                        case OC_RUNNING:
                            axState[ownDisposing] = false;
                            Debug.Assert(!axState[fOwnWindow], "If we are invis at runtime, we should never be going beynd OC_RUNNING");
                            if (!axState[fOwnWindow])
                            {
                                InPlaceActivate();

                                if (!Visible && ContainingControl != null && ContainingControl.Visible)
                                {
                                    HideAxControl();
                                }
                                else
                                {
                                    // if we do this in both codepaths, then we will force handle creation of the fake window
                                    // even if we don't need it...
                                    // This optimization will break, however, if:
                                    // a) the hWnd goes away on a OLEIVERB_HIDE and
                                    // b) this is a simple frame control
                                    // However, if you satisfy both of these conditions then you must be REALLY
                                    // brain dead and you don't deserve to work anyway...
                                    CreateControl(true);
                                    // if our default size is wrong for the control, let's resize ourselves...
                                    // Note: some controls haven't updated their extents at this time
                                    // (even though they got it from the DoVerb call and
                                    // also from GetWindowContext) so we don't poke in a new value.
                                    // The reason to do this at design time is that that's the only way we
                                    // can find out if the control has a default which we have to obey.
                                    if (!IsUserMode() && !axState[ocxStateSet])
                                    {
                                        Size p = GetExtent();
                                        Rectangle b = Bounds;

                                        if ((b.Size.Equals(DefaultSize)) && (!b.Size.Equals(p)))
                                        {
                                            b.Width = p.Width;
                                            b.Height = p.Height;
                                            Bounds = b;
                                        }
                                    }
                                }
                            }

                            //Debug.Assert(GetOcState() == OC_INPLACE, " failed transition");
                            if (GetOcState() < OC_INPLACE)
                            {
                                SetOcState(OC_INPLACE);
                            }
                            OnInPlaceActive();
                            break;
                        case OC_INPLACE:
                            DoVerb(OLEIVERB_SHOW);
                            Debug.Assert(GetOcState() == OC_UIACTIVE, " failed transition");
                            SetOcState(OC_UIACTIVE);
                            break;
                        default:
                            Debug.Fail("bad state");
                            SetOcState(GetOcState() + 1);
                            break;
                    }
                }
            }
            finally
            {
                axState[inTransition] = false;
            }
        }

        protected virtual void OnInPlaceActive()
        {
        }

        private void InPlaceActivate()
        {
            try
            {
                DoVerb(OLEIVERB_INPLACEACTIVATE);
            }
            catch (Exception t)
            {
                Debug.Fail(t.ToString());
                throw new TargetInvocationException(string.Format(SR.AXNohWnd, GetType().Name), t);
            }
            EnsureWindowPresent();
        }


        private void InPlaceDeactivate()
        {
            axState[ownDisposing] = true;
            ContainerControl f = ContainingControl;
            if (f != null)
            {
                if (f.ActiveControl == this)
                {
                    f.ActiveControl = null;
                }
            }

            try
            {
                GetInPlaceObject().InPlaceDeactivate();
            }
            catch (Exception e)
            {
                Debug.WriteLineIf(AxHTraceSwitch.TraceVerbose, "Exception calling InPlaceDeactivate: " + e.ToString());
            }
        }

        private void UiActivate()
        {
            Debug.WriteLineIf(AxHTraceSwitch.TraceVerbose, "calling uiActivate for " + ToString());
            Debug.Assert(GetOcState() >= OC_INPLACE, "we have to be in place in order to ui activate...");
            Debug.Assert(CanUIActivate, "we have to be able to uiactivate");
            if (CanUIActivate)
            {
                DoVerb(OLEIVERB_UIACTIVATE);
            }
        }

        private void DestroyFakeWindow()
        {
            Debug.Assert(axState[fFakingWindow], "have to be faking it in order to destroy it...");

            // The problem seems to be that when we try to destroy the fake window,
            // we recurse in and transition the control down to OC_RUNNING. This causes the control's
            // new window to get destroyed also, and the control never shows up.
            // We now prevent this by changing our state about the fakeWindow _before_ we actually
            // destroy the window.
            //
            axState[fFakingWindow] = false;
            base.DestroyHandle();
        }

        private void EnsureWindowPresent()
        {
            // if the ctl didn't call showobject, we need to do it for it...
            if (!IsHandleCreated)
            {
                Debug.WriteLineIf(AxHTraceSwitch.TraceVerbose, "Naughty control didn't call showObject...");
                try
                {
                    ((UnsafeNativeMethods.IOleClientSite)oleSite).ShowObject();
                }
                catch
                {
                    // The exception, if any was already dumped in ShowObject
                }
            }
            if (IsHandleCreated)
            {
                return;
            }

            if (ParentInternal != null)
            {    // ==> we are in a valid state
                Debug.Fail("extremely naughty ctl is refusing to give us an hWnd... giving up...");
                throw new NotSupportedException(string.Format(SR.AXNohWnd, GetType().Name));
            }
        }

        protected override void SetVisibleCore(bool value)
        {
            if (GetState(STATE_VISIBLE) != value)
            {
                bool oldVisible = Visible;
                if ((IsHandleCreated || value) && ParentInternal != null && ParentInternal.Created)
                {
                    if (!axState[fOwnWindow])
                    {
                        TransitionUpTo(OC_RUNNING);
                        if (value)
                        {
                            if (axState[fFakingWindow])
                            {
                                // first we need to destroy the fake window...
                                DestroyFakeWindow();
                            }
                            // We want to avoid using SHOW since that may uiactivate us, and we don't
                            // want that...
                            if (!IsHandleCreated)
                            {
                                // So, if we don't have a handle, we just try to create it and hope that this will make
                                // us appear...
                                try
                                {
                                    SetExtent(Width, Height);
                                    InPlaceActivate();
                                    CreateControl(true);
                                }
                                catch
                                {
                                    Debug.WriteLineIf(AxHTraceSwitch.TraceVerbose, "Could not make ctl visible by using INPLACE. Will try SHOW");
                                    MakeVisibleWithShow();
                                }
                            }
                            else
                            {
                                // if, otoh, we had a handle to begin with, we need to use show since INPLACE is just
                                // a noop...
                                MakeVisibleWithShow();
                            }
                        }
                        else
                        {
                            Debug.Assert(!axState[fFakingWindow], "if we were visible, we could not have had a fake window...");
                            HideAxControl();
                        }
                    }
                }
                if (!value)
                {
                    axState[fNeedOwnWindow] = false;
                }
                if (!axState[fOwnWindow])
                {
                    SetState(STATE_VISIBLE, value);
                    if (Visible != oldVisible)
                    {
                        OnVisibleChanged(EventArgs.Empty);
                    }
                }
            }
        }

        private void MakeVisibleWithShow()
        {
            ContainerControl f = ContainingControl;
            Control ctl = f?.ActiveControl;
            try
            {
                DoVerb(OLEIVERB_SHOW);
            }
            catch (Exception t)
            {
                Debug.Fail(t.ToString());
                throw new TargetInvocationException(string.Format(SR.AXNohWnd, GetType().Name), t);
            }

            EnsureWindowPresent();
            CreateControl(true);
            if (f != null && f.ActiveControl != ctl)
            {
                f.ActiveControl = ctl;
            }
        }

        private void HideAxControl()
        {
            Debug.Assert(!axState[fOwnWindow], "can't own our window when hiding");
            Debug.Assert(IsHandleCreated, "gotta have a window to hide");
            Debug.Assert(GetOcState() >= OC_INPLACE, "have to be in place in order to hide.");

            DoVerb(OLEIVERB_HIDE);
            if (GetOcState() < OC_INPLACE)
            {
                Debug.WriteLineIf(AxHTraceSwitch.TraceVerbose, "Naughty control inplace deactivated on a hide verb...");
                Debug.Assert(!IsHandleCreated, "if we are inplace deactivated we should not have a window.");
                // all we do here is set a flag saying that we need the window to be created if
                // create handle is ever called...
                axState[fNeedOwnWindow] = true;

                // also, set the state to our "pretend oc_inplace state"
                //
                SetOcState(OC_INPLACE);
            }
        }

        /// <summary>
        ///     Determines if charCode is an input character that the control
        ///     wants. This method is called during window message pre-processing to
        ///     determine whether the given input character should be pre-processed or
        ///     sent directly to the control. If isInputChar returns true, the
        ///     given character is sent directly to the control. If isInputChar
        ///     returns false, the character is pre-processed and only sent to the
        ///     control if it is not consumed by the pre-processing phase. The
        ///     pre-processing of a character includes checking whether the character
        ///     is a mnemonic of another control.
        /// </summary>
        protected override bool IsInputChar(char charCode)
        {
            return true;
        }

        protected override bool ProcessDialogKey(Keys keyData)
        {
            if (ignoreDialogKeys)
            {
                return false;
            }

            return base.ProcessDialogKey(keyData);
        }

        /// <summary>
        ///     This method is called by the application's message loop to pre-process
        ///     input messages before they are dispatched. Possible values for the
        ///     msg.message field are WM_KEYDOWN, WM_SYSKEYDOWN, WM_CHAR, and WM_SYSCHAR.
        ///     If this method processes the message it must return true, in which case
        ///     the message loop will not dispatch the message.
        ///     This method should not be called directly by the user.
        ///
        ///     The keyboard processing of input keys to AxHost controls go in 3 steps inside AxHost.PreProcessMessage()
        ///
        ///    (1) Call the OCX's TranslateAccelarator. This may or may not call back into us using IOleControlSite::TranslateAccelarator()
        ///
        ///    (2) If the control completely processed this without calling us back: 
        ///         -- If this returns S_OK, then it means that the control already processed this message and we return true,
        ///            forcing us to not do any more processing or dispatch the message.
        ///         -- If this returns S_FALSE, then it means that the control wants us to dispatch the message without doing any processing on our side.
        ///
        ///    (3) If the control completely processed this by calling us back: 
        ///         -- If this returns S_OK, then it means that the control processed this message and we return true,
        ///            forcing us to not do any more processing or dispatch the message.
        ///         -- If this returns S_FALSE, then it means that the control did not process this message,
        ///            but we did, and so we should route it through our PreProcessMessage().
        /// </summary>
        public override bool PreProcessMessage(ref Message msg)
        {
            Debug.WriteLineIf(ControlKeyboardRouting.TraceVerbose, "AxHost.PreProcessMessage " + msg.ToString());

            if (IsUserMode())
            {
                if (axState[siteProcessedInputKey])
                {
                    // In this case, the control called the us back through the IControlSite
                    // and giving us a chance to see if we want to process it. We in turn
                    // call the base implementation which normally would call the control's
                    // IsInputKey() or IsInputChar(). So, we short-circuit those to return false
                    // and only return true, if the container-chain wanted to process the keystroke
                    // (e.g. tab, accelarators etc.)
                    //
                    return base.PreProcessMessage(ref msg);
                }

                NativeMethods.MSG win32Message = new NativeMethods.MSG
                {
                    message = msg.Msg,
                    wParam = msg.WParam,
                    lParam = msg.LParam,
                    hwnd = msg.HWnd
                };

                axState[siteProcessedInputKey] = false;
                try
                {
                    UnsafeNativeMethods.IOleInPlaceActiveObject activeObj = GetInPlaceActiveObject();
                    if (activeObj != null)
                    {
                        int hr = activeObj.TranslateAccelerator(ref win32Message);

                        msg.Msg = win32Message.message;
                        msg.WParam = win32Message.wParam;
                        msg.LParam = win32Message.lParam;
                        msg.HWnd = win32Message.hwnd;

                        if (hr == NativeMethods.S_OK)
                        {
                            Debug.WriteLineIf(ControlKeyboardRouting.TraceVerbose, "\t Message translated by control to " + msg);
                            return true;
                        }
                        else if (hr == NativeMethods.S_FALSE)
                        {
                            bool ret = false;

                            ignoreDialogKeys = true;
                            try
                            {
                                ret = base.PreProcessMessage(ref msg);
                            }
                            finally
                            {
                                ignoreDialogKeys = false;
                            }
                            return ret;
                        }
                        else if (axState[siteProcessedInputKey])
                        {
                            Debug.WriteLineIf(ControlKeyboardRouting.TraceVerbose, "\t Message processed by site. Calling base.PreProcessMessage() " + msg);
                            return base.PreProcessMessage(ref msg);
                        }
                        else
                        {
                            Debug.WriteLineIf(ControlKeyboardRouting.TraceVerbose, "\t Message not processed by site. Returning false. " + msg);
                            return false;
                        }
                    }
                }
                finally
                {
                    axState[siteProcessedInputKey] = false;
                }
            }

            return false;
        }

        /// <summary>
        /// Process a mnemonic character.
        /// This is done by manufacturing a WM_SYSKEYDOWN message and passing it to the
        /// ActiveX control.
        /// </summary>
        protected internal override bool ProcessMnemonic(char charCode)
        {
            Debug.WriteLineIf(ControlKeyboardRouting.TraceVerbose, "In AxHost.ProcessMnemonic: " + (int)charCode);
            if (CanSelect)
            {
                try
                {
                    NativeMethods.tagCONTROLINFO ctlInfo = new NativeMethods.tagCONTROLINFO();
                    int hr = GetOleControl().GetControlInfo(ctlInfo);
                    if (NativeMethods.Failed(hr))
                    {
                        return false;
                    }
<<<<<<< HEAD
                    NativeMethods.MSG msg = new NativeMethods.MSG();
                    // Sadly, we don't have a message so we must fake one ourselves...
                    // A bit of ugliness here (a bit?  more like a bucket...)
                    // The message we are faking is a WM_SYSKEYDOWN w/ the right alt key setting...
                    msg.hwnd = (ContainingControl == null) ? IntPtr.Zero : ContainingControl.Handle;
                    msg.message = Interop.WindowMessages.WM_SYSKEYDOWN;
                    msg.wParam = (IntPtr)char.ToUpper(charCode, CultureInfo.CurrentCulture);
                    msg.lParam = (IntPtr) 0x20180001;
                    msg.time = SafeNativeMethods.GetTickCount();
=======
                    NativeMethods.MSG msg = new NativeMethods.MSG
                    {
                        // Sadly, we don't have a message so we must fake one ourselves...
                        // A bit of ugliness here (a bit?  more like a bucket...)
                        // The message we are faking is a WM_SYSKEYDOWN w/ the right alt key setting...
                        hwnd = (ContainingControl == null) ? IntPtr.Zero : ContainingControl.Handle,
                        message = Interop.WindowMessages.WM_SYSKEYDOWN,
                        wParam = (IntPtr)char.ToUpper(charCode, CultureInfo.CurrentCulture),
                        lParam = (IntPtr)0x20180001,
                        time = SafeNativeMethods.GetTickCount()
                    };
>>>>>>> 05087938
                    NativeMethods.POINT p = new NativeMethods.POINT();
                    UnsafeNativeMethods.GetCursorPos(p);
                    msg.pt_x = p.x;
                    msg.pt_y = p.y;
                    if (SafeNativeMethods.IsAccelerator(new HandleRef(ctlInfo, ctlInfo.hAccel), ctlInfo.cAccel, ref msg, null))
                    {
                        GetOleControl().OnMnemonic(ref msg);
                        Debug.WriteLineIf(ControlKeyboardRouting.TraceVerbose, "\t Processed mnemonic " + msg);
                        Focus();
                        return true;
                    }
                }
                catch (Exception t)
                {
                    Debug.Fail("error in processMnemonic");
                    Debug.Fail(t.ToString());
                    return false;
                }
            }
            return false;
        }

        // misc methods:

        /// <summary>
        ///     Sets the delegate which will be called when the user selects the "About..."
        ///     entry on the context menu.
        /// </summary>
        protected void SetAboutBoxDelegate(AboutBoxDelegate d)
        {
            aboutBoxDelegate += d;
        }

        /// <summary>
        ///     Sets the persisted state of the control.
        ///     This should either be null, obtained from getOcxState, or
        ///     read from a resource.  The value of this property will
        ///     be used after the control is created but before it is
        ///     shown.
        ///     Computes the persisted state of the underlying ActiveX control and
        ///     returns it in the encapsulated State object.
        ///     If the control has been modified since it was last saved to a
        ///     persisted state, it will be asked to save itself.
        /// </summary>
        [
        DefaultValue(null),
        RefreshProperties(RefreshProperties.All),
        Browsable(false), EditorBrowsable(EditorBrowsableState.Advanced)
        ]
        public State OcxState
        {
            get
            {
                if (IsDirty() || ocxState == null)
                {
                    Debug.Assert(!axState[disposed], "we chould not be asking for the object when we are axState[disposed]...");
                    ocxState = CreateNewOcxState(ocxState);
                }
                return ocxState;
            }

            set
            {
                axState[ocxStateSet] = true;

                if (value == null)
                {
                    return;
                }

                if (storageType != STG_UNKNOWN && storageType != value.type)
                {
                    Debug.Fail("Trying to reload with a OcxState that is of a different type.");
                    throw new InvalidOperationException(SR.AXOcxStateLoaded);
                }

                if (ocxState == value)
                {
                    return;
                }

                ocxState = value;

                if (ocxState != null)
                {
                    axState[manualUpdate] = ocxState._GetManualUpdate();
                    licenseKey = ocxState._GetLicenseKey();
                }
                else
                {
                    axState[manualUpdate] = false;
                    licenseKey = null;
                }

                if (ocxState != null && GetOcState() >= OC_RUNNING)
                {
                    DepersistControl();
                }
            }
        }

        private State CreateNewOcxState(State oldOcxState)
        {
            NoComponentChangeEvents++;

            try
            {
                if (GetOcState() < OC_RUNNING)
                {
                    return null;
                }

                try
                {
                    PropertyBagStream propBag = null;

                    if (iPersistPropBag != null)
                    {
                        propBag = new PropertyBagStream();
                        iPersistPropBag.Save(propBag, true, true);
                    }

                    MemoryStream ms = null;
                    switch (storageType)
                    {
                        case STG_STREAM:
                        case STG_STREAMINIT:
                            ms = new MemoryStream();
                            if (storageType == STG_STREAM)
                            {
                                iPersistStream.Save(new UnsafeNativeMethods.ComStreamFromDataStream(ms), true);
                            }
                            else
                            {
                                iPersistStreamInit.Save(new UnsafeNativeMethods.ComStreamFromDataStream(ms), true);
                            }
                            break;
                        case STG_STORAGE:
                            Debug.Assert(oldOcxState != null, "we got to have an old state which holds out scribble storage...");
                            if (oldOcxState != null)
                            {
                                return oldOcxState.RefreshStorage(iPersistStorage);
                            }

                            return null;
                        default:
                            Debug.Fail("unknown storage type.");
                            return null;
                    }
                    if (ms != null)
                    {
                        return new State(ms, storageType, this, propBag);
                    }
                    else if (propBag != null)
                    {
                        return new State(propBag);
                    }
                }
                catch (Exception e)
                {
                    Debug.WriteLineIf(AxHTraceSwitch.TraceVerbose, "Could not create new OCX State: " + e.ToString());
                }
            }
            finally
            {
                NoComponentChangeEvents--;
            }

            return null;
        }

        /// <summary>
        ///     Returns this control's logicaly containing form.
        ///     At design time this is always the form being designed.
        ///     At runtime it is either the form set with setContainingForm or,
        ///     by default, the parent form.
        ///     Sets the form which is the logical container of this control.
        ///     By default, the parent form performs that function.  It is
        ///     however possible for another form higher in the parent chain
        ///     to serve in that role.  The logical container of this
        ///     control determines the set of logical sibling control.
        ///     In general this property exists only to enable some speficic
        ///     behaviours of ActiveX controls and should in general not be set
        ///     by the user.
        /// </summary>
        [
            Browsable(false),
            EditorBrowsable(EditorBrowsableState.Advanced),
            DesignerSerializationVisibility(DesignerSerializationVisibility.Hidden)
        ]
        public ContainerControl ContainingControl
        {
            get
            {
                if (containingControl == null)
                {
                    containingControl = FindContainerControlInternal();
                }

                return containingControl;
            }

            set
            {
                containingControl = value;
            }
        }

        /// <summary>
        /// <para>Determines if the Text property needs to be persisted.</para>
        /// </summary>
        [EditorBrowsable(EditorBrowsableState.Never)]
        internal override bool ShouldSerializeText()
        {
            bool ret = false;
            try
            {
                ret = (Text.Length != 0);
            }
            catch (COMException)
            {
            }
            return ret;
        }

        /// <summary>
        ///     Determines whether to persist the ContainingControl property.
        /// </summary>
        [EditorBrowsable(EditorBrowsableState.Never)]
        private bool ShouldSerializeContainingControl()
        {
            return ContainingControl != ParentInternal;
        }

        private ContainerControl FindContainerControlInternal()
        {
            if (Site != null)
            {
                IDesignerHost host = (IDesignerHost)Site.GetService(typeof(IDesignerHost));
                if (host != null)
                {
                    if (host.RootComponent is ContainerControl rootControl)
                    {
                        return rootControl;
                    }
                }
            }

            ContainerControl cc = null;
            Control control = this;
            while (control != null)
            {
                if (control is ContainerControl tempCC)
                {
                    cc = tempCC;
                    break;
                }
                control = control.ParentInternal;
            }
            return cc;
        }

        private bool IsDirty()
        {
            if (GetOcState() < OC_RUNNING)
            {
                return false;
            }

            Debug.Assert(storageType != STG_UNKNOWN, "if we are loaded, out storage type must be set!");

            if (axState[valueChanged])
            {
                axState[valueChanged] = false;
                return true;
            }

#if DEBUG
            if (AxAlwaysSaveSwitch.Enabled)
            {
                return true;
            }
#endif
            int hr = NativeMethods.E_FAIL;
            switch (storageType)
            {
                case STG_STREAM:
                    hr = iPersistStream.IsDirty();
                    break;
                case STG_STREAMINIT:
                    hr = iPersistStreamInit.IsDirty();
                    break;
                case STG_STORAGE:
                    hr = iPersistStorage.IsDirty();
                    break;
                default:
                    Debug.Fail("unknown storage type");
                    return true;
            }
            if (hr == NativeMethods.S_FALSE)
            {
                // NOTE: This was a note from the old AxHost codebase. The problem
                // with doing this is that the some controls that do not run in
                // unlicensed mode (e.g. ProtoView ScheduleX pvtaskpad.ocx) will 
                // always return S_FALSE to disallow design-time support.

                // Sadly, some controls lie and never say that they are dirty...
                // SO, we don't believe them unless they told us that they were
                // dirty at least once...
                return false;
            }
            else if (NativeMethods.Failed(hr))
            {
                return true;
            }
            return true;
        }

        [SuppressMessage("Microsoft.Security", "CA2122:DoNotIndirectlyExposeMethodsWithLinkDemands")]
        internal bool IsUserMode()
        {
            ISite site = Site;
            return site == null || !site.DesignMode;
        }

        private object GetAmbientProperty(int dispid)
        {

            Control richParent = ParentInternal;

            switch (dispid)
            {
                case NativeMethods.ActiveX.DISPID_AMBIENT_USERMODE:
                    Debug.WriteLineIf(AxHTraceSwitch.TraceVerbose, "asked for usermode");
                    return IsUserMode();
                case NativeMethods.ActiveX.DISPID_AMBIENT_AUTOCLIP:
                    Debug.WriteLineIf(AxHTraceSwitch.TraceVerbose, "asked for autoclip");
                    return true;
                case NativeMethods.ActiveX.DISPID_AMBIENT_MESSAGEREFLECT:
                    Debug.WriteLineIf(AxHTraceSwitch.TraceVerbose, "asked for message reflect");
                    return true;
                case NativeMethods.ActiveX.DISPID_AMBIENT_UIDEAD:
                    Debug.WriteLineIf(AxHTraceSwitch.TraceVerbose, "asked for uidead");
                    return false;
                case NativeMethods.ActiveX.DISPID_AMBIENT_DISPLAYASDEFAULT:
                    Debug.WriteLineIf(AxHTraceSwitch.TraceVerbose, "asked for displayasdefault");
                    return false;
                case NativeMethods.ActiveX.DISPID_AMBIENT_FONT:
                    Debug.WriteLineIf(AxHTraceSwitch.TraceVerbose, "asked for font");
                    if (richParent != null)
                    {
                        return GetIFontFromFont(richParent.Font);
                    }
                    return null;
                case NativeMethods.ActiveX.DISPID_AMBIENT_SHOWGRABHANDLES:
                    Debug.WriteLineIf(AxHTraceSwitch.TraceVerbose, "asked for showGrabHandles");
                    return false;
                case NativeMethods.ActiveX.DISPID_AMBIENT_SHOWHATCHING:
                    Debug.WriteLineIf(AxHTraceSwitch.TraceVerbose, "asked for showHatching");
                    return false;
                case NativeMethods.ActiveX.DISPID_AMBIENT_BACKCOLOR:
                    if (richParent != null)
                    {
                        return GetOleColorFromColor(richParent.BackColor);
                    }
                    return null;
                case NativeMethods.ActiveX.DISPID_AMBIENT_FORECOLOR:
                    if (richParent != null)
                    {
                        return GetOleColorFromColor(richParent.ForeColor);
                    }
                    return null;
                case NativeMethods.ActiveX.DISPID_AMBIENT_DISPLAYNAME:
                    string rval = GetParentContainer().GetNameForControl(this);
                    if (rval == null)
                    {
                        rval = string.Empty;
                    }

                    return rval;
                case NativeMethods.ActiveX.DISPID_AMBIENT_LOCALEID:
                    Debug.WriteLineIf(AxHTraceSwitch.TraceVerbose, "asked for localeid");
                    return Thread.CurrentThread.CurrentCulture.LCID;
                case NativeMethods.ActiveX.DISPID_AMBIENT_RIGHTTOLEFT:
                    Debug.WriteLineIf(AxHTraceSwitch.TraceVerbose, "asked for right to left");
                    Control ctl = this;
                    while (ctl != null)
                    {
                        if (ctl.RightToLeft == System.Windows.Forms.RightToLeft.No)
                        {
                            return false;
                        }

                        if (ctl.RightToLeft == System.Windows.Forms.RightToLeft.Yes)
                        {
                            return true;
                        }

                        if (ctl.RightToLeft == System.Windows.Forms.RightToLeft.Inherit)
                        {
                            ctl = ctl.Parent;
                        }
                    }
                    return null;
                default:
                    Debug.WriteLineIf(AxHTraceSwitch.TraceVerbose, "unsupported ambient " + dispid.ToString(CultureInfo.InvariantCulture));
                    return null;
            }
        }


        public void DoVerb(int verb)
        {
            Control parent = ParentInternal;
            GetOleObject().DoVerb(verb, IntPtr.Zero, oleSite, -1, parent != null ? parent.Handle : IntPtr.Zero, FillInRect(new NativeMethods.COMRECT(), Bounds));
        }

        [SuppressMessage("Microsoft.Security", "CA2122:DoNotIndirectlyExposeMethodsWithLinkDemands")]
        private bool AwaitingDefreezing()
        {
            return freezeCount > 0;
        }

        [SuppressMessage("Microsoft.Security", "CA2122:DoNotIndirectlyExposeMethodsWithLinkDemands")]
        private void Freeze(bool v)
        {
            Debug.WriteLineIf(AxHTraceSwitch.TraceVerbose, "freezing " + v.ToString());
            if (v)
            {
                try
                {
                    GetOleControl().FreezeEvents(-1);
                }
                catch (COMException t)
                {
                    Debug.Fail(t.ToString());
                }
                freezeCount++;
            }
            else
            {
                try
                {
                    GetOleControl().FreezeEvents(0);
                }
                catch (COMException t)
                {
                    Debug.Fail(t.ToString());
                }
                freezeCount--;
            }
            Debug.Assert(freezeCount >= 0, "invalid freeze count!");
        }

        private int UiDeactivate()
        {
            Debug.WriteLineIf(AxHTraceSwitch.TraceVerbose, "calling uiDeactivate for " + ToString());
            bool ownDispose = axState[ownDisposing];
            axState[ownDisposing] = true;
            int hr = 0;
            try
            {
                hr = GetInPlaceObject().UIDeactivate();
            }
            finally
            {
                axState[ownDisposing] = ownDispose;
            }
            return hr;
        }

        [SuppressMessage("Microsoft.Security", "CA2122:DoNotIndirectlyExposeMethodsWithLinkDemands")]
        private int GetOcState()
        {
            return ocState;
        }

        private void SetOcState(int nv)
        {
            ocState = nv;
        }

        private string GetLicenseKey()
        {
            return GetLicenseKey(clsid);
        }

        private string GetLicenseKey(Guid clsid)
        {
            if (licenseKey != null || !axState[needLicenseKey])
            {
                return licenseKey;
            }

            try
            {
                UnsafeNativeMethods.IClassFactory2 icf2 = UnsafeNativeMethods.CoGetClassObject(ref clsid, INPROC_SERVER, 0, ref icf2_Guid);
                NativeMethods.tagLICINFO licInfo = new NativeMethods.tagLICINFO();
                icf2.GetLicInfo(licInfo);
                if (licInfo.fRuntimeAvailable != 0)
                {
                    string[] rval = new string[1];
                    icf2.RequestLicKey(0, rval);
                    licenseKey = rval[0];
                    return licenseKey;
                }
            }
            catch (COMException e)
            {
                if (e.ErrorCode == E_NOINTERFACE.ErrorCode)
                {
                    return null;
                }

                Debug.WriteLineIf(AxHTraceSwitch.TraceVerbose, "Failed to get the license key: " + e.ToString());
                axState[needLicenseKey] = false;
            }
            catch (Exception t)
            {
                Debug.WriteLineIf(AxHTraceSwitch.TraceVerbose, "Failed to get the license key: " + t.ToString());
                axState[needLicenseKey] = false;
            }
            return null;
        }

        private void CreateWithoutLicense(Guid clsid)
        {
            object ret = null;
            Debug.WriteLineIf(AxHTraceSwitch.TraceVerbose, "Creating object without license: " + clsid.ToString());
            ret = UnsafeNativeMethods.CoCreateInstance(ref clsid, null, INPROC_SERVER, ref NativeMethods.ActiveX.IID_IUnknown);
            Debug.WriteLineIf(AxHTraceSwitch.TraceVerbose, "\t" + (ret != null).ToString());
            instance = ret;
        }

        private void CreateWithLicense(string license, Guid clsid)
        {
            if (license != null)
            {
                try
                {
                    Debug.WriteLineIf(AxHTraceSwitch.TraceVerbose, "Creating object with license: " + clsid.ToString());
                    UnsafeNativeMethods.IClassFactory2 icf2 = UnsafeNativeMethods.CoGetClassObject(ref clsid, INPROC_SERVER, 0, ref icf2_Guid);

                    if (icf2 != null)
                    {
                        Debug.WriteLineIf(AxHTraceSwitch.TraceVerbose, "\tClassFactory" + (icf2 != null).ToString());
                        icf2.CreateInstanceLic(null, null, ref NativeMethods.ActiveX.IID_IUnknown, license, out instance);
                        Debug.WriteLineIf(AxHTraceSwitch.TraceVerbose, "\t" + (instance != null).ToString());
                    }
                }
                catch (Exception t)
                {
                    Debug.WriteLineIf(AxHTraceSwitch.TraceVerbose, "Failed to create with license: " + t.ToString());
                }
            }

            if (instance == null)
            {
                CreateWithoutLicense(clsid);
            }
        }

        private void CreateInstance()
        {
            Debug.Assert(instance == null, "instance must be null");
            //Debug.WriteLineIf(AxHTraceSwitch.TraceVerbose, "before created "+Windows.GetCurrentThreadId());
            //Debug.WriteStackTraceIf("AxHTrace");
            //checkThreadingModel();
            try
            {
                instance = CreateInstanceCore(clsid);
                Debug.Assert(instance != null, "w/o an exception being thrown we must have an object...");
            }
            catch (ExternalException e)
            {
                if (e.ErrorCode == unchecked((int)0x80040112))
                { // CLASS_E_NOTLICENSED
                    throw new LicenseException(GetType(), this, SR.AXNoLicenseToUse);
                }
                throw;
            }

            Debug.WriteLineIf(AxHTraceSwitch.TraceVerbose, "created");
            SetOcState(OC_LOADED);
        }


        /// <summary>
        ///    Called to create the ActiveX control.  Override this member to perform your own creation logic
        ///    or call base to do the default creation logic.
        /// </summary>        
        protected virtual object CreateInstanceCore(Guid clsid)
        {
            if (IsUserMode())
            {
                CreateWithLicense(licenseKey, clsid);
            }
            else
            {
                CreateWithoutLicense(clsid);
            }
            return instance;
        }


        private CategoryAttribute GetCategoryForDispid(int dispid)
        {
            NativeMethods.ICategorizeProperties icp = GetCategorizeProperties();
            if (icp == null)
            {
                return null;
            }

            CategoryAttribute rval = null;
            int propcat = 0;
            try
            {
                icp.MapPropertyToCategory(dispid, ref propcat);
                if (propcat != 0)
                {
                    int cat = -propcat;
                    if (cat > 0 && cat < categoryNames.Length && categoryNames[cat] != null)
                    {
                        return categoryNames[cat];
                    }
                    cat = -cat;
                    int key = cat;
                    if (objectDefinedCategoryNames != null)
                    {
                        rval = (CategoryAttribute)objectDefinedCategoryNames[key];
                        if (rval != null)
                        {
                            return rval;
                        }
                    }

                    int hr = icp.GetCategoryName(cat, CultureInfo.CurrentCulture.LCID, out string name);
                    if (hr == NativeMethods.S_OK && name != null)
                    {
                        rval = new CategoryAttribute(name);
                        if (objectDefinedCategoryNames == null)
                        {
                            objectDefinedCategoryNames = new Hashtable();
                        }
                        objectDefinedCategoryNames.Add(key, rval);
                        return rval;
                    }
                }
            }
            catch (Exception t)
            {
                Debug.Fail(t.ToString());
            }
            return null;
        }

        private void SetSelectionStyle(int selectionStyle)
        {
            if (!IsUserMode())
            {
                // selectionStyle can be 0 (not selected), 1 (selected) or 2 (active)
                Debug.Assert(selectionStyle >= 0 && selectionStyle <= 2, "Invalid selection style");

                ISelectionService iss = GetSelectionService();
                this.selectionStyle = selectionStyle;
                if (iss != null && iss.GetComponentSelected(this))
                {
                    // The AX Host designer will offer an extender property called "SelectionStyle" 
                    // 
                    PropertyDescriptor prop = TypeDescriptor.GetProperties(this)["SelectionStyle"];
                    if (prop != null && prop.PropertyType == typeof(int))
                    {
                        prop.SetValue(this, selectionStyle);
                    }
                }
            }
        }

        [EditorBrowsable(EditorBrowsableState.Advanced)]
        public void InvokeEditMode()
        {
            Debug.WriteLineIf(AxHTraceSwitch.TraceVerbose, "invoking EditMode for " + ToString());
            Debug.Assert((flags & AxFlags.PreventEditMode) == 0, "edit mode should have been disabled");
            if (editMode != EDITM_NONE)
            {
                return;
            }

            AddSelectionHandler();
            editMode = EDITM_HOST;
            SetSelectionStyle(2);
            IntPtr hwndFocus = UnsafeNativeMethods.GetFocus();
            try
            {
                UiActivate();
            }
            catch (Exception t)
            {
                Debug.Fail(t.ToString());
            }
            // It so happens that some controls don't get focus in this case, so
            // we have got to force it onto them...
            //         int hwndFocusNow = NativeMethods.GetFocus();
            //         Windows.SetFocus(getHandle());
            //         while (hwndFocusNow != getHandle()) {
            //             if (hwndFocusNow == 0) {
            //                 break;
            //             }
            //             hwndFocusNow = Windows.GetParent(hwndFocusNow);
            //         }
        }

        //
        // ICustomTypeDescriptor implementation.
        //

        [EditorBrowsable(EditorBrowsableState.Advanced)]
        AttributeCollection ICustomTypeDescriptor.GetAttributes()
        {
            if (!axState[editorRefresh] && HasPropertyPages())
            {
                axState[editorRefresh] = true;
                TypeDescriptor.Refresh(GetType());
            }
            return TypeDescriptor.GetAttributes(this, true);
        }

        /// <summary>
        /// Retrieves the class name for this object.  If null is returned,
        /// the type name is used.
        /// </summary>
        [EditorBrowsable(EditorBrowsableState.Advanced)]
        string ICustomTypeDescriptor.GetClassName()
        {
            return null;
        }

        /// <summary>
        /// Retrieves the name for this object.  If null is returned,
        /// the default is used.
        /// </summary>
        [EditorBrowsable(EditorBrowsableState.Advanced)]
        string ICustomTypeDescriptor.GetComponentName()
        {
            return null;
        }

        /// <summary>
        /// Retrieves the type converter for this object.
        /// </summary>
        [EditorBrowsable(EditorBrowsableState.Advanced)]
        TypeConverter ICustomTypeDescriptor.GetConverter()
        {
            return null;
        }

        [EditorBrowsable(EditorBrowsableState.Advanced)]
        EventDescriptor ICustomTypeDescriptor.GetDefaultEvent()
        {
            return TypeDescriptor.GetDefaultEvent(this, true);
        }

        [EditorBrowsable(EditorBrowsableState.Advanced)]
        PropertyDescriptor ICustomTypeDescriptor.GetDefaultProperty()
        {
            return TypeDescriptor.GetDefaultProperty(this, true);
        }

        /// <summary>
        /// Retrieves the an editor for this object.
        /// </summary>
        [EditorBrowsable(EditorBrowsableState.Advanced)]
        object ICustomTypeDescriptor.GetEditor(Type editorBaseType)
        {
            if (editorBaseType != typeof(ComponentEditor))
            {
                return null;
            }

            if (editor != null)
            {
                return editor;
            }

            if (editor == null && HasPropertyPages())
            {
                editor = new AxComponentEditor();
            }

            return editor;
        }

        [EditorBrowsable(EditorBrowsableState.Advanced)]
        EventDescriptorCollection ICustomTypeDescriptor.GetEvents()
        {
            return TypeDescriptor.GetEvents(this, true);
        }

        [EditorBrowsable(EditorBrowsableState.Advanced)]
        EventDescriptorCollection ICustomTypeDescriptor.GetEvents(Attribute[] attributes)
        {
            return TypeDescriptor.GetEvents(this, attributes, true);
        }

        private void OnIdle(object sender, EventArgs e)
        {
            if (axState[refreshProperties])
            {
                TypeDescriptor.Refresh(GetType());
            }
        }

        private bool RefreshAllProperties
        {
            get
            {
                return axState[refreshProperties];
            }
            set
            {
                axState[refreshProperties] = value;
                if (value && !axState[listeningToIdle])
                {
                    Application.Idle += new EventHandler(OnIdle);
                    axState[listeningToIdle] = true;
                }
                else if (!value && axState[listeningToIdle])
                {
                    Application.Idle -= new EventHandler(OnIdle);
                    axState[listeningToIdle] = false;
                }
            }
        }

        private PropertyDescriptorCollection FillProperties(Attribute[] attributes)
        {
            if (RefreshAllProperties)
            {
                RefreshAllProperties = false;
                propsStash = null;
                attribsStash = null;
            }
            else if (propsStash != null)
            {
                if (attributes == null && attribsStash == null)
                {
                    Debug.WriteLineIf(AxHTraceSwitch.TraceVerbose, "Returning stashed values for : " + "<null>");
                    return propsStash;
                }
                else if (attributes != null && attribsStash != null && attributes.Length == attribsStash.Length)
                {
                    bool attribsEqual = true;
                    int i = 0;
                    foreach (Attribute attrib in attributes)
                    {
                        if (!attrib.Equals(attribsStash[i++]))
                        {
                            attribsEqual = false;
                            break;
                        }
                    }

                    if (attribsEqual)
                    {
                        Debug.WriteLineIf(AxHTraceSwitch.TraceVerbose, "Returning stashed values for : " + attributes.Length);
                        return propsStash;
                    }
                }
            }

            ArrayList retProps = new ArrayList();

            if (properties == null)
            {
                properties = new Hashtable();
            }

            if (propertyInfos == null)
            {
                propertyInfos = new Hashtable();

                PropertyInfo[] propInfos = GetType().GetProperties(BindingFlags.DeclaredOnly | BindingFlags.Public | BindingFlags.Instance);

                foreach (PropertyInfo propInfo in propInfos)
                {
                    propertyInfos.Add(propInfo.Name, propInfo);
                }
            }

            PropertyDescriptorCollection baseProps = TypeDescriptor.GetProperties(this, null, true);
            if (baseProps != null)
            {
                for (int i = 0; i < baseProps.Count; ++i)
                {
                    Debug.Assert(baseProps[i] != null, "Null base prop at location: " + i.ToString(CultureInfo.InvariantCulture));

                    if (baseProps[i].DesignTimeOnly)
                    {
                        retProps.Add(baseProps[i]);
                        continue;
                    }

                    string propName = baseProps[i].Name;
                    PropertyDescriptor prop = null;
                    PropertyInfo propInfo = (PropertyInfo)propertyInfos[propName];

                    // We do not support "write-only" properties that some activex controls support.
                    if (propInfo != null && !propInfo.CanRead)
                    {
                        continue;
                    }

                    if (!properties.ContainsKey(propName))
                    {
                        if (propInfo != null)
                        {
                            Debug.WriteLineIf(AxPropTraceSwitch.TraceVerbose, "Added AxPropertyDescriptor for: " + propName);
                            prop = new AxPropertyDescriptor(baseProps[i], this);
                            ((AxPropertyDescriptor)prop).UpdateAttributes();
                        }
                        else
                        {
                            Debug.WriteLineIf(AxPropTraceSwitch.TraceVerbose, "Added PropertyDescriptor for: " + propName);
                            prop = baseProps[i];
                        }
                        properties.Add(propName, prop);
                        retProps.Add(prop);
                    }
                    else
                    {
                        PropertyDescriptor propDesc = (PropertyDescriptor)properties[propName];
                        Debug.Assert(propDesc != null, "Cannot find cached entry for: " + propName);
                        AxPropertyDescriptor axPropDesc = propDesc as AxPropertyDescriptor;
                        if ((propInfo == null && axPropDesc != null) || (propInfo != null && axPropDesc == null))
                        {
                            Debug.Fail("Duplicate property with same name: " + propName);
                            Debug.WriteLineIf(AxPropTraceSwitch.TraceVerbose, "Duplicate property with same name: " + propName);
                        }
                        else
                        {
                            if (axPropDesc != null)
                            {
                                axPropDesc.UpdateAttributes();
                            }
                            retProps.Add(propDesc);
                        }
                    }
                }

                // Filter only the Browsable attribute, since that is the only
                // one we mess with.
                //
                if (attributes != null)
                {
                    Attribute browse = null;
                    foreach (Attribute attr in attributes)
                    {
                        if (attr is BrowsableAttribute)
                        {
                            browse = attr;
                        }
                    }

                    if (browse != null)
                    {
                        ArrayList removeList = null;

                        foreach (PropertyDescriptor prop in retProps)
                        {
                            if (prop is AxPropertyDescriptor)
                            {
                                Attribute attr = prop.Attributes[typeof(BrowsableAttribute)];
                                if (attr != null && !attr.Equals(browse))
                                {
                                    if (removeList == null)
                                    {
                                        removeList = new ArrayList();
                                    }
                                    removeList.Add(prop);
                                }
                            }
                        }

                        if (removeList != null)
                        {
                            foreach (object prop in removeList)
                            {
                                retProps.Remove(prop);
                            }
                        }
                    }
                }
            }

            PropertyDescriptor[] temp = new PropertyDescriptor[retProps.Count];
            retProps.CopyTo(temp, 0);

            // Update our stashed values.
            //
            Debug.WriteLineIf(AxHTraceSwitch.TraceVerbose, "Updating stashed values for : " + ((attributes != null) ? attributes.Length.ToString(CultureInfo.InvariantCulture) : "<null>"));
            propsStash = new PropertyDescriptorCollection(temp);
            attribsStash = attributes;

            return propsStash;
        }

        [EditorBrowsable(EditorBrowsableState.Advanced)]
        PropertyDescriptorCollection ICustomTypeDescriptor.GetProperties()
        {
            return FillProperties(null);
        }

        [EditorBrowsable(EditorBrowsableState.Advanced)]
        PropertyDescriptorCollection ICustomTypeDescriptor.GetProperties(Attribute[] attributes)
        {
            return FillProperties(attributes);
        }

        [EditorBrowsable(EditorBrowsableState.Advanced)]
        object ICustomTypeDescriptor.GetPropertyOwner(PropertyDescriptor pd)
        {
            return this;
        }

        private AxPropertyDescriptor GetPropertyDescriptorFromDispid(int dispid)
        {
            Debug.Assert(dispid != NativeMethods.ActiveX.DISPID_UNKNOWN, "Wrong dispid sent to GetPropertyDescriptorFromDispid");

            PropertyDescriptorCollection props = FillProperties(null);
            foreach (PropertyDescriptor prop in props)
            {
                if (prop is AxPropertyDescriptor axprop && axprop.Dispid == dispid)
                {
                    return axprop;
                }
            }

            return null;
        }

#if false
        // FxCop: Currently not used
        private void CheckThreadingModel() {
#if DEBUG
            if (AxIgnoreTMSwitch.Enabled) return;
#endif
            if ((flags & AxFlags.IgnoreThreadModel) != 0) return;
            
            bool singleThreaded = true;

            try {
                using (RegistryKey rk = Registry.ClassesRoot.OpenSubKey("CLSID\\" + clsid.ToString() + "\\InprocServer32", /*writable*/false)) {
                    object value = rk.GetValue("ThreadingModel");

                    if (value != null && value is string) {
                        if (value.Equals("Both") 
                            || value.Equals("Apartment") 
                            || value.Equals("Free")) {

                            singleThreaded = false;
                        }
                    }
                }
            }
            catch (Exception t) {
                Debug.Fail(t.ToString());
                throw new InvalidOperationException(SR.AXNoThreadInfo);
            }

            if (singleThreaded) {
                throw new InvalidOperationException(SR.AXSingleThreaded);
            }
        }
#endif

        private void ActivateAxControl()
        {
            if (QuickActivate())
            {
                DepersistControl();
            }
            else
            {
                SlowActivate();
            }

            SetOcState(OC_RUNNING);
        }


        private void DepersistFromIPropertyBag(UnsafeNativeMethods.IPropertyBag propBag)
        {
            iPersistPropBag.Load(propBag, null);
        }

        private void DepersistFromIStream(UnsafeNativeMethods.IStream istream)
        {
            storageType = STG_STREAM;
            iPersistStream.Load(istream);
        }

        private void DepersistFromIStreamInit(UnsafeNativeMethods.IStream istream)
        {
            storageType = STG_STREAMINIT;
            iPersistStreamInit.Load(istream);
        }

        private void DepersistFromIStorage(UnsafeNativeMethods.IStorage storage)
        {
            storageType = STG_STORAGE;

            // Looks like MapPoint control does not create a valid IStorage
            // until some property has changed. Since we end up creating a bogus (empty)
            // storage, we end up not being able to re-create a valid one and this would
            // fail.
            //
            if (storage != null)
            {
                int hr = iPersistStorage.Load(storage);
                if (hr != NativeMethods.S_OK)
                {
                    Debug.WriteLineIf(AxHTraceSwitch.TraceVerbose, "Error trying load depersist from IStorage: " + hr);
                }
            }
        }

        private void DepersistControl()
        {
            Freeze(true);

            if (ocxState == null)
            {
                // must init new:
                //
                if (instance is UnsafeNativeMethods.IPersistStreamInit)
                {
                    iPersistStreamInit = (UnsafeNativeMethods.IPersistStreamInit)instance;
                    try
                    {
                        storageType = STG_STREAMINIT;
                        iPersistStreamInit.InitNew();
                    }
                    catch (Exception e1)
                    {
                        Debug.WriteLineIf(AxHTraceSwitch.TraceVerbose, "Exception thrown trying to IPersistStreamInit.InitNew(). Is this good?" + e1.ToString());
                    }
                    return;
                }
                if (instance is UnsafeNativeMethods.IPersistStream)
                {
                    storageType = STG_STREAM;
                    iPersistStream = (UnsafeNativeMethods.IPersistStream)instance;
                    return;
                }
                if (instance is UnsafeNativeMethods.IPersistStorage)
                {
                    storageType = STG_STORAGE;
                    ocxState = new State(this);
                    iPersistStorage = (UnsafeNativeMethods.IPersistStorage)instance;
                    try
                    {
                        iPersistStorage.InitNew(ocxState.GetStorage());
                    }
                    catch (Exception e2)
                    {
                        Debug.WriteLineIf(AxHTraceSwitch.TraceVerbose, "Exception thrown trying to IPersistStorage.InitNew(). Is this good?" + e2.ToString());
                    }
                    return;
                }
                if (instance is UnsafeNativeMethods.IPersistPropertyBag)
                {
                    Debug.WriteLineIf(AxHTraceSwitch.TraceVerbose, this + " supports IPersistPropertyBag.");
                    iPersistPropBag = (UnsafeNativeMethods.IPersistPropertyBag)instance;
                    try
                    {
                        iPersistPropBag.InitNew();
                    }
                    catch (Exception e1)
                    {
                        Debug.WriteLineIf(AxHTraceSwitch.TraceVerbose, "Exception thrown trying to IPersistPropertyBag.InitNew(). Is this good?" + e1.ToString());
                    }
                }

                Debug.Fail("no implemented persitance interfaces on object");
                throw new InvalidOperationException(SR.UnableToInitComponent);
            }

            // Otherwise, we have state to deperist from:
            switch (ocxState.Type)
            {
                case STG_STREAM:
                    try
                    {
                        iPersistStream = (UnsafeNativeMethods.IPersistStream)instance;
                        DepersistFromIStream(ocxState.GetStream());
                    }
                    catch (Exception e)
                    {
                        Debug.WriteLineIf(AxHTraceSwitch.TraceVerbose, "Exception thrown trying to IPersistStream.DepersistFromIStream(). Is this good?" + e.ToString());
                    }
                    break;
                case STG_STREAMINIT:
                    if (instance is UnsafeNativeMethods.IPersistStreamInit)
                    {
                        try
                        {
                            iPersistStreamInit = (UnsafeNativeMethods.IPersistStreamInit)instance;
                            DepersistFromIStreamInit(ocxState.GetStream());
                        }
                        catch (Exception e)
                        {
                            Debug.WriteLineIf(AxHTraceSwitch.TraceVerbose, "Exception thrown trying to IPersistStreamInit.DepersistFromIStreamInit(). Is this good?" + e.ToString());
                        }
                        GetControlEnabled();
                    }
                    else
                    {
                        ocxState.Type = STG_STREAM;
                        DepersistControl();
                        return;
                    }
                    break;
                case STG_STORAGE:
                    try
                    {
                        iPersistStorage = (UnsafeNativeMethods.IPersistStorage)instance;
                        DepersistFromIStorage(ocxState.GetStorage());
                    }
                    catch (Exception e)
                    {
                        Debug.WriteLineIf(AxHTraceSwitch.TraceVerbose, "Exception thrown trying to IPersistStorage.DepersistFromIStorage(). Is this good?" + e.ToString());
                    }
                    break;
                default:
                    Debug.Fail("unknown storage type.");
                    throw new InvalidOperationException(SR.UnableToInitComponent);
            }

            if (ocxState.GetPropBag() != null)
            {
                try
                {
                    iPersistPropBag = (UnsafeNativeMethods.IPersistPropertyBag)instance;
                    DepersistFromIPropertyBag(ocxState.GetPropBag());
                }
                catch (Exception e)
                {
                    Debug.WriteLineIf(AxHTraceSwitch.TraceVerbose, "Exception thrown trying to IPersistPropertyBag.DepersistFromIPropertyBag(). Is this good?" + e.ToString());
                }
            }
        }

        /// <summary>
        ///     Returns the IUnknown pointer to the enclosed ActiveX control.
        /// </summary>
        [EditorBrowsable(EditorBrowsableState.Advanced)]
        [SuppressMessage("Microsoft.Security", "CA2122:DoNotIndirectlyExposeMethodsWithLinkDemands")]
        public object GetOcx()
        {
            return instance;
        }

        [SuppressMessage("Microsoft.Security", "CA2122:DoNotIndirectlyExposeMethodsWithLinkDemands")]
        private object GetOcxCreate()
        {
            if (instance == null)
            {
                CreateInstance();
                RealizeStyles();
                AttachInterfaces();
                oleSite.OnOcxCreate();
            }
            return instance;
        }

        private void StartEvents()
        {
            if (!axState[sinkAttached])
            {
                try
                {
                    Debug.WriteLineIf(AxHTraceSwitch.TraceVerbose, "Creating sink for events...");
                    CreateSink();
                    oleSite.StartEvents();
                }
                catch (Exception t)
                {
                    Debug.Fail(t.ToString());
                }
                axState[sinkAttached] = true;
            }
        }

        private void StopEvents()
        {
            if (axState[sinkAttached])
            {
                try
                {
                    DetachSink();
                }
                catch (Exception t)
                {
                    Debug.Fail(t.ToString());
                }
                axState[sinkAttached] = false;
            }
            oleSite.StopEvents();
        }

        [EditorBrowsable(EditorBrowsableState.Advanced)]
        protected virtual void CreateSink()
        {
            // nop...  windows forms wrapper will override...
        }


        [EditorBrowsable(EditorBrowsableState.Advanced)]
        protected virtual void DetachSink()
        {
            // nop...  windows forms wrapper will override...
        }

        private bool CanShowPropertyPages()
        {
            if (GetOcState() < OC_RUNNING)
            {
                return false;
            }

            return (GetOcx() is NativeMethods.ISpecifyPropertyPages);
        }

        public bool HasPropertyPages()
        {
            if (!CanShowPropertyPages())
            {
                return false;
            }

            NativeMethods.ISpecifyPropertyPages ispp = (NativeMethods.ISpecifyPropertyPages)GetOcx();
            try
            {
                NativeMethods.tagCAUUID uuids = new NativeMethods.tagCAUUID();
                try
                {
                    ispp.GetPages(uuids);
                    if (uuids.cElems > 0)
                    {
                        return true;
                    }
                }
                finally
                {
                    if (uuids.pElems != IntPtr.Zero)
                    {
                        Marshal.FreeCoTaskMem(uuids.pElems);
                    }
                }
            }
            catch
            {
            }
            return false;
        }

        unsafe private void ShowPropertyPageForDispid(int dispid, Guid guid)
        {
            try
            {
                IntPtr pUnk = Marshal.GetIUnknownForObject(GetOcx());
                NativeMethods.OCPFIPARAMS opcparams = new NativeMethods.OCPFIPARAMS
                {
                    hwndOwner = (ContainingControl == null) ? IntPtr.Zero : ContainingControl.Handle,
                    lpszCaption = Name,
                    ppUnk = (IntPtr)(long)&pUnk,
                    uuid = (IntPtr)(long)&guid,
                    dispidInitial = dispid
                };
                UnsafeNativeMethods.OleCreatePropertyFrameIndirect(opcparams);
            }
            catch (Exception t)
            {
                Debug.Fail(t.ToString());
                throw t;
            }
        }

        [EditorBrowsable(EditorBrowsableState.Advanced)]
        public void MakeDirty()
        {
            ISite isite = Site;
            if (isite == null)
            {
                return;
            }

            IComponentChangeService ccs = (IComponentChangeService)isite.GetService(typeof(IComponentChangeService));
            if (ccs == null)
            {
                return;
            }

            ccs.OnComponentChanging(this, null);

            ccs.OnComponentChanged(this, null, null, null);
        }

        public void ShowPropertyPages()
        {
            if (ParentInternal == null)
            {
                return;
            }

            if (!ParentInternal.IsHandleCreated)
            {
                return;
            }

            ShowPropertyPages(ParentInternal);
        }

        public void ShowPropertyPages(Control control)
        {
            try
            {
                if (!CanShowPropertyPages())
                {
                    return;
                }

                NativeMethods.ISpecifyPropertyPages ispp = (NativeMethods.ISpecifyPropertyPages)GetOcx();
                NativeMethods.tagCAUUID uuids = new NativeMethods.tagCAUUID();
                try
                {
                    ispp.GetPages(uuids);
                    if (uuids.cElems <= 0)
                    {
                        return;
                    }
                }
                catch
                {
                    return;
                }

                // State oldOcxState = OcxState;

                IDesignerHost host = null;
                if (Site != null)
                {
                    host = (IDesignerHost)Site.GetService(typeof(IDesignerHost));
                }

                DesignerTransaction trans = null;
                try
                {
                    if (host != null)
                    {
                        trans = host.CreateTransaction(SR.AXEditProperties);
                    }

                    string name = null;
                    object o = GetOcx();
                    IntPtr handle = (ContainingControl == null) ? IntPtr.Zero : ContainingControl.Handle;
                    SafeNativeMethods.OleCreatePropertyFrame(new HandleRef(this, handle), 0, 0, name, 1, ref o, uuids.cElems, new HandleRef(null, uuids.pElems), Application.CurrentCulture.LCID, 0, IntPtr.Zero);
                }
                finally
                {
                    if (oleSite != null)
                    {
                        ((UnsafeNativeMethods.IPropertyNotifySink)oleSite).OnChanged(NativeMethods.MEMBERID_NIL);
                    }

                    if (trans != null)
                    {
                        trans.Commit();
                    }

                    if (uuids.pElems != IntPtr.Zero)
                    {
                        Marshal.FreeCoTaskMem(uuids.pElems);
                    }
                }
            }
            catch (Exception t)
            {
                Debug.Fail(t.ToString());
                throw t;
            }
        }

        internal override IntPtr InitializeDCForWmCtlColor(IntPtr dc, int msg)
        {
            if (isMaskEdit)
            {
                return base.InitializeDCForWmCtlColor(dc, msg);
            }
            else
            {
                return IntPtr.Zero; // bypass Control's anti-reflect logic
            }
        }

        /// <summary>
        ///     AxHost wndProc. All messages are sent to wndProc after getting filtered
        ///     through the preProcessMessage function.
        ///     Certain messages are forwarder directly to the ActiveX control,
        ///     others are first processed by the wndProc of Control
        /// </summary>

        protected override void WndProc(ref Message m)
        {

#pragma warning disable 162, 429
            // Ignore the warnings generated by the following code (unreachable code, and unreachable expression)
            if (false && (axState[manualUpdate] && IsUserMode()))
            {
                DefWndProc(ref m);
                return;
            }
#pragma warning restore 162, 429

            switch (m.Msg)
            {
                // Things we explicitly ignore and pass to the ocx's windproc
                case Interop.WindowMessages.WM_ERASEBKGND:
<<<<<<< HEAD
                
=======

>>>>>>> 05087938
                case Interop.WindowMessages.WM_REFLECT + Interop.WindowMessages.WM_NOTIFYFORMAT:

                case Interop.WindowMessages.WM_SETCURSOR:
                case Interop.WindowMessages.WM_SYSCOLORCHANGE:

                // Some of the MSComCtl controls respond to this message
                // to do some custom painting. So, we should just pass this message
                // through.
                //
                case Interop.WindowMessages.WM_DRAWITEM:
<<<<<<< HEAD
                
=======

>>>>>>> 05087938
                case Interop.WindowMessages.WM_LBUTTONDBLCLK:
                case Interop.WindowMessages.WM_LBUTTONUP:
                case Interop.WindowMessages.WM_MBUTTONDBLCLK:
                case Interop.WindowMessages.WM_MBUTTONUP:
                case Interop.WindowMessages.WM_RBUTTONDBLCLK:
                case Interop.WindowMessages.WM_RBUTTONUP:
                    DefWndProc(ref m);
                    break;

                case Interop.WindowMessages.WM_LBUTTONDOWN:
                case Interop.WindowMessages.WM_MBUTTONDOWN:
                case Interop.WindowMessages.WM_RBUTTONDOWN:
<<<<<<< HEAD
                    if (IsUserMode()) {
=======
                    if (IsUserMode())
                    {
>>>>>>> 05087938
                        Focus();
                    }
                    DefWndProc(ref m);
                    break;

                case Interop.WindowMessages.WM_KILLFOCUS:
<<<<<<< HEAD
                {
                    hwndFocus = m.WParam;
                    try {
                        base.WndProc(ref m);
                    }
                    finally {
                         hwndFocus = IntPtr.Zero;
=======
                    {
                        hwndFocus = m.WParam;
                        try
                        {
                            base.WndProc(ref m);
                        }
                        finally
                        {
                            hwndFocus = IntPtr.Zero;
                        }
                        break;
>>>>>>> 05087938
                    }

                case Interop.WindowMessages.WM_COMMAND:
<<<<<<< HEAD
                    if (!ReflectMessageInternal(m.LParam, ref m))
=======
                    if (!ReflectMessage(m.LParam, ref m))
                    {
>>>>>>> 05087938
                        DefWndProc(ref m);
                    }
                    break;
<<<<<<< HEAD
                
=======

>>>>>>> 05087938
                case Interop.WindowMessages.WM_CONTEXTMENU:
                    DefWndProc(ref m);
                    break;

                case Interop.WindowMessages.WM_DESTROY:
#if DEBUG
                    if (!OwnWindow())
                    {
                        Debug.WriteLineIf(AxHTraceSwitch.TraceVerbose, "WM_DESTROY naughty control is destroying the window from under us..." + GetType().ToString());
                    }
#endif
                    //
                    // If we are currently in a state of InPlaceActive or above,
                    // we should first reparent the ActiveX control to our parking
                    // window before we transition to a state below InPlaceActive.
                    // Otherwise we face all sorts of problems when we try to
                    // transition back to a state >= InPlaceActive.
                    //
                    if (GetOcState() >= OC_INPLACE)
                    {
                        UnsafeNativeMethods.IOleInPlaceObject ipo = GetInPlaceObject();
                        if (NativeMethods.Succeeded(ipo.GetWindow(out IntPtr hwnd)))
                        {
                            Application.ParkHandle(new HandleRef(ipo, hwnd));
                        }
                    }

                    bool visible = GetState(STATE_VISIBLE);

                    TransitionDownTo(OC_RUNNING);
                    DetachAndForward(ref m);

                    if (visible != GetState(STATE_VISIBLE))
                    {
                        SetState(STATE_VISIBLE, visible);
                    }

                    break;
                case Interop.WindowMessages.WM_HELP:
                    // We want to both fire the event, and let the ocx have the message...
                    base.WndProc(ref m);
                    DefWndProc(ref m);
                    break;

                case Interop.WindowMessages.WM_KEYUP:
                    if (axState[processingKeyUp])
                    {
                        break;
                    }

                    axState[processingKeyUp] = true;
                    try
                    {
                        if (PreProcessControlMessage(ref m) != PreProcessControlState.MessageProcessed)
                        {
                            DefWndProc(ref m);
                        }
                    }
                    finally
                    {
                        axState[processingKeyUp] = false;
                    }

                    break;

                case Interop.WindowMessages.WM_NCDESTROY:
#if DEBUG
                    if (!OwnWindow())
                    {
                        Debug.WriteLineIf(AxHTraceSwitch.TraceVerbose, "WM_NCDESTROY naughty control is destroying the window from under us..." + GetType().ToString());
                    }
#endif
                    // need to detach it now...
                    DetachAndForward(ref m);
                    break;

                default:
                    if (m.Msg == REGMSG_MSG)
                    {
                        m.Result = (IntPtr)REGMSG_RETVAL;
                        return;
                    }
                    // Other things we may care about and we will pass them to the Control's wndProc
                    base.WndProc(ref m);
                    break;
            }
        }

        private void DetachAndForward(ref Message m)
        {
            IntPtr handle = GetHandleNoCreate();
            DetachWindow();
            if (handle != IntPtr.Zero)
            {
                IntPtr wndProc = UnsafeNativeMethods.GetWindowLong(new HandleRef(this, handle), NativeMethods.GWL_WNDPROC);
                m.Result = UnsafeNativeMethods.CallWindowProc(wndProc, handle, m.Msg, m.WParam, m.LParam);
            }
        }

        private void DetachWindow()
        {
            if (IsHandleCreated)
            {
                OnHandleDestroyed(EventArgs.Empty);
                for (Control c = this; c != null; c = c.ParentInternal)
                {
                    /* NOT NEEDED
                    if (c.GetAxState(STATE_HANDLEHOOK)) {
                        ((IHandleHook)c.Site.GetService(IHandleHook.class)).OnDestroyHandle(GetHandle());
                        break;
                    }
                    */
                }
                WindowReleaseHandle();
            }
        }

        private void InformOfNewHandle()
        {
            Debug.Assert(IsHandleCreated, "we got to have a handle to be here...");
            for (Control c = this; c != null; c = c.ParentInternal)
            {
                /* NOT NEEDED
                if (c.GetAxState(STATE_HANDLEHOOK)) {
                    ((IHandleHook)c.Site.GetService(IHandleHook.class)).OnCreateHandle(GetHandle());
                    break;
                }
                */
            }
            wndprocAddr = UnsafeNativeMethods.GetWindowLong(new HandleRef(this, Handle), NativeMethods.GWL_WNDPROC);
            /* NOT NEEDED
            SetAxState(STATE_CREATENOTIFIED, true);
            */
        }

        private void AttachWindow(IntPtr hwnd)
        {
            Debug.WriteLineIf(AxHTraceSwitch.TraceVerbose, "attaching window for " + ToString() + " " + hwnd.ToString());
            if (!axState[fFakingWindow])
            {
                WindowAssignHandle(hwnd, axState[assignUniqueID]);
            }
            UpdateZOrder();

            // Get the latest bounds set by the user.
            Size setExtent = Size;
            Debug.WriteLineIf(AxHTraceSwitch.TraceVerbose, "SetBounds " + setExtent.ToString());

            // Get the default bounds set by the ActiveX control.
            UpdateBounds();
            Size ocxExtent = GetExtent();
            Debug.WriteLineIf(AxHTraceSwitch.TraceVerbose, "OcxBounds " + ocxExtent.ToString());

            Point location = Location;

            // Choose the setBounds unless it is smaller than the default bounds.
            if (setExtent.Width < ocxExtent.Width || setExtent.Height < ocxExtent.Height)
            {
                Bounds = new Rectangle(location.X, location.Y, ocxExtent.Width, ocxExtent.Height);
            }
            else
            {
                Size newSize = SetExtent(setExtent.Width, setExtent.Height);
                if (!newSize.Equals(setExtent))
                {
                    Bounds = new Rectangle(location.X, location.Y, newSize.Width, newSize.Height);
                }
            }

            OnHandleCreated(EventArgs.Empty);
            InformOfNewHandle();
        }

        /// <summary>
        ///     Inheriting classes should override this method to find out when the
        ///     handle has been created.
        ///     Call base.OnHandleCreated first.
        /// </summary>
        protected override void OnHandleCreated(EventArgs e)
        {
            // This is needed to prevent some controls (for e.g. Office Web Components) from 
            // failing to InPlaceActivate() when they call RegisterDragDrop() but do not call 
            // OleInitialize(). The EE calls CoInitializeEx() on the thread, but I believe
            // that is not good enough for DragDrop.
            //
            if (Application.OleRequired() != System.Threading.ApartmentState.STA)
            {
                throw new ThreadStateException(SR.ThreadMustBeSTA);
            }

            SetAcceptDrops(AllowDrop);
            RaiseCreateHandleEvent(e);
        }

        [AttributeUsage(AttributeTargets.Class, Inherited = false)]
        public sealed class ClsidAttribute : Attribute
        {
            private readonly string val;

            public ClsidAttribute(string clsid)
            {
                val = clsid;
            }

            public string Value
            {
                get
                {
                    return val;
                }
            }
        }

        [AttributeUsage(AttributeTargets.Assembly, Inherited = false)]
        public sealed class TypeLibraryTimeStampAttribute : Attribute
        {
            private readonly DateTime val;

            public TypeLibraryTimeStampAttribute(string timestamp)
            {
                val = DateTime.Parse(timestamp, CultureInfo.InvariantCulture);
            }

            public DateTime Value
            {
                get
                {
                    return val;
                }
            }
        }

        public class ConnectionPointCookie
        {
            private UnsafeNativeMethods.IConnectionPoint connectionPoint;
            private int cookie;
            internal int threadId;
#if DEBUG
            private readonly string callStack;
#endif
            /// <summary>
            /// Creates a connection point to of the given interface type.
            /// which will call on a managed code sink that implements that interface.
            /// </summary>
            public ConnectionPointCookie(object source, object sink, Type eventInterface)
                : this(source, sink, eventInterface, true)
            {
            }

            internal ConnectionPointCookie(object source, object sink, Type eventInterface, bool throwException)
            {
                if (source is UnsafeNativeMethods.IConnectionPointContainer cpc)
                {
                    try
                    {
                        Guid tmp = eventInterface.GUID;
                        if (cpc.FindConnectionPoint(ref tmp, out connectionPoint) != NativeMethods.S_OK)
                        {
                            connectionPoint = null;
                        }
                    }
                    catch
                    {
                        connectionPoint = null;
                    }

                    if (connectionPoint == null)
                    {
                        if (throwException)
                        {
                            throw new ArgumentException(string.Format(SR.AXNoEventInterface, eventInterface.Name));
                        }
                    }
                    else if (sink == null || !eventInterface.IsInstanceOfType(sink))
                    {
                        if (throwException)
                        {
                            throw new InvalidCastException(string.Format(SR.AXNoSinkImplementation, eventInterface.Name));
                        }
                    }
                    else
                    {
                        int hr = connectionPoint.Advise(sink, ref cookie);
                        if (hr == NativeMethods.S_OK)
                        {
                            threadId = Thread.CurrentThread.ManagedThreadId;
                        }
                        else
                        {
                            cookie = 0;
                            Marshal.ReleaseComObject(connectionPoint);
                            connectionPoint = null;
                            if (throwException)
                            {
                                throw new InvalidOperationException(string.Format(CultureInfo.CurrentCulture, string.Format(SR.AXNoSinkAdvise, eventInterface.Name), hr));
                            }
                        }
                    }
                }
                else
                {
                    if (throwException)
                    {
                        throw new InvalidCastException(SR.AXNoConnectionPointContainer);
                    }
                }

                if (connectionPoint == null || cookie == 0)
                {
                    if (connectionPoint != null)
                    {
                        Marshal.ReleaseComObject(connectionPoint);
                    }

                    if (throwException)
                    {
                        throw new ArgumentException(string.Format(SR.AXNoConnectionPoint, eventInterface.Name));
                    }
                }
#if DEBUG
                callStack = Environment.StackTrace;
#endif
            }

            /// <summary>
            /// Disconnect the current connection point.  If the object is not connected,
            /// this method will do nothing.
            /// </summary>
            public void Disconnect()
            {
                if (connectionPoint != null && cookie != 0)
                {
                    try
                    {
                        connectionPoint.Unadvise(cookie);
                    }
                    catch (Exception ex)
                    {
                        if (ClientUtils.IsCriticalException(ex))
                        {
                            throw;
                        }
                    }
                    finally
                    {
                        cookie = 0;
                    }

                    try
                    {
                        Marshal.ReleaseComObject(connectionPoint);
                    }
                    catch (Exception ex)
                    {
                        if (ClientUtils.IsCriticalException(ex))
                        {
                            throw;
                        }
                    }
                    finally
                    {
                        connectionPoint = null;
                    }
                }
            }

            ~ConnectionPointCookie()
            {
                if (connectionPoint != null && cookie != 0)
                {
                    if (!AppDomain.CurrentDomain.IsFinalizingForUnload())
                    {
                        SynchronizationContext context = SynchronizationContext.Current;
                        if (context == null)
                        {
                            Debug.Fail("Attempted to disconnect ConnectionPointCookie from the finalizer with no SynchronizationContext.");
                        }
                        else
                        {
                            context.Post(new SendOrPostCallback(AttemptDisconnect), null);
                        }
                    }
                }
            }

            void AttemptDisconnect(object trash)
            {
                if (threadId == Thread.CurrentThread.ManagedThreadId)
                {
                    Disconnect();
                }
                else
                {
                    Debug.Fail("Attempted to disconnect ConnectionPointCookie from the wrong thread (finalizer).");
                }
            }

            internal bool Connected
            {
                get
                {
                    return connectionPoint != null && cookie != 0;
                }
            }
        }

        public enum ActiveXInvokeKind
        {
            MethodInvoke,
            PropertyGet,
            PropertySet
        }

        public class InvalidActiveXStateException : Exception
        {
            private readonly string name;
            private readonly ActiveXInvokeKind kind;

            public InvalidActiveXStateException(string name, ActiveXInvokeKind kind)
            {
                this.name = name;
                this.kind = kind;
            }

            public InvalidActiveXStateException()
            {
            }

            public override string ToString()
            {
                switch (kind)
                {
                    case ActiveXInvokeKind.MethodInvoke:
                        return string.Format(SR.AXInvalidMethodInvoke, name);
                    case ActiveXInvokeKind.PropertyGet:
                        return string.Format(SR.AXInvalidPropertyGet, name);
                    case ActiveXInvokeKind.PropertySet:
                        return string.Format(SR.AXInvalidPropertySet, name);
                    default:
                        return base.ToString();
                }
            }
        }

        // This private class encapsulates all of the ole interfaces so that users
        // will not be able to access and call them directly...

        /// <summary>
        /// </summary>
        private class OleInterfaces
            : UnsafeNativeMethods.IOleControlSite, UnsafeNativeMethods.IOleClientSite, UnsafeNativeMethods.IOleInPlaceSite, UnsafeNativeMethods.ISimpleFrameSite, UnsafeNativeMethods.IVBGetControl, UnsafeNativeMethods.IGetVBAObject, UnsafeNativeMethods.IPropertyNotifySink, IReflect, IDisposable
        {

            private readonly AxHost host;
            private ConnectionPointCookie connectionPoint;

            internal OleInterfaces(AxHost host)
            {
                this.host = host ?? throw new ArgumentNullException(nameof(host));
            }

            private void Dispose(bool disposing)
            {
                if (disposing)
                {
                    if (!AppDomain.CurrentDomain.IsFinalizingForUnload())
                    {
                        SynchronizationContext context = SynchronizationContext.Current;
                        if (context == null)
                        {
                            Debug.Fail("Attempted to disconnect ConnectionPointCookie from the finalizer with no SynchronizationContext.");
                        }
                        else
                        {
                            context.Post(new SendOrPostCallback(AttemptStopEvents), null);
                        }
                    }
                }
            }

            public void Dispose()
            {
                Dispose(true);
                GC.SuppressFinalize(this);
            }

            internal AxHost GetAxHost()
            {
                return host;
            }

            internal void OnOcxCreate()
            {
                StartEvents();
            }

            internal void StartEvents()
            {
                if (connectionPoint != null)
                {
                    return;
                }

                object nativeObject = host.GetOcx();

                try
                {
                    connectionPoint = new ConnectionPointCookie(nativeObject, this, typeof(UnsafeNativeMethods.IPropertyNotifySink));
                }
                catch
                {
                }
            }

            void AttemptStopEvents(object trash)
            {
                if (connectionPoint == null)
                {
                    return;
                }

                if (connectionPoint.threadId == Thread.CurrentThread.ManagedThreadId)
                {
                    StopEvents();
                }
                else
                {
                    Debug.Fail("Attempted to disconnect ConnectionPointCookie from the wrong thread (finalizer).");
                }
            }

            internal void StopEvents()
            {
                if (connectionPoint != null)
                {
                    connectionPoint.Disconnect();
                    connectionPoint = null;
                }
            }

            // IGetVBAObject methods:

            int UnsafeNativeMethods.IGetVBAObject.GetObject(ref Guid riid, UnsafeNativeMethods.IVBFormat[] rval, int dwReserved)
            {
                Debug.WriteLineIf(AxHTraceSwitch.TraceVerbose, "in GetObject");

                if (rval == null || riid.Equals(Guid.Empty))
                {
                    return NativeMethods.E_INVALIDARG;
                }

                if (riid.Equals(ivbformat_Guid))
                {
                    rval[0] = new VBFormat();
                    return NativeMethods.S_OK;
                }
                else
                {
                    rval[0] = null;
                    return NativeMethods.E_NOINTERFACE;
                }
            }

            // IVBGetControl methods:

            int UnsafeNativeMethods.IVBGetControl.EnumControls(int dwOleContF, int dwWhich, out UnsafeNativeMethods.IEnumUnknown ppenum)
            {
                Debug.WriteLineIf(AxHTraceSwitch.TraceVerbose, "in EnumControls");
                ppenum = null;
                ppenum = host.GetParentContainer().EnumControls(host, dwOleContF, dwWhich);
                return NativeMethods.S_OK;
            }

            // ISimpleFrameSite methods:

            int UnsafeNativeMethods.ISimpleFrameSite.PreMessageFilter(IntPtr hwnd, int msg, IntPtr wp, IntPtr lp, ref IntPtr plResult, ref int pdwCookie)
            {
                return NativeMethods.S_OK;
            }

            int UnsafeNativeMethods.ISimpleFrameSite.PostMessageFilter(IntPtr hwnd, int msg, IntPtr wp, IntPtr lp, ref IntPtr plResult, int dwCookie)
            {
                return NativeMethods.S_FALSE;
            }

            // IReflect methods:

            MethodInfo IReflect.GetMethod(string name, BindingFlags bindingAttr, Binder binder, Type[] types, ParameterModifier[] modifiers)
            {
                return null;
            }

            MethodInfo IReflect.GetMethod(string name, BindingFlags bindingAttr)
            {
                return null;
            }

            MethodInfo[] IReflect.GetMethods(BindingFlags bindingAttr)
            {
                return new MethodInfo[0];
            }

            FieldInfo IReflect.GetField(string name, BindingFlags bindingAttr)
            {
                return null;
            }

            FieldInfo[] IReflect.GetFields(BindingFlags bindingAttr)
            {
                return new FieldInfo[0];
            }

            PropertyInfo IReflect.GetProperty(string name, BindingFlags bindingAttr)
            {
                return null;
            }

            PropertyInfo IReflect.GetProperty(string name, BindingFlags bindingAttr, Binder binder, Type returnType, Type[] types, ParameterModifier[] modifiers)
            {
                return null;
            }

            PropertyInfo[] IReflect.GetProperties(BindingFlags bindingAttr)
            {
                return new PropertyInfo[0];
            }

            MemberInfo[] IReflect.GetMember(string name, BindingFlags bindingAttr)
            {
                return new MemberInfo[0];
            }

            MemberInfo[] IReflect.GetMembers(BindingFlags bindingAttr)
            {
                return new MemberInfo[0];
            }

            object IReflect.InvokeMember(string name, BindingFlags invokeAttr, Binder binder,
                                                    object target, object[] args, ParameterModifier[] modifiers, CultureInfo culture, string[] namedParameters)
            {
                if (name.StartsWith("[DISPID="))
                {
                    int endIndex = name.IndexOf(']');
                    int dispid = int.Parse(name.Substring(8, endIndex - 8), CultureInfo.InvariantCulture);
                    object ambient = host.GetAmbientProperty(dispid);
                    if (ambient != null)
                    {
                        return ambient;
                    }
                }

                throw E_FAIL;
            }

            Type IReflect.UnderlyingSystemType
            {
                get
                {
                    return null;
                }
            }

            // IOleControlSite methods:

            int UnsafeNativeMethods.IOleControlSite.OnControlInfoChanged()
            {
                Debug.WriteLineIf(AxHTraceSwitch.TraceVerbose, "in OnControlInfoChanged");
                return NativeMethods.S_OK;
            }

            int UnsafeNativeMethods.IOleControlSite.LockInPlaceActive(int fLock)
            {
                Debug.WriteLineIf(AxHTraceSwitch.TraceVerbose, "in LockInPlaceActive");
                return NativeMethods.E_NOTIMPL;
            }

            int UnsafeNativeMethods.IOleControlSite.GetExtendedControl(out object ppDisp)
            {
                Debug.WriteLineIf(AxHTraceSwitch.TraceVerbose, "in GetExtendedControl " + host.ToString());
                ppDisp = host.GetParentContainer().GetProxyForControl(host);
                if (ppDisp == null)
                {
                    return NativeMethods.E_NOTIMPL;
                }

                return NativeMethods.S_OK;
            }

            int UnsafeNativeMethods.IOleControlSite.TransformCoords(NativeMethods._POINTL pPtlHimetric, NativeMethods.tagPOINTF pPtfContainer, int dwFlags)
            {
                int hr = SetupLogPixels(false);
                if (NativeMethods.Failed(hr))
                {
                    return hr;
                }

                if ((dwFlags & NativeMethods.ActiveX.XFORMCOORDS_HIMETRICTOCONTAINER) != 0)
                {
                    if ((dwFlags & NativeMethods.ActiveX.XFORMCOORDS_SIZE) != 0)
                    {
                        pPtfContainer.x = (float)host.HM2Pix(pPtlHimetric.x, logPixelsX);
                        pPtfContainer.y = (float)host.HM2Pix(pPtlHimetric.y, logPixelsY);
                    }
                    else if ((dwFlags & NativeMethods.ActiveX.XFORMCOORDS_POSITION) != 0)
                    {
                        pPtfContainer.x = (float)host.HM2Pix(pPtlHimetric.x, logPixelsX);
                        pPtfContainer.y = (float)host.HM2Pix(pPtlHimetric.y, logPixelsY);
                    }
                    else
                    {
                        Debug.WriteLineIf(AxHTraceSwitch.TraceVerbose, "\t dwFlags not supported: " + dwFlags);
                        return NativeMethods.E_INVALIDARG;
                    }
                }
                else if ((dwFlags & NativeMethods.ActiveX.XFORMCOORDS_CONTAINERTOHIMETRIC) != 0)
                {
                    if ((dwFlags & NativeMethods.ActiveX.XFORMCOORDS_SIZE) != 0)
                    {
                        pPtlHimetric.x = host.Pix2HM((int)pPtfContainer.x, logPixelsX);
                        pPtlHimetric.y = host.Pix2HM((int)pPtfContainer.y, logPixelsY);
                    }
                    else if ((dwFlags & NativeMethods.ActiveX.XFORMCOORDS_POSITION) != 0)
                    {
                        pPtlHimetric.x = host.Pix2HM((int)pPtfContainer.x, logPixelsX);
                        pPtlHimetric.y = host.Pix2HM((int)pPtfContainer.y, logPixelsY);
                    }
                    else
                    {
                        Debug.WriteLineIf(AxHTraceSwitch.TraceVerbose, "\t dwFlags not supported: " + dwFlags);
                        return NativeMethods.E_INVALIDARG;
                    }
                }
                else
                {
                    Debug.WriteLineIf(AxHTraceSwitch.TraceVerbose, "\t dwFlags not supported: " + dwFlags);
                    return NativeMethods.E_INVALIDARG;
                }

                return NativeMethods.S_OK;
            }

            int UnsafeNativeMethods.IOleControlSite.TranslateAccelerator(ref NativeMethods.MSG pMsg, int grfModifiers)
            {
                Debug.Assert(!host.GetAxState(AxHost.siteProcessedInputKey), "Re-entering UnsafeNativeMethods.IOleControlSite.TranslateAccelerator!!!");
                host.SetAxState(AxHost.siteProcessedInputKey, true);

                Message msg = new Message
                {
                    Msg = pMsg.message,
                    WParam = pMsg.wParam,
                    LParam = pMsg.lParam,
                    HWnd = pMsg.hwnd
                };

                try
                {
                    bool f = ((Control)host).PreProcessMessage(ref msg);
                    return f ? NativeMethods.S_OK : NativeMethods.S_FALSE;
                }
                finally
                {
                    host.SetAxState(AxHost.siteProcessedInputKey, false);
                }
            }

            int UnsafeNativeMethods.IOleControlSite.OnFocus(int fGotFocus)
            {
                Debug.WriteLineIf(AxHTraceSwitch.TraceVerbose, "in OnFocus " + ((fGotFocus == 0) ? "lost" : "gained"));
                return NativeMethods.S_OK;
            }

            int UnsafeNativeMethods.IOleControlSite.ShowPropertyFrame()
            {
                if (host.CanShowPropertyPages())
                {
                    host.ShowPropertyPages();
                    return NativeMethods.S_OK;
                }
                return NativeMethods.E_NOTIMPL;
            }

            // IOleClientSite methods:
            int UnsafeNativeMethods.IOleClientSite.SaveObject()
            {
                Debug.WriteLineIf(AxHTraceSwitch.TraceVerbose, "in SaveObject");
                return NativeMethods.E_NOTIMPL;
            }

            int UnsafeNativeMethods.IOleClientSite.GetMoniker(int dwAssign, int dwWhichMoniker, out object moniker)
            {
                Debug.WriteLineIf(CompModSwitches.ActiveX.TraceInfo, "AxSource:GetMoniker");
                moniker = null;
                return NativeMethods.E_NOTIMPL;
            }

            int UnsafeNativeMethods.IOleClientSite.GetContainer(out UnsafeNativeMethods.IOleContainer container)
            {
                Debug.WriteLineIf(AxHTraceSwitch.TraceVerbose, "in getContainer");
                container = host.GetParentContainer();
                return NativeMethods.S_OK;
            }

            int UnsafeNativeMethods.IOleClientSite.ShowObject()
            {
                Debug.WriteLineIf(AxHTraceSwitch.TraceVerbose, "in ShowObject");
                if (host.GetAxState(AxHost.fOwnWindow))
                {
                    Debug.Fail("we can't be in showobject if we own our window...");
                    return NativeMethods.S_OK;
                }
                if (host.GetAxState(AxHost.fFakingWindow))
                {
                    // we really should not be here...
                    // this means that the ctl inplace deactivated and didn't call on inplace activate before calling showobject
                    // so we need to destroy our fake window first...
                    host.DestroyFakeWindow();

                    // The fact that we have a fake window means that the OCX inplace deactivated when we hid it. It means
                    // that we have to bring it back from RUNNING to INPLACE so that it can re-create its handle properly.
                    //
                    host.TransitionDownTo(OC_LOADED);
                    host.TransitionUpTo(OC_INPLACE);
                }
                if (host.GetOcState() < OC_INPLACE)
                {
                    return NativeMethods.S_OK;
                }

                if (NativeMethods.Succeeded(host.GetInPlaceObject().GetWindow(out IntPtr hwnd)))
                {
                    if (host.GetHandleNoCreate() != hwnd)
                    {
                        host.DetachWindow();
                        if (hwnd != IntPtr.Zero)
                        {
                            host.AttachWindow(hwnd);
                        }
                    }
                }
                else if (host.GetInPlaceObject() is UnsafeNativeMethods.IOleInPlaceObjectWindowless)
                {
                    Debug.WriteLineIf(AxHTraceSwitch.TraceVerbose, "Windowless control.");
                    throw new InvalidOperationException(SR.AXWindowlessControl);
                }

                return NativeMethods.S_OK;
            }

            int UnsafeNativeMethods.IOleClientSite.OnShowWindow(int fShow)
            {
                Debug.WriteLineIf(AxHTraceSwitch.TraceVerbose, "in OnShowWindow");
                return NativeMethods.S_OK;
            }

            int UnsafeNativeMethods.IOleClientSite.RequestNewObjectLayout()
            {
                Debug.WriteLineIf(AxHTraceSwitch.TraceVerbose, "in RequestNewObjectLayout");
                return NativeMethods.E_NOTIMPL;
            }

            // IOleInPlaceSite methods:

            IntPtr UnsafeNativeMethods.IOleInPlaceSite.GetWindow()
            {
                try
                {
                    Debug.WriteLineIf(AxHTraceSwitch.TraceVerbose, "in GetWindow");
                    Control parent = host.ParentInternal;
                    return parent != null ? parent.Handle : IntPtr.Zero;
                }
                catch (Exception t)
                {
                    Debug.Fail(t.ToString());
                    throw t;
                }
            }

            int UnsafeNativeMethods.IOleInPlaceSite.ContextSensitiveHelp(int fEnterMode)
            {
                Debug.WriteLineIf(AxHTraceSwitch.TraceVerbose, "in ContextSensitiveHelp");
                return NativeMethods.E_NOTIMPL;
            }

            int UnsafeNativeMethods.IOleInPlaceSite.CanInPlaceActivate()
            {
                Debug.WriteLineIf(AxHTraceSwitch.TraceVerbose, "in CanInPlaceActivate");
                return NativeMethods.S_OK;
            }

            int UnsafeNativeMethods.IOleInPlaceSite.OnInPlaceActivate()
            {
                Debug.WriteLineIf(AxHTraceSwitch.TraceVerbose, "in OnInPlaceActivate");
                host.SetAxState(AxHost.ownDisposing, false);
                host.SetAxState(AxHost.rejectSelection, false);
                host.SetOcState(OC_INPLACE);
                return NativeMethods.S_OK;
            }

            int UnsafeNativeMethods.IOleInPlaceSite.OnUIActivate()
            {
                Debug.WriteLineIf(AxHTraceSwitch.TraceVerbose, "in OnUIActivate for " + host.ToString());
                host.SetOcState(OC_UIACTIVE);
                host.GetParentContainer().OnUIActivate(host);
                return NativeMethods.S_OK;
            }

            int UnsafeNativeMethods.IOleInPlaceSite.GetWindowContext(out UnsafeNativeMethods.IOleInPlaceFrame ppFrame, out UnsafeNativeMethods.IOleInPlaceUIWindow ppDoc,
                                                 NativeMethods.COMRECT lprcPosRect, NativeMethods.COMRECT lprcClipRect, NativeMethods.tagOIFI lpFrameInfo)
            {
                ppDoc = null;
                ppFrame = host.GetParentContainer();
                FillInRect(lprcPosRect, host.Bounds);
                host.GetClipRect(lprcClipRect);
<<<<<<< HEAD
                if (lpFrameInfo != null) {
=======
                if (lpFrameInfo != null)
                {
>>>>>>> 05087938
                    lpFrameInfo.cb = Marshal.SizeOf<NativeMethods.tagOIFI>();
                    lpFrameInfo.fMDIApp = false;
                    lpFrameInfo.hAccel = IntPtr.Zero;
                    lpFrameInfo.cAccelEntries = 0;
                    lpFrameInfo.hwndFrame = host.ParentInternal.Handle;
                }
                return NativeMethods.S_OK;
            }

            int UnsafeNativeMethods.IOleInPlaceSite.Scroll(NativeMethods.tagSIZE scrollExtant)
            {
                try
                {
                    Debug.WriteLineIf(AxHTraceSwitch.TraceVerbose, "in Scroll");
                }
                catch (Exception t)
                {
                    Debug.Fail(t.ToString());
                    throw t;
                }
                return (NativeMethods.S_FALSE);
            }

            int UnsafeNativeMethods.IOleInPlaceSite.OnUIDeactivate(int fUndoable)
            {
                Debug.WriteLineIf(AxHTraceSwitch.TraceVerbose, "in OnUIDeactivate for " + host.ToString());
                host.GetParentContainer().OnUIDeactivate(host);
                if (host.GetOcState() > OC_INPLACE)
                {
                    host.SetOcState(OC_INPLACE);
                }
                return NativeMethods.S_OK;
            }

            int UnsafeNativeMethods.IOleInPlaceSite.OnInPlaceDeactivate()
            {
                Debug.WriteLineIf(AxHTraceSwitch.TraceVerbose, "in OnInPlaceDeactivate");
                if (host.GetOcState() == OC_UIACTIVE)
                {
                    ((UnsafeNativeMethods.IOleInPlaceSite)this).OnUIDeactivate(0);
                }

                host.GetParentContainer().OnInPlaceDeactivate(host);
                host.DetachWindow();
                host.SetOcState(OC_RUNNING);
                return NativeMethods.S_OK;
            }

            int UnsafeNativeMethods.IOleInPlaceSite.DiscardUndoState()
            {
                Debug.WriteLineIf(AxHTraceSwitch.TraceVerbose, "in DiscardUndoState");
                return NativeMethods.S_OK;
            }

            int UnsafeNativeMethods.IOleInPlaceSite.DeactivateAndUndo()
            {
                Debug.WriteLineIf(AxHTraceSwitch.TraceVerbose, "in DeactivateAndUndo for " + host.ToString());
                return host.GetInPlaceObject().UIDeactivate();
            }

            int UnsafeNativeMethods.IOleInPlaceSite.OnPosRectChange(NativeMethods.COMRECT lprcPosRect)
            {
                // The MediaPlayer control has a AllowChangeDisplaySize property that users
                // can set to control size changes at runtime, but the control itself ignores that and sets the new size.
                // We prevent this by not allowing controls to call OnPosRectChange(), unless we instantiated the resize.
                // visual basic6 does the same.
                //
                bool useRect = true;
                if (AxHost.windowsMediaPlayer_Clsid.Equals(host.clsid))
                {
                    useRect = host.GetAxState(AxHost.handlePosRectChanged);
                }

                if (useRect)
                {
                    Debug.WriteLineIf(AxHTraceSwitch.TraceVerbose, "in OnPosRectChange" + lprcPosRect.ToString());
                    host.GetInPlaceObject().SetObjectRects(lprcPosRect, host.GetClipRect(new NativeMethods.COMRECT()));
                    host.MakeDirty();
                }
                else
                {
                    Debug.WriteLineIf(AxHTraceSwitch.TraceVerbose, "Control directly called OnPosRectChange... ignoring the new size");
                }
                return NativeMethods.S_OK;
            }

            // IPropertyNotifySink methods

            void UnsafeNativeMethods.IPropertyNotifySink.OnChanged(int dispid)
            {
                // Some controls fire OnChanged() notifications when getting values of some properties.
                // To prevent this kind of recursion, we check to see if we are already inside a OnChanged() call.
                //
                if (host.NoComponentChangeEvents != 0)
                {
                    return;
                }

                host.NoComponentChangeEvents++;
                try
                {
                    AxPropertyDescriptor prop = null;

                    Debug.WriteLineIf(AxHTraceSwitch.TraceVerbose, "in OnChanged");

                    if (dispid != NativeMethods.ActiveX.DISPID_UNKNOWN)
                    {
                        prop = host.GetPropertyDescriptorFromDispid(dispid);
                        if (prop != null)
                        {
                            prop.OnValueChanged(host);
                            if (!prop.SettingValue)
                            {
                                prop.UpdateTypeConverterAndTypeEditor(true);
                            }
                        }
                    }
                    else
                    {
                        // update them all for DISPID_UNKNOWN.
                        //
                        PropertyDescriptorCollection props = ((ICustomTypeDescriptor)host).GetProperties();
                        foreach (PropertyDescriptor p in props)
                        {
                            prop = p as AxPropertyDescriptor;
                            if (prop != null && !prop.SettingValue)
                            {
                                prop.UpdateTypeConverterAndTypeEditor(true);
                            }
                        }
                    }

                    ISite site = host.Site;
                    if (site != null)
                    {
                        IComponentChangeService changeService = (IComponentChangeService)site.GetService(typeof(IComponentChangeService));

                        if (changeService != null)
                        {
                            try
                            {
                                changeService.OnComponentChanging(host, prop);
                            }
                            catch (CheckoutException coEx)
                            {
                                if (coEx == CheckoutException.Canceled)
                                {
                                    return;
                                }
                                throw coEx;
                            }

                            // Now notify the change service that the change was successful.
                            //
                            changeService.OnComponentChanged(host, prop, null, (prop?.GetValue(host)));
                        }
                    }
                }
                catch (Exception t)
                {
                    Debug.Fail(t.ToString());
                    throw t;
                }
                finally
                {
                    host.NoComponentChangeEvents--;
                }
            }

            int UnsafeNativeMethods.IPropertyNotifySink.OnRequestEdit(int dispid)
            {
                Debug.WriteLineIf(AxHTraceSwitch.TraceVerbose, "in OnRequestEdit for " + host.ToString());
                return NativeMethods.S_OK;
            }
        }

        private const int HMperInch = 2540;
        private int Pix2HM(int pix, int logP)
        {
            return (HMperInch * pix + (logP >> 1)) / logP;
        }

        private int HM2Pix(int hm, int logP)
        {
            return (logP * hm + HMperInch / 2) / HMperInch;
        }

        private bool QuickActivate()
        {
            if (!(instance is UnsafeNativeMethods.IQuickActivate))
            {
                return false;
            }

            UnsafeNativeMethods.IQuickActivate iqa = (UnsafeNativeMethods.IQuickActivate)instance;

            UnsafeNativeMethods.tagQACONTAINER qaContainer = new UnsafeNativeMethods.tagQACONTAINER();
            UnsafeNativeMethods.tagQACONTROL qaControl = new UnsafeNativeMethods.tagQACONTROL();

            qaContainer.pClientSite = oleSite;
            qaContainer.pPropertyNotifySink = oleSite;
            //         qaContainer.pControlSite = oleSite;
            //         qaContainer.pAdviseSink = null;
            //         qaContainer.pUnkEventSink = null;
            //         qaContainer.pUndoMgr = null;
            //         qaContainer.pBindHost = null;
            //         qaContainer.pServiveProvider = null;
            //         qaContainer.hpal = 0;
            qaContainer.pFont = GetIFontFromFont(GetParentContainer().parent.Font);
            qaContainer.dwAppearance = 0;
            qaContainer.lcid = Application.CurrentCulture.LCID;

            Control p = ParentInternal;

            if (p != null)
            {
                qaContainer.colorFore = GetOleColorFromColor(p.ForeColor);
                qaContainer.colorBack = GetOleColorFromColor(p.BackColor);
            }
            else
            {
                qaContainer.colorFore = GetOleColorFromColor(SystemColors.WindowText);
                qaContainer.colorBack = GetOleColorFromColor(SystemColors.Window);
            }
            qaContainer.dwAmbientFlags = NativeMethods.ActiveX.QACONTAINER_AUTOCLIP | NativeMethods.ActiveX.QACONTAINER_MESSAGEREFLECT |
                                         NativeMethods.ActiveX.QACONTAINER_SUPPORTSMNEMONICS;
            if (IsUserMode())
            {
                qaContainer.dwAmbientFlags |= NativeMethods.ActiveX.QACONTAINER_USERMODE;
            }
            else
            {
                // Can't set ui dead becuase MFC controls return NOWHERE on NCHITTEST which
                // messes up the designer...
                // But, without this the FarPoint SpreadSheet and the Office SpreadSheet 
                // controls take keyboard input at design time.
                //qaContainer.dwAmbientFlags |= NativeMethods.ActiveX.QACONTAINER_UIDEAD;
                // qaContainer.dwAmbientFlags |= ActiveX.QACONTAINER_SHOWHATCHING;
            }

            try
            {
                iqa.QuickActivate(qaContainer, qaControl);
            }
            catch (Exception t)
            {
                Debug.WriteLineIf(AxHTraceSwitch.TraceVerbose, "Failed to QuickActivate: " + t.ToString());
                DisposeAxControl();
                return false;
            }
            miscStatusBits = qaControl.dwMiscStatus;
            ParseMiscBits(miscStatusBits);
            return true;
        }

        internal override void DisposeAxControls()
        {
            axState[rejectSelection] = true;
            base.DisposeAxControls();
            TransitionDownTo(OC_PASSIVE);
        }

        private bool GetControlEnabled()
        {
            try
            {
                return IsHandleCreated;
            }
            catch (Exception t)
            {
                Debug.Fail(t.ToString());
                return true;
            }
        }

        internal override bool CanSelectCore()
        {
            if (!GetControlEnabled() || axState[rejectSelection])
            {
                return false;
            }

            return base.CanSelectCore();
        }

        /// <summary>
        ///     Frees all resources assocaited with this control. This method may not be
        ///     called at runtime. Any resources used by the control should be setup to
        ///     be released when the control is garbage collected. Inheriting classes should always
        ///     call base.dispose.
        /// </summary>
        protected override void Dispose(bool disposing)
        {

            if (disposing)
            {
                TransitionDownTo(OC_PASSIVE);
                if (newParent != null)
                {
                    newParent.Dispose();
                }

                if (oleSite != null)
                {
                    oleSite.Dispose();
                }
            }
            base.Dispose(disposing);
        }

        private bool GetSiteOwnsDeactivation()
        {
            return axState[ownDisposing];
        }

        private void DisposeAxControl()
        {
            if (GetParentContainer() != null)
            {
                GetParentContainer().RemoveControl(this);
            }
            TransitionDownTo(OC_RUNNING);
            if (GetOcState() == OC_RUNNING)
            {
                GetOleObject().SetClientSite(null);
                SetOcState(OC_LOADED);
            }
        }

        private void ReleaseAxControl()
        {
            // This line is like a bit of magic...
            // sometimes, we crash with it on,
            // sometimes, with it off...
            // Lately, I have decided to leave it on...
            // (oh, yes, and the crashes seemed to disappear...)
            //cpr: ComLib.Release(instance);

            NoComponentChangeEvents++;

            ContainerControl f = ContainingControl;
            if (f != null)
            {
                f.VisibleChanged -= onContainerVisibleChanged;
            }

            try
            {
                if (instance != null)
                {
                    Marshal.FinalReleaseComObject(instance);
                    instance = null;
                    iOleInPlaceObject = null;
                    iOleObject = null;
                    iOleControl = null;
                    iOleInPlaceActiveObject = null;
                    iOleInPlaceActiveObjectExternal = null;
                    iPerPropertyBrowsing = null;
                    iCategorizeProperties = null;
                    iPersistStream = null;
                    iPersistStreamInit = null;
                    iPersistStorage = null;
                }

                axState[checkedIppb] = false;
                axState[checkedCP] = false;
                axState[disposed] = true;

                freezeCount = 0;
                axState[sinkAttached] = false;
                wndprocAddr = IntPtr.Zero;

                SetOcState(OC_PASSIVE);
            }
            finally
            {
                NoComponentChangeEvents--;
            }
        }

        private void ParseMiscBits(int bits)
        {
            axState[fOwnWindow] = ((bits & NativeMethods.ActiveX.OLEMISC_INVISIBLEATRUNTIME) != 0) && IsUserMode();
            axState[fSimpleFrame] = ((bits & NativeMethods.ActiveX.OLEMISC_SIMPLEFRAME) != 0);
        }

        private void SlowActivate()
        {

            bool setClientSite = false;

            if ((miscStatusBits & NativeMethods.ActiveX.OLEMISC_SETCLIENTSITEFIRST) != 0)
            {
                GetOleObject().SetClientSite(oleSite);
                setClientSite = true;
            }

            DepersistControl();

            if (!setClientSite)
            {
                GetOleObject().SetClientSite(oleSite);
            }
        }

        private static NativeMethods.COMRECT FillInRect(NativeMethods.COMRECT dest, Rectangle source)
        {
            dest.left = source.X;
            dest.top = source.Y;
            dest.right = source.Width + source.X;
            dest.bottom = source.Height + source.Y;
            return dest;
        }

        private AxContainer GetParentContainer()
        {
            if (container == null)
            {
                container = AxContainer.FindContainerForControl(this);
            }
            if (container == null)
            {
                ContainerControl f = ContainingControl;
                if (f == null)
                {
                    // ContainingCointrol can be null if the AxHost is still not parented to a containerControl
                    // In everett we used to return a parking window.
                    // now we just set the containingControl to a dummyValue.
                    if (newParent == null)
                    {
                        newParent = new ContainerControl();
                        axContainer = newParent.CreateAxContainer();
                        axContainer.AddControl(this);
                    }
                    return axContainer;
                }
                else
                {
                    Debug.WriteLineIf(AxHTraceSwitch.TraceVerbose, "calling upon " + f.ToString() + " to create a container");
                    container = f.CreateAxContainer();
                    container.AddControl(this);
                    containingControl = f;
                }
            }
            return container;
        }

        private UnsafeNativeMethods.IOleControl GetOleControl()
        {
            if (iOleControl == null)
            {
                Debug.Assert(instance != null, "must have the ocx");
                iOleControl = (UnsafeNativeMethods.IOleControl)instance;
            }
            return iOleControl;
        }

        private UnsafeNativeMethods.IOleInPlaceActiveObject GetInPlaceActiveObject()
        {
            // if our AxContainer was set an external active object then use it.
            if (iOleInPlaceActiveObjectExternal != null)
            {
                return iOleInPlaceActiveObjectExternal;
            }

            // otherwise use our instance.
            if (iOleInPlaceActiveObject == null)
            {
                Debug.Assert(instance != null, "must have the ocx");
                try
                {
                    iOleInPlaceActiveObject = (UnsafeNativeMethods.IOleInPlaceActiveObject)instance;
                }
                catch (InvalidCastException e)
                {
                    Debug.Fail("Invalid cast in GetInPlaceActiveObject: " + e.ToString());
                }
            }
            return iOleInPlaceActiveObject;
        }

        private UnsafeNativeMethods.IOleObject GetOleObject()
        {
            if (iOleObject == null)
            {
                Debug.Assert(instance != null, "must have the ocx");
                iOleObject = (UnsafeNativeMethods.IOleObject)instance;
            }
            return iOleObject;
        }

        private UnsafeNativeMethods.IOleInPlaceObject GetInPlaceObject()
        {
            if (iOleInPlaceObject == null)
            {
                Debug.Assert(instance != null, "must have the ocx");
                iOleInPlaceObject = (UnsafeNativeMethods.IOleInPlaceObject)instance;

#if DEBUG
                if (iOleInPlaceObject is UnsafeNativeMethods.IOleInPlaceObjectWindowless)
                {
                    Debug.WriteLineIf(AxHTraceSwitch.TraceVerbose, GetType().FullName + " Can also be a Windowless control.");
                }
#endif //DEBUG
            }
            return iOleInPlaceObject;
        }

        private NativeMethods.ICategorizeProperties GetCategorizeProperties()
        {
            if (iCategorizeProperties == null && !axState[checkedCP] && instance != null)
            {
                axState[checkedCP] = true;
                if (instance is NativeMethods.ICategorizeProperties)
                {
                    iCategorizeProperties = (NativeMethods.ICategorizeProperties)instance;
                }
            }
            return iCategorizeProperties;
        }

        private NativeMethods.IPerPropertyBrowsing GetPerPropertyBrowsing()
        {
            if (iPerPropertyBrowsing == null && !axState[checkedIppb] && instance != null)
            {
                axState[checkedIppb] = true;
                if (instance is NativeMethods.IPerPropertyBrowsing)
                {
                    iPerPropertyBrowsing = (NativeMethods.IPerPropertyBrowsing)instance;
                }
            }
            return iPerPropertyBrowsing;
        }

        // Mapping functions:

#if false
        // FxCop: Currently not used
        private static IntPtr CopyPalette(IntPtr hPal) {
            if (hPal == IntPtr.Zero) return IntPtr.Zero;
            int[] nEntries = new int[1];
            UnsafeNativeMethods.GetObject(new HandleRef(null, hPal), 4, nEntries);
            IntPtr memory = Marshal.AllocHGlobal(nEntries[0] * 4 + 8);
            IntPtr ret = IntPtr.Zero;

            try {
                Marshal.WriteInt32(memory, 0, 0x300);
                Marshal.WriteInt32(memory, 4, nEntries[0]);
                SafeNativeMethods.GetPaletteEntries(new HandleRef(null, hPal), 0, nEntries[0], (IntPtr)((long)memory + 8));
                ret = SafeNativeMethods.CreatePalette(new HandleRef(null, memory));
            }
            finally {
                Marshal.FreeHGlobal(memory);
            }
            return ret;
        }
#endif

        private static object GetPICTDESCFromPicture(Image image)
        {
            if (image is Bitmap bmp)
            {
                return new NativeMethods.PICTDESCbmp(bmp);
            }

            if (image is Metafile mf)
            {
                return new NativeMethods.PICTDESCemf(mf);
            }
            throw new ArgumentException(SR.AXUnknownImage, "image");
        }

        /// <summary>
        ///     Maps from a System.Drawing.Image to an OLE IPicture
        /// </summary>
        [EditorBrowsable(EditorBrowsableState.Advanced)]
        protected static object GetIPictureFromPicture(Image image)
        {
            if (image == null)
            {
                return null;
            }

            object pictdesc = GetPICTDESCFromPicture(image);
            return UnsafeNativeMethods.OleCreateIPictureIndirect(pictdesc, ref ipicture_Guid, true);
        }

        /// <summary>
        ///     Maps from a System.Drawing.Cursor to an OLE IPicture
        /// </summary>
        [EditorBrowsable(EditorBrowsableState.Advanced)]
        protected static object GetIPictureFromCursor(Cursor cursor)
        {
            if (cursor == null)
            {
                return null;
            }

            NativeMethods.PICTDESCicon pictdesc = new NativeMethods.PICTDESCicon(Icon.FromHandle(cursor.Handle));
            return UnsafeNativeMethods.OleCreateIPictureIndirect(pictdesc, ref ipicture_Guid, true);
        }

        /// <summary>
        ///     Maps from a System.Drawing.Image to an OLE IPictureDisp
        /// </summary>
        [EditorBrowsable(EditorBrowsableState.Advanced)]
        protected static object GetIPictureDispFromPicture(Image image)
        {
            if (image == null)
            {
                return null;
            }

            object pictdesc = GetPICTDESCFromPicture(image);
            return UnsafeNativeMethods.OleCreateIPictureDispIndirect(pictdesc, ref ipictureDisp_Guid, true);
        }

        /// <summary>
        ///     Maps from an OLE IPicture to a System.Drawing.Image
        /// </summary>
        [EditorBrowsable(EditorBrowsableState.Advanced)]
        protected static Image GetPictureFromIPicture(object picture)
        {
            if (picture == null)
            {
                return null;
            }

            IntPtr hPal = IntPtr.Zero;
            UnsafeNativeMethods.IPicture pict = (UnsafeNativeMethods.IPicture)picture;
            int type = pict.GetPictureType();
            if (type == NativeMethods.Ole.PICTYPE_BITMAP)
            {
                try
                {
                    hPal = pict.GetHPal();
                }
                catch (COMException)
                {
                }
            }
            return GetPictureFromParams(pict, pict.GetHandle(), type, hPal, pict.GetWidth(), pict.GetHeight());
        }

        /// <summary>
        ///     Maps from an OLE IPictureDisp to a System.Drawing.Image
        /// </summary>
        [EditorBrowsable(EditorBrowsableState.Advanced)]
        protected static Image GetPictureFromIPictureDisp(object picture)
        {
            if (picture == null)
            {
                return null;
            }

            IntPtr hPal = IntPtr.Zero;
            UnsafeNativeMethods.IPictureDisp pict = (UnsafeNativeMethods.IPictureDisp)picture;
            int type = pict.PictureType;
            if (type == NativeMethods.Ole.PICTYPE_BITMAP)
            {
                try
                {
                    hPal = pict.HPal;
                }
                catch (COMException)
                {
                }
            }
            return GetPictureFromParams(pict, pict.Handle, type, hPal, pict.Width, pict.Height);
        }

        private static Image GetPictureFromParams(object pict, IntPtr handle, int type, IntPtr paletteHandle, int width, int height)
        {
            switch (type)
            {
                case NativeMethods.Ole.PICTYPE_ICON:
                    return (Image)(Icon.FromHandle(handle)).Clone();
                case NativeMethods.Ole.PICTYPE_METAFILE:
                    WmfPlaceableFileHeader header = new WmfPlaceableFileHeader
                    {
                        BboxRight = (short)width,
                        BboxBottom = (short)height
                    };
                    return (Image)(new Metafile(handle, header, false)).Clone();
                case NativeMethods.Ole.PICTYPE_ENHMETAFILE:
                    return (Image)(new Metafile(handle, false)).Clone();
                case NativeMethods.Ole.PICTYPE_BITMAP:
                    return Image.FromHbitmap(handle, paletteHandle);
                case NativeMethods.Ole.PICTYPE_NONE:
                    // MSDN sez this should not be a valid value, but comctl32 returns it...
                    return null;
                case NativeMethods.Ole.PICTYPE_UNINITIALIZED:
                    return null;
                default:
                    Debug.Fail("Invalid image type " + type.ToString(CultureInfo.InvariantCulture));
                    throw new ArgumentException(SR.AXUnknownImage, "type");
            }
        }

        private static NativeMethods.FONTDESC GetFONTDESCFromFont(Font font)
        {
            NativeMethods.FONTDESC fdesc = null;

            if (fontTable == null)
            {
                fontTable = new Hashtable();
            }
            else
            {
                fdesc = (NativeMethods.FONTDESC)fontTable[font];
            }

            if (fdesc == null)
            {
                fdesc = new NativeMethods.FONTDESC
                {
                    lpstrName = font.Name,
                    cySize = (long)(font.SizeInPoints * 10000)
                };
                NativeMethods.LOGFONT logfont = new NativeMethods.LOGFONT();
                font.ToLogFont(logfont);
                fdesc.sWeight = (short)logfont.lfWeight;
                fdesc.sCharset = logfont.lfCharSet;
                fdesc.fItalic = font.Italic;
                fdesc.fUnderline = font.Underline;
                fdesc.fStrikethrough = font.Strikeout;

                fontTable[font] = fdesc;
            }

            return fdesc;
        }

        /// <summary>
        ///     Maps from an OLE COLOR to a System.Drawing.Color
        /// </summary>
        [CLSCompliantAttribute(false)]
        [EditorBrowsable(EditorBrowsableState.Advanced)]
        protected static Color GetColorFromOleColor(uint color)
        {
            return ColorTranslator.FromOle((int)color);
        }

        /// <summary>
        ///     Maps from an System.Drawing.Color to an OLE COLOR
        /// </summary>
        [CLSCompliantAttribute(false)]
        [EditorBrowsable(EditorBrowsableState.Advanced)]
        protected static uint GetOleColorFromColor(Color color)
        {
            return (uint)ColorTranslator.ToOle(color);
        }

        /// <summary>
        ///     Maps from a System.Drawing.Font object to an OLE IFont
        /// </summary>
        [EditorBrowsable(EditorBrowsableState.Advanced)]
        protected static object GetIFontFromFont(Font font)
        {
            if (font == null)
            {
                return null;
            }

            if (font.Unit != GraphicsUnit.Point)
            {
                throw new ArgumentException(SR.AXFontUnitNotPoint, "font");
            }

            try
            {
                return (UnsafeNativeMethods.IFont)UnsafeNativeMethods.OleCreateIFontIndirect(GetFONTDESCFromFont(font), ref ifont_Guid);
            }
            catch
            {
                Debug.WriteLineIf(AxHTraceSwitch.TraceVerbose, "Failed to create IFrom from font: " + font.ToString());
                return null;
            }
        }


        /// <summary>
        ///     Maps from an OLE IFont to a System.Drawing.Font object
        /// </summary>
        [EditorBrowsable(EditorBrowsableState.Advanced)]
        protected static Font GetFontFromIFont(object font)
        {
            if (font == null)
            {
                return null;
            }

            UnsafeNativeMethods.IFont oleFont = (UnsafeNativeMethods.IFont)font;
            try
            {
                Font f = Font.FromHfont(oleFont.GetHFont());

                if (f.Unit != GraphicsUnit.Point)
                {
                    f = new Font(f.Name, f.SizeInPoints, f.Style, GraphicsUnit.Point, f.GdiCharSet, f.GdiVerticalFont);
                }

                return f;
            }
            catch (Exception e)
            {
                Debug.WriteLineIf(AxHTraceSwitch.TraceVerbose, "Could not create font." + e.Message);
                return DefaultFont;
            }
        }


        /// <summary>
        ///     Maps from a System.Drawing.Font object to an OLE IFontDisp
        /// </summary>
        [EditorBrowsable(EditorBrowsableState.Advanced)]
        protected static object GetIFontDispFromFont(Font font)
        {
            if (font == null)
            {
                return null;
            }

            if (font.Unit != GraphicsUnit.Point)
            {
                throw new ArgumentException(SR.AXFontUnitNotPoint, "font");
            }

            SafeNativeMethods.IFontDisp rval = SafeNativeMethods.OleCreateIFontDispIndirect(GetFONTDESCFromFont(font), ref ifontDisp_Guid);
            return rval;
        }

        /// <summary>
        ///     Maps from an IFontDisp to a System.Drawing.Font object
        /// </summary>
        [EditorBrowsable(EditorBrowsableState.Advanced)]
        protected static Font GetFontFromIFontDisp(object font)
        {
            if (font == null)
            {
                return null;
            }

            if (font is UnsafeNativeMethods.IFont ifont)
            {
                return GetFontFromIFont(ifont);
            }

            SafeNativeMethods.IFontDisp oleFont = (SafeNativeMethods.IFontDisp)font;
            FontStyle style = FontStyle.Regular;

            Font f = null;
            try
            {
                if (oleFont.Bold)
                {
                    style |= FontStyle.Bold;
                }

                if (oleFont.Italic)
                {
                    style |= FontStyle.Italic;
                }

                if (oleFont.Underline)
                {
                    style |= FontStyle.Underline;
                }

                if (oleFont.Strikethrough)
                {
                    style |= FontStyle.Strikeout;
                }

                if ((int)oleFont.Weight >= 700) // bold
                {
                    style |= FontStyle.Bold;
                }

                f = new Font(oleFont.Name, (float)oleFont.Size / (float)10000, style, GraphicsUnit.Point, (byte)oleFont.Charset);
                return f;
            }
            catch (Exception e)
            {
                Debug.WriteLineIf(AxHTraceSwitch.TraceVerbose, "Could not create font from: " + oleFont.Name + ". " + e.Message);
                return DefaultFont;
            }
        }


        /// <summary>
        ///     Maps from a DateTime object to an OLE DATE (expressed as a double)
        /// </summary>
        [EditorBrowsable(EditorBrowsableState.Advanced)]
        protected static double GetOADateFromTime(DateTime time)
        {
            return time.ToOADate();
        }

        /// <summary>
        ///     Maps from an OLE DATE (expressed as a double) to a DateTime object
        /// </summary>
        [EditorBrowsable(EditorBrowsableState.Advanced)]
        protected static DateTime GetTimeFromOADate(double date)
        {
            return DateTime.FromOADate(date);
        }

        /// <summary>
        /// </summary>
        private int Convert2int(object o, bool xDirection)
        {
            o = ((Array)o).GetValue(0);
            // yacky yacky yacky...
            // so, usercontrols & other visual basic related controls give us coords as floats in twips
            // but mfc controls give us integers as pixels...
            if (o.GetType() == typeof(float))
            {
                return Twip2Pixel(Convert.ToDouble(o, CultureInfo.InvariantCulture), xDirection);
            }
            return Convert.ToInt32(o, CultureInfo.InvariantCulture);
        }

        /// <summary>
        /// </summary>
        private short Convert2short(object o)
        {
            o = ((Array)o).GetValue(0);
            return Convert.ToInt16(o, CultureInfo.InvariantCulture);
        }

        /// <summary>
        /// </summary>
        [EditorBrowsable(EditorBrowsableState.Advanced), SuppressMessage("Microsoft.Design", "CA1025:ReplaceRepetitiveArgumentsWithParamsArray")]
        protected void RaiseOnMouseMove(object o1, object o2, object o3, object o4)
        {
            RaiseOnMouseMove(Convert2short(o1), Convert2short(o2), Convert2int(o3, true), Convert2int(o4, false));
        }

        /// <summary>
        /// </summary>
        [EditorBrowsable(EditorBrowsableState.Advanced)]
        protected void RaiseOnMouseMove(short button, short shift, float x, float y)
        {
            RaiseOnMouseMove(button, shift, Twip2Pixel((int)x, true), Twip2Pixel((int)y, false));
        }

        /// <summary>
        /// </summary>
        [EditorBrowsable(EditorBrowsableState.Advanced)]
        protected void RaiseOnMouseMove(short button, short shift, int x, int y)
        {
            base.OnMouseMove(new MouseEventArgs((MouseButtons)(((int)button) << 20), 1, x, y, 0));
        }

        /// <summary>
        /// </summary>
        [EditorBrowsable(EditorBrowsableState.Advanced), SuppressMessage("Microsoft.Design", "CA1025:ReplaceRepetitiveArgumentsWithParamsArray")]
        protected void RaiseOnMouseUp(object o1, object o2, object o3, object o4)
        {
            RaiseOnMouseUp(Convert2short(o1), Convert2short(o2), Convert2int(o3, true), Convert2int(o4, false));
        }

        /// <summary>
        /// </summary>
        [EditorBrowsable(EditorBrowsableState.Advanced)]
        protected void RaiseOnMouseUp(short button, short shift, float x, float y)
        {
            RaiseOnMouseUp(button, shift, Twip2Pixel((int)x, true), Twip2Pixel((int)y, false));
        }

        /// <summary>
        /// </summary>
        [EditorBrowsable(EditorBrowsableState.Advanced)]
        protected void RaiseOnMouseUp(short button, short shift, int x, int y)
        {
            base.OnMouseUp(new MouseEventArgs((MouseButtons)(((int)button) << 20), 1, x, y, 0));
        }

        /// <summary>
        /// </summary>
        [EditorBrowsable(EditorBrowsableState.Advanced), SuppressMessage("Microsoft.Design", "CA1025:ReplaceRepetitiveArgumentsWithParamsArray")]
        protected void RaiseOnMouseDown(object o1, object o2, object o3, object o4)
        {
            RaiseOnMouseDown(Convert2short(o1), Convert2short(o2), Convert2int(o3, true), Convert2int(o4, false));
        }

        /// <summary>
        /// </summary>
        [EditorBrowsable(EditorBrowsableState.Advanced)]
        protected void RaiseOnMouseDown(short button, short shift, float x, float y)
        {
            RaiseOnMouseDown(button, shift, Twip2Pixel((int)x, true), Twip2Pixel((int)y, false));
        }

        /// <summary>
        /// </summary>
        [EditorBrowsable(EditorBrowsableState.Advanced)]
        protected void RaiseOnMouseDown(short button, short shift, int x, int y)
        {
            base.OnMouseDown(new MouseEventArgs((MouseButtons)(((int)button) << 20), 1, x, y, 0));
        }

        /// <summary>
        /// </summary>
        private class VBFormat : UnsafeNativeMethods.IVBFormat
        {

            // IVBFormat methods:
            //
            int UnsafeNativeMethods.IVBFormat.Format(ref object var, IntPtr pszFormat, IntPtr lpBuffer, short cpBuffer, int lcid, short firstD, short firstW, short[] result)
            {
                Debug.WriteLineIf(AxHTraceSwitch.TraceVerbose, "in Format");
                if (result == null)
                {
                    return NativeMethods.E_INVALIDARG;
                }

                result[0] = 0;
                if (lpBuffer == IntPtr.Zero || cpBuffer < 2)
                {
                    return NativeMethods.E_INVALIDARG;
                }

                IntPtr pbstr = IntPtr.Zero;
                int hr = UnsafeNativeMethods.VarFormat(ref var, new HandleRef(null, pszFormat), firstD, firstW, 32 /* VAR_FORMAT_NOSUBSTITUTE */, ref pbstr);

                try
                {
                    int i = 0;
                    if (pbstr != IntPtr.Zero)
                    {
                        short ch = 0;
                        cpBuffer--;
                        for (; i < cpBuffer && (ch = Marshal.ReadInt16(pbstr, i * 2)) != 0; i++)
                        {
                            Marshal.WriteInt16(lpBuffer, i * 2, ch);
                        }
                    }
                    Marshal.WriteInt16(lpBuffer, i * 2, (short)0);
                    result[0] = (short)i;
                }
                finally
                {
                    SafeNativeMethods.SysFreeString(new HandleRef(null, pbstr));
                }

                return NativeMethods.S_OK;
            }
        }

        /// <summary>
        /// </summary>
        internal class EnumUnknown : UnsafeNativeMethods.IEnumUnknown
        {
            private readonly object[] arr;
            private int loc;
            private readonly int size;

            internal EnumUnknown(object[] arr)
            {
                //if (AxHTraceSwitch.TraceVerbose) Debug.WriteObject(arr);
                this.arr = arr;
                loc = 0;
                size = (arr == null) ? 0 : arr.Length;
            }

            private EnumUnknown(object[] arr, int loc) : this(arr)
            {
                this.loc = loc;
            }

            unsafe int UnsafeNativeMethods.IEnumUnknown.Next(int celt, IntPtr rgelt, IntPtr pceltFetched)
            {
                if (pceltFetched != IntPtr.Zero)
                {
                    Marshal.WriteInt32(pceltFetched, 0, 0);
                }

                if (celt < 0)
                {
                    return NativeMethods.E_INVALIDARG;
                }

                int fetched = 0;
                if (loc >= size)
                {
                    fetched = 0;
                }
                else
                {
                    for (; loc < size && fetched < celt; ++loc)
                    {
                        if (arr[loc] != null)
                        {
                            Marshal.WriteIntPtr(rgelt, Marshal.GetIUnknownForObject(arr[loc]));
                            rgelt = (IntPtr)((long)rgelt + (long)sizeof(IntPtr));
                            ++fetched;
                        }
                    }
                }

                if (pceltFetched != IntPtr.Zero)
                {
                    Marshal.WriteInt32(pceltFetched, 0, fetched);
                }

                if (fetched != celt)
                {
                    return (NativeMethods.S_FALSE);
                }
                return NativeMethods.S_OK;
            }

            int UnsafeNativeMethods.IEnumUnknown.Skip(int celt)
            {
                loc += celt;
                if (loc >= size)
                {
                    return (NativeMethods.S_FALSE);
                }
                return NativeMethods.S_OK;
            }

            void UnsafeNativeMethods.IEnumUnknown.Reset()
            {
                loc = 0;
            }

            void UnsafeNativeMethods.IEnumUnknown.Clone(out UnsafeNativeMethods.IEnumUnknown ppenum)
            {
                ppenum = new EnumUnknown(arr, loc);
            }
        }

        /// <summary>
        /// </summary>
        internal class AxContainer : UnsafeNativeMethods.IOleContainer, UnsafeNativeMethods.IOleInPlaceFrame, IReflect
        {
            internal ContainerControl parent;
            private IContainer assocContainer; // associated IContainer...
            // the assocContainer may be null, in which case all this container does is
            // forward [de]activation messages to the requisite container...
            private AxHost siteUIActive;
            private AxHost siteActive;
            private bool formAlreadyCreated = false;
            private readonly Hashtable containerCache = new Hashtable();  // name -> Control
            private int lockCount = 0;
            private Hashtable components = null;  // Control -> any
            private Hashtable proxyCache = null;
            private AxHost ctlInEditMode = null;

            private const int GC_CHILD = 0x1;
            private const int GC_LASTSIBLING = 0x2;
            private const int GC_FIRSTSIBLING = 0x4;
            private const int GC_CONTAINER = 0x20;
            private const int GC_PREVSIBLING = 0x40;
            private const int GC_NEXTSIBLING = 0x80;

            internal AxContainer(ContainerControl parent)
            {
                Debug.WriteLineIf(AxHTraceSwitch.TraceVerbose, "in constructor.  Parent created : " + parent.Created.ToString());
                this.parent = parent;
                if (parent.Created)
                {
                    FormCreated();
                }
            }

            // IReflect methods:

            MethodInfo IReflect.GetMethod(string name, BindingFlags bindingAttr, Binder binder, Type[] types, ParameterModifier[] modifiers)
            {
                return null;
            }

            MethodInfo IReflect.GetMethod(string name, BindingFlags bindingAttr)
            {
                return null;
            }

            MethodInfo[] IReflect.GetMethods(BindingFlags bindingAttr)
            {
                return new MethodInfo[0];
            }

            FieldInfo IReflect.GetField(string name, BindingFlags bindingAttr)
            {
                return null;
            }

            FieldInfo[] IReflect.GetFields(BindingFlags bindingAttr)
            {
                return new FieldInfo[0];
            }

            PropertyInfo IReflect.GetProperty(string name, BindingFlags bindingAttr)
            {
                return null;
            }

            PropertyInfo IReflect.GetProperty(string name, BindingFlags bindingAttr, Binder binder, Type returnType, Type[] types, ParameterModifier[] modifiers)
            {
                return null;
            }

            PropertyInfo[] IReflect.GetProperties(BindingFlags bindingAttr)
            {
                return new PropertyInfo[0];
            }

            MemberInfo[] IReflect.GetMember(string name, BindingFlags bindingAttr)
            {
                return new MemberInfo[0];
            }

            MemberInfo[] IReflect.GetMembers(BindingFlags bindingAttr)
            {
                return new MemberInfo[0];
            }

            object IReflect.InvokeMember(string name, BindingFlags invokeAttr, Binder binder,
                                                    object target, object[] args, ParameterModifier[] modifiers, CultureInfo culture, string[] namedParameters)
            {

                foreach (DictionaryEntry e in containerCache)
                {
                    string ctlName = GetNameForControl((Control)e.Key);
                    if (ctlName.Equals(name))
                    {
                        return GetProxyForControl((Control)e.Value);
                    }
                }

                throw E_FAIL;
            }

            Type IReflect.UnderlyingSystemType
            {
                get
                {
                    return null;
                }
            }

            internal UnsafeNativeMethods.IExtender GetProxyForControl(Control ctl)
            {
                UnsafeNativeMethods.IExtender rval = null;
                if (proxyCache == null)
                {
                    proxyCache = new Hashtable();
                }
                else
                {
                    rval = (UnsafeNativeMethods.IExtender)proxyCache[ctl];
                }
                if (rval == null)
                {
                    if (ctl != parent && !GetControlBelongs(ctl))
                    {
                        Debug.WriteLineIf(AxHTraceSwitch.TraceVerbose, "!parent || !belongs NYI");
                        AxContainer c = FindContainerForControl(ctl);
                        if (c != null)
                        {
                            rval = new ExtenderProxy(ctl, c);
                        }
                        else
                        {
                            Debug.WriteLineIf(AxHTraceSwitch.TraceVerbose, "unable to find proxy, returning null");
                            return null;
                        }
                    }
                    else
                    {
                        rval = new ExtenderProxy(ctl, this);
                    }
                    proxyCache.Add(ctl, rval);
                }
                Debug.WriteLineIf(AxHTraceSwitch.TraceVerbose, "found proxy " + rval.ToString());
                return rval;
            }

            internal string GetNameForControl(Control ctl)
            {
                string name = (ctl.Site != null) ? ctl.Site.Name : ctl.Name;
                return name ?? "";
            }

            internal object GetProxyForContainer()
            {
                return this;
            }

            internal void AddControl(Control ctl)
            {
                // 
                lock (this)
                {
                    if (containerCache.Contains(ctl))
                    {
                        throw new ArgumentException(string.Format(SR.AXDuplicateControl, GetNameForControl(ctl)), "ctl");
                    }

                    containerCache.Add(ctl, ctl);

                    if (assocContainer == null)
                    {
                        ISite site = ctl.Site;
                        if (site != null)
                        {
                            assocContainer = site.Container;
                            IComponentChangeService ccs = (IComponentChangeService)site.GetService(typeof(IComponentChangeService));
                            if (ccs != null)
                            {
                                ccs.ComponentRemoved += new ComponentEventHandler(OnComponentRemoved);
                            }
                        }
                    }
                    else
                    {
#if DEBUG
                        ISite site = ctl.Site;
                        if (site != null && assocContainer != site.Container)
                        {
                            Debug.WriteLineIf(AxHTraceSwitch.TraceVerbose, "mismatch between assoc container & added control");
                        }
#endif
                    }
                }
            }

            internal void RemoveControl(Control ctl)
            {
                // 
                lock (this)
                {
                    if (containerCache.Contains(ctl))
                    {
                        containerCache.Remove(ctl);
                    }
                }
            }

            private void LockComponents()
            {
                lockCount++;
            }

            private void UnlockComponents()
            {
                lockCount--;
                if (lockCount == 0)
                {
                    components = null;
                }
            }

            internal UnsafeNativeMethods.IEnumUnknown EnumControls(Control ctl, int dwOleContF, int dwWhich)
            {
                GetComponents();

                LockComponents();
                try
                {
                    ArrayList l = null;
                    bool selected = (dwWhich & NativeMethods.ActiveX.GC_WCH_FSELECTED) != 0;
                    bool reverse = (dwWhich & NativeMethods.ActiveX.GC_WCH_FREVERSEDIR) != 0;
                    // Note that visual basic actually ignores the next/prev flags... we will not
                    bool onlyNext = (dwWhich & NativeMethods.ActiveX.GC_WCH_FONLYNEXT) != 0;
                    bool onlyPrev = (dwWhich & NativeMethods.ActiveX.GC_WCH_FONLYPREV) != 0;
                    dwWhich &= ~(NativeMethods.ActiveX.GC_WCH_FSELECTED | NativeMethods.ActiveX.GC_WCH_FREVERSEDIR |
                                          NativeMethods.ActiveX.GC_WCH_FONLYNEXT | NativeMethods.ActiveX.GC_WCH_FONLYPREV);
                    if (onlyNext && onlyPrev)
                    {
                        Debug.Fail("onlyNext && onlyPrev are both set!");
                        throw E_INVALIDARG;
                    }
                    if (dwWhich == NativeMethods.ActiveX.GC_WCH_CONTAINER || dwWhich == NativeMethods.ActiveX.GC_WCH_CONTAINED)
                    {
                        if (onlyNext || onlyPrev)
                        {
                            Debug.Fail("GC_WCH_FONLYNEXT or FONLYPREV used with CONTANER or CONATINED");
                            throw E_INVALIDARG;
                        }
                    }
                    int first = 0;
                    int last = -1; // meaning all
                    Control[] ctls = null;
                    switch (dwWhich)
                    {
                        default:
                            Debug.Fail("Bad GC_WCH");
                            throw E_INVALIDARG;
                        case NativeMethods.ActiveX.GC_WCH_CONTAINED:
                            ctls = ctl.GetChildControlsInTabOrder(false);
                            ctl = null;
                            break;
                        case NativeMethods.ActiveX.GC_WCH_SIBLING:
                            Control p = ctl.ParentInternal;
                            if (p != null)
                            {
                                ctls = p.GetChildControlsInTabOrder(false);
                                if (onlyPrev)
                                {
                                    last = ctl.TabIndex;
                                }
                                else if (onlyNext)
                                {
                                    first = ctl.TabIndex + 1;
                                }
                            }
                            else
                            {
                                ctls = new Control[0];
                            }
                            ctl = null;
                            break;
                        case NativeMethods.ActiveX.GC_WCH_CONTAINER:
                            l = new ArrayList();
                            MaybeAdd(l, ctl, selected, dwOleContF, false);
                            while (ctl != null)
                            {
                                AxContainer cont = FindContainerForControl(ctl);
                                if (cont != null)
                                {
                                    MaybeAdd(l, cont.parent, selected, dwOleContF, true);
                                    ctl = cont.parent;
                                }
                                else
                                {
                                    break;
                                }
                            }
                            break;
                        case NativeMethods.ActiveX.GC_WCH_ALL:
                            Hashtable htbl = GetComponents();
                            ctls = new Control[htbl.Keys.Count];
                            htbl.Keys.CopyTo(ctls, 0);
                            ctl = parent;
                            break;
                    }
                    if (l == null)
                    {
                        l = new ArrayList();
                        if (last == -1 && ctls != null)
                        {
                            last = ctls.Length;
                        }

                        if (ctl != null)
                        {
                            MaybeAdd(l, ctl, selected, dwOleContF, false);
                        }

                        for (int i = first; i < last; i++)
                        {
                            MaybeAdd(l, ctls[i], selected, dwOleContF, false);
                        }
                    }
                    object[] rval = new object[l.Count];
                    l.CopyTo(rval, 0);
                    if (reverse)
                    {
                        for (int i = 0, j = rval.Length - 1; i < j; i++, j--)
                        {
                            object temp = rval[i];
                            rval[i] = rval[j];
                            rval[j] = temp;
                        }
                    }
                    return new EnumUnknown(rval);
                }
                finally
                {
                    UnlockComponents();
                }
            }

            private void MaybeAdd(ArrayList l, Control ctl, bool selected, int dwOleContF, bool ignoreBelong)
            {
                if (!ignoreBelong && ctl != parent && !GetControlBelongs(ctl))
                {
                    return;
                }

                if (selected)
                {
                    ISelectionService iss = GetSelectionService(ctl);
                    if (iss == null || !iss.GetComponentSelected(this))
                    {
                        return;
                    }
                }
                if (ctl is AxHost hostctl && (dwOleContF & NativeMethods.ActiveX.OLECONTF_EMBEDDINGS) != 0)
                {
                    l.Add(hostctl.GetOcx());
                }
                else if ((dwOleContF & NativeMethods.ActiveX.OLECONTF_OTHERS) != 0)
                {
                    object item = GetProxyForControl(ctl);
                    if (item != null)
                    {
                        l.Add(item);
                    }
                }
            }

            private void FillComponentsTable(IContainer container)
            {
                if (container != null)
                {
                    ComponentCollection comps = container.Components;
                    if (comps != null)
                    {
                        components = new Hashtable();
                        foreach (IComponent comp in comps)
                        {
                            if (comp is Control && comp != parent && comp.Site != null)
                            {
                                components.Add(comp, comp);
                            }
                        }
                        return;
                    }
                }

                Debug.Assert(parent.Site == null, "Parent is sited but we could not find IContainer!!!");
                Debug.WriteLineIf(AxHTraceSwitch.TraceVerbose, "Did not find a container in FillComponentsTable!!!");

                bool checkHashTable = true;
                Control[] ctls = new Control[containerCache.Values.Count];
                containerCache.Values.CopyTo(ctls, 0);
                if (ctls != null)
                {
                    if (ctls.Length > 0 && components == null)
                    {
                        components = new Hashtable();
                        checkHashTable = false;
                    }
                    for (int i = 0; i < ctls.Length; i++)
                    {
                        if (checkHashTable && !components.Contains(ctls[i]))
                        {
                            components.Add(ctls[i], ctls[i]);
                        }
                    }
                }

                GetAllChildren(parent);
            }

            private void GetAllChildren(Control ctl)
            {
                if (ctl == null)
                {
                    return;
                }

                if (components == null)
                {
                    components = new Hashtable();
                }

                if (ctl != parent && !components.Contains(ctl))
                {
                    components.Add(ctl, ctl);
                }

                foreach (Control c in ctl.Controls)
                {
                    GetAllChildren(c);
                }
            }

            private Hashtable GetComponents()
            {
                return GetComponents(GetParentsContainer());
            }

            private Hashtable GetComponents(IContainer cont)
            {
                if (lockCount == 0)
                {
                    FillComponentsTable(cont);
                }
                return components;
            }

            private bool GetControlBelongs(Control ctl)
            {
                Hashtable comps = GetComponents();
                return comps[ctl] != null;
            }

            private IContainer GetParentIsDesigned()
            {
                ISite site = parent.Site;
                if (site != null && site.DesignMode)
                {
                    return site.Container;
                }

                return null;
            }

            private IContainer GetParentsContainer()
            {
                IContainer rval = GetParentIsDesigned();
                Debug.Assert(rval == null || assocContainer == null || (rval == assocContainer),
                             "mismatch between getIPD & aContainer");
                return rval ?? assocContainer;
            }

            private bool RegisterControl(AxHost ctl)
            {
                ISite site = ctl.Site;
                if (site != null)
                {
                    IContainer cont = site.Container;
                    if (cont != null)
                    {
                        if (assocContainer != null)
                        {
                            return cont == assocContainer;
                        }
                        else
                        {
                            assocContainer = cont;
                            IComponentChangeService ccs = (IComponentChangeService)site.GetService(typeof(IComponentChangeService));
                            if (ccs != null)
                            {
                                ccs.ComponentRemoved += new ComponentEventHandler(OnComponentRemoved);
                            }
                            return true;
                        }
                    }
                }
                return false;
            }

            private void OnComponentRemoved(object sender, ComponentEventArgs e)
            {
                if (sender == assocContainer && e.Component is Control c)
                {
                    RemoveControl(c);
                }
            }

            internal static AxContainer FindContainerForControl(Control ctl)
            {
                if (ctl is AxHost axctl)
                {
                    if (axctl.container != null)
                    {
                        return axctl.container;
                    }

                    ContainerControl f = axctl.ContainingControl;
                    if (f != null)
                    {
                        AxContainer container = f.CreateAxContainer();
                        if (container.RegisterControl(axctl))
                        {
                            container.AddControl(axctl);
                            return container;
                        }
                    }
                }
                return null;
            }

#if false
            // FxCop: Currently not used
            private void OnOldActiveControl(Control valueOld, Control valueNew) {
                Debug.WriteLineIf(AxHTraceSwitch.TraceVerbose, "onOAC called with old: "+valueOld.ToString()+" new: "+valueNew.ToString());
                if (!(valueOld is AxHost)) return;
                AxContainer c = FindContainerForControl(valueOld);
                if (c != null) {
                    c.OnOldActiveControlInternal(valueOld);
                }
                else {
                    Debug.Fail("control w/o a container... pretty bad..."+valueOld.ToString());
                }
            }

            // FxCop: Currently not used
            private void OnOldActiveControlInternal(Control valueOld) {
                if (siteUIActive == valueOld) siteUIActive.UiDeactivate();
            }

            // FxCop: Currently not used
            private void OnNewActiveControl(Control value) {
                Debug.WriteLineIf(AxHTraceSwitch.TraceVerbose, "onNAC called with new: "+value.ToString());
                if (!(value is AxHost)) return;
                AxContainer c = FindContainerForControl(value);
                if (c != null) {
                    c.OnNewActiveControlInternal((AxHost)value);
                }
                else {
                    Debug.Fail("control w/o a container... pretty bad..."+value.ToString());
                }
            }

            // FxCop: Currently not used
            private void OnNewActiveControlInternal(AxHost value) {
                Debug.WriteLineIf(AxHTraceSwitch.TraceVerbose, "New active control. siteUIActive is" +siteUIActive.ToString()+" Control is "+value.ToString());
                if (siteUIActive != null && siteUIActive != value) {
                    Debug.Fail("we should not have an ui active site on this container!"+parent.ToString());
                    siteUIActive.UiDeactivate();
                }
#if DEBUG
                if (siteUIActive != null && siteUIActive != value) Debug.WriteLineIf(AxHTraceSwitch.TraceVerbose, "Why is "+siteUIActive.ToString()+" still active?");
                if (!value.CanUIActivate) Debug.WriteLineIf(AxHTraceSwitch.TraceVerbose, "why can't "+value.ToString()+" be uiactivated?");
#endif
                if (siteUIActive == null && value.CanUIActivate) {
                    // we need to uiactivate it ourselves...
                    try {
                        ((AxHost)value).UiActivate();
                    }
                    catch (Exception e) {
                        Debug.Fail(e.ToString());
                    }
                }
#if DEBUG
                if (siteUIActive != parent.ActiveControl && value.CanUIActivate) {
                    Debug.WriteLineIf(AxHTraceSwitch.TraceVerbose, "form's active control is "+parent.ActiveControl.ToString());
                    Debug.WriteLineIf(AxHTraceSwitch.TraceVerbose, "could not reconcile active controls... bad things loom on the horizon...");
                }
#endif
                if (siteUIActive == null) {
                    // so now the form thinks that value is the active control but it's not ui active...
                    // this can often lead to bad things unless we are carefull...
                    siteActive = value;
                    // basically, when siteActive goes inplacedeactivate, we need to treat it the same as a
                    // siteuiactive going uiactivedeactivate...
                }
            }
#endif

            internal void OnInPlaceDeactivate(AxHost site)
            {
                if (siteActive == site)
                {
                    siteActive = null;
                    if (site.GetSiteOwnsDeactivation())
                    {
                        parent.ActiveControl = null;
                    }
                    else
                    {
                        // we need to tell the form to switch activation to the next thingie...
                        Debug.Fail("what pathological control is calling inplacedeactivate by itself?");
                    }
                }
            }

            internal void OnUIDeactivate(AxHost site)
            {
#if DEBUG
                if (siteUIActive != null)
                {
                    Debug.Assert(siteUIActive == site, "deactivating when not active...");
                }
#endif // DEBUG

                siteUIActive = null;
                site.RemoveSelectionHandler();
                site.SetSelectionStyle(1);
                site.editMode = EDITM_NONE;
                if (site.GetSiteOwnsDeactivation())
                {
                    Debug.WriteLineIf(AxHTraceSwitch.TraceVerbose, " our site owns deactivation ");
                    ContainerControl f = site.ContainingControl;
                    Debug.Assert(f != null, "a control has to be on a ContainerControl...");
                    if (f != null)
                    {
                        //    f.setActiveControl(null);
                    }
                }
            }

            internal void OnUIActivate(AxHost site)
            {
                // The ShDocVw control repeatedly calls OnUIActivate() with the same
                // site. This causes the assert below to fire.
                //
                if (siteUIActive == site)
                {
                    return;
                }

                if (siteUIActive != null && siteUIActive != site)
                {
                    AxHost tempSite = siteUIActive;
                    bool ownDisposing = tempSite.GetAxState(AxHost.ownDisposing);
                    try
                    {
                        tempSite.SetAxState(AxHost.ownDisposing, true);
                        tempSite.GetInPlaceObject().UIDeactivate();
                    }
                    finally
                    {
                        tempSite.SetAxState(AxHost.ownDisposing, ownDisposing);
                    }
                }
                site.AddSelectionHandler();
                Debug.Assert(siteUIActive == null, "Object did not call OnUIDeactivate");
                Debug.WriteLineIf(AxHTraceSwitch.TraceVerbose, "active Object is now " + site.ToString());
                siteUIActive = site;
                ContainerControl f = site.ContainingControl;
                Debug.Assert(f != null, "a control has to be on a ContainerControl...");
                if (f != null)
                {
                    f.ActiveControl = site;
                }
            }

            private void ListAxControls(ArrayList list, bool fuseOcx)
            {
                Hashtable components = GetComponents();
                if (components == null)
                {
                    return;
                }

                Control[] ctls = new Control[components.Keys.Count];
                components.Keys.CopyTo(ctls, 0);
                if (ctls != null)
                {
                    for (int i = 0; i < ctls.Length; i++)
                    {
                        Control ctl = ctls[i];
                        if (ctl is AxHost hostctl)
                        {
                            if (fuseOcx)
                            {
                                list.Add(hostctl.GetOcx());
                            }
                            else
                            {
                                list.Add(ctl);
                            }
                        }
                    }
                }
            }

            internal void ControlCreated(AxHost invoker)
            {
                Debug.WriteLineIf(AxHTraceSwitch.TraceVerbose, "in controlCreated for " + invoker.ToString() + " fAC: " + formAlreadyCreated.ToString());
                if (formAlreadyCreated)
                {
                    if (invoker.IsUserMode() && invoker.AwaitingDefreezing())
                    {
                        invoker.Freeze(false);
                    }
                }
                else
                {
                    // the form will be created in the future
                    parent.CreateAxContainer();
                }
            }

            internal void FormCreated()
            {
                if (formAlreadyCreated)
                {
                    return;
                }

                formAlreadyCreated = true;
                ArrayList l = new ArrayList();
                ListAxControls(l, false);
                AxHost[] axControls = new AxHost[l.Count];
                l.CopyTo(axControls, 0);
                for (int i = 0; i < axControls.Length; i++)
                {
                    AxHost control = axControls[i];
                    if (control.GetOcState() >= OC_RUNNING && control.IsUserMode() && control.AwaitingDefreezing())
                    {
                        control.Freeze(false);
                    }
                }
            }


            // IOleContainer methods:

            int UnsafeNativeMethods.IOleContainer.ParseDisplayName(object pbc, string pszDisplayName, int[] pchEaten, object[] ppmkOut)
            {
                Debug.WriteLineIf(AxHTraceSwitch.TraceVerbose, "in ParseDisplayName");
                if (ppmkOut != null)
                {
                    ppmkOut[0] = null;
                }

                return NativeMethods.E_NOTIMPL;
            }

            int UnsafeNativeMethods.IOleContainer.EnumObjects(int grfFlags, out UnsafeNativeMethods.IEnumUnknown ppenum)
            {
                Debug.WriteLineIf(AxHTraceSwitch.TraceVerbose, "in EnumObjects");
                ppenum = null;
                if ((grfFlags & 1) != 0)
                { // 1 == OLECONTF_EMBEDDINGS
                    Debug.Assert(parent != null, "gotta have it...");
                    ArrayList list = new ArrayList();
                    ListAxControls(list, true);
                    if (list.Count > 0)
                    {
                        object[] temp = new object[list.Count];
                        list.CopyTo(temp, 0);
                        ppenum = new EnumUnknown(temp);
                        return NativeMethods.S_OK;
                    }
                }
                ppenum = new EnumUnknown(null);
                return NativeMethods.S_OK;
            }

            int UnsafeNativeMethods.IOleContainer.LockContainer(bool fLock)
            {
                Debug.WriteLineIf(AxHTraceSwitch.TraceVerbose, "in LockContainer");
                return NativeMethods.E_NOTIMPL;
            }

            // IOleInPlaceFrame methods:

            IntPtr UnsafeNativeMethods.IOleInPlaceFrame.GetWindow()
            {
                Debug.WriteLineIf(AxHTraceSwitch.TraceVerbose, "in GetWindow");
                return parent.Handle;
            }

            int UnsafeNativeMethods.IOleInPlaceFrame.ContextSensitiveHelp(int fEnterMode)
            {
                Debug.WriteLineIf(AxHTraceSwitch.TraceVerbose, "in ContextSensitiveHelp");
                return NativeMethods.S_OK;
            }

            int UnsafeNativeMethods.IOleInPlaceFrame.GetBorder(NativeMethods.COMRECT lprectBorder)
            {
                Debug.WriteLineIf(AxHTraceSwitch.TraceVerbose, "in GetBorder");
                return NativeMethods.E_NOTIMPL;
            }

            int UnsafeNativeMethods.IOleInPlaceFrame.RequestBorderSpace(NativeMethods.COMRECT pborderwidths)
            {
                Debug.WriteLineIf(AxHTraceSwitch.TraceVerbose, "in RequestBorderSpace");
                return NativeMethods.E_NOTIMPL;
            }

            int UnsafeNativeMethods.IOleInPlaceFrame.SetBorderSpace(NativeMethods.COMRECT pborderwidths)
            {
                Debug.WriteLineIf(AxHTraceSwitch.TraceVerbose, "in SetBorderSpace");
                return NativeMethods.E_NOTIMPL;
            }

            internal void OnExitEditMode(AxHost ctl)
            {
                Debug.Assert(ctlInEditMode == null || ctlInEditMode == ctl, "who is exiting edit mode?");
                if (ctlInEditMode == null || ctlInEditMode != ctl)
                {
                    return;
                }

                ctlInEditMode = null;
            }

            int UnsafeNativeMethods.IOleInPlaceFrame.SetActiveObject(UnsafeNativeMethods.IOleInPlaceActiveObject pActiveObject, string pszObjName)
            {
                Debug.WriteLineIf(AxHTraceSwitch.TraceVerbose, "in SetActiveObject " + (pszObjName ?? "<null>"));
                if (siteUIActive != null)
                {
                    if (siteUIActive.iOleInPlaceActiveObjectExternal != pActiveObject)
                    {
                        if (siteUIActive.iOleInPlaceActiveObjectExternal != null)
                        {
                            Marshal.ReleaseComObject(siteUIActive.iOleInPlaceActiveObjectExternal);
                        }
                        siteUIActive.iOleInPlaceActiveObjectExternal = pActiveObject;
                    }
                }
                if (pActiveObject == null)
                {
                    if (ctlInEditMode != null)
                    {
                        ctlInEditMode.editMode = EDITM_NONE;
                        ctlInEditMode = null;
                    }
                    return NativeMethods.S_OK;
                }
                AxHost ctl = null;
                if (pActiveObject is UnsafeNativeMethods.IOleObject oleObject)
                {
                    UnsafeNativeMethods.IOleClientSite clientSite = null;
                    try
                    {
                        clientSite = oleObject.GetClientSite();
                        if (clientSite is OleInterfaces)
                        {
                            ctl = ((OleInterfaces)(clientSite)).GetAxHost();
                        }
                    }
                    catch (COMException t)
                    {
                        Debug.Fail(t.ToString());
                    }
                    if (ctlInEditMode != null)
                    {
                        Debug.Fail("control " + ctlInEditMode.ToString() + " did not reset its edit mode to null");
                        ctlInEditMode.SetSelectionStyle(1);
                        ctlInEditMode.editMode = EDITM_NONE;
                    }

                    if (ctl == null)
                    {
                        Debug.WriteLineIf(AxHTraceSwitch.TraceVerbose, "control w/o a valid site called setactiveobject");
                        ctlInEditMode = null;
                    }
                    else
                    {
                        Debug.WriteLineIf(AxHTraceSwitch.TraceVerbose, "resolved to " + ctl.ToString());
                        if (!ctl.IsUserMode())
                        {
                            ctlInEditMode = ctl;
                            ctl.editMode = EDITM_OBJECT;
                            ctl.AddSelectionHandler();
                            ctl.SetSelectionStyle(2);
                        }
                    }
                }
                return NativeMethods.S_OK;
            }

            int UnsafeNativeMethods.IOleInPlaceFrame.InsertMenus(IntPtr hmenuShared, NativeMethods.tagOleMenuGroupWidths lpMenuWidths)
            {
                Debug.WriteLineIf(AxHTraceSwitch.TraceVerbose, "in InsertMenus");
                return NativeMethods.S_OK;
            }

            int UnsafeNativeMethods.IOleInPlaceFrame.SetMenu(IntPtr hmenuShared, IntPtr holemenu, IntPtr hwndActiveObject)
            {
                Debug.WriteLineIf(AxHTraceSwitch.TraceVerbose, "in SetMenu");
                return NativeMethods.E_NOTIMPL;
            }

            int UnsafeNativeMethods.IOleInPlaceFrame.RemoveMenus(IntPtr hmenuShared)
            {
                Debug.WriteLineIf(AxHTraceSwitch.TraceVerbose, "in RemoveMenus");
                return NativeMethods.E_NOTIMPL;
            }

            int UnsafeNativeMethods.IOleInPlaceFrame.SetStatusText(string pszStatusText)
            {
                Debug.WriteLineIf(AxHTraceSwitch.TraceVerbose, "in SetStatusText");
                return NativeMethods.E_NOTIMPL;
            }

            int UnsafeNativeMethods.IOleInPlaceFrame.EnableModeless(bool fEnable)
            {
                Debug.WriteLineIf(AxHTraceSwitch.TraceVerbose, "in EnableModeless");
                return NativeMethods.E_NOTIMPL;
            }
            int UnsafeNativeMethods.IOleInPlaceFrame.TranslateAccelerator(ref NativeMethods.MSG lpmsg, short wID)
            {
                Debug.WriteLineIf(AxHTraceSwitch.TraceVerbose, "in IOleInPlaceFrame.TranslateAccelerator");
                return NativeMethods.S_FALSE;
            }

            // EXPOSED

            /// <summary>
            /// </summary>
            private class ExtenderProxy : UnsafeNativeMethods.IExtender, UnsafeNativeMethods.IVBGetControl, UnsafeNativeMethods.IGetVBAObject, UnsafeNativeMethods.IGetOleObject, IReflect
            {
                private readonly WeakReference pRef;
                private readonly WeakReference pContainer;

                internal ExtenderProxy(Control principal, AxContainer container)
                {
                    pRef = new WeakReference(principal);
                    pContainer = new WeakReference(container);
                }

                private Control GetP()
                {
                    return (Control)pRef.Target;
                }

                private AxContainer GetC()
                {
                    return (AxContainer)pContainer.Target;
                }

                int UnsafeNativeMethods.IVBGetControl.EnumControls(int dwOleContF, int dwWhich, out UnsafeNativeMethods.IEnumUnknown ppenum)
                {
                    Debug.WriteLineIf(AxHTraceSwitch.TraceVerbose, "in EnumControls for proxy");
                    ppenum = GetC().EnumControls(GetP(), dwOleContF, dwWhich);
                    return NativeMethods.S_OK;
                }

                object UnsafeNativeMethods.IGetOleObject.GetOleObject(ref Guid riid)
                {
                    Debug.WriteLineIf(AxHTraceSwitch.TraceVerbose, "in GetOleObject for proxy");
                    if (!riid.Equals(ioleobject_Guid))
                    {
                        throw E_INVALIDARG;
                    }

                    Control ctl = GetP();
                    if (ctl != null && ctl is AxHost)
                    {
                        return ((AxHost)ctl).GetOcx();
                    }

                    throw E_FAIL;
                }

                int UnsafeNativeMethods.IGetVBAObject.GetObject(ref Guid riid, UnsafeNativeMethods.IVBFormat[] rval, int dwReserved)
                {
                    Debug.WriteLineIf(AxHTraceSwitch.TraceVerbose, "in GetObject for proxy");
                    if (rval == null || riid.Equals(Guid.Empty))
                    {
                        return NativeMethods.E_INVALIDARG;
                    }

                    if (riid.Equals(ivbformat_Guid))
                    {
                        rval[0] = new VBFormat();
                        return NativeMethods.S_OK;
                    }
                    else
                    {
                        rval[0] = null;
                        return NativeMethods.E_NOINTERFACE;
                    }
                }

                public int Align
                {
                    get
                    {
                        Debug.WriteLineIf(AxHTraceSwitch.TraceVerbose, "in getAlign for proxy for " + GetP().ToString());
                        int rval = (int)((Control)GetP()).Dock;
                        if (rval < NativeMethods.ActiveX.ALIGN_MIN || rval > NativeMethods.ActiveX.ALIGN_MAX)
                        {
                            rval = NativeMethods.ActiveX.ALIGN_NO_CHANGE;
                        }
                        return rval;
                    }

                    set
                    {
                        Debug.WriteLineIf(AxHTraceSwitch.TraceVerbose, "in setAlign for proxy for " + GetP().ToString() + " " +
                                          value.ToString(CultureInfo.InvariantCulture));
                        GetP().Dock = (DockStyle)value;
                    }
                }

                public uint BackColor
                {
                    get
                    {
                        Debug.WriteLineIf(AxHTraceSwitch.TraceVerbose, "in getBackColor for proxy for " + GetP().ToString());
                        return AxHost.GetOleColorFromColor(((Control)GetP()).BackColor);
                    }

                    set
                    {
                        Debug.WriteLineIf(AxHTraceSwitch.TraceVerbose, "in setBackColor for proxy for " + GetP().ToString() + " " +
                                          value.ToString(CultureInfo.InvariantCulture));
                        GetP().BackColor = AxHost.GetColorFromOleColor(value);
                    }
                }

                public bool Enabled
                {
                    get
                    {
                        Debug.WriteLineIf(AxHTraceSwitch.TraceVerbose, "in getEnabled for proxy for " + GetP().ToString());
                        return GetP().Enabled;
                    }

                    set
                    {
                        Debug.WriteLineIf(AxHTraceSwitch.TraceVerbose, "in setEnabled for proxy for " + GetP().ToString() + " " + value.ToString());
                        GetP().Enabled = value;
                    }
                }

                public uint ForeColor
                {
                    get
                    {
                        Debug.WriteLineIf(AxHTraceSwitch.TraceVerbose, "in getForeColor for proxy for " + GetP().ToString());
                        return AxHost.GetOleColorFromColor(((Control)GetP()).ForeColor);
                    }

                    set
                    {
                        Debug.WriteLineIf(AxHTraceSwitch.TraceVerbose, "in setForeColor for proxy for " + GetP().ToString() + " " +
                                          value.ToString(CultureInfo.InvariantCulture));
                        GetP().ForeColor = AxHost.GetColorFromOleColor(value);
                    }
                }

                public int Height
                {
                    get
                    {
                        Debug.WriteLineIf(AxHTraceSwitch.TraceVerbose, "in getHeight for proxy for " + GetP().ToString());
                        return Pixel2Twip(GetP().Height, false);
                    }

                    set
                    {
                        Debug.WriteLineIf(AxHTraceSwitch.TraceVerbose, "in setHeight for proxy for " + GetP().ToString() + " " +
                                          Twip2Pixel(value, false).ToString(CultureInfo.InvariantCulture));
                        GetP().Height = Twip2Pixel(value, false);
                    }
                }

                public int Left
                {
                    get
                    {
                        Debug.WriteLineIf(AxHTraceSwitch.TraceVerbose, "in getLeft for proxy for " + GetP().ToString());
                        return Pixel2Twip(GetP().Left, true);
                    }

                    set
                    {
                        Debug.WriteLineIf(AxHTraceSwitch.TraceVerbose, "in setLeft for proxy for " + GetP().ToString() + " " +
                                          Twip2Pixel(value, true).ToString(CultureInfo.InvariantCulture));
                        GetP().Left = Twip2Pixel(value, true);
                    }
                }

                public object Parent
                {
                    get
                    {
                        Debug.WriteLineIf(AxHTraceSwitch.TraceVerbose, "in getParent for proxy for " + GetP().ToString());
                        return GetC().GetProxyForControl(GetC().parent);
                    }
                }

                public short TabIndex
                {
                    get
                    {
                        Debug.WriteLineIf(AxHTraceSwitch.TraceVerbose, "in getTabIndex for proxy for " + GetP().ToString());
                        return (short)GetP().TabIndex;
                    }

                    set
                    {
                        Debug.WriteLineIf(AxHTraceSwitch.TraceVerbose, "in setTabIndex for proxy for " + GetP().ToString() + " " +
                                          value.ToString(CultureInfo.InvariantCulture));
                        GetP().TabIndex = (int)value;
                    }
                }

                public bool TabStop
                {
                    get
                    {
                        Debug.WriteLineIf(AxHTraceSwitch.TraceVerbose, "in getTabStop for proxy for " + GetP().ToString());
                        return GetP().TabStop;
                    }

                    set
                    {
                        Debug.WriteLineIf(AxHTraceSwitch.TraceVerbose, "in setTabStop for proxy for " + GetP().ToString() + " " + value.ToString());
                        GetP().TabStop = value;
                    }
                }

                public int Top
                {
                    get
                    {
                        Debug.WriteLineIf(AxHTraceSwitch.TraceVerbose, "in getTop for proxy for " + GetP().ToString());
                        return Pixel2Twip(GetP().Top, false);
                    }

                    set
                    {
                        Debug.WriteLineIf(AxHTraceSwitch.TraceVerbose, "in setTop for proxy for " + GetP().ToString() + " " +
                                          Twip2Pixel(value, false).ToString(CultureInfo.InvariantCulture));
                        GetP().Top = Twip2Pixel(value, false);
                    }
                }

                public bool Visible
                {
                    get
                    {
                        Debug.WriteLineIf(AxHTraceSwitch.TraceVerbose, "in getVisible for proxy for " + GetP().ToString());
                        return GetP().Visible;
                    }

                    set
                    {
                        Debug.WriteLineIf(AxHTraceSwitch.TraceVerbose, "in setVisible for proxy for " + GetP().ToString() + " " + value.ToString());
                        GetP().Visible = value;
                    }
                }

                public int Width
                {
                    get
                    {
                        Debug.WriteLineIf(AxHTraceSwitch.TraceVerbose, "in getWidth for proxy for " + GetP().ToString());
                        return Pixel2Twip(GetP().Width, true);
                    }

                    set
                    {
                        Debug.WriteLineIf(AxHTraceSwitch.TraceVerbose, "in setWidth for proxy for " + GetP().ToString() + " " +
                                          Twip2Pixel(value, true).ToString(CultureInfo.InvariantCulture));
                        GetP().Width = Twip2Pixel(value, true);
                    }
                }

                public string Name
                {
                    get
                    {
                        Debug.WriteLineIf(AxHTraceSwitch.TraceVerbose, "in getName for proxy for " + GetP().ToString());
                        return GetC().GetNameForControl(GetP());
                    }
                }

                public IntPtr Hwnd
                {
                    get
                    {
                        Debug.WriteLineIf(AxHTraceSwitch.TraceVerbose, "in getHwnd for proxy for " + GetP().ToString());
                        return GetP().Handle;
                    }
                }

                public object Container
                {
                    get
                    {
                        Debug.WriteLineIf(AxHTraceSwitch.TraceVerbose, "in getContainer for proxy for " + GetP().ToString());
                        return GetC().GetProxyForContainer();
                    }
                }

                public string Text
                {
                    get
                    {
                        Debug.WriteLineIf(AxHTraceSwitch.TraceVerbose, "in getText for proxy for " + GetP().ToString());
                        return GetP().Text;
                    }

                    set
                    {
                        Debug.WriteLineIf(AxHTraceSwitch.TraceVerbose, "in setText for proxy for " + GetP().ToString());
                        GetP().Text = value;
                    }
                }

                public void Move(object left, object top, object width, object height)
                {
                }

                // IReflect methods:

                MethodInfo IReflect.GetMethod(string name, BindingFlags bindingAttr, Binder binder, Type[] types, ParameterModifier[] modifiers)
                {
                    return null;
                }

                MethodInfo IReflect.GetMethod(string name, BindingFlags bindingAttr)
                {
                    return null;
                }

                MethodInfo[] IReflect.GetMethods(BindingFlags bindingAttr)
                {
                    return new MethodInfo[] { GetType().GetMethod("Move") };
                }

                FieldInfo IReflect.GetField(string name, BindingFlags bindingAttr)
                {
                    return null;
                }

                FieldInfo[] IReflect.GetFields(BindingFlags bindingAttr)
                {
                    return new FieldInfo[0];
                }

                PropertyInfo IReflect.GetProperty(string name, BindingFlags bindingAttr)
                {
                    PropertyInfo prop = GetP().GetType().GetProperty(name, bindingAttr);
                    if (prop == null)
                    {
                        prop = GetType().GetProperty(name, bindingAttr);
                    }
                    return prop;
                }

                PropertyInfo IReflect.GetProperty(string name, BindingFlags bindingAttr, Binder binder, Type returnType, Type[] types, ParameterModifier[] modifiers)
                {
                    PropertyInfo prop = GetP().GetType().GetProperty(name, bindingAttr, binder, returnType, types, modifiers);
                    if (prop == null)
                    {
                        prop = GetType().GetProperty(name, bindingAttr, binder, returnType, types, modifiers);
                    }
                    return prop;
                }

                PropertyInfo[] IReflect.GetProperties(BindingFlags bindingAttr)
                {
                    PropertyInfo[] extenderProps = GetType().GetProperties(bindingAttr);
                    PropertyInfo[] ctlProps = GetP().GetType().GetProperties(bindingAttr);

                    if (extenderProps == null)
                    {
                        return ctlProps;
                    }
                    else if (ctlProps == null)
                    {
                        return extenderProps;
                    }
                    else
                    {
                        int iProp = 0;
                        PropertyInfo[] props = new PropertyInfo[extenderProps.Length + ctlProps.Length];

                        foreach (PropertyInfo prop in extenderProps)
                        {
                            props[iProp++] = prop;
                        }

                        foreach (PropertyInfo prop in ctlProps)
                        {
                            props[iProp++] = prop;
                        }

                        return props;
                    }
                }

                MemberInfo[] IReflect.GetMember(string name, BindingFlags bindingAttr)
                {
                    MemberInfo[] memb = GetP().GetType().GetMember(name, bindingAttr);
                    if (memb == null)
                    {
                        memb = GetType().GetMember(name, bindingAttr);
                    }
                    return memb;
                }

                MemberInfo[] IReflect.GetMembers(BindingFlags bindingAttr)
                {
                    MemberInfo[] extenderMembs = GetType().GetMembers(bindingAttr);
                    MemberInfo[] ctlMembs = GetP().GetType().GetMembers(bindingAttr);

                    if (extenderMembs == null)
                    {
                        return ctlMembs;
                    }
                    else if (ctlMembs == null)
                    {
                        return extenderMembs;
                    }
                    else
                    {
                        MemberInfo[] membs = new MemberInfo[extenderMembs.Length + ctlMembs.Length];

                        Array.Copy(extenderMembs, 0, membs, 0, extenderMembs.Length);
                        Array.Copy(ctlMembs, 0, membs, extenderMembs.Length, ctlMembs.Length);

                        return membs;
                    }
                }

                object IReflect.InvokeMember(string name, BindingFlags invokeAttr, Binder binder,
                                             object target, object[] args, ParameterModifier[] modifiers, CultureInfo culture, string[] namedParameters)
                {
                    try
                    {
                        return GetType().InvokeMember(name, invokeAttr, binder, target, args, modifiers, culture, namedParameters);
                    }
                    catch (MissingMethodException)
                    {
                        return GetP().GetType().InvokeMember(name, invokeAttr, binder, GetP(), args, modifiers, culture, namedParameters);
                    }
                }

                Type IReflect.UnderlyingSystemType
                {
                    get
                    {
                        Debug.WriteLineIf(AxHTraceSwitch.TraceVerbose, "In UnderlyingSystemType");
                        return null;
                    }
                }
            }
        }

        /// <summary>
        ///      StateConverter is a class that can be used to convert
        ///      State from one data type to another.  Access this
        ///      class through the TypeDescriptor.
        /// </summary>
        public class StateConverter : TypeConverter
        {

            /// <summary>
            ///    <para>Gets a value indicating whether this converter can
            ///       convert an object in the given source type to the native type of the converter
            ///       using the context.</para>
            /// </summary>
            public override bool CanConvertFrom(ITypeDescriptorContext context, Type sourceType)
            {
                if (sourceType == typeof(byte[]))
                {
                    return true;
                }

                return base.CanConvertFrom(context, sourceType);
            }

            /// <summary>
            ///    <para>Gets a value indicating whether this converter can
            ///       convert an object to the given destination type using the context.</para>
            /// </summary>
            public override bool CanConvertTo(ITypeDescriptorContext context, Type destinationType)
            {
                if (destinationType == typeof(byte[]))
                {
                    return true;
                }

                return base.CanConvertTo(context, destinationType);
            }

            /// <summary>
            ///    <para>Converts the given object to the converter's native type.</para>
            /// </summary>
            public override object ConvertFrom(ITypeDescriptorContext context, CultureInfo culture, object value)
            {
                if (value is byte[])
                {
                    MemoryStream ms = new MemoryStream((byte[])value);
                    return new State(ms);
                }

                return base.ConvertFrom(context, culture, value);
            }

            /// <summary>
            ///      Converts the given object to another type.  The most common types to convert
            ///      are to and from a string object.  The default implementation will make a call
            ///      to ToString on the object if the object is valid and if the destination
            ///      type is string.  If this cannot convert to the desitnation type, this will
            ///      throw a NotSupportedException.
            /// </summary>
            public override object ConvertTo(ITypeDescriptorContext context, CultureInfo culture, object value, Type destinationType)
            {
                if (destinationType == null)
                {
                    throw new ArgumentNullException(nameof(destinationType));
                }

                if (destinationType == typeof(byte[]))
                {
                    if (value != null)
                    {
                        MemoryStream ms = new MemoryStream();
                        State state = (State)value;
                        state.Save(ms);
                        ms.Close();
                        return ms.ToArray();
                    }
                    else
                    {
                        return new byte[0];
                    }
                }

                return base.ConvertTo(context, culture, value, destinationType);
            }
        }

        /// <summary>
        ///    <para>The class which encapsulates the persisted state of the underlying activeX control
        ///       An instance of this class my be obtained either by calling getOcxState on an
        ///       AxHost object, or by reading in from a stream.</para>
        /// </summary>
        [
            TypeConverterAttribute(typeof(TypeConverter)),
            Serializable
        ]
        [SuppressMessage("Microsoft.Usage", "CA2240:ImplementISerializableCorrectly")]
        public class State : ISerializable
        {
            private readonly int VERSION = 1;
            private int length;
            private byte[] buffer;
            internal int type;
            private MemoryStream ms;
            private UnsafeNativeMethods.IStorage storage;
            private UnsafeNativeMethods.ILockBytes iLockBytes;
            private bool manualUpdate = false;
            private string licenseKey = null;
            private readonly PropertyBagStream propBag;

            // create on save from ipersist stream
            internal State(MemoryStream ms, int storageType, AxHost ctl, PropertyBagStream propBag)
            {
                type = storageType;
                this.propBag = propBag;
                // dangerous?
                length = (int)ms.Length;
                this.ms = ms;
                manualUpdate = ctl.GetAxState(AxHost.manualUpdate);
                licenseKey = ctl.GetLicenseKey();
            }

            internal State(PropertyBagStream propBag)
            {
                this.propBag = propBag;
            }

            internal State(MemoryStream ms)
            {
                this.ms = ms;
                length = (int)ms.Length;
                InitializeFromStream(ms);
            }

            // create on init new w/ storage...
            internal State(AxHost ctl)
            {
                CreateStorage();
                manualUpdate = ctl.GetAxState(AxHost.manualUpdate);
                licenseKey = ctl.GetLicenseKey();
                type = STG_STORAGE;
            }

            public State(Stream ms, int storageType, bool manualUpdate, string licKey)
            {
                type = storageType;
                // dangerous?
                length = (int)ms.Length;
                this.manualUpdate = manualUpdate;
                licenseKey = licKey;

                InitializeBufferFromStream(ms);
            }

            /**
             * Constructor used in deserialization
             */
            protected State(SerializationInfo info, StreamingContext context)
            {
                SerializationInfoEnumerator sie = info.GetEnumerator();
                if (sie == null)
                {
                    return;
                }
                for (; sie.MoveNext();)
                {
                    if (string.Compare(sie.Name, "Data", true, CultureInfo.InvariantCulture) == 0)
                    {
                        try
                        {
                            byte[] dat = (byte[])sie.Value;
                            if (dat != null)
                            {
                                InitializeFromStream(new MemoryStream(dat));
                            }

                        }
                        catch (Exception e)
                        {
                            Debug.Fail("failure: " + e.ToString());
                        }
                    }
                    else if (string.Compare(sie.Name, "PropertyBagBinary", true, CultureInfo.InvariantCulture) == 0)
                    {
                        try
                        {
                            Debug.WriteLineIf(AxHTraceSwitch.TraceVerbose, "Loading up property bag from stream...");
                            byte[] dat = (byte[])sie.Value;
                            if (dat != null)
                            {
                                propBag = new PropertyBagStream();
                                propBag.Read(new MemoryStream(dat));
                            }

                        }
                        catch (Exception e)
                        {
                            Debug.Fail("failure: " + e.ToString());
                        }
                    }
                }
            }

            internal int Type
            {
                get
                {
                    return type;
                }
                set
                {
                    type = value;
                }
            }

            internal bool _GetManualUpdate()
            {
                return manualUpdate;
            }

            internal string _GetLicenseKey()
            {
                return licenseKey;
            }

            private void CreateStorage()
            {
                Debug.Assert(storage == null, "but we already have a storage!!!");
                IntPtr hglobal = IntPtr.Zero;
                if (buffer != null)
                {
                    hglobal = UnsafeNativeMethods.GlobalAlloc(NativeMethods.GMEM_MOVEABLE, length);
                    IntPtr pointer = UnsafeNativeMethods.GlobalLock(new HandleRef(null, hglobal));
                    try
                    {
                        if (pointer != IntPtr.Zero)
                        {
                            Marshal.Copy(buffer, 0, pointer, length);
                        }
                    }
                    finally
                    {
                        UnsafeNativeMethods.GlobalUnlock(new HandleRef(null, hglobal));
                    }
                }
                bool failed = false;
                try
                {
                    iLockBytes = UnsafeNativeMethods.CreateILockBytesOnHGlobal(new HandleRef(null, hglobal), true);
                    if (buffer == null)
                    {
                        storage = UnsafeNativeMethods.StgCreateDocfileOnILockBytes(iLockBytes,
                                                                                   NativeMethods.STGM_CREATE | NativeMethods.STGM_READWRITE | NativeMethods.STGM_SHARE_EXCLUSIVE, 0);
                    }
                    else
                    {
                        storage = UnsafeNativeMethods.StgOpenStorageOnILockBytes(iLockBytes,
                                                                                 null, NativeMethods.STGM_READWRITE | NativeMethods.STGM_SHARE_EXCLUSIVE, 0, 0);
                    }
                }
                catch (Exception t)
                {
                    Debug.Fail(t.ToString());
                    failed = true;
                }
                if (failed)
                {
                    if (iLockBytes == null && hglobal != IntPtr.Zero)
                    {
                        UnsafeNativeMethods.GlobalFree(new HandleRef(null, hglobal));
                    }
                    else
                    {
                        iLockBytes = null;
                    }
                    storage = null;
                }
            }

            internal UnsafeNativeMethods.IPropertyBag GetPropBag()
            {
                return propBag;
            }

            internal UnsafeNativeMethods.IStorage GetStorage()
            {
                if (storage == null)
                {
                    CreateStorage();
                }

                return storage;
            }

            internal UnsafeNativeMethods.IStream GetStream()
            {
                if (ms == null)
                {
                    Debug.Assert(buffer != null, "gotta have the buffer already...");
                    if (buffer == null)
                    {
                        return null;
                    }

                    ms = new MemoryStream(buffer);
                }
                else
                {
                    ms.Seek(0, SeekOrigin.Begin);
                }
                return new UnsafeNativeMethods.ComStreamFromDataStream(ms);
            }

            private void InitializeFromStream(Stream ids)
            {
                BinaryReader br = new BinaryReader(ids);

                type = br.ReadInt32();
                int version = br.ReadInt32();
                manualUpdate = br.ReadBoolean();
                int cc = br.ReadInt32();
                if (cc != 0)
                {
                    licenseKey = new string(br.ReadChars(cc));
                }
                for (int skipUnits = br.ReadInt32(); skipUnits > 0; skipUnits--)
                {
                    int len = br.ReadInt32();
                    ids.Position += len;
                }

                length = br.ReadInt32();
                if (length > 0)
                {
                    buffer = br.ReadBytes(length);
                }
            }

            private void InitializeBufferFromStream(Stream ids)
            {
                BinaryReader br = new BinaryReader(ids);

                length = br.ReadInt32();
                if (length > 0)
                {
                    buffer = br.ReadBytes(length);
                }
            }

            internal State RefreshStorage(UnsafeNativeMethods.IPersistStorage iPersistStorage)
            {
                Debug.Assert(storage != null, "how can we not have a storage object?");
                Debug.Assert(iLockBytes != null, "how can we have a storage w/o ILockBytes?");
                if (storage == null || iLockBytes == null)
                {
                    return null;
                }

                iPersistStorage.Save(storage, true);
                storage.Commit(0);
                iPersistStorage.HandsOffStorage();
                try
                {
                    buffer = null;
                    ms = null;
                    NativeMethods.STATSTG stat = new NativeMethods.STATSTG();
                    iLockBytes.Stat(stat, NativeMethods.Ole.STATFLAG_NONAME);
                    length = (int)stat.cbSize;
                    buffer = new byte[length];
                    IntPtr hglobal = UnsafeNativeMethods.GetHGlobalFromILockBytes(iLockBytes);
                    IntPtr pointer = UnsafeNativeMethods.GlobalLock(new HandleRef(null, hglobal));
                    try
                    {
                        if (pointer != IntPtr.Zero)
                        {
                            Marshal.Copy(pointer, buffer, 0, length);
                        }
                        else
                        {
                            length = 0;
                            buffer = null;
                        }
                    }
                    finally
                    {
                        UnsafeNativeMethods.GlobalUnlock(new HandleRef(null, hglobal));
                    }
                }
                finally
                {
                    iPersistStorage.SaveCompleted(storage);
                }
                return this;
            }

            internal void Save(MemoryStream stream)
            {
                BinaryWriter bw = new BinaryWriter(stream);

                bw.Write(type);
                bw.Write(VERSION);
                bw.Write(manualUpdate);
                if (licenseKey != null)
                {
                    bw.Write(licenseKey.Length);
                    bw.Write(licenseKey.ToCharArray());
                }
                else
                {
                    bw.Write((int)0);
                }
                bw.Write((int)0); // skip units
                bw.Write(length);
                if (buffer != null)
                {
                    bw.Write(buffer);
                }
                else if (ms != null)
                {
                    ms.Position = 0;
                    ms.WriteTo(stream);
                }
                else
                {
                    Debug.Assert(length == 0, "if we have no data, then our length has to be 0");
                }
            }

            /// <summary>
            /// ISerializable private implementation
            /// </summary>
            void ISerializable.GetObjectData(SerializationInfo si, StreamingContext context)
            {
                MemoryStream stream = new MemoryStream();
                Save(stream);

                si.AddValue("Data", stream.ToArray());

                if (propBag != null)
                {
                    try
                    {
                        stream = new MemoryStream();
                        propBag.Write(stream);
                        si.AddValue("PropertyBagBinary", stream.ToArray());
                    }
                    catch (Exception e)
                    {
                        Debug.WriteLineIf(AxHTraceSwitch.TraceVerbose, "Failed to serialize the property bag into ResX : " + e.ToString());
                    }
                }
            }
        }

        internal class PropertyBagStream : UnsafeNativeMethods.IPropertyBag
        {
            private Hashtable bag = new Hashtable();

            internal void Read(Stream stream)
            {
                BinaryFormatter formatter = new BinaryFormatter();
                try
                {
                    bag = (Hashtable)formatter.Deserialize(stream);
                }
                catch
                {
                    // Error reading.  Just init an empty hashtable.
                    bag = new Hashtable();
                }
            }

            int UnsafeNativeMethods.IPropertyBag.Read(string pszPropName, ref object pVar, UnsafeNativeMethods.IErrorLog pErrorLog)
            {
                Debug.WriteLineIf(AxHTraceSwitch.TraceVerbose, "Reading property " + pszPropName + " from OCXState propertybag.");

                if (!bag.Contains(pszPropName))
                {
                    return NativeMethods.E_INVALIDARG;
                }

                pVar = bag[pszPropName];
                Debug.WriteLineIf(AxHTraceSwitch.TraceVerbose, "\tValue=" + ((pVar == null) ? "<null>" : pVar.ToString()));

                // The EE returns a VT_EMPTY for a null. The problem is that visual basic6 expects the caller to respect the
                // "hint" it gives in the VariantType. For eg., for a VT_BSTR, it expects that the callee will null
                // out the BSTR field of the variant. Since, the EE or us cannot do anything about this, we will return
                // a E_INVALIDARG rather than let visual basic6 crash.
                //
                return (pVar == null) ? NativeMethods.E_INVALIDARG : NativeMethods.S_OK;
            }

            int UnsafeNativeMethods.IPropertyBag.Write(string pszPropName, ref object pVar)
            {
                Debug.WriteLineIf(AxHTraceSwitch.TraceVerbose, "Writing property " + pszPropName + " [" + pVar + "] into OCXState propertybag.");
                if (pVar != null && !pVar.GetType().IsSerializable)
                {
                    Debug.WriteLineIf(AxHTraceSwitch.TraceVerbose, "\t " + pVar.GetType().FullName + " is not serializable.");
                    return NativeMethods.S_OK;
                }

                bag[pszPropName] = pVar;
                return NativeMethods.S_OK;
            }

            internal void Write(Stream stream)
            {
                BinaryFormatter formatter = new BinaryFormatter();
                formatter.Serialize(stream, bag);
            }
        }

        protected delegate void AboutBoxDelegate();

        [ComVisible(false)]
        public class AxComponentEditor : WindowsFormsComponentEditor
        {
            public override bool EditComponent(ITypeDescriptorContext context, object obj, IWin32Window parent)
            {
                if (obj is AxHost host)
                {
                    try
                    {
                        Debug.WriteLineIf(AxHTraceSwitch.TraceVerbose, "in AxComponentEditor.EditComponent");
                        ((UnsafeNativeMethods.IOleControlSite)host.oleSite).ShowPropertyFrame();
                        return true;
                    }
                    catch (Exception t)
                    {
                        Debug.Fail(t.ToString());
                        throw;
                    }
                }
                return false;
            }
        }

        /// <summary>
        /// </summary>
        internal class AxPropertyDescriptor : PropertyDescriptor
        {
            private readonly PropertyDescriptor baseProp;
            internal AxHost owner;
            private readonly DispIdAttribute dispid;

            private TypeConverter converter;
            private UITypeEditor editor;
            private readonly ArrayList updateAttrs = new ArrayList();
            private int flags = 0;

            private const int FlagUpdatedEditorAndConverter = 0x00000001;
            private const int FlagCheckGetter = 0x00000002;
            private const int FlagGettterThrew = 0x00000004;
            private const int FlagIgnoreCanAccessProperties = 0x00000008;
            private const int FlagSettingValue = 0x00000010;

            [
                SuppressMessage("Microsoft.Usage", "CA2214:DoNotCallOverridableMethodsInConstructors")  // Shipped in Everett
            ]
            internal AxPropertyDescriptor(PropertyDescriptor baseProp, AxHost owner) : base(baseProp)
            {
                this.baseProp = baseProp;
                this.owner = owner;

                // Get the category for this dispid.
                //
                dispid = (DispIdAttribute)baseProp.Attributes[typeof(DispIdAttribute)];
                if (dispid != null)
                {
                    // Look to see if this property has a property page.
                    // If it does, then it needs to be Browsable(true).
                    //
                    if (!IsBrowsable && !IsReadOnly)
                    {
                        Guid g = GetPropertyPage(dispid.Value);

                        if (!Guid.Empty.Equals(g))
                        {
                            Debug.WriteLineIf(AxPropTraceSwitch.TraceVerbose, "Making property: " + Name + " browsable because we found an property page.");
                            AddAttribute(new BrowsableAttribute(true));
                        }
                    }

                    // Use the CategoryAttribute provided by the OCX.
                    //
                    CategoryAttribute cat = owner.GetCategoryForDispid(dispid.Value);
                    if (cat != null)
                    {
                        AddAttribute(cat);
                    }

                    // Check to see if this a DataSource property.
                    // If it is, we can always get and set the value of this property.
                    //
                    if (PropertyType.GUID.Equals(dataSource_Guid))
                    {
                        SetFlag(FlagIgnoreCanAccessProperties, true);
                    }
                }
            }

            public override Type ComponentType
            {
                get
                {
                    return baseProp.ComponentType;
                }
            }

            public override TypeConverter Converter
            {
                get
                {

                    if (dispid != null)
                    {
                        UpdateTypeConverterAndTypeEditorInternal(false, Dispid);
                    }
                    return converter ?? base.Converter;
                }
            }

            internal int Dispid
            {
                get
                {
                    DispIdAttribute dispid = (DispIdAttribute)baseProp.Attributes[typeof(DispIdAttribute)];
                    if (dispid != null)
                    {
                        return dispid.Value;
                    }

                    return NativeMethods.ActiveX.DISPID_UNKNOWN;
                }
            }

            public override bool IsReadOnly
            {
                get
                {
                    return baseProp.IsReadOnly;
                }
            }

            public override Type PropertyType
            {
                get
                {
                    return baseProp.PropertyType;
                }
            }

            internal bool SettingValue
            {
                get
                {
                    return GetFlag(FlagSettingValue);
                }
            }

            private void AddAttribute(Attribute attr)
            {
                updateAttrs.Add(attr);
            }

            public override bool CanResetValue(object o)
            {
                return baseProp.CanResetValue(o);
            }

            public override object GetEditor(Type editorBaseType)
            {

                UpdateTypeConverterAndTypeEditorInternal(false, dispid.Value);

                if (editorBaseType.Equals(typeof(UITypeEditor)) && editor != null)
                {
                    return editor;
                }

                return base.GetEditor(editorBaseType);
            }

            private bool GetFlag(int flagValue)
            {
                return ((flags & flagValue) == flagValue);
            }

            private Guid GetPropertyPage(int dispid)
            {
                try
                {
                    NativeMethods.IPerPropertyBrowsing ippb = owner.GetPerPropertyBrowsing();
                    if (ippb == null)
                    {
                        return Guid.Empty;
                    }

                    if (NativeMethods.Succeeded(ippb.MapPropertyToPage(dispid, out Guid rval)))
                    {
                        return rval;
                    }
                }
                catch (COMException)
                {
                }
                catch (Exception t)
                {
                    Debug.Fail(t.ToString());
                }
                return Guid.Empty;
            }

            public override object GetValue(object component)
            {
                if ((!GetFlag(FlagIgnoreCanAccessProperties) && !owner.CanAccessProperties) || GetFlag(FlagGettterThrew))
                {
                    return null;
                }

                try
                {
                    // Some controls fire OnChanged() notifications when getting values of some properties.
                    // To prevent this kind of recursion, we check to see if we are already inside a OnChanged() call.
                    //
                    owner.NoComponentChangeEvents++;
                    return baseProp.GetValue(component);
                }
                catch (Exception e)
                {
                    if (!GetFlag(FlagCheckGetter))
                    {
                        Debug.WriteLineIf(AxPropTraceSwitch.TraceVerbose, "Get failed for : " + Name + " with exception: " + e.Message + " .Making property non-browsable.");
                        SetFlag(FlagCheckGetter, true);
                        AddAttribute(new BrowsableAttribute(false));
                        owner.RefreshAllProperties = true;
                        SetFlag(FlagGettterThrew, true);
                    }
                    throw e;
                }
                finally
                {
                    owner.NoComponentChangeEvents--;
                }
            }

            public void OnValueChanged(object component)
            {
                OnValueChanged(component, EventArgs.Empty);
            }

            public override void ResetValue(object o)
            {
                baseProp.ResetValue(o);
            }

            private void SetFlag(int flagValue, bool value)
            {
                if (value)
                {
                    flags |= flagValue;
                }
                else
                {
                    flags &= ~flagValue;
                }
            }

            public override void SetValue(object component, object value)
            {
                if (!GetFlag(FlagIgnoreCanAccessProperties) && !owner.CanAccessProperties)
                {
                    return;
                }

                // State oldOcxState = owner.OcxState;

                try
                {
                    SetFlag(FlagSettingValue, true);
                    if (PropertyType.IsEnum && (value.GetType() != PropertyType))
                    {
                        baseProp.SetValue(component, Enum.ToObject(PropertyType, value));
                    }
                    else
                    {
                        baseProp.SetValue(component, value);
                    }
                }
                finally
                {
                    SetFlag(FlagSettingValue, false);
                }

                OnValueChanged(component);
                if (owner == component)
                {
                    owner.SetAxState(AxHost.valueChanged, true);
                }
            }

            public override bool ShouldSerializeValue(object o)
            {
                return baseProp.ShouldSerializeValue(o);
            }

            internal void UpdateAttributes()
            {
                if (updateAttrs.Count == 0)
                {
                    return;
                }

                ArrayList attributes = new ArrayList(AttributeArray);
                foreach (Attribute attr in updateAttrs)
                {
                    attributes.Add(attr);
                }

                Attribute[] temp = new Attribute[attributes.Count];
                attributes.CopyTo(temp, 0);
                AttributeArray = temp;

                updateAttrs.Clear();
            }


            /// <summary>
            /// Called externally to update the editor or type converter.
            /// This simply sets flags so this will happen, it doesn't actually to the update...
            /// we wait and do that on-demand for perf.
            /// </summary>
            internal void UpdateTypeConverterAndTypeEditor(bool force)
            {
                // if this is an external request, flip the flag to false so we do the update on demand.
                // 
                if (GetFlag(FlagUpdatedEditorAndConverter) && force)
                {
                    SetFlag(FlagUpdatedEditorAndConverter, false);
                }
            }

            /// <summary>
            /// Called externally to update the editor or type converter.
            /// This simply sets flags so this will happen, it doesn't actually to the update...
            /// we wait and do that on-demand for perf.
            /// </summary>
            internal void UpdateTypeConverterAndTypeEditorInternal(bool force, int dispid)
            {

                // check to see if we're being forced here or if the work really
                // needs to be done.
                //
                if (GetFlag(FlagUpdatedEditorAndConverter) && !force)
                {
                    return;
                }

                if (owner.GetOcx() == null)
                {
                    return;
                }

                try
                {
                    NativeMethods.IPerPropertyBrowsing ppb = owner.GetPerPropertyBrowsing();

                    if (ppb != null)
                    {
                        bool hasStrings = false;

                        // check for enums
                        NativeMethods.CA_STRUCT caStrings = new NativeMethods.CA_STRUCT();
                        NativeMethods.CA_STRUCT caCookies = new NativeMethods.CA_STRUCT();

                        int hr = NativeMethods.S_OK;

                        try
                        {
                            hr = ppb.GetPredefinedStrings(dispid, caStrings, caCookies);
                        }
                        catch (ExternalException ex)
                        {
                            hr = ex.ErrorCode;
                            Debug.Fail("An exception occurred inside IPerPropertyBrowsing::GetPredefinedStrings(dispid=" +
                                       dispid + "), object type=" + new ComNativeDescriptor().GetClassName(ppb));
                        }

                        if (hr != NativeMethods.S_OK)
                        {
                            hasStrings = false;
                            // Destroy the existing editor if we created the current one
                            // so if the items have disappeared, we don't hold onto the old
                            // items.
                            if (converter is Com2EnumConverter)
                            {
                                converter = null;
                            }
                        }
                        else
                        {
                            hasStrings = true;
                        }

                        if (hasStrings)
                        {
                            OleStrCAMarshaler stringMarshaler = new OleStrCAMarshaler(caStrings);
                            Int32CAMarshaler intMarshaler = new Int32CAMarshaler(caCookies);

                            if (stringMarshaler.Count > 0 && intMarshaler.Count > 0)
                            {
                                if (converter == null)
                                {
                                    converter = new AxEnumConverter(this, new AxPerPropertyBrowsingEnum(this, owner, stringMarshaler, intMarshaler, true));
                                }
                                else if (converter is AxEnumConverter)
                                {
                                    ((AxEnumConverter)converter).RefreshValues();
                                    if (((AxEnumConverter)converter).com2Enum is AxPerPropertyBrowsingEnum axEnum)
                                    {
                                        axEnum.RefreshArrays(stringMarshaler, intMarshaler);
                                    }

                                }

                            }
                            else
                            {
                                //hasStrings = false;
                            }
                        }
                        else
                        {
                            // if we didn't get any strings, try the proppage edtior
                            //
                            // Check to see if this is a property that we have already massaged to be a 
                            // .Net type. If it is, don't bother with custom property pages. We already
                            // have a .Net Editor for this type.
                            //
                            ComAliasNameAttribute comAlias = (ComAliasNameAttribute)baseProp.Attributes[typeof(ComAliasNameAttribute)];
                            if (comAlias == null)
                            {
                                Guid g = GetPropertyPage(dispid);

                                if (!Guid.Empty.Equals(g))
                                {
                                    editor = new AxPropertyTypeEditor(this, g);

                                    // Show any non-browsable property that has an editor through a 
                                    // property page.
                                    //
                                    if (!IsBrowsable)
                                    {
                                        Debug.WriteLineIf(AxPropTraceSwitch.TraceVerbose, "Making property: " + Name + " browsable because we found an editor.");
                                        AddAttribute(new BrowsableAttribute(true));
                                    }
                                }
                            }
                        }
                    }

                    SetFlag(FlagUpdatedEditorAndConverter, true);
                }
                catch (Exception e)
                {
                    Debug.WriteLineIf(AxPropTraceSwitch.TraceVerbose, "could not get the type editor for property: " + Name + " Exception: " + e);
                }
            }
        }

        private class AxPropertyTypeEditor : UITypeEditor
        {
            private readonly AxPropertyDescriptor propDesc;
            private Guid guid;

            public AxPropertyTypeEditor(AxPropertyDescriptor pd, Guid guid)
            {
                propDesc = pd;
                this.guid = guid;
            }

            /// <summary>
            ///     Takes the value returned from valueAccess.getValue() and modifies or replaces
            ///     the value, passing the result into valueAccess.setValue().  This is where
            ///     an editor can launch a modal dialog or create a drop down editor to allow
            ///     the user to modify the value.  Host assistance in presenting UI to the user
            ///     can be found through the valueAccess.getService function.
            /// </summary>
            public override object EditValue(ITypeDescriptorContext context, IServiceProvider provider, object value)
            {
                try
                {
                    object instance = context.Instance;
                    propDesc.owner.ShowPropertyPageForDispid(propDesc.Dispid, guid);
                }
                catch (Exception ex1)
                {
                    if (provider != null)
                    {
                        IUIService uiSvc = (IUIService)provider.GetService(typeof(IUIService));
                        if (uiSvc != null)
                        {
                            uiSvc.ShowError(ex1, SR.ErrorTypeConverterFailed);
                        }
                    }
                }
                return value;
            }

            /// <summary>
            ///      Retrieves the editing style of the Edit method.  If the method
            ///      is not supported, this will return None.
            /// </summary>
            public override UITypeEditorEditStyle GetEditStyle(ITypeDescriptorContext context)
            {
                return UITypeEditorEditStyle.Modal;
            }
        }

        /// <summary> 
        /// simple derivation of the com2enumconverter that allows us to intercept
        /// the call to GetStandardValues so we can on-demand update the enum values.
        /// </summary>
        private class AxEnumConverter : Com2EnumConverter
        {
            private readonly AxPropertyDescriptor target;

            public AxEnumConverter(AxPropertyDescriptor target, Com2Enum com2Enum) : base(com2Enum)
            {
                this.target = target;
            }

            public override StandardValuesCollection GetStandardValues(ITypeDescriptorContext context)
            {

                // make sure the converter has been properly refreshed -- calling
                // the Converter property does this.
                //
                TypeConverter tc = this;
                tc = target.Converter;
                return base.GetStandardValues(context);

            }

        }

        // This exists for perf reasons.   We delay doing this until we
        // are actually asked for the array of values. 
        // 
        private class AxPerPropertyBrowsingEnum : Com2Enum
        {
            private readonly AxPropertyDescriptor target;
            private readonly AxHost owner;
            private OleStrCAMarshaler nameMarshaller;
            private Int32CAMarshaler valueMarshaller;
            private bool arraysFetched;

            public AxPerPropertyBrowsingEnum(AxPropertyDescriptor targetObject, AxHost owner, OleStrCAMarshaler names, Int32CAMarshaler values, bool allowUnknowns) : base(new string[0], new object[0], allowUnknowns)
            {
                target = targetObject;
                nameMarshaller = names;
                valueMarshaller = values;
                this.owner = owner;
                arraysFetched = false;
            }

            /// <summary>
            /// Retrieve a copy of the value array
            /// </summary>
            public override object[] Values
            {
                get
                {
                    EnsureArrays();
                    return base.Values;
                }
            }

            /// <summary>
            /// Retrieve a copy of the nme array.
            /// </summary>
            public override string[] Names
            {
                get
                {
                    EnsureArrays();
                    return base.Names;
                }
            }

            // ensure that we have processed the caStructs into arrays
            // of values and strings
            //
            private void EnsureArrays()
            {
                if (arraysFetched)
                {
                    return;
                }

                arraysFetched = true;

                try
                {

                    // marshal the items.
                    object[] nameItems = nameMarshaller.Items;
                    object[] cookieItems = valueMarshaller.Items;
                    NativeMethods.IPerPropertyBrowsing ppb = (NativeMethods.IPerPropertyBrowsing)owner.GetPerPropertyBrowsing();
                    int itemCount = 0;

                    Debug.Assert(cookieItems != null && nameItems != null, "An item array is null");

                    if (nameItems.Length > 0)
                    {
                        object[] valueItems = new object[cookieItems.Length];
                        NativeMethods.VARIANT var = new NativeMethods.VARIANT();
                        int cookie;

                        Debug.Assert(cookieItems.Length == nameItems.Length, "Got uneven names and cookies");

                        // for each name item, we ask the object for it's corresponding value.
                        //
                        for (int i = 0; i < nameItems.Length; i++)
                        {
                            cookie = (int)cookieItems[i];
                            if (nameItems[i] == null || !(nameItems[i] is string))
                            {
                                Debug.Fail("Bad IPerPropertyBrowsing item [" + i.ToString(CultureInfo.InvariantCulture) + "], name=" + (nameItems == null ? "(unknown)" : nameItems[i].ToString()));
                                continue;
                            }
                            var.vt = (short)NativeMethods.tagVT.VT_EMPTY;
                            int hr = ppb.GetPredefinedValue(target.Dispid, cookie, var);
                            if (hr == NativeMethods.S_OK && var.vt != (short)NativeMethods.tagVT.VT_EMPTY)
                            {
                                valueItems[i] = var.ToObject();
                            }
                            var.Clear();
                            itemCount++;
                        }

                        // pass this data down to the base Com2Enum object... 
                        if (itemCount > 0)
                        {
                            string[] strings = new string[itemCount];
                            Array.Copy(nameItems, 0, strings, 0, itemCount);
                            base.PopulateArrays(strings, valueItems);
                        }
                    }
                }
                catch (Exception ex)
                {
                    Debug.Fail("Failed to build IPerPropertyBrowsing editor. " + ex.GetType().Name + ", " + ex.Message);
                }
            }

            internal void RefreshArrays(OleStrCAMarshaler names, Int32CAMarshaler values)
            {
                nameMarshaller = names;
                valueMarshaller = values;
                arraysFetched = false;
            }

#if false
            // FxCop: Currently not used
            private string GetDisplayString(int dispid, ref bool success) {
                NativeMethods.IPerPropertyBrowsing ppb = (NativeMethods.IPerPropertyBrowsing)owner.GetPerPropertyBrowsing();
                string[] strVal = new string[1];
                int hr = ppb.GetDisplayString(dispid, strVal);
                if (hr == NativeMethods.S_OK) {
                    success = (strVal[0] != null);
                    //Debug.Assert(success, "IPerPropertyBrowsing::GetDisplayString returned NULL and S_OK -- this is not a valid state. This component does not property implement IPerPropertyBrowsing. (component class=" + TypeDescriptor.GetClassName(ppb) + ")");
                    return strVal[0];
                }
                else {
                    success = false;
                }   
                return null;
            }
#endif

            protected override void PopulateArrays(string[] names, object[] values)
            {
                // we call base.PopulateArrays directly when we actually want to do this.
            }

            public override object FromString(string s)
            {
                EnsureArrays();
                return base.FromString(s);
            }

            public override string ToString(object v)
            {
                EnsureArrays();
                return base.ToString(v);
            }
        }
    }
}<|MERGE_RESOLUTION|>--- conflicted
+++ resolved
@@ -2089,17 +2089,6 @@
                     {
                         return false;
                     }
-<<<<<<< HEAD
-                    NativeMethods.MSG msg = new NativeMethods.MSG();
-                    // Sadly, we don't have a message so we must fake one ourselves...
-                    // A bit of ugliness here (a bit?  more like a bucket...)
-                    // The message we are faking is a WM_SYSKEYDOWN w/ the right alt key setting...
-                    msg.hwnd = (ContainingControl == null) ? IntPtr.Zero : ContainingControl.Handle;
-                    msg.message = Interop.WindowMessages.WM_SYSKEYDOWN;
-                    msg.wParam = (IntPtr)char.ToUpper(charCode, CultureInfo.CurrentCulture);
-                    msg.lParam = (IntPtr) 0x20180001;
-                    msg.time = SafeNativeMethods.GetTickCount();
-=======
                     NativeMethods.MSG msg = new NativeMethods.MSG
                     {
                         // Sadly, we don't have a message so we must fake one ourselves...
@@ -2111,7 +2100,6 @@
                         lParam = (IntPtr)0x20180001,
                         time = SafeNativeMethods.GetTickCount()
                     };
->>>>>>> 05087938
                     NativeMethods.POINT p = new NativeMethods.POINT();
                     UnsafeNativeMethods.GetCursorPos(p);
                     msg.pt_x = p.x;
@@ -3640,11 +3628,7 @@
             {
                 // Things we explicitly ignore and pass to the ocx's windproc
                 case Interop.WindowMessages.WM_ERASEBKGND:
-<<<<<<< HEAD
-                
-=======
-
->>>>>>> 05087938
+
                 case Interop.WindowMessages.WM_REFLECT + Interop.WindowMessages.WM_NOTIFYFORMAT:
 
                 case Interop.WindowMessages.WM_SETCURSOR:
@@ -3655,11 +3639,7 @@
                 // through.
                 //
                 case Interop.WindowMessages.WM_DRAWITEM:
-<<<<<<< HEAD
-                
-=======
-
->>>>>>> 05087938
+
                 case Interop.WindowMessages.WM_LBUTTONDBLCLK:
                 case Interop.WindowMessages.WM_LBUTTONUP:
                 case Interop.WindowMessages.WM_MBUTTONDBLCLK:
@@ -3672,27 +3652,14 @@
                 case Interop.WindowMessages.WM_LBUTTONDOWN:
                 case Interop.WindowMessages.WM_MBUTTONDOWN:
                 case Interop.WindowMessages.WM_RBUTTONDOWN:
-<<<<<<< HEAD
-                    if (IsUserMode()) {
-=======
                     if (IsUserMode())
                     {
->>>>>>> 05087938
                         Focus();
                     }
                     DefWndProc(ref m);
                     break;
 
                 case Interop.WindowMessages.WM_KILLFOCUS:
-<<<<<<< HEAD
-                {
-                    hwndFocus = m.WParam;
-                    try {
-                        base.WndProc(ref m);
-                    }
-                    finally {
-                         hwndFocus = IntPtr.Zero;
-=======
                     {
                         hwndFocus = m.WParam;
                         try
@@ -3704,24 +3671,15 @@
                             hwndFocus = IntPtr.Zero;
                         }
                         break;
->>>>>>> 05087938
                     }
 
                 case Interop.WindowMessages.WM_COMMAND:
-<<<<<<< HEAD
-                    if (!ReflectMessageInternal(m.LParam, ref m))
-=======
                     if (!ReflectMessage(m.LParam, ref m))
                     {
->>>>>>> 05087938
                         DefWndProc(ref m);
                     }
                     break;
-<<<<<<< HEAD
-                
-=======
-
->>>>>>> 05087938
+
                 case Interop.WindowMessages.WM_CONTEXTMENU:
                     DefWndProc(ref m);
                     break;
@@ -4635,12 +4593,8 @@
                 ppFrame = host.GetParentContainer();
                 FillInRect(lprcPosRect, host.Bounds);
                 host.GetClipRect(lprcClipRect);
-<<<<<<< HEAD
-                if (lpFrameInfo != null) {
-=======
                 if (lpFrameInfo != null)
                 {
->>>>>>> 05087938
                     lpFrameInfo.cb = Marshal.SizeOf<NativeMethods.tagOIFI>();
                     lpFrameInfo.fMDIApp = false;
                     lpFrameInfo.hAccel = IntPtr.Zero;
