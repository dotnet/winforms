﻿// Licensed to the .NET Foundation under one or more agreements.
// The .NET Foundation licenses this file to you under the MIT license.
// See the LICENSE file in the project root for more information.

#nullable disable

using System.Collections.Specialized;
using System.ComponentModel;
using System.Diagnostics;
using System.Drawing;
using System.Drawing.Design;
using System.Globalization;
using System.Runtime.InteropServices;
using System.Text;
using System.Windows.Forms.Layout;
using static Interop;
using static Interop.ComCtl32;

namespace System.Windows.Forms
{
    /// <summary>
    ///  The TabControl.  This control has a lot of the functionality of a TabStrip
    ///  but manages a list of TabPages which are the 'pages' that appear on each tab.
    /// </summary>
    [DefaultProperty(nameof(TabPages))]
    [DefaultEvent(nameof(SelectedIndexChanged))]
    [Designer("System.Windows.Forms.Design.TabControlDesigner, " + AssemblyRef.SystemDesign)]
    [SRDescription(nameof(SR.DescriptionTabControl))]
    public partial class TabControl : Control
    {
        private static readonly Size DefaultItemSize = Size.Empty;
        private static readonly Point DefaultPaddingPoint = new Point(6, 3);

        // Properties
        private readonly TabPageCollection _tabCollection;
        private TabAlignment _alignment = TabAlignment.Top;
        private TabDrawMode _drawMode = TabDrawMode.Normal;
        private ImageList _imageList;
        private Size _itemSize = DefaultItemSize;
        private Point _padding = DefaultPaddingPoint;
        private TabSizeMode _sizeMode = TabSizeMode.Normal;
        private TabAppearance _appearance = TabAppearance.Normal;
        private Rectangle _cachedDisplayRect;
        private bool _currentlyScaling;
        private int _selectedIndex = -1;
        private string _controlTipText = string.Empty;
        private bool _handleInTable;

        // Events
        private EventHandler _onSelectedIndexChanged;
        private DrawItemEventHandler _onDrawItem;

        private static readonly object s_deselectingEvent = new object();
        private static readonly object s_deselectedEvent = new object();
        private static readonly object s_selectingEvent = new object();
        private static readonly object s_selectedEvent = new object();
        private static readonly object s_rightToLeftLayoutChangedEvent = new object();

        // Perf: take all the bools and put them into a state variable: see TabControlState consts above
        private BitVector32 _tabControlState;

        private const string TabBaseReLayoutMessageName = "_TabBaseReLayout";

        /// <summary>
        ///  This message is posted by the control to itself after a TabPage is
        ///  added to it.  On certain occasions, after items are added to a
        ///  TabControl in quick succession, TCM_ADJUSTRECT calls return the wrong
        ///  display rectangle.  When the message is received, the control calls
        ///  updateTabSelection() to layout the TabPages correctly.
        /// </summary>
        private readonly User32.WM _tabBaseReLayoutMessage = User32.RegisterWindowMessageW(Application.WindowMessagesVersion + TabBaseReLayoutMessageName);

        // State
        private TabPage[] _tabPages;
        private int _tabPageCount;
        private int _lastSelection;
        private short _windowId;

        private bool _rightToLeftLayout;
        private bool _skipUpdateSize;

        private ToolTipBuffer _toolTipBuffer;

        /// <summary>
        ///  Constructs a TabBase object, usually as the base class for a TabStrip or TabControl.
        /// </summary>
        public TabControl()
        : base()
        {
            _tabControlState = new Collections.Specialized.BitVector32(0x00000000);

            _tabCollection = new TabPageCollection(this);
            SetStyle(ControlStyles.UserPaint, false);
        }

        /// <summary>
        ///  Returns on what area of the control the tabs reside on (A TabAlignment value).
        ///  The possibilities are Top (the default), Bottom, Left, and Right.  When alignment
        ///  is left or right, the Multiline property is ignored and Multiline is implicitly on.
        ///  If the alignment is anything other than top, TabAppearance.FlatButtons degenerates
        ///  to TabAppearance.Buttons.
        /// </summary>
        [SRCategory(nameof(SR.CatBehavior))]
        [Localizable(true)]
        [DefaultValue(TabAlignment.Top)]
        [RefreshProperties(RefreshProperties.All)]
        [SRDescription(nameof(SR.TabBaseAlignmentDescr))]
        public TabAlignment Alignment
        {
            get
            {
                return _alignment;
            }

            set
            {
                if (_alignment != value)
                {
                    //valid values are 0x0 to 0x3
                    SourceGenerated.EnumValidator.Validate(value);

                    _alignment = value;
                    if (_alignment == TabAlignment.Left || _alignment == TabAlignment.Right)
                    {
                        SetState(State.Multiline, true);
                    }

                    RecreateHandle();
                }
            }
        }

        /// <summary>
        ///  Indicates whether the tabs in the tabstrip look like regular tabs, or if they look
        ///  like buttons as seen in the Windows 95 taskbar.
        ///  If the alignment is anything other than top, TabAppearance.FlatButtons degenerates
        ///  to TabAppearance.Buttons.
        /// </summary>
        [SRCategory(nameof(SR.CatBehavior))]
        [Localizable(true)]
        [DefaultValue(TabAppearance.Normal)]
        [SRDescription(nameof(SR.TabBaseAppearanceDescr))]
        public TabAppearance Appearance
        {
            get
            {
                if (_appearance == TabAppearance.FlatButtons && _alignment != TabAlignment.Top)
                {
                    return TabAppearance.Buttons;
                }
                else
                {
                    return _appearance;
                }
            }

            set
            {
                if (_appearance != value)
                {
                    //valid values are 0x0 to 0x2
                    SourceGenerated.EnumValidator.Validate(value);

                    _appearance = value;
                    RecreateHandle();

                    //Fire OnStyleChanged(EventArgs.Empty) here since we are no longer calling UpdateStyles( ) but always reCreating the Handle.
                    OnStyleChanged(EventArgs.Empty);
                }
            }
        }

        [Browsable(false)]
        [EditorBrowsable(EditorBrowsableState.Never)]
        public override Color BackColor
        {
            get
            {
                //The tab control can only be rendered in 1 color: System's Control color.
                //So, always return this value... otherwise, we're inheriting the forms backcolor
                //and passing it on to the pab pages.
                return SystemColors.Control;
            }
            set
            {
            }
        }

        [Browsable(false)]
        [EditorBrowsable(EditorBrowsableState.Never)]
        new public event EventHandler BackColorChanged
        {
            add => base.BackColorChanged += value;
            remove => base.BackColorChanged -= value;
        }

        [Browsable(false)]
        [EditorBrowsable(EditorBrowsableState.Never)]
        public override Image BackgroundImage
        {
            get => base.BackgroundImage;
            set => base.BackgroundImage = value;
        }

        [Browsable(false)]
        [EditorBrowsable(EditorBrowsableState.Never)]
        new public event EventHandler BackgroundImageChanged
        {
            add => base.BackgroundImageChanged += value;
            remove => base.BackgroundImageChanged -= value;
        }

        [Browsable(false)]
        [EditorBrowsable(EditorBrowsableState.Never)]
        public override ImageLayout BackgroundImageLayout
        {
            get => base.BackgroundImageLayout;
            set => base.BackgroundImageLayout = value;
        }

        [Browsable(false)]
        [EditorBrowsable(EditorBrowsableState.Never)]
        new public event EventHandler BackgroundImageLayoutChanged
        {
            add => base.BackgroundImageLayoutChanged += value;
            remove => base.BackgroundImageLayoutChanged -= value;
        }

        /// <summary>
        ///  Deriving classes can override this to configure a default size for their control.
        ///  This is more efficient than setting the size in the control's constructor.
        /// </summary>
        protected override Size DefaultSize
        {
            get
            {
                return new Size(200, 100);
            }
        }

        /// <summary>
        ///  This property is overridden and hidden from statement completion
        ///  on controls that are based on Win32 Native Controls.
        /// </summary>
        [EditorBrowsable(EditorBrowsableState.Never)]
        protected override bool DoubleBuffered
        {
            get => base.DoubleBuffered;
            set => base.DoubleBuffered = value;
        }

        [Browsable(false)]
        [EditorBrowsable(EditorBrowsableState.Never)]
        public override Color ForeColor
        {
            get => base.ForeColor;
            set => base.ForeColor = value;
        }

        [Browsable(false)]
        [EditorBrowsable(EditorBrowsableState.Never)]
        new public event EventHandler ForeColorChanged
        {
            add => base.ForeColorChanged += value;
            remove => base.ForeColorChanged -= value;
        }

        /// <summary>
        ///  Returns the parameters needed to create the handle.  Inheriting classes
        ///  can override this to provide extra functionality.  They should not,
        ///  however, forget to call base.getCreateParams() first to get the struct
        ///  filled up with the basic info.
        /// </summary>
        protected override CreateParams CreateParams
        {
            get
            {
                CreateParams cp = base.CreateParams;
                cp.ClassName = ComCtl32.WindowClasses.WC_TABCONTROL;

                // set up window styles
                //
                if (Multiline == true)
                {
                    cp.Style |= (int)ComCtl32.TCS.MULTILINE;
                }

                if (_drawMode == TabDrawMode.OwnerDrawFixed)
                {
                    cp.Style |= (int)ComCtl32.TCS.OWNERDRAWFIXED;
                }

                if (ShowToolTips && !DesignMode)
                {
                    cp.Style |= (int)ComCtl32.TCS.TOOLTIPS;
                }

                if (_alignment == TabAlignment.Bottom ||
                    _alignment == TabAlignment.Right)
                {
                    cp.Style |= (int)ComCtl32.TCS.BOTTOM;
                }

                if (_alignment == TabAlignment.Left ||
                    _alignment == TabAlignment.Right)
                {
                    cp.Style |= (int)ComCtl32.TCS.VERTICAL | (int)ComCtl32.TCS.MULTILINE;
                }

                if (GetState(State.HotTrack))
                {
                    cp.Style |= (int)ComCtl32.TCS.HOTTRACK;
                }

                if (_appearance == TabAppearance.Normal)
                {
                    cp.Style |= (int)ComCtl32.TCS.TABS;
                }
                else
                {
                    cp.Style |= (int)ComCtl32.TCS.BUTTONS;
                    if (_appearance == TabAppearance.FlatButtons && _alignment == TabAlignment.Top)
                    {
                        cp.Style |= (int)ComCtl32.TCS.FLATBUTTONS;
                    }
                }

                switch (_sizeMode)
                {
                    case TabSizeMode.Normal:
                        cp.Style |= (int)ComCtl32.TCS.RAGGEDRIGHT;
                        break;
                    case TabSizeMode.FillToRight:
                        cp.Style |= (int)ComCtl32.TCS.RIGHTJUSTIFY;
                        break;
                    case TabSizeMode.Fixed:
                        cp.Style |= (int)ComCtl32.TCS.FIXEDWIDTH;
                        break;
                }

                if (RightToLeft == RightToLeft.Yes && RightToLeftLayout)
                {
                    //We want to turn on mirroring for Form explicitly.
                    cp.ExStyle |= (int)(User32.WS_EX.LAYOUTRTL | User32.WS_EX.NOINHERITLAYOUT);
                    //Don't need these styles when mirroring is turned on.
                    cp.ExStyle &= ~(int)(User32.WS_EX.RTLREADING | User32.WS_EX.RIGHT | User32.WS_EX.LEFTSCROLLBAR);
                }

                return cp;
            }
        }

        /// <summary>
        ///  The rectangle that represents the Area of the tab strip not
        ///  taken up by the tabs, borders, or anything else owned by the Tab.  This
        ///  is typically the rectangle you want to use to place the individual
        ///  children of the tab strip.
        /// </summary>
        public override Rectangle DisplayRectangle
        {
            get
            {
                // Set the cached display rect to Rectangle.Empty whenever we do anything to change it.
                if (!_cachedDisplayRect.IsEmpty)
                {
                    return _cachedDisplayRect;
                }

                RECT rect = Bounds;

                // We force a handle creation here, because otherwise the DisplayRectangle will be wildly inaccurate
                if (!IsDisposed)
                {
                    // Since this is called thru the OnResize (and Layout) which is triggered by SetExtent if the TabControl is hosted as
                    // a ActiveX control, so check if this is ActiveX and don't force Handle Creation here as the native code breaks in this case.
                    if (!IsActiveX)
                    {
                        if (!IsHandleCreated)
                        {
                            CreateHandle();
                        }
                    }

                    if (IsHandleCreated)
                    {
                        User32.SendMessageW(this, (User32.WM)ComCtl32.TCM.ADJUSTRECT, IntPtr.Zero, ref rect);
                    }
                }

                Rectangle r = rect;

                Point p = Location;
                r.X -= p.X;
                r.Y -= p.Y;

                _cachedDisplayRect = r;
                return r;
            }
        }

        /// <summary>
        ///  The drawing mode of the tabs in the tab strip.  This will indicate
        /// </summary>
        [SRCategory(nameof(SR.CatBehavior))]
        [DefaultValue(TabDrawMode.Normal)]
        [SRDescription(nameof(SR.TabBaseDrawModeDescr))]
        public TabDrawMode DrawMode
        {
            get
            {
                return _drawMode;
            }

            set
            {
                //valid values are 0x0 to 0x1
                SourceGenerated.EnumValidator.Validate(value);

                if (_drawMode != value)
                {
                    _drawMode = value;
                    RecreateHandle();
                }
            }
        }

        /// <summary>
        ///  Indicates whether the tabs visually change when the mouse passes over them.
        /// </summary>
        [SRCategory(nameof(SR.CatBehavior))]
        [DefaultValue(false)]
        [SRDescription(nameof(SR.TabBaseHotTrackDescr))]
        public bool HotTrack
        {
            get => GetState(State.HotTrack);
            set
            {
                if (HotTrack != value)
                {
                    SetState(State.HotTrack, value);
                    if (IsHandleCreated)
                    {
                        RecreateHandle();
                    }
                }
            }
        }

        /// <summary>
        ///  Returns the imageList the control points at.  This is where tabs that have imageIndex
        ///  set will get there images from.
        /// </summary>
        [SRCategory(nameof(SR.CatAppearance))]
        [RefreshProperties(RefreshProperties.Repaint)]
        [DefaultValue(null)]
        [SRDescription(nameof(SR.TabBaseImageListDescr))]
        public ImageList ImageList
        {
            get
            {
                return _imageList;
            }
            set
            {
                if (_imageList != value)
                {
                    EventHandler recreateHandler = new EventHandler(ImageListRecreateHandle);
                    EventHandler disposedHandler = new EventHandler(DetachImageList);

                    if (_imageList is not null)
                    {
                        _imageList.RecreateHandle -= recreateHandler;
                        _imageList.Disposed -= disposedHandler;
                    }

                    _imageList = value;
                    IntPtr handle = (value is not null) ? value.Handle : IntPtr.Zero;
                    if (IsHandleCreated)
                    {
                        User32.SendMessageW(this, (User32.WM)ComCtl32.TCM.SETIMAGELIST, IntPtr.Zero, handle);
                    }

                    // Update the image list in the tab pages.
                    foreach (TabPage tabPage in TabPages)
                    {
                        tabPage.ImageIndexer.ImageList = value;
                    }

                    if (value is not null)
                    {
                        value.RecreateHandle += recreateHandler;
                        value.Disposed += disposedHandler;
                    }
                }
            }
        }

        /// <summary>
        ///  By default, tabs will automatically size themselves to fit their icon, if any, and their label.
        ///  However, the tab size can be explicitly set by setting this property.
        /// </summary>
        [SRCategory(nameof(SR.CatBehavior))]
        [Localizable(true)]
        [SRDescription(nameof(SR.TabBaseItemSizeDescr))]
        public Size ItemSize
        {
            get
            {
                if (_itemSize.IsEmpty)
                {
                    // Obtain the current itemsize of the first tab from the winctl control
                    if (IsHandleCreated)
                    {
                        SetState(State.GetTabRectfromItemSize, true);
                        return GetTabRect(0).Size;
                    }

                    return DefaultItemSize;
                }

                return _itemSize;
            }
            set
            {
                if (value.Width < 0 || value.Height < 0)
                {
                    throw new ArgumentOutOfRangeException(nameof(value), value, string.Format(SR.InvalidArgument, nameof(ItemSize), value));
                }

                _itemSize = value;
                ApplyItemSize();
                UpdateSize();
                Invalidate();
            }
        }

        /// <summary>
        ///  This private property is set by the TabPageCollection when the user calls "InsertItem".
        ///  The problem is when InsertItem is called then we add this item to the ControlsCollection (in addition to the TabPageCollection)
        ///  to keep both the collections is sync. But the controlCollection.Add is overriden to again ADD the item to the TabPageCollection.
        ///  So we keep this flag in order to avoid repeated addition (only during insert)
        ///  When the Add ends ... we reset this flag.
        /// </summary>
        private bool InsertingItem
        {
            get => GetState(State.InsertingItem);
            set => SetState(State.InsertingItem, value);
        }

        /// <summary>
        ///  Indicates if there can be more than one row of tabs.  By default [when
        ///  this property is false], if there are more tabs than available display
        ///  space, arrows are shown to let the user navigate between the extra
        ///  tabs, but only one row is shown.  If this property is set to true, then
        ///  Windows spills extra tabs over on to second rows.
        /// </summary>
        [SRCategory(nameof(SR.CatBehavior))]
        [DefaultValue(false)]
        [SRDescription(nameof(SR.TabBaseMultilineDescr))]
        public bool Multiline
        {
            get => GetState(State.Multiline);
            set
            {
                if (Multiline != value)
                {
                    SetState(State.Multiline, value);
                    if (Multiline == false && (_alignment == TabAlignment.Left || _alignment == TabAlignment.Right))
                    {
                        _alignment = TabAlignment.Top;
                    }

                    RecreateHandle();
                }
            }
        }

        /// <summary>
        ///  The amount of padding around the items in the individual tabs.
        ///  You can specify both horizontal and vertical padding.
        /// </summary>
        [SRCategory(nameof(SR.CatBehavior))]
        [Localizable(true)]
        [SRDescription(nameof(SR.TabBasePaddingDescr))]
        public new Point Padding
        {
            get
            {
                return _padding;
            }
            set
            {
                if (value.X < 0 || value.Y < 0)
                {
                    throw new ArgumentOutOfRangeException(nameof(value), value, string.Format(SR.InvalidArgument, nameof(Padding), value));
                }

                if (_padding != value)
                {
                    _padding = value;
                    if (IsHandleCreated)
                    {
                        RecreateHandle();
                    }
                }
            }
        }

        /// <summary>
        ///  This is used for international applications where the language is written from RightToLeft.
        ///  When this property is true, and the RightToLeft is true, mirroring will be turned on on
        ///  the form, and control placement and text will be from right to left.
        /// </summary>
        [SRCategory(nameof(SR.CatAppearance))]
        [Localizable(true)]
        [DefaultValue(false)]
        [SRDescription(nameof(SR.ControlRightToLeftLayoutDescr))]
        public virtual bool RightToLeftLayout
        {
            get
            {
                return _rightToLeftLayout;
            }

            set
            {
                if (value != _rightToLeftLayout)
                {
                    _rightToLeftLayout = value;
                    using (new LayoutTransaction(this, this, PropertyNames.RightToLeftLayout))
                    {
                        OnRightToLeftLayoutChanged(EventArgs.Empty);
                    }
                }
            }
        }

        /// <summary>
        ///  The number of rows currently being displayed in
        ///  the tab strip.  This is most commonly used when the Multiline property
        ///  is 'true' and you want to know how many rows the tabs are currently
        ///  taking up.
        /// </summary>
        [SRCategory(nameof(SR.CatAppearance))]
        [Browsable(false)]
        [DesignerSerializationVisibility(DesignerSerializationVisibility.Hidden)]
        [SRDescription(nameof(SR.TabBaseRowCountDescr))]
        public int RowCount
            => unchecked((int)(long)User32.SendMessageW(this, (User32.WM)ComCtl32.TCM.GETROWCOUNT));

        /// <summary>
        ///  The index of the currently selected tab in the strip, if there
        ///  is one.  If the value is -1, there is currently no selection.  If the
        ///  value is 0 or greater, than the value is the index of the currently
        ///  selected tab.
        /// </summary>
        [Browsable(false)]
        [SRCategory(nameof(SR.CatBehavior))]
        [DefaultValue(-1)]
        [SRDescription(nameof(SR.selectedIndexDescr))]
        public int SelectedIndex
        {
            get
            {
                if (IsHandleCreated)
                {
                    return unchecked((int)(long)User32.SendMessageW(this, (User32.WM)ComCtl32.TCM.GETCURSEL));
                }

                return _selectedIndex;
            }
            set
            {
                if (value < -1)
                {
                    throw new ArgumentOutOfRangeException(nameof(value), value, string.Format(SR.InvalidLowBoundArgumentEx, nameof(SelectedIndex), value, -1));
                }

                if (SelectedIndex != value)
                {
                    if (IsHandleCreated)
                    {
                        // Guard Against CreateHandle ..
                        // And also if we are setting SelectedIndex ourselves from SelectNextTab..
                        if (!GetState(State.FromCreateHandles) && !GetState(State.SelectFirstControl))
                        {
                            SetState(State.UISelection, true);
                            // Fire Deselecting .. Deselected on currently selected TabPage...
                            if (WmSelChanging())
                            {
                                SetState(State.UISelection, false);
                                return;
                            }

                            if (ValidationCancelled)
                            {
                                SetState(State.UISelection, false);
                                return;
                            }
                        }

                        User32.SendMessageW(this, (User32.WM)ComCtl32.TCM.SETCURSEL, (IntPtr)value);

                        if (!GetState(State.FromCreateHandles) && !GetState(State.SelectFirstControl))
                        {
                            // Fire Selecting & Selected .. Also if Selecting is Canceled..
                            // then return as we do not change the SelectedIndex...
                            SetState(State.SelectFirstControl, true);
                            if (WmSelChange())
                            {
                                SetState(State.UISelection, false);
                                SetState(State.SelectFirstControl, false);
                                return;
                            }
                            else
                            {
                                SetState(State.SelectFirstControl, false);
                            }
                        }
                    }
                    else
                    {
                        _selectedIndex = value;
                    }
                }
            }
        }

        /// <summary>
        ///  The selection to the given tab, provided it .equals a tab in the
        ///  list.  The return value is the index of the tab that was selected,
        ///  or -1 if no tab was selected.
        /// </summary>
        [SRCategory(nameof(SR.CatAppearance))]
        [Browsable(false)]
        [DesignerSerializationVisibility(DesignerSerializationVisibility.Hidden)]
        [SRDescription(nameof(SR.TabControlSelectedTabDescr))]
        public TabPage SelectedTab
        {
            get
            {
                int index = SelectedIndex;
                if (index == -1 || _tabPages is null)
                {
                    return null;
                }

                Debug.Assert(0 <= index && index < _tabPages.Length, "SelectedIndex returned an invalid index");
                return _tabPages[index];
            }
            set
            {
                int index = FindTabPage(value);
                SelectedIndex = index;
            }
        }

        /// <summary>
        ///  By default, tabs are big enough to display their text, and any space
        ///  on the right of the strip is left as such.  However, you can also
        ///  set it such that the tabs are stretched to fill out the right extent
        ///  of the strip, if necessary, or you can set it such that all tabs
        ///  the same width.
        /// </summary>
        [SRCategory(nameof(SR.CatBehavior))]
        [DefaultValue(TabSizeMode.Normal)]
        [SRDescription(nameof(SR.TabBaseSizeModeDescr))]
        [RefreshProperties(RefreshProperties.Repaint)]
        public TabSizeMode SizeMode
        {
            get
            {
                return _sizeMode;
            }
            set
            {
                if (_sizeMode == value)
                {
                    return;
                }

                //valid values are 0x0 to 0x2
                SourceGenerated.EnumValidator.Validate(value);

                _sizeMode = value;
                RecreateHandle();
            }
        }

        /// <summary>
        ///  Indicates whether tooltips are being shown for tabs that have tooltips set on
        ///  them.
        /// </summary>
        [SRCategory(nameof(SR.CatBehavior))]
        [DefaultValue(false)]
        [Localizable(true)]
        [SRDescription(nameof(SR.TabBaseShowToolTipsDescr))]
        public bool ShowToolTips
        {
            get => GetState(State.ShowToolTips);
            set
            {
                if (ShowToolTips != value)
                {
                    SetState(State.ShowToolTips, value);
                    RecreateHandle();
                }
            }
        }

        /// <summary>
        ///  Returns the number of tabs in the strip
        /// </summary>
        [SRCategory(nameof(SR.CatAppearance))]
        [Browsable(false)]
        [DesignerSerializationVisibility(DesignerSerializationVisibility.Hidden)]
        [SRDescription(nameof(SR.TabBaseTabCountDescr))]
        public int TabCount
        {
            get { return _tabPageCount; }
        }

        /// <summary>
        ///  Returns the Collection of TabPages.
        /// </summary>
        [SRCategory(nameof(SR.CatBehavior))]
        [SRDescription(nameof(SR.TabControlTabsDescr))]
        [DesignerSerializationVisibility(DesignerSerializationVisibility.Hidden)]
        [Editor("System.Windows.Forms.Design.TabPageCollectionEditor, " + AssemblyRef.SystemDesign, typeof(UITypeEditor))]
        [MergableProperty(false)]
        public TabPageCollection TabPages
        {
            get
            {
                return _tabCollection;
            }
        }

        [Browsable(false)]
        [EditorBrowsable(EditorBrowsableState.Never)]
        [Bindable(false)]
        public override string Text
        {
            get => base.Text;
            set => base.Text = value;
        }

        [Browsable(false)]
        [EditorBrowsable(EditorBrowsableState.Never)]
        new public event EventHandler TextChanged
        {
            add => base.TextChanged += value;
            remove => base.TextChanged -= value;
        }

        [SRCategory(nameof(SR.CatBehavior))]
        [SRDescription(nameof(SR.drawItemEventDescr))]
        public event DrawItemEventHandler DrawItem
        {
            add => _onDrawItem += value;
            remove => _onDrawItem -= value;
        }

        [SRCategory(nameof(SR.CatPropertyChanged))]
        [SRDescription(nameof(SR.ControlOnRightToLeftLayoutChangedDescr))]
        public event EventHandler RightToLeftLayoutChanged
        {
            add => Events.AddHandler(s_rightToLeftLayoutChangedEvent, value);
            remove => Events.RemoveHandler(s_rightToLeftLayoutChangedEvent, value);
        }

        [SRCategory(nameof(SR.CatBehavior))]
        [SRDescription(nameof(SR.selectedIndexChangedEventDescr))]
        public event EventHandler SelectedIndexChanged
        {
            add => _onSelectedIndexChanged += value;
            remove => _onSelectedIndexChanged -= value;
        }

        /// <summary>
        ///  Occurs before a tabpage is selected as the top tabPage.
        /// </summary>
        [SRCategory(nameof(SR.CatAction))]
        [SRDescription(nameof(SR.TabControlSelectingEventDescr))]
        public event TabControlCancelEventHandler Selecting
        {
            add => Events.AddHandler(s_selectingEvent, value);
            remove => Events.RemoveHandler(s_selectingEvent, value);
        }

        /// <summary>
        ///  Occurs after a tabpage is selected as the top tabPage.
        /// </summary>
        [SRCategory(nameof(SR.CatAction))]
        [SRDescription(nameof(SR.TabControlSelectedEventDescr))]
        public event TabControlEventHandler Selected
        {
            add => Events.AddHandler(s_selectedEvent, value);
            remove => Events.RemoveHandler(s_selectedEvent, value);
        }

        /// <summary>
        ///  Occurs before the visible property of the top tabpage is set to false.
        /// </summary>
        [SRCategory(nameof(SR.CatAction))]
        [SRDescription(nameof(SR.TabControlDeselectingEventDescr))]
        public event TabControlCancelEventHandler Deselecting
        {
            add => Events.AddHandler(s_deselectingEvent, value);
            remove => Events.RemoveHandler(s_deselectingEvent, value);
        }

        /// <summary>
        ///  Occurs after the visible property of the top tabpage is set to false.
        /// </summary>
        [SRCategory(nameof(SR.CatAction))]
        [SRDescription(nameof(SR.TabControlDeselectedEventDescr))]
        public event TabControlEventHandler Deselected
        {
            add => Events.AddHandler(s_deselectedEvent, value);
            remove => Events.RemoveHandler(s_deselectedEvent, value);
        }

        /// <summary>
        ///  TabControl Onpaint.
        /// </summary>
        /// <hideinheritance/>
        [Browsable(false)]
        [EditorBrowsable(EditorBrowsableState.Never)]
        public new event PaintEventHandler Paint
        {
            add => base.Paint += value;
            remove => base.Paint -= value;
        }

        private int AddTabPage(TabPage tabPage)
        {
            int index = AddNativeTabPage(tabPage);
            if (index >= 0)
            {
                Insert(index, tabPage);
            }

            return index;
        }

        private int AddNativeTabPage(TabPage tabPage)
        {
            int index = PARAM.ToInt(SendMessage(ComCtl32.TCM.INSERTITEMW, (IntPtr)(_tabPageCount + 1), tabPage));
            User32.PostMessageW(this, _tabBaseReLayoutMessage);
            return index;
        }

        internal void ApplyItemSize()
        {
            if (IsHandleCreated && ShouldSerializeItemSize())
            {
                User32.SendMessageW(this, (User32.WM)ComCtl32.TCM.SETITEMSIZE, IntPtr.Zero, PARAM.FromLowHigh(_itemSize.Width, _itemSize.Height));
            }

            _cachedDisplayRect = Rectangle.Empty;
        }

        internal void BeginUpdate()
        {
            BeginUpdateInternal();
        }

        protected override Control.ControlCollection CreateControlsInstance()
        {
            return new ControlCollection(this);
        }

        protected override void CreateHandle()
        {
            if (!RecreatingHandle)
            {
                IntPtr userCookie = ThemingScope.Activate(Application.UseVisualStyles);
                try
                {
                    var icc = new ComCtl32.INITCOMMONCONTROLSEX
                    {
                        dwICC = ComCtl32.ICC.TAB_CLASSES
                    };
                    ComCtl32.InitCommonControlsEx(ref icc);
                }
                finally
                {
                    ThemingScope.Deactivate(userCookie);
                }
            }

            base.CreateHandle();
        }

        private void DetachImageList(object sender, EventArgs e)
        {
            ImageList = null;
        }

        /// <summary>
        ///  Allows the user to specify the index in Tabcontrol.TabPageCollection of the tabpage to be hidden.
        /// </summary>
        public void DeselectTab(int index)
        {
            TabPage t = GetTabPage(index);
            if (SelectedTab == t)
            {
                if (0 <= index && index < TabPages.Count - 1)
                {
                    SelectedTab = GetTabPage(++index);
                }
                else
                {
                    SelectedTab = GetTabPage(0);
                }
            }
        }

        /// <summary>
        ///  Allows the user to specify the tabpage in Tabcontrol.TabPageCollection  to be hidden.
        /// </summary>
        public void DeselectTab(TabPage tabPage)
        {
            if (tabPage is null)
            {
                throw new ArgumentNullException(nameof(tabPage));
            }

            int index = FindTabPage(tabPage);
            DeselectTab(index);
        }

        /// <summary>
        ///  Allows the user to specify the name of the tabpage in Tabcontrol.TabPageCollection to be hidden.
        /// </summary>
        public void DeselectTab(string tabPageName)
        {
            if (tabPageName is null)
            {
                throw new ArgumentNullException(nameof(tabPageName));
            }

            TabPage tabPage = TabPages[tabPageName];
            DeselectTab(tabPage);
        }

        protected override void Dispose(bool disposing)
        {
            if (disposing)
            {
                if (_imageList is not null)
                {
                    _imageList.Disposed -= new EventHandler(DetachImageList);
                }
            }

            // Dispose unmanaged resources.
            _toolTipBuffer.Dispose();

            base.Dispose(disposing);
        }

        internal void EndUpdate()
        {
            EndUpdate(true);
        }

        internal void EndUpdate(bool invalidate)
        {
            EndUpdateInternal(invalidate);
        }

        internal int FindTabPage(TabPage tabPage)
        {
            if (_tabPages is not null)
            {
                for (int i = 0; i < _tabPageCount; i++)
                {
                    if (_tabPages[i].Equals(tabPage))
                    {
                        return i;
                    }
                }
            }

            return -1;
        }

        public Control GetControl(int index)
        {
            return (Control)GetTabPage(index);
        }

        internal TabPage GetTabPage(int index)
        {
            if (index < 0 || index >= _tabPageCount)
            {
                throw new ArgumentOutOfRangeException(nameof(index), index, string.Format(SR.InvalidArgument, nameof(index), index));
            }

            return _tabPages[index];
        }

        /// <summary>
        ///  This has package scope so that TabStrip and TabControl can call it.
        /// </summary>
        protected virtual object[] GetItems()
        {
            TabPage[] result = new TabPage[_tabPageCount];
            if (_tabPageCount > 0)
            {
                Array.Copy(_tabPages, 0, result, 0, _tabPageCount);
            }

            return result;
        }

        /// <summary>
        ///  This has package scope so that TabStrip and TabControl can call it.
        /// </summary>
        protected virtual object[] GetItems(Type baseType)
        {
            object[] result = (object[])Array.CreateInstance(baseType, _tabPageCount);
            if (_tabPageCount > 0)
            {
                Array.Copy(_tabPages, 0, result, 0, _tabPageCount);
            }

            return result;
        }

        internal TabPage[] GetTabPages()
        {
            return (TabPage[])GetItems();
        }

        /// <summary>
        ///  Retrieves the bounding rectangle for the given tab in the tab strip.
        /// </summary>
        public Rectangle GetTabRect(int index)
        {
            if (index < 0 || (index >= _tabPageCount && !GetState(State.GetTabRectfromItemSize)))
            {
                throw new ArgumentOutOfRangeException(nameof(index), index, string.Format(SR.InvalidArgument, nameof(index), index));
            }

            SetState(State.GetTabRectfromItemSize, false);
            RECT rect = new RECT();

            // normally, we would not want to create the handle for this, but since
            // it is dependent on the actual physical display, we simply must.
            if (!IsHandleCreated)
            {
                CreateHandle();
            }

            User32.SendMessageW(this, (User32.WM)ComCtl32.TCM.GETITEMRECT, (IntPtr)index, ref rect);
            return Rectangle.FromLTRB(rect.left, rect.top, rect.right, rect.bottom);
        }

        protected string GetToolTipText(object item)
        {
            if (item is null)
            {
                throw new ArgumentNullException(nameof(item));
            }

            if (!(item is TabPage tabPage))
            {
                throw new ArgumentException(SR.TabControlBadControl, nameof(item));
            }

            return tabPage.ToolTipText;
        }

        private void ImageListRecreateHandle(object sender, EventArgs e)
        {
            if (IsHandleCreated)
            {
                User32.SendMessageW(this, (User32.WM)ComCtl32.TCM.SETIMAGELIST, IntPtr.Zero, ImageList.Handle);
            }
        }

        internal void Insert(int index, TabPage tabPage)
        {
            if (_tabPages is null)
            {
                _tabPages = new TabPage[4];
            }
            else if (_tabPages.Length == _tabPageCount)
            {
                TabPage[] newTabPages = new TabPage[_tabPageCount * 2];
                Array.Copy(_tabPages, 0, newTabPages, 0, _tabPageCount);
                _tabPages = newTabPages;
            }

            if (index < _tabPageCount)
            {
                Array.Copy(_tabPages, index, _tabPages, index + 1, _tabPageCount - index);
            }

            _tabPages[index] = tabPage;
            _tabPageCount++;
            _cachedDisplayRect = Rectangle.Empty;
            ApplyItemSize();
            if (Appearance == TabAppearance.FlatButtons)
            {
                Invalidate();
            }
        }

        /// <summary>
        ///  This function is used by the Insert Logic to insert a tabPage in the current TabPage in the TabPageCollection.
        /// </summary>
        private void InsertItem(int index, TabPage tabPage)
        {
            if (index < 0 || index > _tabPageCount)
            {
                throw new ArgumentOutOfRangeException(nameof(index), index, string.Format(SR.InvalidArgument, nameof(index), index));
            }

            if (tabPage is null)
            {
                throw new ArgumentNullException(nameof(tabPage));
            }

            int retIndex = IsHandleCreated
                             ? (int)SendMessage(ComCtl32.TCM.INSERTITEMW, (IntPtr)index, tabPage)
                             : index;
            if (retIndex >= 0)
            {
<<<<<<< HEAD
                Insert(retIndex, tabPage);
=======
                int retIndex = PARAM.ToInt(SendMessage(ComCtl32.TCM.INSERTITEMW, (IntPtr)index, tabPage));
                if (retIndex >= 0)
                {
                    Insert(retIndex, tabPage);
                }
>>>>>>> e807d2d4
            }
        }

        /// <summary>
        ///  Handling special input keys, such as pgup, pgdown, home, end, etc...
        /// </summary>
        protected override bool IsInputKey(Keys keyData)
        {
            if ((keyData & Keys.Alt) == Keys.Alt)
            {
                return false;
            }

            switch (keyData & Keys.KeyCode)
            {
                case Keys.PageUp:
                case Keys.PageDown:
                case Keys.Home:
                case Keys.End:
                    return true;
            }

            return base.IsInputKey(keyData);
        }

        private void NotifyAboutFocusState(TabPage selectedTab, bool focused)
        {
            if (selectedTab is null)
            {
                return;
            }

            if (focused)
            {
                KeyboardToolTipStateMachine.Instance.NotifyAboutGotFocus(selectedTab);
            }
            else
            {
                KeyboardToolTipStateMachine.Instance.NotifyAboutLostFocus(selectedTab);
            }
        }

        protected override void OnGotFocus(EventArgs e)
        {
            NotifyAboutFocusState(SelectedTab, focused: true);
            base.OnGotFocus(e);
        }

        /// <summary>
        ///  This is a notification that the handle has been created.
        ///  We do some work here to configure the handle.
        ///  Overriders should call base.OnHandleCreated()
        /// </summary>
        protected override void OnHandleCreated(EventArgs e)
        {
            if (!IsHandleCreated)
            {
                base.OnHandleCreated(e);
                return;
            }

            //Add the handle to hashtable for Ids ..
            _windowId = NativeWindow.CreateWindowId(this);
            _handleInTable = true;

            // Set the padding BEFORE setting the control's font (as done
            // in base.OnHandleCreated()) so that the tab control will honor both the
            // horizontal and vertical dimensions of the padding rectangle.
            if (!_padding.IsEmpty)
            {
                User32.SendMessageW(this, (User32.WM)ComCtl32.TCM.SETPADDING, IntPtr.Zero, PARAM.FromLowHigh(_padding.X, _padding.Y));
            }

            base.OnHandleCreated(e);
            _cachedDisplayRect = Rectangle.Empty;
            ApplyItemSize();
            if (_imageList is not null)
            {
                User32.SendMessageW(this, (User32.WM)ComCtl32.TCM.SETIMAGELIST, IntPtr.Zero, _imageList.Handle);
            }

            if (ShowToolTips)
            {
                IntPtr tooltipHwnd;
                tooltipHwnd = User32.SendMessageW(this, (User32.WM)ComCtl32.TCM.GETTOOLTIPS);
                if (tooltipHwnd != IntPtr.Zero)
                {
                    User32.SetWindowPos(
                        new HandleRef(this, tooltipHwnd),
                        User32.HWND_TOPMOST,
                        flags: User32.SWP.NOMOVE | User32.SWP.NOSIZE | User32.SWP.NOACTIVATE);
                }
            }

            // Add the pages
            //
            foreach (TabPage page in TabPages)
            {
                AddNativeTabPage(page);
            }

            // Resize the pages
            //
            ResizePages();

            if (_selectedIndex != -1)
            {
                try
                {
                    SetState(State.FromCreateHandles, true);
                    SelectedIndex = _selectedIndex;
                }
                finally
                {
                    SetState(State.FromCreateHandles, false);
                }

                _selectedIndex = -1;
            }

            UpdateTabSelection(false);
        }

        protected override void OnHandleDestroyed(EventArgs e)
        {
            if (!Disposing)
            {
                _selectedIndex = SelectedIndex;
            }

            //Remove the Handle from NativeWindow....

            // Don't try to remove the Handle if we've already done so
            if (_handleInTable)
            {
                _handleInTable = false;
                NativeWindow.RemoveWindowFromIDTable(_windowId);
            }

            base.OnHandleDestroyed(e);
        }

        /// <summary>
        ///  Actually goes and fires the OnDrawItem event.  Inheriting controls
        ///  should use this to know when the event is fired [this is preferable to
        ///  adding an event handler on yourself for this event].  They should,
        ///  however, remember to call base.onDrawItem(e); to ensure the event is
        ///  still fired to external listeners
        /// </summary>
        protected virtual void OnDrawItem(DrawItemEventArgs e)
        {
            _onDrawItem?.Invoke(this, e);
        }

        /// <summary>
        ///  Actually goes and fires the OnLeave event.  Inheriting controls
        ///  should use this to know when the event is fired [this is preferable to
        ///  adding an event handler on yourself for this event].  They should,
        ///  however, remember to call base.OnLeave(e); to ensure the event is
        ///  still fired to external listeners
        ///  This listener is overidden so that we can fire SAME ENTER and LEAVE
        ///  events on the TabPage.
        ///  TabPage should fire enter when the focus is on the TABPAGE and not when the control
        ///  within the TabPage gets Focused.
        ///  Similary the Leave event should fire when the TabControl (and hence the TabPage) looses
        ///  Focus. To be Backward compatible we have added new bool which can be set to true
        ///  to the get the NEW SANE ENTER-LEAVE EVENTS ON THE TABPAGE.
        /// </summary>
        protected override void OnEnter(EventArgs e)
        {
            base.OnEnter(e);
            if (SelectedTab is not null)
            {
                SelectedTab.FireEnter(e);
            }
        }

        /// <summary>
        ///  Actually goes and fires the OnLeave event.  Inheriting controls
        ///  should use this to know when the event is fired [this is preferable to
        ///  adding an event handler on yourself for this event].  They should,
        ///  however, remember to call base.OnLeave(e); to ensure the event is
        ///  still fired to external listeners
        ///  This listener is overidden so that we can fire SAME ENTER and LEAVE
        ///  events on the TabPage.
        ///  TabPage should fire enter when the focus is on the TABPAGE and not when the control
        ///  within the TabPage gets Focused.
        ///  Similary the Leave event  should fire when the TabControl (and hence the TabPage) looses
        ///  Focus. To be Backward compatible we have added new bool which can be set to true
        ///  to the get the NEW SANE ENTER-LEAVE EVENTS ON THE TABPAGE.
        /// </summary>
        protected override void OnLeave(EventArgs e)
        {
            if (SelectedTab is not null)
            {
                SelectedTab.FireLeave(e);
            }

            base.OnLeave(e);
        }

        protected override void OnLostFocus(EventArgs e)
        {
            NotifyAboutFocusState(SelectedTab, focused: false);
            base.OnLostFocus(e);
        }

        /// <summary>
        ///  We override this to get tabbing functionality.
        ///  If overriding this, remember to call base.onKeyDown.
        /// </summary>
        protected override void OnKeyDown(KeyEventArgs ke)
        {
            if (ke.KeyCode == Keys.Tab && (ke.KeyData & Keys.Control) != 0)
            {
                bool forward = (ke.KeyData & Keys.Shift) == 0;
                SelectNextTab(ke, forward);
            }

            if (ke.KeyCode == Keys.PageDown && (ke.KeyData & Keys.Control) != 0)
            {
                SelectNextTab(ke, true);
            }

            if (ke.KeyCode == Keys.PageUp && (ke.KeyData & Keys.Control) != 0)
            {
                SelectNextTab(ke, false);
            }

            base.OnKeyDown(ke);
        }

        internal override void OnParentHandleRecreated()
        {
            // Avoid temporarily resizing the TabControl while the parent
            // recreates its handle to avoid
            _skipUpdateSize = true;
            try
            {
                base.OnParentHandleRecreated();
            }
            finally
            {
                _skipUpdateSize = false;
            }
        }

        protected override void OnResize(EventArgs e)
        {
            base.OnResize(e);
            _cachedDisplayRect = Rectangle.Empty;
            UpdateTabSelection(false);
        }

        [EditorBrowsable(EditorBrowsableState.Advanced)]
        protected virtual void OnRightToLeftLayoutChanged(EventArgs e)
        {
            if (GetAnyDisposingInHierarchy())
            {
                return;
            }

            if (RightToLeft == RightToLeft.Yes)
            {
                RecreateHandle();
            }

            if (Events[s_rightToLeftLayoutChangedEvent] is EventHandler eh)
            {
                eh(this, e);
            }
        }

        /// <summary>
        ///  Actually goes and fires the onSelectedIndexChanged event.  Inheriting controls
        ///  should use this to know when the event is fired [this is preferable to
        ///  adding an event handler on yourself for this event].  They should,
        ///  however, remember to call base.onSelectedIndexChanged(e); to ensure the event is
        ///  still fired to external listeners
        /// </summary>
        protected virtual void OnSelectedIndexChanged(EventArgs e)
        {
            int index = SelectedIndex;
            _cachedDisplayRect = Rectangle.Empty;
            UpdateTabSelection(GetState(State.UISelection));
            SetState(State.UISelection, false);
            _onSelectedIndexChanged?.Invoke(this, e);
            KeyboardToolTipStateMachine.Instance.NotifyAboutLostFocus(this);
            NotifyAboutFocusState(SelectedTab, focused: true);
        }

        /// <summary>
        ///  Raises the <see cref='OnSelecting'/> event.
        /// </summary>
        protected virtual void OnSelecting(TabControlCancelEventArgs e)
        {
            ((TabControlCancelEventHandler)Events[s_selectingEvent])?.Invoke(this, e);
        }

        /// <summary>
        ///  Raises the <see cref='OnSelected'/> event.
        /// </summary>
        protected virtual void OnSelected(TabControlEventArgs e)
        {
            ((TabControlEventHandler)Events[s_selectedEvent])?.Invoke(this, e);

            // Raise the enter event for this tab.
            if (SelectedTab is not null)
            {
                SelectedTab.FireEnter(EventArgs.Empty);
            }
        }

        /// <summary>
        ///  Raises the <see cref='OnDeselecting'/> event.
        /// </summary>
        protected virtual void OnDeselecting(TabControlCancelEventArgs e)
        {
            ((TabControlCancelEventHandler)Events[s_deselectingEvent])?.Invoke(this, e);
        }

        /// <summary>
        ///  Raises the <see cref='OnDeselected'/> event.
        /// </summary>
        protected virtual void OnDeselected(TabControlEventArgs e)
        {
            ((TabControlEventHandler)Events[s_deselectedEvent])?.Invoke(this, e);

            // Raise the Leave event for this tab.
            if (SelectedTab is not null)
            {
                NotifyAboutFocusState(SelectedTab, focused: false);
                SelectedTab.FireLeave(EventArgs.Empty);
            }
        }

        /// <summary>
        ///  We override this to get the Ctrl and Ctrl-Shift Tab functionality.
        /// </summary>
        protected override bool ProcessKeyPreview(ref Message m)
        {
            if (ProcessKeyEventArgs(ref m))
            {
                return true;
            }

            return base.ProcessKeyPreview(ref m);
        }

        internal void UpdateSize()
        {
            if (_skipUpdateSize)
            {
                return;
            }

            // the spin control (left right arrows) won't update without resizing.
            // the most correct thing would be to recreate the handle, but this works
            // and is cheaper.
            //
            BeginUpdate();
            Size size = Size;
            Size = new Size(size.Width + 1, size.Height);
            Size = size;
            EndUpdate();
        }

        protected override void OnFontChanged(EventArgs e)
        {
            base.OnFontChanged(e);
            _cachedDisplayRect = Rectangle.Empty;
            UpdateSize();
        }

        internal override void RecreateHandleCore()
        {
            //
            TabPage[] tabPages = GetTabPages();

            int index = ((tabPages.Length > 0) && (SelectedIndex == -1)) ? 0 : SelectedIndex;

            // We don't actually want to remove the windows forms Tabpages - we only
            // want to remove the corresponding TCITEM structs.
            // So, no RemoveAll()
            if (IsHandleCreated)
            {
                User32.SendMessageW(this, (User32.WM)ComCtl32.TCM.DELETEALLITEMS);
            }

            this._tabPages = null;
            _tabPageCount = 0;

            base.RecreateHandleCore();

            for (int i = 0; i < tabPages.Length; i++)
            {
                TabPages.Add(tabPages[i]);
            }

            try
            {
                SetState(State.FromCreateHandles, true);
                SelectedIndex = index;
            }
            finally
            {
                SetState(State.FromCreateHandles, false);
            }

            // The comctl32 TabControl seems to have some painting glitches. Briefly
            // resizing the control seems to fix these.
            //
            UpdateSize();
        }

        protected void RemoveAll()
        {
            Controls.Clear();

            if (IsHandleCreated)
            {
                User32.SendMessageW(this, ((User32.WM)TCM.DELETEALLITEMS), IntPtr.Zero, IntPtr.Zero);
            }

            _tabPages = null;
            _tabPageCount = 0;
        }

        private void RemoveTabPage(int index)
        {
            if (index < 0 || index >= _tabPageCount)
            {
                throw new ArgumentOutOfRangeException(nameof(index), index, string.Format(SR.InvalidArgument, nameof(index), index));
            }

            _tabPageCount--;
            if (index < _tabPageCount)
            {
                Array.Copy(_tabPages, index + 1, _tabPages, index, _tabPageCount - index);
            }

            _tabPages[_tabPageCount] = null;
            if (IsHandleCreated)
            {
                User32.SendMessageW(this, (User32.WM)ComCtl32.TCM.DELETEITEM, (IntPtr)index);
            }

            _cachedDisplayRect = Rectangle.Empty;
        }

        private void ResetItemSize()
        {
            ItemSize = DefaultItemSize;
        }

        private void ResetPadding()
        {
            Padding = DefaultPaddingPoint;
        }

        private void ResizePages()
        {
            Rectangle rect = DisplayRectangle;
            TabPage[] pages = GetTabPages();
            for (int i = 0; i < pages.Length; i++)
            {
                pages[i].Bounds = rect;
            }
        }

        /// <summary>
        ///  Called by ToolTip to poke in that Tooltip into this ComCtl so that the Native ChildToolTip is not exposed.
        /// </summary>
        internal override void SetToolTip(ToolTip toolTip)
        {
            if (toolTip is null || !ShowToolTips)
            {
                return;
            }

            User32.SendMessageW(this, (User32.WM)ComCtl32.TCM.SETTOOLTIPS, toolTip.Handle);
            GC.KeepAlive(toolTip);
            _controlTipText = toolTip.GetToolTip(this);
        }

        private void SetTabPage(int index, TabPage value)
        {
            if (index < 0 || index >= _tabPageCount)
            {
                throw new ArgumentOutOfRangeException(nameof(index), index, string.Format(SR.InvalidArgument, nameof(index), index));
            }

            if (value is null)
            {
                throw new ArgumentNullException(nameof(value));
            }

            if (IsHandleCreated)
            {
                SendMessage(ComCtl32.TCM.SETITEMW, (IntPtr)index, value);
            }

            // Make the Updated tab page the currently selected tab page
            if (DesignMode && IsHandleCreated)
            {
                User32.SendMessageW(this, (User32.WM)ComCtl32.TCM.SETCURSEL, (IntPtr)index, IntPtr.Zero);
            }

            _tabPages[index] = value;
        }

        /// <summary>
        ///  Allows the user to specify the index in Tabcontrol.TabPageCollection of the tabpage to be shown.
        /// </summary>
        public void SelectTab(int index)
        {
            TabPage t = GetTabPage(index);
            if (t is not null)
            {
                SelectedTab = t;
            }
        }

        /// <summary>
        ///  Allows the user to specify the tabpage in Tabcontrol.TabPageCollection  to be shown.
        /// </summary>
        public void SelectTab(TabPage tabPage)
        {
            if (tabPage is null)
            {
                throw new ArgumentNullException(nameof(tabPage));
            }

            int index = FindTabPage(tabPage);
            SelectTab(index);
        }

        /// <summary>
        ///  Allows the user to specify the name of the tabpage in Tabcontrol.TabPageCollection to be shown.
        /// </summary>
        public void SelectTab(string tabPageName)
        {
            if (tabPageName is null)
            {
                throw new ArgumentNullException(nameof(tabPageName));
            }

            TabPage tabPage = TabPages[tabPageName];
            SelectTab(tabPage);
        }

        /// <summary>
        ///  This is called by TabControl in response to the KeyDown event to override the selection of tabpages
        ///  for different key combinations.
        ///  Control + Tab selects the next tabpage.
        ///  Control + Shift + Tab selects the previous tabpage.
        ///  Control + PageDown selects the next tabpage.
        ///  Control + PageUp selects the previous tabpage.
        /// </summary>
        private void SelectNextTab(KeyEventArgs ke, bool forward)
        {
            // WmSelChanging actually changes focus to cause validations.
            // So cache in the Focused value so that we can reuse it later
            bool focused = Focused;

            // Fire Deselecting .. Deselected on currently selected TabPage...
            if (WmSelChanging())
            {
                SetState(State.UISelection, false);
                return;
            }

            if (ValidationCancelled)
            {
                SetState(State.UISelection, false);
                return;
            }
            else
            {
                int sel = SelectedIndex;
                if (sel != -1)
                {
                    int count = TabCount;
                    if (forward)
                    {
                        sel = (sel + 1) % count;
                    }
                    else
                    {
                        sel = (sel + count - 1) % count;
                    }

                    // this is special casing..
                    // this function is called from OnKeyDown( ) which selects the NEXT TABPAGE
                    // But now we call the WmSelChanging( ) to Focus the tab page
                    // This breaks the logic in UpdateTabSelection (which is called
                    // thru SET of SelectedIndex) to Select the First control
                    // So adding this new Flag to select the first control.
                    try
                    {
                        SetState(State.UISelection, true);
                        SetState(State.SelectFirstControl, true);
                        SelectedIndex = sel;
                        // This is required so that we select the first control if the TabControl is not current focused.
                        SetState(State.SelectFirstControl, !focused);
                        // Fire Selecting .. Selected on newly selected TabPage...
                        WmSelChange();
                    }
                    finally
                    {
                        // tabControlState[State.SelectFirstControl] can be true if the TabControl is not focussed
                        // But at the end of this function reset the state !!
                        SetState(State.SelectFirstControl, false);
                        ke.Handled = true;
                    }
                }
            }
        }

        // TabControl overrides this method to return true.
        internal override bool ShouldPerformContainerValidation()
        {
            return true;
        }

        private bool ShouldSerializeItemSize()
        {
            return !_itemSize.Equals(DefaultItemSize);
        }

        private new bool ShouldSerializePadding()
        {
            return !_padding.Equals(DefaultPaddingPoint);
        }

        /// <summary>
        ///  Returns a string representation for this control.
        /// </summary>
        public override string ToString()
        {
            string s = base.ToString();
            if (TabPages is not null)
            {
                s += ", TabPages.Count: " + TabPages.Count.ToString(CultureInfo.CurrentCulture);
                if (TabPages.Count > 0)
                {
                    s += ", TabPages[0]: " + TabPages[0].ToString();
                }
            }

            return s;
        }

        [EditorBrowsable(EditorBrowsableState.Never)]
        protected override void ScaleCore(float dx, float dy)
        {
            _currentlyScaling = true;
            base.ScaleCore(dx, dy);
            _currentlyScaling = false;
        }

        /// <summary>
        ///  Set the panel selections appropriately
        /// </summary>
        protected void UpdateTabSelection(bool updateFocus)
        {
            if (IsHandleCreated)
            {
                int index = SelectedIndex;

                // make current panel invisible
                TabPage[] tabPages = GetTabPages();
                if (index != -1)
                {
                    // Changing the bounds of the tabPage during scaling
                    // will force a layout to occur.  After this layout
                    // the tabpage will then be scaled again resulting
                    // in incorrect sizes.  Suspend Layout in this case.
                    if (_currentlyScaling)
                    {
                        tabPages[index].SuspendLayout();
                    }

                    tabPages[index].Bounds = DisplayRectangle;

                    // After changing the Bounds of TabPages, we need to
                    // make TabPages Redraw.
                    // Use Invalidate directly here has no performance
                    // issue, since ReSize is calling low frequence.
                    tabPages[index].Invalidate();

                    if (_currentlyScaling)
                    {
                        tabPages[index].ResumeLayout(false);
                    }

                    tabPages[index].Visible = true;
                    if (updateFocus)
                    {
                        if (!Focused || GetState(State.SelectFirstControl))
                        {
                            SetState(State.UISelection, false);
                            bool selectNext = tabPages[index].SelectNextControl(null, true, true, false, false);

                            if (selectNext)
                            {
                                if (!ContainsFocus)
                                {
                                    IContainerControl c = GetContainerControl();
                                    if (c is not null)
                                    {
                                        while (c.ActiveControl is ContainerControl)
                                        {
                                            c = (IContainerControl)c.ActiveControl;
                                        }

                                        if (c.ActiveControl is not null)
                                        {
                                            c.ActiveControl.Focus();
                                        }
                                    }
                                }
                            }
                            else
                            {
                                IContainerControl c = GetContainerControl();
                                if (c is not null && !DesignMode)
                                {
                                    if (c is ContainerControl)
                                    {
                                        ((ContainerControl)c).SetActiveControl(this);
                                    }
                                    else
                                    {
                                        c.ActiveControl = this;
                                    }
                                }
                            }
                        }
                    }
                }

                for (int i = 0; i < tabPages.Length; i++)
                {
                    if (i != SelectedIndex)
                    {
                        tabPages[i].Visible = false;
                    }
                }
            }
        }

        protected override void OnStyleChanged(EventArgs e)
        {
            base.OnStyleChanged(e);
            _cachedDisplayRect = Rectangle.Empty;
            UpdateTabSelection(false);
        }

        internal void UpdateTab(TabPage tabPage)
        {
            int index = FindTabPage(tabPage);
            SetTabPage(index, tabPage);

            // It's possible that changes to this TabPage will change the DisplayRectangle of the
            // TabControl, so invalidate and resize the size of this page.
            //
            _cachedDisplayRect = Rectangle.Empty;
            UpdateTabSelection(false);
        }

        private unsafe void WmNeedText(ref Message m)
        {
            NMTTDISPINFOW* ttt = (NMTTDISPINFOW*)m.LParam;

            int commandID = (int)ttt->hdr.idFrom;

            string tipText = GetToolTipText(GetTabPage(commandID));
            if (string.IsNullOrEmpty(tipText))
            {
                tipText = _controlTipText;
            }

            _toolTipBuffer.SetText(tipText);
            ttt->lpszText = _toolTipBuffer.Buffer;
            ttt->hinst = IntPtr.Zero;

            // RightToLeft reading order
            if (RightToLeft == RightToLeft.Yes)
            {
                ttt->uFlags |= TTF.RTLREADING;
            }
        }

        private unsafe void WmReflectDrawItem(ref Message m)
        {
            User32.DRAWITEMSTRUCT* dis = (User32.DRAWITEMSTRUCT*)m.LParam;

            using var e = new DrawItemEventArgs(
                dis->hDC,
                Font,
                dis->rcItem,
                dis->itemID,
                dis->itemState);

            OnDrawItem(e);

            m.Result = (IntPtr)1;
        }

        private bool WmSelChange()
        {
            TabControlCancelEventArgs tcc = new TabControlCancelEventArgs(SelectedTab, SelectedIndex, false, TabControlAction.Selecting);
            OnSelecting(tcc);
            if (!tcc.Cancel)
            {
                OnSelected(new TabControlEventArgs(SelectedTab, SelectedIndex, TabControlAction.Selected));
                OnSelectedIndexChanged(EventArgs.Empty);
            }
            else
            {
                // user Cancelled the Selection of the new Tab.
                User32.SendMessageW(this, (User32.WM)ComCtl32.TCM.SETCURSEL, (IntPtr)_lastSelection);
                UpdateTabSelection(true);
            }

            return tcc.Cancel;
        }

        private bool WmSelChanging()
        {
            IContainerControl c = GetContainerControl();
            if (c is not null && !DesignMode)
            {
                if (c is ContainerControl)
                {
                    ((ContainerControl)c).SetActiveControl(this);
                }
                else
                {
                    c.ActiveControl = this;
                }
            }

            // Fire DeSelecting .... on the current Selected Index...
            // Set the return value to a global
            // if 'cancelled' return from here else..
            // fire Deselected.
            _lastSelection = SelectedIndex;
            TabControlCancelEventArgs tcc = new TabControlCancelEventArgs(SelectedTab, SelectedIndex, false, TabControlAction.Deselecting);
            OnDeselecting(tcc);
            if (!tcc.Cancel)
            {
                OnDeselected(new TabControlEventArgs(SelectedTab, SelectedIndex, TabControlAction.Deselected));
            }

            return tcc.Cancel;
        }

        private void WmTabBaseReLayout(ref Message m)
        {
            BeginUpdate();
            _cachedDisplayRect = Rectangle.Empty;
            UpdateTabSelection(false);
            EndUpdate();
            Invalidate(true);

            // Remove other TabBaseReLayout messages from the message queue
            var msg = new User32.MSG();
            while (User32.PeekMessageW(ref msg, this, _tabBaseReLayoutMessage, _tabBaseReLayoutMessage, User32.PM.REMOVE).IsTrue())
            {
                // No-op.
            }
        }

        /// <summary>
        ///  The tab's window procedure.  Inheriting classes can override this
        ///  to add extra functionality, but should not forget to call
        ///  base.wndProc(m); to ensure the tab continues to function properly.
        /// </summary>
        protected unsafe override void WndProc(ref Message m)
        {
            switch ((User32.WM)m.Msg)
            {
                case User32.WM.REFLECT_DRAWITEM:
                    WmReflectDrawItem(ref m);
                    break;

                case User32.WM.REFLECT_MEASUREITEM:
                    // We use TCM_SETITEMSIZE instead
                    break;

                case User32.WM.NOTIFY:
                case User32.WM.REFLECT_NOTIFY:
                    User32.NMHDR* nmhdr = (User32.NMHDR*)m.LParam;
                    switch (nmhdr->code)
                    {
                        // new switch added to prevent the TabControl from changing to next TabPage ...
                        //in case of validation cancelled...
                        //Turn  tabControlState[State.UISelection] = false and Return So that no WmSelChange() gets fired.
                        //If validation not cancelled then tabControlState[State.UISelection] is turned ON to set the focus on to the ...
                        //next TabPage..

                        case (int)TCN.SELCHANGING:
                            if (WmSelChanging())
                            {
                                m.Result = (IntPtr)1;
                                SetState(State.UISelection, false);
                                return;
                            }

                            if (ValidationCancelled)
                            {
                                m.Result = (IntPtr)1;
                                SetState(State.UISelection, false);
                                return;
                            }
                            else
                            {
                                SetState(State.UISelection, true);
                            }

                            break;
                        case (int)TCN.SELCHANGE:
                            if (WmSelChange())
                            {
                                m.Result = (IntPtr)1;
                                SetState(State.UISelection, false);
                                return;
                            }
                            else
                            {
                                SetState(State.UISelection, true);
                            }

                            break;
                        case (int)TTN.GETDISPINFOW:
                            // Setting the max width has the added benefit of enabling Multiline tool tips
                            User32.SendMessageW(nmhdr->hwndFrom, (User32.WM)TTM.SETMAXTIPWIDTH, IntPtr.Zero, (IntPtr)SystemInformation.MaxWindowTrackSize.Width);
                            WmNeedText(ref m);
                            m.Result = (IntPtr)1;
                            return;
                    }

                    break;
            }

            if (m.Msg == (int)_tabBaseReLayoutMessage)
            {
                WmTabBaseReLayout(ref m);
                return;
            }

            base.WndProc(ref m);
        }

        private bool GetState(State state) => _tabControlState[(int)state];

        private void SetState(State state, bool value) => _tabControlState[(int)state] = value;

        private unsafe IntPtr SendMessage(ComCtl32.TCM msg, IntPtr wParam, TabPage tabPage)
        {
            var tcitem = new ComCtl32.TCITEMW();
            string text = tabPage.Text;
            PrefixAmpersands(ref text);
            if (text is not null)
            {
                tcitem.mask |= ComCtl32.TCIF.TEXT;
                tcitem.cchTextMax = text.Length;
            }

            int imageIndex = tabPage.ImageIndex;
            tcitem.mask |= ComCtl32.TCIF.IMAGE;
            tcitem.iImage = tabPage.ImageIndexer.ActualIndex;

            fixed (char* pText = text)
            {
                tcitem.pszText = pText;
                return User32.SendMessageW(this, (User32.WM)msg, wParam, ref tcitem);
            }
        }

        private static void PrefixAmpersands(ref string value)
        {
            // Due to a comctl32 problem, ampersands underline the next letter in the
            // text string, but the accelerators don't work.
            // So in this function, we prefix ampersands with another ampersand
            // so that they actually appear as ampersands.
            if (string.IsNullOrEmpty(value))
            {
                return;
            }

            // If there are no ampersands, we don't need to do anything here
            if (value.IndexOf('&') < 0)
            {
                return;
            }

            // Insert extra ampersands
            var newString = new StringBuilder();
            for (int i = 0; i < value.Length; ++i)
            {
                if (value[i] == '&')
                {
                    if (i < value.Length - 1 && value[i + 1] == '&')
                    {
                        // Skip the second ampersand
                        ++i;
                    }

                    newString.Append("&&");
                }
                else
                {
                    newString.Append(value[i]);
                }
            }

            value = newString.ToString();
        }
    }
}<|MERGE_RESOLUTION|>--- conflicted
+++ resolved
@@ -1230,15 +1230,7 @@
                              : index;
             if (retIndex >= 0)
             {
-<<<<<<< HEAD
                 Insert(retIndex, tabPage);
-=======
-                int retIndex = PARAM.ToInt(SendMessage(ComCtl32.TCM.INSERTITEMW, (IntPtr)index, tabPage));
-                if (retIndex >= 0)
-                {
-                    Insert(retIndex, tabPage);
-                }
->>>>>>> e807d2d4
             }
         }
 
