﻿// Licensed to the .NET Foundation under one or more agreements.
// The .NET Foundation licenses this file to you under the MIT license.
// See the LICENSE file in the project root for more information.





namespace System.Windows.Forms
{
    using System;
    using System.Collections;
    using System.ComponentModel;
    using System.ComponentModel.Design;
    using System.Configuration.Assemblies;
    using Microsoft.Win32;
    using System.Diagnostics;
    using System.Diagnostics.CodeAnalysis;
    using System.Drawing;
    using System.Drawing.Design;
    using System.Runtime.InteropServices;
    using System.Runtime.Serialization.Formatters;
    using System.Windows.Forms.Layout;
    using System.Globalization;

    /// <summary>
    ///     The TabControl.  This control has a lot of the functionality of a TabStrip
    ///     but manages a list of TabPages which are the 'pages' that appear on each tab.
    /// </summary>
    [
    ComVisible(true),
    ClassInterface(ClassInterfaceType.AutoDispatch),
    DefaultProperty(nameof(TabPages)),
    DefaultEvent(nameof(SelectedIndexChanged)),
    Designer("System.Windows.Forms.Design.TabControlDesigner, " + AssemblyRef.SystemDesign),
    SRDescription(nameof(SR.DescriptionTabControl))
    ]
    public class TabControl : Control
    {

        private static readonly Size DEFAULT_ITEMSIZE = Size.Empty;
        private static readonly Point DEFAULT_PADDING = new Point(6, 3);

        //properties
        private readonly TabPageCollection tabCollection;
        private TabAlignment alignment = TabAlignment.Top;
        private TabDrawMode drawMode = TabDrawMode.Normal;
        private ImageList imageList = null;
        private Size itemSize = DEFAULT_ITEMSIZE;
        private Point padding = DEFAULT_PADDING;
        private TabSizeMode sizeMode = TabSizeMode.Normal;
        private TabAppearance appearance = TabAppearance.Normal;
        private Rectangle cachedDisplayRect = Rectangle.Empty;
        private bool currentlyScaling = false;
        private int selectedIndex = -1;
        private Size cachedSize = Size.Empty;
        private string controlTipText = string.Empty;
        private bool handleInTable;

        //events
        private EventHandler onSelectedIndexChanged;
        private DrawItemEventHandler onDrawItem;

        //events
        private static readonly object EVENT_DESELECTING = new object();
        private static readonly object EVENT_DESELECTED = new object();
        private static readonly object EVENT_SELECTING = new object();
        private static readonly object EVENT_SELECTED = new object();
        private static readonly object EVENT_RIGHTTOLEFTLAYOUTCHANGED = new object();


        private const int TABCONTROLSTATE_hotTrack = 0x00000001;
        private const int TABCONTROLSTATE_multiline = 0x00000002;
        private const int TABCONTROLSTATE_showToolTips = 0x00000004;
        private const int TABCONTROLSTATE_getTabRectfromItemSize = 0x00000008;
        private const int TABCONTROLSTATE_fromCreateHandles = 0x00000010;
        private const int TABCONTROLSTATE_UISelection = 0x00000020;
        private const int TABCONTROLSTATE_selectFirstControl = 0x00000040;
        private const int TABCONTROLSTATE_insertingItem = 0x00000080;
        private const int TABCONTROLSTATE_autoSize = 0x00000100;


        // PERF: take all the bools and put them into a state variable
        private System.Collections.Specialized.BitVector32 tabControlState; // see TABCONTROLSTATE_ consts above



        /// <summary>
        ///     This message is posted by the control to itself after a TabPage is
        ///     added to it.  On certain occasions, after items are added to a
        ///     TabControl in quick succession, TCM_ADJUSTRECT calls return the wrong
        ///     display rectangle.  When the message is received, the control calls
        ///     updateTabSelection() to layout the TabPages correctly.
        /// </summary>
        private readonly int tabBaseReLayoutMessage = SafeNativeMethods.RegisterWindowMessage(Application.WindowMessagesVersion + "_TabBaseReLayout");

        //state
        private TabPage[] tabPages;
        private int tabPageCount;
        private int lastSelection;

        private bool rightToLeftLayout = false;
        private bool skipUpdateSize;

        /// <summary>
        ///     Constructs a TabBase object, usually as the base class for a TabStrip or TabControl.
        /// </summary>
        public TabControl()
        : base()
        {

            tabControlState = new System.Collections.Specialized.BitVector32(0x00000000);

            tabCollection = new TabPageCollection(this);
            SetStyle(ControlStyles.UserPaint, false);
        }

        /// <summary>
        ///     Returns on what area of the control the tabs reside on (A TabAlignment value).
        ///     The possibilities are Top (the default), Bottom, Left, and Right.  When alignment
        ///     is left or right, the Multiline property is ignored and Multiline is implicitly on.
        ///     If the alignment is anything other than top, TabAppearance.FlatButtons degenerates
        ///     to TabAppearance.Buttons.
        /// </summary>
        [
        SRCategory(nameof(SR.CatBehavior)),
        Localizable(true),
        DefaultValue(TabAlignment.Top),
        RefreshProperties(RefreshProperties.All),
        SRDescription(nameof(SR.TabBaseAlignmentDescr))
        ]
        public TabAlignment Alignment
        {
            get
            {
                return alignment;
            }

            set
            {
                if (alignment != value)
                {
                    //valid values are 0x0 to 0x3
                    if (!ClientUtils.IsEnumValid(value, (int)value, (int)TabAlignment.Top, (int)TabAlignment.Right))
                    {
                        throw new InvalidEnumArgumentException(nameof(value), (int)value, typeof(TabAlignment));
                    }

                    alignment = value;
                    if (alignment == TabAlignment.Left || alignment == TabAlignment.Right)
                    {
                        Multiline = true;
                    }

                    RecreateHandle();
                }
            }
        }

        /// <summary>
        ///     Indicates whether the tabs in the tabstrip look like regular tabs, or if they look
        ///     like buttons as seen in the Windows 95 taskbar.
        ///     If the alignment is anything other than top, TabAppearance.FlatButtons degenerates
        ///     to TabAppearance.Buttons.
        /// </summary>
        [
        SRCategory(nameof(SR.CatBehavior)),
        Localizable(true),
        DefaultValue(TabAppearance.Normal),
        SRDescription(nameof(SR.TabBaseAppearanceDescr))
        ]
        public TabAppearance Appearance
        {
            get
            {
                if (appearance == TabAppearance.FlatButtons && alignment != TabAlignment.Top)
                {
                    return TabAppearance.Buttons;
                }
                else
                {
                    return appearance;
                }
            }

            set
            {
                if (appearance != value)
                {
                    //valid values are 0x0 to 0x2
                    if (!ClientUtils.IsEnumValid(value, (int)value, (int)TabAppearance.Normal, (int)TabAppearance.FlatButtons))
                    {
                        throw new InvalidEnumArgumentException(nameof(value), (int)value, typeof(TabAppearance));
                    }

                    appearance = value;
                    RecreateHandle();

                    //Fire OnStyleChanged(EventArgs.Empty) here since we are no longer calling UpdateStyles( ) but always reCreating the Handle.
                    OnStyleChanged(EventArgs.Empty);
                }
            }
        }


        [Browsable(false), EditorBrowsable(EditorBrowsableState.Never)]
        public override Color BackColor
        {
            get
            {
                //The tab control can only be rendered in 1 color: System's Control color.
                //So, always return this value... otherwise, we're inheriting the forms backcolor
                //and passing it on to the pab pages.
                return SystemColors.Control;
            }
            set
            {
            }
        }

        [Browsable(false), EditorBrowsable(EditorBrowsableState.Never)]
        new public event EventHandler BackColorChanged
        {
            add => base.BackColorChanged += value;
            remove => base.BackColorChanged -= value;
        }

        [Browsable(false), EditorBrowsable(EditorBrowsableState.Never)]
        public override Image BackgroundImage
        {
            get
            {
                return base.BackgroundImage;
            }
            set
            {
                base.BackgroundImage = value;
            }
        }

        [Browsable(false), EditorBrowsable(EditorBrowsableState.Never)]
        new public event EventHandler BackgroundImageChanged
        {
            add => base.BackgroundImageChanged += value;
            remove => base.BackgroundImageChanged -= value;
        }

        [Browsable(false), EditorBrowsable(EditorBrowsableState.Never)]
        public override ImageLayout BackgroundImageLayout
        {
            get
            {
                return base.BackgroundImageLayout;
            }
            set
            {
                base.BackgroundImageLayout = value;
            }
        }

        [Browsable(false), EditorBrowsable(EditorBrowsableState.Never)]
        new public event EventHandler BackgroundImageLayoutChanged
        {
            add => base.BackgroundImageLayoutChanged += value;
            remove => base.BackgroundImageLayoutChanged -= value;
        }

        /// <summary>
        ///     Deriving classes can override this to configure a default size for their control.
        ///     This is more efficient than setting the size in the control's constructor.
        /// </summary>
        protected override Size DefaultSize
        {
            get
            {
                return new Size(200, 100);
            }
        }

        /// <summary>
        ///     This property is overridden and hidden from statement completion
        ///     on controls that are based on Win32 Native Controls.
        /// </summary>
        [EditorBrowsable(EditorBrowsableState.Never)]
        protected override bool DoubleBuffered
        {
            get
            {
                return base.DoubleBuffered;
            }
            set
            {
                base.DoubleBuffered = value;
            }
        }

        [Browsable(false), EditorBrowsable(EditorBrowsableState.Never)]
        public override Color ForeColor
        {
            get
            {
                return base.ForeColor;
            }
            set
            {
                base.ForeColor = value;
            }
        }

        [Browsable(false), EditorBrowsable(EditorBrowsableState.Never)]
        new public event EventHandler ForeColorChanged
        {
            add => base.ForeColorChanged += value;
            remove => base.ForeColorChanged -= value;
        }

        /// <summary>
        ///     Returns the parameters needed to create the handle.  Inheriting classes
        ///     can override this to provide extra functionality.  They should not,
        ///     however, forget to call base.getCreateParams() first to get the struct
        ///     filled up with the basic info.
        /// </summary>
        protected override CreateParams CreateParams
        {
            get
            {
                CreateParams cp = base.CreateParams;
                cp.ClassName = NativeMethods.WC_TABCONTROL;

                // set up window styles
                //
                if (Multiline == true)
                {
                    cp.Style |= NativeMethods.TCS_MULTILINE;
                }

                if (drawMode == TabDrawMode.OwnerDrawFixed)
                {
                    cp.Style |= NativeMethods.TCS_OWNERDRAWFIXED;
                }

                if (ShowToolTips && !DesignMode)
                {
                    cp.Style |= NativeMethods.TCS_TOOLTIPS;
                }

                if (alignment == TabAlignment.Bottom ||
                    alignment == TabAlignment.Right)
                {
                    cp.Style |= NativeMethods.TCS_BOTTOM;
                }

                if (alignment == TabAlignment.Left ||
                    alignment == TabAlignment.Right)
                {
                    cp.Style |= NativeMethods.TCS_VERTICAL | NativeMethods.TCS_MULTILINE;
                }

                if (tabControlState[TABCONTROLSTATE_hotTrack])
                {
                    cp.Style |= NativeMethods.TCS_HOTTRACK;
                }

                if (appearance == TabAppearance.Normal)
                {
                    cp.Style |= NativeMethods.TCS_TABS;
                }
                else
                {
                    cp.Style |= NativeMethods.TCS_BUTTONS;
                    if (appearance == TabAppearance.FlatButtons && alignment == TabAlignment.Top)
                    {
                        cp.Style |= NativeMethods.TCS_FLATBUTTONS;
                    }
                }

                switch (sizeMode)
                {
                    case TabSizeMode.Normal:
                        cp.Style |= NativeMethods.TCS_RAGGEDRIGHT;
                        break;
                    case TabSizeMode.FillToRight:
                        cp.Style |= NativeMethods.TCS_RIGHTJUSTIFY;
                        break;
                    case TabSizeMode.Fixed:
                        cp.Style |= NativeMethods.TCS_FIXEDWIDTH;
                        break;
                }

                if (RightToLeft == RightToLeft.Yes && RightToLeftLayout == true)
                {
                    //We want to turn on mirroring for Form explicitly.
                    cp.ExStyle |= NativeMethods.WS_EX_LAYOUTRTL | NativeMethods.WS_EX_NOINHERITLAYOUT;
                    //Don't need these styles when mirroring is turned on.
                    cp.ExStyle &= ~(NativeMethods.WS_EX_RTLREADING | NativeMethods.WS_EX_RIGHT | NativeMethods.WS_EX_LEFTSCROLLBAR);
                }

                return cp;
            }
        }

        /// <summary>
        ///     The rectangle that represents the Area of the tab strip not
        ///     taken up by the tabs, borders, or anything else owned by the Tab.  This
        ///     is typically the rectangle you want to use to place the individual
        ///     children of the tab strip.
        /// </summary>
        public override Rectangle DisplayRectangle
        {
            get
            {


                // Null out cachedDisplayRect whenever we do anything to change it...
                //
                if (!cachedDisplayRect.IsEmpty)
                {
                    return cachedDisplayRect;
                }

                Rectangle bounds = Bounds;
                NativeMethods.RECT rect = NativeMethods.RECT.FromXYWH(bounds.X, bounds.Y, bounds.Width, bounds.Height);



                // We force a handle creation here, because otherwise the DisplayRectangle will be wildly inaccurate
                //
                if (!IsDisposed)
                {
                    // Since this is called thru the OnResize (and Layout) which is triggered by SetExtent if the TabControl is hosted as
                    // a ActiveX control, so check if this is ActiveX and dont force Handle Creation here as the native code breaks in this case.
                    if (!IsActiveX)
                    {
                        if (!IsHandleCreated)
                        {
                            CreateHandle();
                        }
                    }
                    if (IsHandleCreated)
                    {
                        SendMessage(NativeMethods.TCM_ADJUSTRECT, 0, ref rect);
                    }
                }

                Rectangle r = Rectangle.FromLTRB(rect.left, rect.top, rect.right, rect.bottom);

                Point p = Location;
                r.X -= p.X;
                r.Y -= p.Y;

                cachedDisplayRect = r;
                return r;
            }
        }


        /// <summary>
        ///     The drawing mode of the tabs in the tab strip.  This will indicate
        /// </summary>
        [
        SRCategory(nameof(SR.CatBehavior)),
        DefaultValue(TabDrawMode.Normal),
        SRDescription(nameof(SR.TabBaseDrawModeDescr))
        ]
        public TabDrawMode DrawMode
        {
            get
            {
                return drawMode;
            }

            set
            {
                //valid values are 0x0 to 0x1
                if (!ClientUtils.IsEnumValid(value, (int)value, (int)TabDrawMode.Normal, (int)TabDrawMode.OwnerDrawFixed))
                {
                    throw new InvalidEnumArgumentException(nameof(value), (int)value, typeof(TabDrawMode));
                }

                if (drawMode != value)
                {
                    drawMode = value;
                    RecreateHandle();
                }
            }
        }

        /// <summary>
        ///     Indicates whether the tabs visually change when the mouse passes over them.
        /// </summary>
        [
        SRCategory(nameof(SR.CatBehavior)),
        DefaultValue(false),
        SRDescription(nameof(SR.TabBaseHotTrackDescr))
        ]
        public bool HotTrack
        {
            get
            {
                return tabControlState[TABCONTROLSTATE_hotTrack];
            }

            set
            {
                if (HotTrack != value)
                {
                    tabControlState[TABCONTROLSTATE_hotTrack] = value;
                    if (IsHandleCreated)
                    {
                        RecreateHandle();
                    }
                }
            }
        }

        /// <summary>
        ///     Returns the imageList the control points at.  This is where tabs that have imageIndex
        ///     set will get there images from.
        /// </summary>
        [
        SRCategory(nameof(SR.CatAppearance)),
        RefreshProperties(RefreshProperties.Repaint),
        DefaultValue(null),
        SRDescription(nameof(SR.TabBaseImageListDescr))
        ]
        public ImageList ImageList
        {
            get
            {
                return imageList;
            }
            set
            {
                if (imageList != value)
                {
                    EventHandler recreateHandler = new EventHandler(ImageListRecreateHandle);
                    EventHandler disposedHandler = new EventHandler(DetachImageList);

                    if (imageList != null)
                    {
                        imageList.RecreateHandle -= recreateHandler;
                        imageList.Disposed -= disposedHandler;
                    }

                    imageList = value;
                    IntPtr handle = (value != null) ? value.Handle : IntPtr.Zero;
                    if (IsHandleCreated)
                    {
                        SendMessage(NativeMethods.TCM_SETIMAGELIST, IntPtr.Zero, handle);
                    }

                    // Update the image list in the tab pages.
                    foreach (TabPage tabPage in TabPages)
                    {
                        tabPage.ImageIndexer.ImageList = value;
                    }


                    if (value != null)
                    {
                        value.RecreateHandle += recreateHandler;
                        value.Disposed += disposedHandler;
                    }
                }
            }
        }

        /// <summary>
        ///     By default, tabs will automatically size themselves to fit their icon, if any, and their label.
        ///     However, the tab size can be explicity set by setting this property.
        /// </summary>
        [
        SRCategory(nameof(SR.CatBehavior)),
        Localizable(true),
        SRDescription(nameof(SR.TabBaseItemSizeDescr))
        ]
        public Size ItemSize
        {
            get
            {
                if (itemSize.IsEmpty)
                {

                    // Obtain the current itemsize of the first tab from the winctl control
                    //
                    if (IsHandleCreated)
                    {
                        tabControlState[TABCONTROLSTATE_getTabRectfromItemSize] = true;
                        return GetTabRect(0).Size;
                    }
                    else
                    {
                        return DEFAULT_ITEMSIZE;
                    }
                }
                else
                {
                    return itemSize;
                }
            }

<<<<<<< HEAD
            set {
                if (value.Width < 0 || value.Height < 0) {
=======
            set
            {
                if (value.Width < 0 || value.Height < 0)
                {
>>>>>>> 05087938
                    throw new ArgumentOutOfRangeException(nameof(value), value, string.Format(SR.InvalidArgument, nameof(ItemSize), value));
                }
                itemSize = value;
                ApplyItemSize();
                UpdateSize();
                Invalidate();
            }
        }

        /// <summary>
        ///     This private property is set by the TabPageCollection when the user calls "InsertItem".
        ///     The problem is when InsertItem is called then we add this item to the ControlsCollection (in addition to the TabPageCollection)
        ///     to keep both the collections is sync. But the controlCollection.Add is overriden to again ADD the item to the TabPageCollection.
        ///     So we keep this flag in order to aviod repeatd addition (only during insert)
        ///     When the Add ends ... we reset this flag.
        /// </summary>
        private bool InsertingItem
        {
            get
            {
                return (bool)tabControlState[TABCONTROLSTATE_insertingItem];
            }
            set
            {
                tabControlState[TABCONTROLSTATE_insertingItem] = value;
            }
        }

        /// <summary>
        ///     Indicates if there can be more than one row of tabs.  By default [when
        ///     this property is false], if there are more tabs than available display
        ///     space, arrows are shown to let the user navigate between the extra
        ///     tabs, but only one row is shown.  If this property is set to true, then
        ///     Windows spills extra tabs over on to second rows.
        /// </summary>
        [
        SRCategory(nameof(SR.CatBehavior)),
        DefaultValue(false),
        SRDescription(nameof(SR.TabBaseMultilineDescr))
        ]
        public bool Multiline
        {
            get
            {
                return tabControlState[TABCONTROLSTATE_multiline];
            }
            set
            {
                if (Multiline != value)
                {
                    tabControlState[TABCONTROLSTATE_multiline] = value;
                    if (Multiline == false && (alignment == TabAlignment.Left || alignment == TabAlignment.Right))
                    {
                        alignment = TabAlignment.Top;
                    }

                    RecreateHandle();
                }
            }
        }

        /// <summary>
        ///     The amount of padding around the items in the individual tabs.
        ///     You can specify both horizontal and vertical padding.
        /// </summary>
        [
        SRCategory(nameof(SR.CatBehavior)),
        Localizable(true),
        SRDescription(nameof(SR.TabBasePaddingDescr))
        ]
        public new Point Padding
        {
            get
            {
                return padding;
            }
<<<<<<< HEAD
            set {
=======
            set
            {
>>>>>>> 05087938
                if (value.X < 0 || value.Y < 0)
                {
                    throw new ArgumentOutOfRangeException(nameof(value), value, string.Format(SR.InvalidArgument, nameof(Padding), value));
                }

                if (padding != value)
                {
                    padding = value;
                    if (IsHandleCreated)
                    {
                        RecreateHandle();
                    }
                }
            }
        }

        /// <summary>
        ///     This is used for international applications where the language
        ///     is written from RightToLeft. When this property is true,
        //      and the RightToLeft is true, mirroring will be turned on on the form, and
        ///     control placement and text will be from right to left.
        /// </summary>
        [
        SRCategory(nameof(SR.CatAppearance)),
        Localizable(true),
        DefaultValue(false),
        SRDescription(nameof(SR.ControlRightToLeftLayoutDescr))
        ]
        public virtual bool RightToLeftLayout
        {
            get
            {

                return rightToLeftLayout;
            }

            set
            {
                if (value != rightToLeftLayout)
                {
                    rightToLeftLayout = value;
                    using (new LayoutTransaction(this, this, PropertyNames.RightToLeftLayout))
                    {
                        OnRightToLeftLayoutChanged(EventArgs.Empty);
                    }
                }
            }
        }



        /// <summary>
        ///     The number of rows currently being displayed in
        ///     the tab strip.  This is most commonly used when the Multline property
        ///     is 'true' and you want to know how many rows the tabs are currently
        ///     taking up.
        /// </summary>
        [
        SRCategory(nameof(SR.CatAppearance)),
        Browsable(false),
        DesignerSerializationVisibility(DesignerSerializationVisibility.Hidden),
        SRDescription(nameof(SR.TabBaseRowCountDescr))
        ]
        public int RowCount
        {
            get
            {
                int n;
                n = unchecked((int)(long)SendMessage(NativeMethods.TCM_GETROWCOUNT, 0, 0));
                return n;
            }
        }

        /// <summary>
        ///     The index of the currently selected tab in the strip, if there
        ///     is one.  If the value is -1, there is currently no selection.  If the
        ///     value is 0 or greater, than the value is the index of the currently
        ///     selected tab.
        /// </summary>
        [
        Browsable(false),
        SRCategory(nameof(SR.CatBehavior)),
        DefaultValue(-1),
        SRDescription(nameof(SR.selectedIndexDescr))
        ]
        public int SelectedIndex
        {
            get
            {
                if (IsHandleCreated)
                {
                    int n;
                    n = unchecked((int)(long)SendMessage(NativeMethods.TCM_GETCURSEL, 0, 0));
                    return n;
                }
                else
                {
                    return selectedIndex;
                }
            }
<<<<<<< HEAD
            set {
                if (value < -1) {
=======
            set
            {
                if (value < -1)
                {
>>>>>>> 05087938
                    throw new ArgumentOutOfRangeException(nameof(value), value, string.Format(SR.InvalidLowBoundArgumentEx, nameof(SelectedIndex), value, -1));
                }

                if (SelectedIndex != value)
                {
                    if (IsHandleCreated)
                    {
                        // Guard Against CreateHandle ..
                        // And also if we are setting SelectedIndex ourselves from SelectNextTab..
                        if (!tabControlState[TABCONTROLSTATE_fromCreateHandles] && !tabControlState[TABCONTROLSTATE_selectFirstControl])
                        {
                            tabControlState[TABCONTROLSTATE_UISelection] = true;
                            // Fire Deselecting .. Deselected on currently selected TabPage...
                            if (WmSelChanging())
                            {
                                tabControlState[TABCONTROLSTATE_UISelection] = false;
                                return;
                            }
                            if (ValidationCancelled)
                            {
                                tabControlState[TABCONTROLSTATE_UISelection] = false;
                                return;
                            }
                        }

                        SendMessage(NativeMethods.TCM_SETCURSEL, value, 0);

                        if (!tabControlState[TABCONTROLSTATE_fromCreateHandles] && !tabControlState[TABCONTROLSTATE_selectFirstControl])
                        {
                            // Fire Selecting & Selected .. Also if Selecting is Canceled..
                            // then retuern as we do not change the SelectedIndex...
                            tabControlState[TABCONTROLSTATE_selectFirstControl] = true;
                            if (WmSelChange())
                            {
                                tabControlState[TABCONTROLSTATE_UISelection] = false;
                                tabControlState[TABCONTROLSTATE_selectFirstControl] = false;
                                return;
                            }
                            else
                            {
                                tabControlState[TABCONTROLSTATE_selectFirstControl] = false;
                            }
                        }
                    }
                    else
                    {
                        selectedIndex = value;
                    }
                }
            }
        }

        /// <summary>
        ///      The selection to the given tab, provided it .equals a tab in the
        ///      list.  The return value is the index of the tab that was selected,
        ///      or -1 if no tab was selected.
        /// </summary>
        [
        SRCategory(nameof(SR.CatAppearance)),
        Browsable(false),
        DesignerSerializationVisibility(DesignerSerializationVisibility.Hidden),
        SRDescription(nameof(SR.TabControlSelectedTabDescr))
        ]
        public TabPage SelectedTab
        {
            get
            {
                return SelectedTabInternal;
            }
            set
            {
                SelectedTabInternal = value;
            }
        }

        internal TabPage SelectedTabInternal
        {
            get
            {
                int index = SelectedIndex;
                if (index == -1)
                {
                    return null;
                }
                else
                {
                    Debug.Assert(0 <= index && index < tabPages.Length, "SelectedIndex returned an invalid index");
                    return tabPages[index];
                }
            }
            set
            {
                int index = FindTabPage(value);
                SelectedIndex = index;
            }
        }

        /// <summary>
        ///     By default, tabs are big enough to display their text, and any space
        ///     on the right of the strip is left as such.  However, you can also
        ///     set it such that the tabs are stretched to fill out the right extent
        ///     of the strip, if necessary, or you can set it such that all tabs
        ///     the same width.
        /// </summary>
        [
        SRCategory(nameof(SR.CatBehavior)),
        DefaultValue(TabSizeMode.Normal),
        SRDescription(nameof(SR.TabBaseSizeModeDescr)),
        RefreshProperties(RefreshProperties.Repaint)
        ]
        public TabSizeMode SizeMode
        {
            get
            {
                return sizeMode;
            }
            set
            {
                if (sizeMode == value)
                {
                    return;
                }

                //valid values are 0x0 to 0x2
                if (!ClientUtils.IsEnumValid(value, (int)value, (int)TabSizeMode.Normal, (int)TabSizeMode.Fixed))
                {
                    throw new InvalidEnumArgumentException(nameof(value), (int)value, typeof(TabSizeMode));
                }

                sizeMode = value;
                RecreateHandle();
            }
        }

        /// <summary>
        ///     Indicates whether tooltips are being shown for tabs that have tooltips set on
        ///     them.
        /// </summary>
        [
        SRCategory(nameof(SR.CatBehavior)),
        DefaultValue(false),
        Localizable(true),
        SRDescription(nameof(SR.TabBaseShowToolTipsDescr))
        ]
        public bool ShowToolTips
        {
            get
            {
                return tabControlState[TABCONTROLSTATE_showToolTips];
            }
            set
            {
                if (ShowToolTips != value)
                {
                    tabControlState[TABCONTROLSTATE_showToolTips] = value;
                    RecreateHandle();
                }
            }
        }

        /// <summary>
        ///     Returns the number of tabs in the strip
        /// </summary>
        [
        SRCategory(nameof(SR.CatAppearance)),
        Browsable(false),
        DesignerSerializationVisibility(DesignerSerializationVisibility.Hidden),
        SRDescription(nameof(SR.TabBaseTabCountDescr))
        ]
        public int TabCount
        {
            get { return tabPageCount; }
        }

        /// <summary>
        ///     Returns the Collection of TabPages.
        /// </summary>
        [
        SRCategory(nameof(SR.CatBehavior)),
        SRDescription(nameof(SR.TabControlTabsDescr)),
        DesignerSerializationVisibility(DesignerSerializationVisibility.Hidden),
        Editor("System.Windows.Forms.Design.TabPageCollectionEditor, " + AssemblyRef.SystemDesign, typeof(UITypeEditor)),
        MergableProperty(false)
        ]
        public TabPageCollection TabPages
        {
            get
            {
                return tabCollection;
            }
        }
        [Browsable(false), EditorBrowsable(EditorBrowsableState.Never), Bindable(false)]
        public override string Text
        {
            get
            {
                return base.Text;
            }
            set
            {
                base.Text = value;
            }
        }

        [Browsable(false), EditorBrowsable(EditorBrowsableState.Never)]
        new public event EventHandler TextChanged
        {
            add => base.TextChanged += value;
            remove => base.TextChanged -= value;
        }

        [SRCategory(nameof(SR.CatBehavior)), SRDescription(nameof(SR.drawItemEventDescr))]
        public event DrawItemEventHandler DrawItem
        {
            add => onDrawItem += value;
            remove => onDrawItem -= value;
        }

        [SRCategory(nameof(SR.CatPropertyChanged)), SRDescription(nameof(SR.ControlOnRightToLeftLayoutChangedDescr))]
        public event EventHandler RightToLeftLayoutChanged
        {
            add => Events.AddHandler(EVENT_RIGHTTOLEFTLAYOUTCHANGED, value);
            remove => Events.RemoveHandler(EVENT_RIGHTTOLEFTLAYOUTCHANGED, value);
        }


        [SRCategory(nameof(SR.CatBehavior)), SRDescription(nameof(SR.selectedIndexChangedEventDescr))]
        public event EventHandler SelectedIndexChanged
        {
            add => onSelectedIndexChanged += value;
            remove => onSelectedIndexChanged -= value;
        }

        /// <summary>
        ///    <para>
        ///       Occurs before a tabpage is selected as the top tabPage.
        ///    </para>
        /// </summary>
        [SRCategory(nameof(SR.CatAction)), SRDescription(nameof(SR.TabControlSelectingEventDescr))
        ]
        public event TabControlCancelEventHandler Selecting
        {
            add => Events.AddHandler(EVENT_SELECTING, value);
            remove => Events.RemoveHandler(EVENT_SELECTING, value);
        }

        /// <summary>
        ///    <para>
        ///       Occurs after a tabpage is selected as the top tabPage.
        ///    </para>
        /// </summary>
        [SRCategory(nameof(SR.CatAction)), SRDescription(nameof(SR.TabControlSelectedEventDescr))
        ]
        public event TabControlEventHandler Selected
        {
            add => Events.AddHandler(EVENT_SELECTED, value);
            remove => Events.RemoveHandler(EVENT_SELECTED, value);
        }

        /// <summary>
        ///    <para>
        ///       Occurs before the visible property of the top tabpage is set to false.
        ///    </para>
        /// </summary>
        [SRCategory(nameof(SR.CatAction)), SRDescription(nameof(SR.TabControlDeselectingEventDescr))
        ]
        public event TabControlCancelEventHandler Deselecting
        {
            add => Events.AddHandler(EVENT_DESELECTING, value);
            remove => Events.RemoveHandler(EVENT_DESELECTING, value);
        }

        /// <summary>
        ///    <para>
        ///       Occurs after the visible property of the top tabpage is set to false.
        ///    </para>
        /// </summary>
        [SRCategory(nameof(SR.CatAction)), SRDescription(nameof(SR.TabControlDeselectedEventDescr))
        ]
        public event TabControlEventHandler Deselected
        {
            add => Events.AddHandler(EVENT_DESELECTED, value);
            remove => Events.RemoveHandler(EVENT_DESELECTED, value);
        }

        /// <summary>
        ///     TabControl Onpaint.
        /// </summary>
        /// <hideinheritance/>
        [Browsable(false), EditorBrowsable(EditorBrowsableState.Never)]
        public new event PaintEventHandler Paint
        {
            add => base.Paint += value;
            remove => base.Paint -= value;
        }

        /// <summary>
        /// </summary>
        internal int AddTabPage(TabPage tabPage, NativeMethods.TCITEM_T tcitem)
        {
            int index = AddNativeTabPage(tcitem);
            if (index >= 0)
            {
                Insert(index, tabPage);

            }
            return index;
        }

        internal int AddNativeTabPage(NativeMethods.TCITEM_T tcitem)
        {
            int index = (int)UnsafeNativeMethods.SendMessage(new HandleRef(this, Handle), NativeMethods.TCM_INSERTITEM, tabPageCount + 1, tcitem);
            UnsafeNativeMethods.PostMessage(new HandleRef(this, Handle), tabBaseReLayoutMessage, IntPtr.Zero, IntPtr.Zero);
            return index;
        }

        /// <summary>
        /// </summary>
        internal void ApplyItemSize()
        {
            if (IsHandleCreated && ShouldSerializeItemSize())
            {
                SendMessage(NativeMethods.TCM_SETITEMSIZE, 0, (int)NativeMethods.Util.MAKELPARAM(itemSize.Width, itemSize.Height));
            }
            cachedDisplayRect = Rectangle.Empty;
        }

        /// <summary>
        /// </summary>
        internal void BeginUpdate()
        {
            BeginUpdateInternal();
        }

        /// <summary>
        /// </summary>
        protected override Control.ControlCollection CreateControlsInstance()
        {
            return new ControlCollection(this);
        }

        /// <summary>
        /// </summary>
        protected override void CreateHandle()
        {
            if (!RecreatingHandle)
            {
                IntPtr userCookie = UnsafeNativeMethods.ThemingScope.Activate();
                try
                {
                    NativeMethods.INITCOMMONCONTROLSEX icc = new NativeMethods.INITCOMMONCONTROLSEX
                    {
                        dwICC = NativeMethods.ICC_TAB_CLASSES
                    };
                    SafeNativeMethods.InitCommonControlsEx(icc);
                }
                finally
                {
                    UnsafeNativeMethods.ThemingScope.Deactivate(userCookie);
                }
            }
            base.CreateHandle();
        }

        private void DetachImageList(object sender, EventArgs e)
        {
            ImageList = null;
        }


        /// <summary>
        ///     Allows the user to specify the index in Tabcontrol.TabPageCollection of the tabpage to be hidden.
        /// </summary>
        public void DeselectTab(int index)
        {
            TabPage t = GetTabPage(index);
            if (SelectedTab == t)
            {
                if (0 <= index && index < TabPages.Count - 1)
                {
                    SelectedTab = GetTabPage(++index);
                }
                else
                {
                    SelectedTab = GetTabPage(0);
                }
            }
        }

        /// <summary>
        ///     Allows the user to specify the tabpage in Tabcontrol.TabPageCollection  to be hidden.
        /// </summary>
        public void DeselectTab(TabPage tabPage)
        {
            if (tabPage == null)
            {
                throw new ArgumentNullException(nameof(tabPage));

            }
            int index = FindTabPage(tabPage);
            DeselectTab(index);
        }

        /// <summary>
        ///     Allows the user to specify the name of the tabpage in Tabcontrol.TabPageCollection to be hidden.
        /// </summary>
        public void DeselectTab(string tabPageName)
        {
            if (tabPageName == null)
            {
                throw new ArgumentNullException(nameof(tabPageName));

            }
            TabPage tabPage = TabPages[tabPageName];
            DeselectTab(tabPage);
        }

        protected override void Dispose(bool disposing)
        {
            if (disposing)
            {
                if (imageList != null)
                {
                    imageList.Disposed -= new EventHandler(DetachImageList);
                }
            }
            base.Dispose(disposing);
        }

        internal void EndUpdate()
        {
            EndUpdate(true);
        }

        internal void EndUpdate(bool invalidate)
        {
            EndUpdateInternal(invalidate);
        }

        internal int FindTabPage(TabPage tabPage)
        {
            if (tabPages != null)
            {
                for (int i = 0; i < tabPageCount; i++)
                {
                    if (tabPages[i].Equals(tabPage))
                    {
                        return i;
                    }
                }
            }
            return -1;
        }

        /// <summary>
        /// </summary>
        public Control GetControl(int index)
        {
            return (Control)GetTabPage(index);
        }

        internal TabPage GetTabPage(int index)
        {

<<<<<<< HEAD
            if (index < 0 || index >= tabPageCount) {
=======
            if (index < 0 || index >= tabPageCount)
            {
>>>>>>> 05087938
                throw new ArgumentOutOfRangeException(nameof(index), index, string.Format(SR.InvalidArgument, nameof(index), index));
            }
            return tabPages[index];
        }

        /// <summary>
        ///     This has package scope so that TabStrip and TabControl can call it.
        /// </summary>
        protected virtual object[] GetItems()
        {
            TabPage[] result = new TabPage[tabPageCount];
            if (tabPageCount > 0)
            {
                Array.Copy(tabPages, 0, result, 0, tabPageCount);
            }

            return result;
        }

        /// <summary>
        ///     This has package scope so that TabStrip and TabControl can call it.
        /// </summary>
        protected virtual object[] GetItems(Type baseType)
        {
            object[] result = (object[])Array.CreateInstance(baseType, tabPageCount);
            if (tabPageCount > 0)
            {
                Array.Copy(tabPages, 0, result, 0, tabPageCount);
            }

            return result;
        }

        internal TabPage[] GetTabPages()
        {
            return (TabPage[])GetItems();
        }

        /// <summary>
        ///     Retrieves the bounding rectangle for the given tab in the tab strip.
<<<<<<< HEAD
        /// </devdoc>
        public Rectangle GetTabRect(int index) {
            if (index < 0 || (index >= tabPageCount && !tabControlState[TABCONTROLSTATE_getTabRectfromItemSize])) {
=======
        /// </summary>
        public Rectangle GetTabRect(int index)
        {
            if (index < 0 || (index >= tabPageCount && !tabControlState[TABCONTROLSTATE_getTabRectfromItemSize]))
            {
>>>>>>> 05087938
                throw new ArgumentOutOfRangeException(nameof(index), index, string.Format(SR.InvalidArgument, nameof(index), index));
            }
            tabControlState[TABCONTROLSTATE_getTabRectfromItemSize] = false;
            NativeMethods.RECT rect = new NativeMethods.RECT();

            // normally, we would not want to create the handle for this, but since
            // it is dependent on the actual physical display, we simply must.
            if (!IsHandleCreated)
            {
                CreateHandle();
            }

            SendMessage(NativeMethods.TCM_GETITEMRECT, index, ref rect);
            return Rectangle.FromLTRB(rect.left, rect.top, rect.right, rect.bottom);
        }

        /// <summary>
        /// </summary>
        protected string GetToolTipText(object item)
        {
            return ((TabPage)item).ToolTipText;
        }

        private void ImageListRecreateHandle(object sender, EventArgs e)
        {
            if (IsHandleCreated)
            {
                SendMessage(NativeMethods.TCM_SETIMAGELIST, 0, ImageList.Handle);
            }
        }

        /// <summary>
        /// </summary>
        internal void Insert(int index, TabPage tabPage)
        {
            if (tabPages == null)
            {
                tabPages = new TabPage[4];
            }
            else if (tabPages.Length == tabPageCount)
            {
                TabPage[] newTabPages = new TabPage[tabPageCount * 2];
                Array.Copy(tabPages, 0, newTabPages, 0, tabPageCount);
                tabPages = newTabPages;
            }
            if (index < tabPageCount)
            {
                Array.Copy(tabPages, index, tabPages, index + 1, tabPageCount - index);
            }
            tabPages[index] = tabPage;
            tabPageCount++;
            cachedDisplayRect = Rectangle.Empty;
            ApplyItemSize();
            if (Appearance == TabAppearance.FlatButtons)
            {
                Invalidate();
            }
        }

        /// <summary>
        ///     This function is used by the Insert Logic to insert a tabPage in the current TabPage in the TabPageCollection.
        /// </summary>
        private void InsertItem(int index, TabPage tabPage)
        {

            if (index < 0 || ((tabPages != null) && index > tabPageCount))
<<<<<<< HEAD
                throw new ArgumentOutOfRangeException(nameof(index), index, string.Format(SR.InvalidArgument, nameof(index), index));
=======
            {
                throw new ArgumentOutOfRangeException(nameof(index), index, string.Format(SR.InvalidArgument, nameof(index), index));
            }

>>>>>>> 05087938
            if (tabPage == null)
            {
                throw new ArgumentNullException(nameof(tabPage));
            }

            int retIndex;
            if (IsHandleCreated)
            {
                NativeMethods.TCITEM_T tcitem = tabPage.GetTCITEM();
                retIndex = (int)UnsafeNativeMethods.SendMessage(new HandleRef(this, Handle), NativeMethods.TCM_INSERTITEM, index, tcitem);
                if (retIndex >= 0)
                {
                    Insert(retIndex, tabPage);
                }
            }

        }

        /// <summary>
        ///      Handling special input keys, such as pgup, pgdown, home, end, etc...
        /// </summary>
        protected override bool IsInputKey(Keys keyData)
        {
            if ((keyData & Keys.Alt) == Keys.Alt)
            {
                return false;
            }

            switch (keyData & Keys.KeyCode)
            {
                case Keys.PageUp:
                case Keys.PageDown:
                case Keys.Home:
                case Keys.End:
                    return true;
            }
            return base.IsInputKey(keyData);
        }

        /// <summary>
        ///     This is a notification that the handle has been created.
        ///     We do some work here to configure the handle.
        ///     Overriders should call base.OnHandleCreated()
        /// </summary>
        protected override void OnHandleCreated(EventArgs e)
        {

            //Add the handle to hashtable for Ids ..
            NativeWindow.AddWindowToIDTable(this, Handle);
            handleInTable = true;

            // Set the padding BEFORE setting the control's font (as done
            // in base.OnHandleCreated()) so that the tab control will honor both the
            // horizontal and vertical dimensions of the padding rectangle.
            if (!padding.IsEmpty)
            {
                SendMessage(NativeMethods.TCM_SETPADDING, 0, NativeMethods.Util.MAKELPARAM(padding.X, padding.Y));
            }

            base.OnHandleCreated(e);
            cachedDisplayRect = Rectangle.Empty;
            ApplyItemSize();
            if (imageList != null)
            {
                SendMessage(NativeMethods.TCM_SETIMAGELIST, 0, imageList.Handle);
            }

            if (ShowToolTips)
            {
                IntPtr tooltipHwnd;
                tooltipHwnd = SendMessage(NativeMethods.TCM_GETTOOLTIPS, 0, 0);
                if (tooltipHwnd != IntPtr.Zero)
                {
                    SafeNativeMethods.SetWindowPos(new HandleRef(this, tooltipHwnd),
                                         NativeMethods.HWND_TOPMOST,
                                         0, 0, 0, 0,
                                         NativeMethods.SWP_NOMOVE | NativeMethods.SWP_NOSIZE |
                                         NativeMethods.SWP_NOACTIVATE);
                }
            }

            // Add the pages
            //
            foreach (TabPage page in TabPages)
            {
                AddNativeTabPage(page.GetTCITEM());
            }

            // Resize the pages
            //
            ResizePages();

            if (selectedIndex != -1)
            {
                try
                {
                    tabControlState[TABCONTROLSTATE_fromCreateHandles] = true;
                    SelectedIndex = selectedIndex;
                }
                finally
                {
                    tabControlState[TABCONTROLSTATE_fromCreateHandles] = false;
                }
                selectedIndex = -1;
            }
            UpdateTabSelection(false);
        }

        protected override void OnHandleDestroyed(EventArgs e)
        {
            if (!Disposing)
            {
                selectedIndex = SelectedIndex;
            }
            //Remove the Handle from NativewIndow....

            // Don't try to remove the Handle if we've already done so
            if (handleInTable)
            {
                handleInTable = false;
                NativeWindow.RemoveWindowFromIDTable(Handle);
            }

            base.OnHandleDestroyed(e);
        }

        /// <summary>
        ///     Actually goes and fires the OnDrawItem event.  Inheriting controls
        ///     should use this to know when the event is fired [this is preferable to
        ///     adding an event handler on yourself for this event].  They should,
        ///     however, remember to call base.onDrawItem(e); to ensure the event is
        ///     still fired to external listeners
        /// </summary>
        protected virtual void OnDrawItem(DrawItemEventArgs e)
        {
            onDrawItem?.Invoke(this, e);
        }

        /// <summary>
        ///     Actually goes and fires the OnLeave event.  Inheriting controls
        ///     should use this to know when the event is fired [this is preferable to
        ///     adding an event handler on yourself for this event].  They should,
        ///     however, remember to call base.OnLeave(e); to ensure the event is
        ///     still fired to external listeners
        ///     This listener is overidden so that we can fire SAME ENTER and LEAVE
        ///     events on the TabPage.
        ///     TabPage should fire enter when the focus is on the TABPAGE and not when the control
        ///     within the TabPage gets Focused.
        ///     Similary the Leave event should fire when the TabControl (and hence the TabPage) looses
        ///     Focus. To be Backward compatible we have added new bool which can be set to true
        ///     to the get the NEW SANE ENTER-LEAVE EVENTS ON THE TABPAGE.
        /// </summary>
        protected override void OnEnter(EventArgs e)
        {
            base.OnEnter(e);
            if (SelectedTab != null)
            {
                SelectedTab.FireEnter(e);
            }

        }

        /// <summary>
        ///     Actually goes and fires the OnLeave event.  Inheriting controls
        ///     should use this to know when the event is fired [this is preferable to
        ///     adding an event handler on yourself for this event].  They should,
        ///     however, remember to call base.OnLeave(e); to ensure the event is
        ///     still fired to external listeners
        ///     This listener is overidden so that we can fire SAME ENTER and LEAVE
        ///     events on the TabPage.
        ///     TabPage should fire enter when the focus is on the TABPAGE and not when the control
        ///     within the TabPage gets Focused.
        ///     Similary the Leave event  should fire when the TabControl (and hence the TabPage) looses
        ///     Focus. To be Backward compatible we have added new bool which can be set to true
        ///     to the get the NEW SANE ENTER-LEAVE EVENTS ON THE TABPAGE.
        /// </summary>
        protected override void OnLeave(EventArgs e)
        {
            if (SelectedTab != null)
            {
                SelectedTab.FireLeave(e);
            }
            base.OnLeave(e);
        }

        /// <summary>
        ///     We override this to get tabbing functionality.
        ///     If overriding this, remember to call base.onKeyDown.
        /// </summary>
        protected override void OnKeyDown(KeyEventArgs ke)
        {
            if (ke.KeyCode == Keys.Tab && (ke.KeyData & Keys.Control) != 0)
            {
                bool forward = (ke.KeyData & Keys.Shift) == 0;
                SelectNextTab(ke, forward);
            }
            if (ke.KeyCode == Keys.PageDown && (ke.KeyData & Keys.Control) != 0)
            {
                SelectNextTab(ke, true);
            }
            if (ke.KeyCode == Keys.PageUp && (ke.KeyData & Keys.Control) != 0)
            {
                SelectNextTab(ke, false);
            }

            base.OnKeyDown(ke);
        }

        internal override void OnParentHandleRecreated()
        {
            // Avoid temporarily resizing the TabControl while the parent 
            // recreates its handle to avoid 
            skipUpdateSize = true;
            try
            {
                base.OnParentHandleRecreated();
            }
            finally
            {
                skipUpdateSize = false;
            }
        }

        /// <summary>
        /// </summary>
        protected override void OnResize(EventArgs e)
        {
            base.OnResize(e);
            cachedDisplayRect = Rectangle.Empty;
            UpdateTabSelection(false);
        }

        [EditorBrowsable(EditorBrowsableState.Advanced)]
        protected virtual void OnRightToLeftLayoutChanged(EventArgs e)
        {
            if (GetAnyDisposingInHierarchy())
            {
                return;
            }

            if (RightToLeft == RightToLeft.Yes)
            {
                RecreateHandle();
            }

            if (Events[EVENT_RIGHTTOLEFTLAYOUTCHANGED] is EventHandler eh)
            {
                eh(this, e);
            }
        }

        /// <summary>
        ///     Actually goes and fires the onSelectedIndexChanged event.  Inheriting controls
        ///     should use this to know when the event is fired [this is preferable to
        ///     adding an event handler on yourself for this event].  They should,
        ///     however, remember to call base.onSelectedIndexChanged(e); to ensure the event is
        ///     still fired to external listeners
        /// </summary>
        protected virtual void OnSelectedIndexChanged(EventArgs e)
        {
            int index = SelectedIndex;
            cachedDisplayRect = Rectangle.Empty;
            UpdateTabSelection(tabControlState[TABCONTROLSTATE_UISelection]);
            tabControlState[TABCONTROLSTATE_UISelection] = false;
            onSelectedIndexChanged?.Invoke(this, e);
        }


        /// <summary>
        ///    <para>
        ///       Raises the <see cref='System.Windows.Forms.TabControl.OnSelecting'/> event.
        ///    </para>
        /// </summary>
        protected virtual void OnSelecting(TabControlCancelEventArgs e)
        {
            ((TabControlCancelEventHandler)Events[EVENT_SELECTING])?.Invoke(this, e);
        }

        /// <summary>
        ///    <para>
        ///       Raises the <see cref='System.Windows.Forms.TabControl.OnSelected'/> event.
        ///    </para>
        /// </summary>
        protected virtual void OnSelected(TabControlEventArgs e)
        {
            ((TabControlEventHandler)Events[EVENT_SELECTED])?.Invoke(this, e);

            // Raise the enter event for this tab.
            if (SelectedTab != null)
            {
                SelectedTab.FireEnter(EventArgs.Empty);
            }

        }

        /// <summary>
        ///    <para>
        ///       Raises the <see cref='System.Windows.Forms.TabControl.OnDeselecting'/> event.
        ///    </para>
        /// </summary>
        protected virtual void OnDeselecting(TabControlCancelEventArgs e)
        {
            ((TabControlCancelEventHandler)Events[EVENT_DESELECTING])?.Invoke(this, e);
        }

        /// <summary>
        ///    <para>
        ///       Raises the <see cref='System.Windows.Forms.TabControl.OnDeselected'/> event.
        ///    </para>
        /// </summary>
        protected virtual void OnDeselected(TabControlEventArgs e)
        {
            ((TabControlEventHandler)Events[EVENT_DESELECTED])?.Invoke(this, e);

            // Raise the Leave event for this tab.
            if (SelectedTab != null)
            {
                SelectedTab.FireLeave(EventArgs.Empty);
            }
        }

        /// <summary>
        ///     We override this to get the Ctrl and Ctrl-Shift Tab functionality.
        /// </summary>
        protected override bool ProcessKeyPreview(ref Message m)
        {
            if (ProcessKeyEventArgs(ref m))
            {
                return true;
            }

            return base.ProcessKeyPreview(ref m);
        }

        /// <summary>
        /// </summary>
        internal void UpdateSize()
        {
            if (skipUpdateSize)
            {
                return;
            }
            // the spin control (left right arrows) won't update without resizing.
            // the most correct thing would be to recreate the handle, but this works
            // and is cheaper.
            //
            BeginUpdate();
            Size size = Size;
            Size = new Size(size.Width + 1, size.Height);
            Size = size;
            EndUpdate();
        }

        protected override void OnFontChanged(EventArgs e)
        {
            base.OnFontChanged(e);
            cachedDisplayRect = Rectangle.Empty;
            UpdateSize();
        }

        internal override void RecreateHandleCore()
        {
            // 
            TabPage[] tabPages = GetTabPages();

            int index = ((tabPages.Length > 0) && (SelectedIndex == -1)) ? 0 : SelectedIndex;

            // We don't actually want to remove the windows forms Tabpages - we only
            // want to remove the corresponding TCITEM structs.
            // So, no RemoveAll()
            if (IsHandleCreated)
            {
                SendMessage(NativeMethods.TCM_DELETEALLITEMS, 0, 0);
            }
            this.tabPages = null;
            tabPageCount = 0;

            base.RecreateHandleCore();

            for (int i = 0; i < tabPages.Length; i++)
            {
                TabPages.Add(tabPages[i]);
            }
            try
            {
                tabControlState[TABCONTROLSTATE_fromCreateHandles] = true;
                SelectedIndex = index;
            }
            finally
            {
                tabControlState[TABCONTROLSTATE_fromCreateHandles] = false;
            }

            // The comctl32 TabControl seems to have some painting glitches. Briefly
            // resizing the control seems to fix these.
            //
            UpdateSize();
        }

        protected void RemoveAll()
        {
            Controls.Clear();

            SendMessage(NativeMethods.TCM_DELETEALLITEMS, 0, 0);
            tabPages = null;
            tabPageCount = 0;
        }

        /// <summary>
        /// </summary>
        internal void RemoveTabPage(int index)
        {
            if (index < 0 || index >= tabPageCount)
<<<<<<< HEAD
                throw new ArgumentOutOfRangeException(nameof(index), index, string.Format(SR.InvalidArgument, nameof(index), index));
=======
            {
                throw new ArgumentOutOfRangeException(nameof(index), index, string.Format(SR.InvalidArgument, nameof(index), index));
            }

>>>>>>> 05087938
            tabPageCount--;
            if (index < tabPageCount)
            {
                Array.Copy(tabPages, index + 1, tabPages, index, tabPageCount - index);
            }
            tabPages[tabPageCount] = null;
            if (IsHandleCreated)
            {
                SendMessage(NativeMethods.TCM_DELETEITEM, index, 0);
            }
            cachedDisplayRect = Rectangle.Empty;
        }

        private void ResetItemSize()
        {
            ItemSize = DEFAULT_ITEMSIZE;
        }

        private void ResetPadding()
        {
            Padding = DEFAULT_PADDING;

        }

        private void ResizePages()
        {
            Rectangle rect = DisplayRectangle;
            TabPage[] pages = GetTabPages();
            for (int i = 0; i < pages.Length; i++)
            {
                pages[i].Bounds = rect;
            }
        }

        /// <summary>
        ///     Called by ToolTip to poke in that Tooltip into this ComCtl so that the Native ChildToolTip is not exposed.
        /// </summary>
        internal void SetToolTip(ToolTip toolTip, string controlToolTipText)
        {
            UnsafeNativeMethods.SendMessage(new HandleRef(this, Handle), NativeMethods.TCM_SETTOOLTIPS, new HandleRef(toolTip, toolTip.Handle), 0);
            controlTipText = controlToolTipText;

        }

        /// <summary>
        /// </summary>
        internal void SetTabPage(int index, TabPage tabPage, NativeMethods.TCITEM_T tcitem)
        {
            if (index < 0 || index >= tabPageCount)
<<<<<<< HEAD
                throw new ArgumentOutOfRangeException(nameof(index), index, string.Format(SR.InvalidArgument, nameof(index), index));
=======
            {
                throw new ArgumentOutOfRangeException(nameof(index), index, string.Format(SR.InvalidArgument, nameof(index), index));
            }

>>>>>>> 05087938
            if (IsHandleCreated)
            {
                UnsafeNativeMethods.SendMessage(new HandleRef(this, Handle), NativeMethods.TCM_SETITEM, index, tcitem);
            }
            // Make the Updated tab page the currently selected tab page
            if (DesignMode && IsHandleCreated)
            {
                UnsafeNativeMethods.SendMessage(new HandleRef(this, Handle), NativeMethods.TCM_SETCURSEL, (IntPtr)index, IntPtr.Zero);
            }
            tabPages[index] = tabPage;
        }

        /// <summary>
        ///     Allows the user to specify the index in Tabcontrol.TabPageCollection of the tabpage to be shown.
        /// </summary>
        public void SelectTab(int index)
        {
            TabPage t = GetTabPage(index);
            if (t != null)
            {
                SelectedTab = t;
            }
        }

        /// <summary>
        ///     Allows the user to specify the tabpage in Tabcontrol.TabPageCollection  to be shown.
        /// </summary>
        public void SelectTab(TabPage tabPage)
        {
            if (tabPage == null)
            {
                throw new ArgumentNullException(nameof(tabPage));

            }
            int index = FindTabPage(tabPage);
            SelectTab(index);
        }

        /// <summary>
        ///     Allows the user to specify the name of the tabpage in Tabcontrol.TabPageCollection to be shown.
        /// </summary>
        public void SelectTab(string tabPageName)
        {
            if (tabPageName == null)
            {
                throw new ArgumentNullException(nameof(tabPageName));

            }
            TabPage tabPage = TabPages[tabPageName];
            SelectTab(tabPage);
        }

        /// <summary>
        ///     This is called by TabControl in response to the KeyDown event to override the selection of tabpages
        ///     for different key combinations.
        ///     Control + Tab selects the next tabpage.
        ///     Control + Shift + Tab selects the previous tabpage.
        ///     Control + PageDown selects the next tabpage.
        ///     Control + PageUp selects the previous tabpage.
        /// </summary>
        private void SelectNextTab(KeyEventArgs ke, bool forward)
        {
            // WmSelChanging actually changes focus to cause validations.
            // So cache in the Focused value so that we can reuse it later
            bool focused = Focused;

            // Fire Deselecting .. Deselected on currently selected TabPage...
            if (WmSelChanging())
            {
                tabControlState[TABCONTROLSTATE_UISelection] = false;
                return;
            }
            if (ValidationCancelled)
            {
                tabControlState[TABCONTROLSTATE_UISelection] = false;
                return;
            }
            else
            {

                int sel = SelectedIndex;
                if (sel != -1)
                {
                    int count = TabCount;
                    if (forward)
                    {
                        sel = (sel + 1) % count;
                    }
                    else
                    {
                        sel = (sel + count - 1) % count;
                    }


                    // this is special casing..
                    // this function is called from OnKeyDown( ) which selects the NEXT TABPAGE
                    // But now we call the WmSelChanging( ) to Focus the tab page
                    // This breaks the logic in UpdateTabSelection (which is called
                    // thru SET of SelectedIndex) to Select the First control
                    // So adding this new Flag to select the first control.
                    try
                    {
                        tabControlState[TABCONTROLSTATE_UISelection] = true;
                        tabControlState[TABCONTROLSTATE_selectFirstControl] = true;
                        SelectedIndex = sel;
                        // This is required so that we select the first control if the TabControl is not current focused.
                        tabControlState[TABCONTROLSTATE_selectFirstControl] = !focused;
                        // Fire Selecting .. Selected on newly selected TabPage...
                        WmSelChange();

                    }
                    finally
                    {
                        // tabControlState[TABCONTROLSTATE_selectFirstControl] can be true if the TabControl is not focussed
                        // But at the end of this function reset the state !!
                        tabControlState[TABCONTROLSTATE_selectFirstControl] = false;
                        ke.Handled = true;
                    }

                }
            }
        }

        // TabControl overrides this method to return true.
        internal override bool ShouldPerformContainerValidation()
        {
            return true;
        }

        private bool ShouldSerializeItemSize()
        {
            return !itemSize.Equals(DEFAULT_ITEMSIZE);
        }

        private new bool ShouldSerializePadding()
        {
            return !padding.Equals(DEFAULT_PADDING);
        }

        /// <summary>
        ///     Returns a string representation for this control.
        /// </summary>
        public override string ToString()
        {

            string s = base.ToString();
            if (TabPages != null)
            {
                s += ", TabPages.Count: " + TabPages.Count.ToString(CultureInfo.CurrentCulture);
                if (TabPages.Count > 0)
                {
                    s += ", TabPages[0]: " + TabPages[0].ToString();
                }
            }
            return s;
        }

        [EditorBrowsable(EditorBrowsableState.Never)]
        protected override void ScaleCore(float dx, float dy)
        {
            currentlyScaling = true;
            base.ScaleCore(dx, dy);
            currentlyScaling = false;
        }

        /// <summary>
        /// </summary>
        /// <summary>
        ///     Set the panel selections appropriately
        /// </summary>
        protected void UpdateTabSelection(bool updateFocus)
        {
            if (IsHandleCreated)
            {
                int index = SelectedIndex;

                // make current panel invisible
                TabPage[] tabPages = GetTabPages();
                if (index != -1)
                {
                    // Changing the bounds of the tabPage during scaling
                    // will force a layout to occur.  After this layout
                    // the tabpage will then be scaled again resulting
                    // in incorrect sizes.  Suspend Layout in this case.
                    if (currentlyScaling)
                    {
                        tabPages[index].SuspendLayout();
                    }
                    tabPages[index].Bounds = DisplayRectangle;

                    // After changing the Bounds of TabPages, we need to
                    // make TabPages Redraw.
                    // Use Invalidate directly here has no performance
                    // issue, since ReSize is calling low frequence.
                    tabPages[index].Invalidate();

                    if (currentlyScaling)
                    {
                        tabPages[index].ResumeLayout(false);
                    }

                    tabPages[index].Visible = true;
                    if (updateFocus)
                    {
                        if (!Focused || tabControlState[TABCONTROLSTATE_selectFirstControl])
                        {
                            tabControlState[TABCONTROLSTATE_UISelection] = false;
                            bool selectNext = tabPages[index].SelectNextControl(null, true, true, false, false);

                            if (selectNext)
                            {
                                if (!ContainsFocus)
                                {
                                    IContainerControl c = GetContainerControl();
                                    if (c != null)
                                    {
                                        while (c.ActiveControl is ContainerControl)
                                        {
                                            c = (IContainerControl)c.ActiveControl;
                                        }
                                        if (c.ActiveControl != null)
                                        {
                                            c.ActiveControl.Focus();
                                        }
                                    }
                                }
                            }
                            else
                            {
                                IContainerControl c = GetContainerControl();
                                if (c != null && !DesignMode)
                                {
                                    if (c is ContainerControl)
                                    {
                                        ((ContainerControl)c).SetActiveControl(this);
                                    }
                                    else
                                    {
                                        c.ActiveControl = this;
                                    }
                                }
                            }
                        }
                    }
                }
                for (int i = 0; i < tabPages.Length; i++)
                {
                    if (i != SelectedIndex)
                    {
                        tabPages[i].Visible = false;
                    }
                }
            }
        }

        /// <summary>
        /// </summary>
        protected override void OnStyleChanged(EventArgs e)
        {
            base.OnStyleChanged(e);
            cachedDisplayRect = Rectangle.Empty;
            UpdateTabSelection(false);
        }



        /// <summary>
        /// </summary>
        internal void UpdateTab(TabPage tabPage)
        {
            int index = FindTabPage(tabPage);
            SetTabPage(index, tabPage, tabPage.GetTCITEM());

            // It's possible that changes to this TabPage will change the DisplayRectangle of the
            // TabControl, so invalidate and resize the size of this page.
            //
            cachedDisplayRect = Rectangle.Empty;
            UpdateTabSelection(false);
        }


        /// <summary>
        /// </summary>
        private void WmNeedText(ref Message m)
        {

            NativeMethods.TOOLTIPTEXT ttt = (NativeMethods.TOOLTIPTEXT)m.GetLParam(typeof(NativeMethods.TOOLTIPTEXT));

            int commandID = (int)ttt.hdr.idFrom;

            string tipText = GetToolTipText(GetTabPage(commandID));
            if (!string.IsNullOrEmpty(tipText))
            {
                ttt.lpszText = tipText;
            }
            else
            {
                ttt.lpszText = controlTipText;
            }

            ttt.hinst = IntPtr.Zero;

            // RightToLeft reading order
            //
            if (RightToLeft == RightToLeft.Yes)
            {
                ttt.uFlags |= NativeMethods.TTF_RTLREADING;
            }

            Marshal.StructureToPtr(ttt, m.LParam, false);

        }

        /// <summary>
        /// </summary>
        private void WmReflectDrawItem(ref Message m)
        {

            NativeMethods.DRAWITEMSTRUCT dis = (NativeMethods.DRAWITEMSTRUCT)m.GetLParam(typeof(NativeMethods.DRAWITEMSTRUCT));
            IntPtr oldPal = SetUpPalette(dis.hDC, false /*force*/, false /*realize*/);
            using (Graphics g = Graphics.FromHdcInternal(dis.hDC))
            {
                OnDrawItem(new DrawItemEventArgs(g, Font, Rectangle.FromLTRB(dis.rcItem.left, dis.rcItem.top, dis.rcItem.right, dis.rcItem.bottom), dis.itemID, (DrawItemState)dis.itemState));
            }
            if (oldPal != IntPtr.Zero)
            {
                SafeNativeMethods.SelectPalette(new HandleRef(null, dis.hDC), new HandleRef(null, oldPal), 0);
            }
            m.Result = (IntPtr)1;
        }

        /// <summary>
        /// </summary>
        private bool WmSelChange()
        {
            TabControlCancelEventArgs tcc = new TabControlCancelEventArgs(SelectedTab, SelectedIndex, false, TabControlAction.Selecting);
            OnSelecting(tcc);
            if (!tcc.Cancel)
            {
                OnSelected(new TabControlEventArgs(SelectedTab, SelectedIndex, TabControlAction.Selected));
                OnSelectedIndexChanged(EventArgs.Empty);
            }
            else
            {
                // user Cancelled the Selection of the new Tab.
                SendMessage(NativeMethods.TCM_SETCURSEL, lastSelection, 0);
                UpdateTabSelection(true);
            }
            return tcc.Cancel;
        }

        /// <summary>
        /// </summary>
        private bool WmSelChanging()
        {
            IContainerControl c = GetContainerControl();
            if (c != null && !DesignMode)
            {
                if (c is ContainerControl)
                {
                    ((ContainerControl)c).SetActiveControl(this);
                }
                else
                {
                    c.ActiveControl = this;
                }
            }
            // Fire DeSelecting .... on the current Selected Index...
            // Set the return value to a global
            // if 'cancelled' return from here else..
            // fire Deselected.
            lastSelection = SelectedIndex;
            TabControlCancelEventArgs tcc = new TabControlCancelEventArgs(SelectedTab, SelectedIndex, false, TabControlAction.Deselecting);
            OnDeselecting(tcc);
            if (!tcc.Cancel)
            {
                OnDeselected(new TabControlEventArgs(SelectedTab, SelectedIndex, TabControlAction.Deselected));
            }
            return tcc.Cancel;

        }

        /// <summary>
        /// </summary>
        private void WmTabBaseReLayout(ref Message m)
        {
            BeginUpdate();
            cachedDisplayRect = Rectangle.Empty;
            UpdateTabSelection(false);
            EndUpdate();
            Invalidate(true);

            // Remove other TabBaseReLayout messages from the message queue
            NativeMethods.MSG msg = new NativeMethods.MSG();
            IntPtr hwnd = Handle;
            while (UnsafeNativeMethods.PeekMessage(ref msg, new HandleRef(this, hwnd),
                                       tabBaseReLayoutMessage,
                                       tabBaseReLayoutMessage,
                                       NativeMethods.PM_REMOVE))
            {
                ; // NULL loop
            }
        }

        /// <summary>
        ///     The tab's window procedure.  Inheritng classes can override this
        ///     to add extra functionality, but should not forget to call
        ///     base.wndProc(m); to ensure the tab continues to function properly.
        /// </summary>
        protected override void WndProc(ref Message m)
        {

<<<<<<< HEAD
            switch (m.Msg) {
=======
            switch (m.Msg)
            {
>>>>>>> 05087938
                case Interop.WindowMessages.WM_REFLECT + Interop.WindowMessages.WM_DRAWITEM:
                    WmReflectDrawItem(ref m);
                    break;

                case Interop.WindowMessages.WM_REFLECT + Interop.WindowMessages.WM_MEASUREITEM:
                    // We use TCM_SETITEMSIZE instead
                    break;

                case Interop.WindowMessages.WM_NOTIFY:
                case Interop.WindowMessages.WM_REFLECT + Interop.WindowMessages.WM_NOTIFY:
<<<<<<< HEAD
                    NativeMethods.NMHDR nmhdr = (NativeMethods.NMHDR) m.GetLParam(typeof(NativeMethods.NMHDR));
                    switch (nmhdr.code) {
=======
                    NativeMethods.NMHDR nmhdr = (NativeMethods.NMHDR)m.GetLParam(typeof(NativeMethods.NMHDR));
                    switch (nmhdr.code)
                    {
>>>>>>> 05087938
                        // new switch added to prevent the TabControl from changing to next TabPage ...
                        //in case of validation cancelled...
                        //Turn  tabControlState[TABCONTROLSTATE_UISelection] = false and Return So that no WmSelChange() gets fired.
                        //If validation not cancelled then tabControlState[TABCONTROLSTATE_UISelection] is turned ON to set the focus on to the ...
                        //next TabPage..

                        case NativeMethods.TCN_SELCHANGING:
                            if (WmSelChanging())
                            {
                                m.Result = (IntPtr)1;
                                tabControlState[TABCONTROLSTATE_UISelection] = false;
                                return;
                            }

                            if (ValidationCancelled)
                            {
                                m.Result = (IntPtr)1;
                                tabControlState[TABCONTROLSTATE_UISelection] = false;
                                return;
                            }
                            else
                            {
                                tabControlState[TABCONTROLSTATE_UISelection] = true;
                            }
                            break;
                        case NativeMethods.TCN_SELCHANGE:
                            if (WmSelChange())
                            {
                                m.Result = (IntPtr)1;
                                tabControlState[TABCONTROLSTATE_UISelection] = false;
                                return;
                            }
                            else
                            {
                                tabControlState[TABCONTROLSTATE_UISelection] = true;
                            }
                            break;
                        case NativeMethods.TTN_GETDISPINFO:
                            // MSDN:
                            // Setting the max width has the added benefit of enabling Multiline
                            // tool tips!
                            //
                            UnsafeNativeMethods.SendMessage(new HandleRef(nmhdr, nmhdr.hwndFrom), NativeMethods.TTM_SETMAXTIPWIDTH, 0, SystemInformation.MaxWindowTrackSize.Width);
                            WmNeedText(ref m);
                            m.Result = (IntPtr)1;
                            return;
                    }
                    break;
            }
            if (m.Msg == tabBaseReLayoutMessage)
            {
                WmTabBaseReLayout(ref m);
                return;
            }
            base.WndProc(ref m);
        }


        public class TabPageCollection : IList
        {
            private readonly TabControl owner;
            /// A caching mechanism for key accessor
            /// We use an index here rather than control so that we don't have lifetime
            /// issues by holding on to extra references.
            private int lastAccessedIndex = -1;

            [SuppressMessage("Microsoft.Usage", "CA2208:InstantiateArgumentExceptionsCorrectly")]
            public TabPageCollection(TabControl owner)
            {
                this.owner = owner ?? throw new ArgumentNullException(nameof(owner));
            }

            public virtual TabPage this[int index]
            {
                get
                {
                    return owner.GetTabPage(index);
                }
                set
                {
                    owner.SetTabPage(index, value, value.GetTCITEM());
                }
            }

            object IList.this[int index]
            {
                get
                {
                    return this[index];
                }
                [SuppressMessage("Microsoft.Usage", "CA2208:InstantiateArgumentExceptionsCorrectly")]
                [
                    SuppressMessage("Microsoft.Globalization", "CA1303:DoNotPassLiteralsAsLocalizedParameters") // value is the name of the param passed in.
                                                                                                                // So we don't have to localize it.
                ]
                set
                {
                    if (value is TabPage)
                    {
                        this[index] = (TabPage)value;
                    }
                    else
                    {
                        throw new ArgumentException(nameof(value));
                    }
                }
            }
            /// <summary>
            ///     <para>Retrieves the child control with the specified key.</para>
            /// </summary>
            public virtual TabPage this[string key]
            {
                get
                {
                    // We do not support null and empty string as valid keys.
                    if (string.IsNullOrEmpty(key))
                    {
                        return null;
                    }

                    // Search for the key in our collection
                    int index = IndexOfKey(key);
                    if (IsValidIndex(index))
                    {
                        return this[index];
                    }
                    else
                    {
                        return null;
                    }

                }
            }


            [Browsable(false)]
            public int Count
            {
                get
                {
                    return owner.tabPageCount;
                }
            }

            object ICollection.SyncRoot
            {
                get
                {
                    return this;
                }
            }

            bool ICollection.IsSynchronized
            {
                get
                {
                    return false;
                }
            }

            bool IList.IsFixedSize
            {
                get
                {
                    return false;
                }
            }

            public bool IsReadOnly
            {
                get
                {
                    return false;
                }
            }


            [SuppressMessage("Microsoft.Usage", "CA2208:InstantiateArgumentExceptionsCorrectly")]
            public void Add(TabPage value)
            {

                if (value == null)
                {
                    throw new ArgumentNullException(nameof(value));
                }

                owner.Controls.Add(value);
            }

            [
                SuppressMessage("Microsoft.Globalization", "CA1303:DoNotPassLiteralsAsLocalizedParameters") // value is the name of the param passed in.
                                                                                                            // So we don't have to localize it.
            ]

            [SuppressMessage("Microsoft.Usage", "CA2208:InstantiateArgumentExceptionsCorrectly")]
            int IList.Add(object value)
            {
                if (value is TabPage)
                {
                    Add((TabPage)value);
                    return IndexOf((TabPage)value);
                }
                else
                {
                    throw new ArgumentException(nameof(value));
                }
            }

            // <-- NEW ADD OVERLOADS FOR WHIDBEY

            public void Add(string text)
            {
                TabPage page = new TabPage
                {
                    Text = text
                };
                Add(page);
            }

            public void Add(string key, string text)
            {
                TabPage page = new TabPage
                {
                    Name = key,
                    Text = text
                };
                Add(page);
            }

            public void Add(string key, string text, int imageIndex)
            {
                TabPage page = new TabPage
                {
                    Name = key,
                    Text = text,
                    ImageIndex = imageIndex
                };
                Add(page);
            }

            public void Add(string key, string text, string imageKey)
            {
                TabPage page = new TabPage
                {
                    Name = key,
                    Text = text,
                    ImageKey = imageKey
                };
                Add(page);
            }

            // END - NEW ADD OVERLOADS FOR WHIDBEY -->

            [SuppressMessage("Microsoft.Usage", "CA2208:InstantiateArgumentExceptionsCorrectly")]
            public void AddRange(TabPage[] pages)
            {
                if (pages == null)
                {
                    throw new ArgumentNullException(nameof(pages));
                }
                foreach (TabPage page in pages)
                {
                    Add(page);
                }
            }

            [SuppressMessage("Microsoft.Usage", "CA2208:InstantiateArgumentExceptionsCorrectly")]
            public bool Contains(TabPage page)
            {

                //check for the page not to be null
                if (page == null)
                {
                    throw new ArgumentNullException(nameof(page));
                }
                //end check

                return IndexOf(page) != -1;
            }

            bool IList.Contains(object page)
            {
                if (page is TabPage)
                {
                    return Contains((TabPage)page);
                }
                else
                {
                    return false;
                }
            }

            /// <summary>
            ///     <para>Returns true if the collection contains an item with the specified key, false otherwise.</para>
            /// </summary>
            public virtual bool ContainsKey(string key)
            {
                return IsValidIndex(IndexOfKey(key));
            }


            [SuppressMessage("Microsoft.Usage", "CA2208:InstantiateArgumentExceptionsCorrectly")]
            public int IndexOf(TabPage page)
            {

                //check for the page not to be null
                if (page == null)
                {
                    throw new ArgumentNullException(nameof(page));
                }
                //end check

                for (int index = 0; index < Count; ++index)
                {
                    if (this[index] == page)
                    {
                        return index;
                    }
                }
                return -1;
            }

            int IList.IndexOf(object page)
            {
                if (page is TabPage)
                {
                    return IndexOf((TabPage)page);
                }
                else
                {
                    return -1;
                }
            }
            /// <summary>
            ///     <para>The zero-based index of the first occurrence of value within the entire CollectionBase, if found; otherwise, -1.</para>
            /// </summary>
            public virtual int IndexOfKey(string key)
            {
                // Step 0 - Arg validation
                if (string.IsNullOrEmpty(key))
                {
                    return -1; // we dont support empty or null keys.
                }

                // step 1 - check the last cached item
                if (IsValidIndex(lastAccessedIndex))
                {
                    if (WindowsFormsUtils.SafeCompareStrings(this[lastAccessedIndex].Name, key, /* ignoreCase = */ true))
                    {
                        return lastAccessedIndex;
                    }
                }

                // step 2 - search for the item
                for (int i = 0; i < Count; i++)
                {
                    if (WindowsFormsUtils.SafeCompareStrings(this[i].Name, key, /* ignoreCase = */ true))
                    {
                        lastAccessedIndex = i;
                        return i;
                    }
                }

                // step 3 - we didn't find it.  Invalidate the last accessed index and return -1.
                lastAccessedIndex = -1;
                return -1;
            }


            /// <summary>
            ///    <para>Inserts the supplied Tabpage at the given index.</para>
            /// </summary>
            public void Insert(int index, TabPage tabPage)
            {
                owner.InsertItem(index, tabPage);
                try
                {
                    // See InsertingItem property
                    owner.InsertingItem = true;
                    owner.Controls.Add(tabPage);
                }
                finally
                {
                    owner.InsertingItem = false;
                }
                owner.Controls.SetChildIndex(tabPage, index);
            }

            [SuppressMessage("Microsoft.Usage", "CA2208:InstantiateArgumentExceptionsCorrectly")]
            [
                SuppressMessage("Microsoft.Globalization", "CA1303:DoNotPassLiteralsAsLocalizedParameters") // tabPage is the name of the param passed in.
                                                                                                            // So we don't have to localize it.
            ]
            void IList.Insert(int index, object tabPage)
            {
                if (tabPage is TabPage)
                {
                    Insert(index, (TabPage)tabPage);
                }
                else
                {
                    throw new ArgumentException(nameof(tabPage));
                }
            }

            // <-- NEW INSERT OVERLOADS FOR WHIDBEY

            public void Insert(int index, string text)
            {
                TabPage page = new TabPage
                {
                    Text = text
                };
                Insert(index, page);
            }

            public void Insert(int index, string key, string text)
            {
                TabPage page = new TabPage
                {
                    Name = key,
                    Text = text
                };
                Insert(index, page);
            }

            public void Insert(int index, string key, string text, int imageIndex)
            {
                TabPage page = new TabPage
                {
                    Name = key,
                    Text = text
                };
                Insert(index, page);
                // ImageKey and ImageIndex require parenting...
                page.ImageIndex = imageIndex;
            }

            public void Insert(int index, string key, string text, string imageKey)
            {
                TabPage page = new TabPage
                {
                    Name = key,
                    Text = text
                };
                Insert(index, page);
                // ImageKey and ImageIndex require parenting...
                page.ImageKey = imageKey;
            }

            // END - NEW INSERT OVERLOADS FOR WHIDBEY -->


            /// <summary>
            ///     <para>Determines if the index is valid for the collection.</para>
            /// </summary>
            private bool IsValidIndex(int index)
            {
                return ((index >= 0) && (index < Count));
            }

            public virtual void Clear()
            {
                owner.RemoveAll();
            }

            void ICollection.CopyTo(Array dest, int index)
            {
                if (Count > 0)
                {
                    System.Array.Copy(owner.GetTabPages(), 0, dest, index, Count);
                }
            }

            public IEnumerator GetEnumerator()
            {
                TabPage[] tabPages = owner.GetTabPages();
                if (tabPages != null)
                {
                    return tabPages.GetEnumerator();
                }
                else
                {
                    return new TabPage[0].GetEnumerator();
                }
            }


            [SuppressMessage("Microsoft.Usage", "CA2208:InstantiateArgumentExceptionsCorrectly")]
            public void Remove(TabPage value)
            {

                //check for the value not to be null
                if (value == null)
                {
                    throw new ArgumentNullException(nameof(value));
                }
                //end check
                owner.Controls.Remove(value);
            }

            void IList.Remove(object value)
            {
                if (value is TabPage)
                {
                    Remove((TabPage)value);
                }
            }

            public void RemoveAt(int index)
            {
                owner.Controls.RemoveAt(index);
            }


            /// <summary>
            ///     <para>Removes the child control with the specified key.</para>
            /// </summary>
            public virtual void RemoveByKey(string key)
            {
                int index = IndexOfKey(key);
                if (IsValidIndex(index))
                {
                    RemoveAt(index);
                }
            }

        }


        /// <summary>
        ///     Collection of controls...
        /// </summary>
        [ComVisible(false)]
        public new class ControlCollection : Control.ControlCollection
        {

            private readonly TabControl owner;

            /*C#r: protected*/

            public ControlCollection(TabControl owner)
            : base(owner)
            {
                this.owner = owner;
            }

            public override void Add(Control value)
            {
                if (!(value is TabPage))
                {
                    throw new ArgumentException(string.Format(SR.TabControlInvalidTabPageType, value.GetType().Name));
                }

                TabPage tabPage = (TabPage)value;

                // See InsertingItem property
                if (!owner.InsertingItem)
                {
                    if (owner.IsHandleCreated)
                    {
                        owner.AddTabPage(tabPage, tabPage.GetTCITEM());
                    }
                    else
                    {
                        owner.Insert(owner.TabCount, tabPage);
                    }
                }

                base.Add(tabPage);
                tabPage.Visible = false;

                // Without this check, we force handle creation on the tabcontrol
                // which is not good at all of there are any OCXs on it.
                //
                if (owner.IsHandleCreated)
                {
                    tabPage.Bounds = owner.DisplayRectangle;
                }

                // site the tabPage if necessary.
                ISite site = owner.Site;
                if (site != null)
                {
                    ISite siteTab = tabPage.Site;
                    if (siteTab == null)
                    {
                        IContainer container = site.Container;
                        if (container != null)
                        {
                            container.Add(tabPage);
                        }
                    }
                }
                owner.ApplyItemSize();
                owner.UpdateTabSelection(false);

            }

            public override void Remove(Control value)
            {
                base.Remove(value);
                if (!(value is TabPage))
                {
                    return;
                }
                int index = owner.FindTabPage((TabPage)value);
                int curSelectedIndex = owner.SelectedIndex;

                if (index != -1)
                {
                    owner.RemoveTabPage(index);
                    if (index == curSelectedIndex)
                    {
                        owner.SelectedIndex = 0; //Always select the first tabPage is the Selected TabPage is removed.
                    }
                }
                owner.UpdateTabSelection(false);
            }

        }


    }
}<|MERGE_RESOLUTION|>--- conflicted
+++ resolved
@@ -599,15 +599,10 @@
                 }
             }
 
-<<<<<<< HEAD
-            set {
-                if (value.Width < 0 || value.Height < 0) {
-=======
             set
             {
                 if (value.Width < 0 || value.Height < 0)
                 {
->>>>>>> 05087938
                     throw new ArgumentOutOfRangeException(nameof(value), value, string.Format(SR.InvalidArgument, nameof(ItemSize), value));
                 }
                 itemSize = value;
@@ -684,12 +679,8 @@
             {
                 return padding;
             }
-<<<<<<< HEAD
-            set {
-=======
             set
             {
->>>>>>> 05087938
                 if (value.X < 0 || value.Y < 0)
                 {
                     throw new ArgumentOutOfRangeException(nameof(value), value, string.Format(SR.InvalidArgument, nameof(Padding), value));
@@ -790,15 +781,10 @@
                     return selectedIndex;
                 }
             }
-<<<<<<< HEAD
-            set {
-                if (value < -1) {
-=======
             set
             {
                 if (value < -1)
                 {
->>>>>>> 05087938
                     throw new ArgumentOutOfRangeException(nameof(value), value, string.Format(SR.InvalidLowBoundArgumentEx, nameof(SelectedIndex), value, -1));
                 }
 
@@ -1263,12 +1249,8 @@
         internal TabPage GetTabPage(int index)
         {
 
-<<<<<<< HEAD
-            if (index < 0 || index >= tabPageCount) {
-=======
             if (index < 0 || index >= tabPageCount)
             {
->>>>>>> 05087938
                 throw new ArgumentOutOfRangeException(nameof(index), index, string.Format(SR.InvalidArgument, nameof(index), index));
             }
             return tabPages[index];
@@ -1309,17 +1291,11 @@
 
         /// <summary>
         ///     Retrieves the bounding rectangle for the given tab in the tab strip.
-<<<<<<< HEAD
-        /// </devdoc>
-        public Rectangle GetTabRect(int index) {
-            if (index < 0 || (index >= tabPageCount && !tabControlState[TABCONTROLSTATE_getTabRectfromItemSize])) {
-=======
         /// </summary>
         public Rectangle GetTabRect(int index)
         {
             if (index < 0 || (index >= tabPageCount && !tabControlState[TABCONTROLSTATE_getTabRectfromItemSize]))
             {
->>>>>>> 05087938
                 throw new ArgumentOutOfRangeException(nameof(index), index, string.Format(SR.InvalidArgument, nameof(index), index));
             }
             tabControlState[TABCONTROLSTATE_getTabRectfromItemSize] = false;
@@ -1386,14 +1362,10 @@
         {
 
             if (index < 0 || ((tabPages != null) && index > tabPageCount))
-<<<<<<< HEAD
+            {
                 throw new ArgumentOutOfRangeException(nameof(index), index, string.Format(SR.InvalidArgument, nameof(index), index));
-=======
-            {
-                throw new ArgumentOutOfRangeException(nameof(index), index, string.Format(SR.InvalidArgument, nameof(index), index));
-            }
-
->>>>>>> 05087938
+            }
+
             if (tabPage == null)
             {
                 throw new ArgumentNullException(nameof(tabPage));
@@ -1807,14 +1779,10 @@
         internal void RemoveTabPage(int index)
         {
             if (index < 0 || index >= tabPageCount)
-<<<<<<< HEAD
+            {
                 throw new ArgumentOutOfRangeException(nameof(index), index, string.Format(SR.InvalidArgument, nameof(index), index));
-=======
-            {
-                throw new ArgumentOutOfRangeException(nameof(index), index, string.Format(SR.InvalidArgument, nameof(index), index));
-            }
-
->>>>>>> 05087938
+            }
+
             tabPageCount--;
             if (index < tabPageCount)
             {
@@ -1864,14 +1832,10 @@
         internal void SetTabPage(int index, TabPage tabPage, NativeMethods.TCITEM_T tcitem)
         {
             if (index < 0 || index >= tabPageCount)
-<<<<<<< HEAD
+            {
                 throw new ArgumentOutOfRangeException(nameof(index), index, string.Format(SR.InvalidArgument, nameof(index), index));
-=======
-            {
-                throw new ArgumentOutOfRangeException(nameof(index), index, string.Format(SR.InvalidArgument, nameof(index), index));
-            }
-
->>>>>>> 05087938
+            }
+
             if (IsHandleCreated)
             {
                 UnsafeNativeMethods.SendMessage(new HandleRef(this, Handle), NativeMethods.TCM_SETITEM, index, tcitem);
@@ -2284,12 +2248,8 @@
         protected override void WndProc(ref Message m)
         {
 
-<<<<<<< HEAD
-            switch (m.Msg) {
-=======
             switch (m.Msg)
             {
->>>>>>> 05087938
                 case Interop.WindowMessages.WM_REFLECT + Interop.WindowMessages.WM_DRAWITEM:
                     WmReflectDrawItem(ref m);
                     break;
@@ -2300,14 +2260,9 @@
 
                 case Interop.WindowMessages.WM_NOTIFY:
                 case Interop.WindowMessages.WM_REFLECT + Interop.WindowMessages.WM_NOTIFY:
-<<<<<<< HEAD
-                    NativeMethods.NMHDR nmhdr = (NativeMethods.NMHDR) m.GetLParam(typeof(NativeMethods.NMHDR));
-                    switch (nmhdr.code) {
-=======
                     NativeMethods.NMHDR nmhdr = (NativeMethods.NMHDR)m.GetLParam(typeof(NativeMethods.NMHDR));
                     switch (nmhdr.code)
                     {
->>>>>>> 05087938
                         // new switch added to prevent the TabControl from changing to next TabPage ...
                         //in case of validation cancelled...
                         //Turn  tabControlState[TABCONTROLSTATE_UISelection] = false and Return So that no WmSelChange() gets fired.
