--- conflicted
+++ resolved
@@ -249,15 +249,10 @@
                     // the bottom left of the client area, normally they are anchored
                     // to the top right which just looks wierd!
                     //
-<<<<<<< HEAD
-                    NativeMethods.WINDOWPLACEMENT wp = new NativeMethods.WINDOWPLACEMENT();
-                    wp.length = Marshal.SizeOf<NativeMethods.WINDOWPLACEMENT>();
-=======
                     NativeMethods.WINDOWPLACEMENT wp = new NativeMethods.WINDOWPLACEMENT
                     {
                         length = Marshal.SizeOf<NativeMethods.WINDOWPLACEMENT>()
                     };
->>>>>>> 05087938
 
                     for (int i = 0; i < Controls.Count; i++)
                     {
@@ -370,19 +365,6 @@
         {
             return false;
         }
-<<<<<<< HEAD
-        
-
-        /// <include file='doc\MDIClient.uex' path='docs/doc[@for="MdiClient.WndProc"]/*' />
-        /// <devdoc>
-        /// </devdoc>
-        /// <internalonly/>
-        protected override void WndProc(ref Message m) {
-            switch (m.Msg) {
-                
-                case Interop.WindowMessages.WM_CREATE:
-                    if (ParentInternal != null && ParentInternal.Site != null && ParentInternal.Site.DesignMode && Handle != IntPtr.Zero) {
-=======
 
 
         /// <summary>
@@ -395,7 +377,6 @@
                 case Interop.WindowMessages.WM_CREATE:
                     if (ParentInternal != null && ParentInternal.Site != null && ParentInternal.Site.DesignMode && Handle != IntPtr.Zero)
                     {
->>>>>>> 05087938
                         SetWindowRgn();
                     }
                     break;
