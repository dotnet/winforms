--- conflicted
+++ resolved
@@ -618,22 +618,14 @@
             SafeNativeMethods.GetIconInfo(new HandleRef(this, iconHandle), info);
             NativeMethods.BITMAP bmp = new NativeMethods.BITMAP();
 
-<<<<<<< HEAD
-            if (info.hbmColor != IntPtr.Zero) {
-=======
             if (info.hbmColor != IntPtr.Zero)
             {
->>>>>>> 05087938
                 UnsafeNativeMethods.GetObject(new HandleRef(null, info.hbmColor), Marshal.SizeOf<NativeMethods.BITMAP>(), bmp);
                 SafeNativeMethods.IntDeleteObject(new HandleRef(null, info.hbmColor));
                 iconSize = new Size(bmp.bmWidth, bmp.bmHeight);
             }
-<<<<<<< HEAD
-            else if (info.hbmMask != IntPtr.Zero) {
-=======
             else if (info.hbmMask != IntPtr.Zero)
             {
->>>>>>> 05087938
                 UnsafeNativeMethods.GetObject(new HandleRef(null, info.hbmMask), Marshal.SizeOf<NativeMethods.BITMAP>(), bmp);
                 iconSize = new Size(bmp.bmWidth, bmp.bmHeight / 2);
             }
