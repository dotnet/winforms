// Licensed to the .NET Foundation under one or more agreements.
// The .NET Foundation licenses this file to you under the MIT license.
// See the LICENSE file in the project root for more information.

namespace System.Windows.Forms
{
    using System;
    using System.Collections;
    using System.Collections.Specialized;
    using System.ComponentModel;
    using System.Diagnostics;
    using System.Drawing;
    using System.Globalization;
    using System.IO;
    using System.Reflection;
    using System.Runtime.InteropServices;
    using System.Runtime.InteropServices.ComTypes;
    using System.Runtime.Serialization;
    using System.Runtime.Serialization.Formatters;
    using System.Runtime.Serialization.Formatters.Binary;
    using System.Security;
    using System.Security.Permissions;
    using System.Text;
    using IComDataObject = System.Runtime.InteropServices.ComTypes.IDataObject;

    /// <include file='doc\DataObject.uex' path='docs/doc[@for="DataObject"]/*' />
    /// <devdoc>
    ///    <para>Implements a basic data transfer mechanism.</para>
    /// </devdoc>
    [
        ClassInterface(ClassInterfaceType.None)
    ]
    public class DataObject : IDataObject, IComDataObject
    {

        private static readonly string CF_DEPRECATED_FILENAME = "FileName";
        private static readonly string CF_DEPRECATED_FILENAMEW = "FileNameW";

        private const int DV_E_FORMATETC = unchecked((int)0x80040064);
        private const int DV_E_LINDEX = unchecked((int)0x80040068);
        private const int DV_E_TYMED = unchecked((int)0x80040069);
        private const int DV_E_DVASPECT = unchecked((int)0x8004006B);
        private const int OLE_E_NOTRUNNING = unchecked((int)0x80040005);
        private const int OLE_E_ADVISENOTSUPPORTED = unchecked((int)0x80040003);
        private const int DATA_S_SAMEFORMATETC = 0x00040130;

        private static readonly TYMED[] ALLOWED_TYMEDS =
        new TYMED[] {
            TYMED.TYMED_HGLOBAL,
            TYMED.TYMED_ISTREAM,
            TYMED.TYMED_ENHMF,
            TYMED.TYMED_MFPICT,
            TYMED.TYMED_GDI};

        private IDataObject innerData = null;
        internal bool RestrictedFormats { get; set; }

        // We use this to identify that a stream is actually a serialized object.  On read,
        // we don't know if the contents of a stream were saved "raw" or if the stream is really
        // pointing to a serialized object.  If we saved an object, we prefix it with this
        // guid.
        //
        private static readonly byte[] serializedObjectID = new Guid("FD9EA796-3B13-4370-A679-56106BB288FB").ToByteArray();

        /// <include file='doc\DataObject.uex' path='docs/doc[@for="DataObject.DataObject"]/*' />
        /// <devdoc>
        /// <para>Initializes a new instance of the <see cref='System.Windows.Forms.DataObject'/> class, with the specified <see cref='System.Windows.Forms.IDataObject'/>.</para>
        /// </devdoc>
        internal DataObject(IDataObject data)
        {
            Debug.WriteLineIf(CompModSwitches.DataObject.TraceVerbose, "Constructed DataObject based on IDataObject");
            innerData = data;
            Debug.Assert(innerData != null, "You must have an innerData on all DataObjects");
        }

        /// <include file='doc\DataObject.uex' path='docs/doc[@for="DataObject.DataObject1"]/*' />
        /// <devdoc>
        /// <para>Initializes a new instance of the <see cref='System.Windows.Forms.DataObject'/> class, with the specified <see langword='IComDataObject'/>.</para>
        /// </devdoc>
        internal DataObject(IComDataObject data)
        {
            if (data is DataObject)
            {
                innerData = data as IDataObject;
            }
            else
            {
                Debug.WriteLineIf(CompModSwitches.DataObject.TraceVerbose, "Constructed DataObject based on IComDataObject");
                innerData = new OleConverter(data);
            }
            Debug.Assert(innerData != null, "You must have an innerData on all DataObjects");
        }

        /// <include file='doc\DataObject.uex' path='docs/doc[@for="DataObject.DataObject2"]/*' />
        /// <devdoc>
        ///    <para>
        ///       Initializes a new instance of the <see cref='System.Windows.Forms.DataObject'/>
        ///       class, which can store arbitrary data.
        ///    </para>
        /// </devdoc>
        public DataObject()
        {
            Debug.WriteLineIf(CompModSwitches.DataObject.TraceVerbose, "Constructed DataObject standalone");
            innerData = new DataStore();
            Debug.Assert(innerData != null, "You must have an innerData on all DataObjects");
        }

        /// <include file='doc\DataObject.uex' path='docs/doc[@for="DataObject.DataObject3"]/*' />
        /// <devdoc>
        /// <para>Initializes a new instance of the <see cref='System.Windows.Forms.DataObject'/> class, containing the specified data.</para>
        /// </devdoc>
        public DataObject(object data)
        {
            Debug.WriteLineIf(CompModSwitches.DataObject.TraceVerbose, "Constructed DataObject base on Object: " + data.ToString());
            if (data is IDataObject && !Marshal.IsComObject(data))
            {
                innerData = (IDataObject)data;
            }
            else if (data is IComDataObject)
            {
                innerData = new OleConverter((IComDataObject)data);
            }
            else
            {
                innerData = new DataStore();
                SetData(data);
            }
            Debug.Assert(innerData != null, "You must have an innerData on all DataObjects");
        }

        /// <include file='doc\DataObject.uex' path='docs/doc[@for="DataObject.DataObject4"]/*' />
        /// <devdoc>
        /// <para>Initializes a new instance of the <see cref='System.Windows.Forms.DataObject'/> class, containing the specified data and its 
        ///    associated format.</para>
        /// </devdoc>
        public DataObject(string format, object data) : this()
        {
            SetData(format, data);
            Debug.Assert(innerData != null, "You must have an innerData on all DataObjects");
        }

        private IntPtr GetCompatibleBitmap(Bitmap bm)
        {
            // GDI+ returns a DIBSECTION based HBITMAP. The clipboard deals well
            // only with bitmaps created using CreateCompatibleBitmap(). So, we 
            // convert the DIBSECTION into a compatible bitmap.
            //
            IntPtr hBitmap = bm.GetHbitmap();

            // Get the screen DC.
            //
            IntPtr hDC = UnsafeNativeMethods.GetDC(NativeMethods.NullHandleRef);

            // Create a compatible DC to render the source bitmap.
            //
            IntPtr dcSrc = UnsafeNativeMethods.CreateCompatibleDC(new HandleRef(null, hDC));
            IntPtr srcOld = SafeNativeMethods.SelectObject(new HandleRef(null, dcSrc), new HandleRef(bm, hBitmap));

            // Create a compatible DC and a new compatible bitmap. 
            //
            IntPtr dcDest = UnsafeNativeMethods.CreateCompatibleDC(new HandleRef(null, hDC));
            IntPtr hBitmapNew = SafeNativeMethods.CreateCompatibleBitmap(new HandleRef(null, hDC), bm.Size.Width, bm.Size.Height);

            // Select the new bitmap into a compatible DC and render the blt the original bitmap.
            //
            IntPtr destOld = SafeNativeMethods.SelectObject(new HandleRef(null, dcDest), new HandleRef(null, hBitmapNew));
            SafeNativeMethods.BitBlt(new HandleRef(null, dcDest), 0, 0, bm.Size.Width, bm.Size.Height, new HandleRef(null, dcSrc), 0, 0, 0x00CC0020);

            // Clear the source and destination compatible DCs.
            //
            SafeNativeMethods.SelectObject(new HandleRef(null, dcSrc), new HandleRef(null, srcOld));
            SafeNativeMethods.SelectObject(new HandleRef(null, dcDest), new HandleRef(null, destOld));

            UnsafeNativeMethods.DeleteCompatibleDC(new HandleRef(null, dcSrc));
            UnsafeNativeMethods.DeleteCompatibleDC(new HandleRef(null, dcDest));
            UnsafeNativeMethods.ReleaseDC(NativeMethods.NullHandleRef, new HandleRef(null, hDC));

            SafeNativeMethods.DeleteObject(new HandleRef(bm, hBitmap));

            return hBitmapNew;
        }

        /// <include file='doc\DataObject.uex' path='docs/doc[@for="DataObject.GetData"]/*' />
        /// <devdoc>
        ///    <para>Retrieves the data associated with the specified data 
        ///       format, using an automated conversion parameter to determine whether to convert
        ///       the data to the format.</para>
        /// </devdoc>
        public virtual object GetData(string format, bool autoConvert)
        {
            Debug.WriteLineIf(CompModSwitches.DataObject.TraceVerbose, "Request data: " + format + ", " + autoConvert.ToString());
            Debug.Assert(innerData != null, "You must have an innerData on all DataObjects");
            return innerData.GetData(format, autoConvert);
        }

        /// <include file='doc\DataObject.uex' path='docs/doc[@for="DataObject.GetData1"]/*' />
        /// <devdoc>
        ///    <para>Retrieves the data associated with the specified data 
        ///       format.</para>
        /// </devdoc>
        public virtual object GetData(string format)
        {
            Debug.WriteLineIf(CompModSwitches.DataObject.TraceVerbose, "Request data: " + format);
            return GetData(format, true);
        }

        /// <include file='doc\DataObject.uex' path='docs/doc[@for="DataObject.GetData2"]/*' />
        /// <devdoc>
        ///    <para>Retrieves the data associated with the specified class 
        ///       type format.</para>
        /// </devdoc>
        public virtual object GetData(Type format)
        {
            Debug.WriteLineIf(CompModSwitches.DataObject.TraceVerbose, "Request data: " + format.FullName);
            Debug.Assert(format != null, "Must specify a format type");
            if (format == null)
            {
                return null;
            }
            return GetData(format.FullName);
        }

        /// <include file='doc\DataObject.uex' path='docs/doc[@for="DataObject.GetDataPresent"]/*' />
        /// <devdoc>
        ///    <para>Determines whether data stored in this instance is 
        ///       associated with, or can be converted to, the specified
        ///       format.</para>
        /// </devdoc>
        public virtual bool GetDataPresent(Type format)
        {
            Debug.WriteLineIf(CompModSwitches.DataObject.TraceVerbose, "Check data: " + format.FullName);
            Debug.Assert(format != null, "Must specify a format type");
            if (format == null)
            {
                return false;
            }
            bool b = GetDataPresent(format.FullName);
            Debug.WriteLineIf(CompModSwitches.DataObject.TraceVerbose, "  ret: " + b.ToString());
            return b;
        }

        /// <include file='doc\DataObject.uex' path='docs/doc[@for="DataObject.GetDataPresent1"]/*' />
        /// <devdoc>
        ///    <para>Determines whether data stored in this instance is 
        ///       associated with the specified format, using an automatic conversion
        ///       parameter to determine whether to convert the data to the format.</para>
        /// </devdoc>
        public virtual bool GetDataPresent(string format, bool autoConvert)
        {
            Debug.WriteLineIf(CompModSwitches.DataObject.TraceVerbose, "Check data: " + format + ", " + autoConvert.ToString());
            Debug.Assert(innerData != null, "You must have an innerData on all DataObjects");
            bool b = innerData.GetDataPresent(format, autoConvert);
            Debug.WriteLineIf(CompModSwitches.DataObject.TraceVerbose, "  ret: " + b.ToString());
            return b;
        }

        /// <include file='doc\DataObject.uex' path='docs/doc[@for="DataObject.GetDataPresent2"]/*' />
        /// <devdoc>
        ///    <para>Determines whether data stored in this instance is 
        ///       associated with, or can be converted to, the specified
        ///       format.</para>
        /// </devdoc>
        public virtual bool GetDataPresent(string format)
        {
            Debug.WriteLineIf(CompModSwitches.DataObject.TraceVerbose, "Check data: " + format);
            bool b = GetDataPresent(format, true);
            Debug.WriteLineIf(CompModSwitches.DataObject.TraceVerbose, "  ret: " + b.ToString());
            return b;
        }


        /// <include file='doc\DataObject.uex' path='docs/doc[@for="DataObject.GetFormats"]/*' />
        /// <devdoc>
        ///    <para>Gets a list of all formats that data stored in this 
        ///       instance is associated with or can be converted to, using an automatic
        ///       conversion parameter<paramref name=" "/>to
        ///       determine whether to retrieve all formats that the data can be converted to or
        ///       only native data formats.</para>
        /// </devdoc>
        public virtual string[] GetFormats(bool autoConvert)
        {
            Debug.WriteLineIf(CompModSwitches.DataObject.TraceVerbose, "Check formats: " + autoConvert.ToString());
            Debug.Assert(innerData != null, "You must have an innerData on all DataObjects");
            return innerData.GetFormats(autoConvert);
        }

        /// <include file='doc\DataObject.uex' path='docs/doc[@for="DataObject.GetFormats1"]/*' />
        /// <devdoc>
        ///    <para>Gets a list of all formats that data stored in this instance is associated
        ///       with or can be converted to.</para>
        /// </devdoc>
        public virtual string[] GetFormats()
        {
            Debug.WriteLineIf(CompModSwitches.DataObject.TraceVerbose, "Check formats:");
            return GetFormats(true);
        }

        // <-- WHIDBEY ADDITIONS 

        /// <include file='doc\DataObject.uex' path='docs/doc[@for="DataObject.ContainsAudio"]/*' />
        public virtual bool ContainsAudio()
        {
            return GetDataPresent(DataFormats.WaveAudio, false);
        }

        /// <include file='doc\DataObject.uex' path='docs/doc[@for="DataObject.ContainsFileDropList"]/*' />
        public virtual bool ContainsFileDropList()
        {
            return GetDataPresent(DataFormats.FileDrop, true);
        }

        /// <include file='doc\DataObject.uex' path='docs/doc[@for="DataObject.ContainsImage"]/*' />
        public virtual bool ContainsImage()
        {
            return GetDataPresent(DataFormats.Bitmap, true);
        }

        /// <include file='doc\DataObject.uex' path='docs/doc[@for="DataObject.ContainsText"]/*' />
        public virtual bool ContainsText()
        {
            return ContainsText(TextDataFormat.UnicodeText);
        }

        /// <include file='doc\DataObject.uex' path='docs/doc[@for="DataObject.ContainsText1"]/*' />
        public virtual bool ContainsText(TextDataFormat format)
        {
            //valid values are 0x0 to 0x4
            if (!ClientUtils.IsEnumValid(format, (int)format, (int)TextDataFormat.Text, (int)TextDataFormat.CommaSeparatedValue))
            {
                throw new InvalidEnumArgumentException(nameof(format), (int)format, typeof(TextDataFormat));
            }

            return GetDataPresent(ConvertToDataFormats(format), false);
        }

        /// <include file='doc\DataObject.uex' path='docs/doc[@for="DataObject.GetAudioStream"]/*' />
        public virtual Stream GetAudioStream()
        {
            return GetData(DataFormats.WaveAudio, false) as Stream;
        }

        /// <include file='doc\DataObject.uex' path='docs/doc[@for="DataObject.GetFileDropList"]/*' />
        public virtual StringCollection GetFileDropList()
        {
            StringCollection retVal = new StringCollection();
            string[] strings = GetData(DataFormats.FileDrop, true) as string[];
            if (strings != null)
            {
                retVal.AddRange(strings);
            }
            return retVal;
        }

        /// <include file='doc\DataObject.uex' path='docs/doc[@for="DataObject.GetImage"]/*' />
        public virtual Image GetImage()
        {
            return GetData(DataFormats.Bitmap, true) as Image;
        }

        /// <include file='doc\DataObject.uex' path='docs/doc[@for="DataObject.GetText"]/*' />
        public virtual string GetText()
        {
            return GetText(TextDataFormat.UnicodeText);
        }

        /// <include file='doc\DataObject.uex' path='docs/doc[@for="DataObject.GetText1"]/*' />
        public virtual string GetText(TextDataFormat format)
        {
            //valid values are 0x0 to 0x4
            if (!ClientUtils.IsEnumValid(format, (int)format, (int)TextDataFormat.Text, (int)TextDataFormat.CommaSeparatedValue))
            {
                throw new InvalidEnumArgumentException(nameof(format), (int)format, typeof(TextDataFormat));
            }

            string text = GetData(ConvertToDataFormats(format), false) as string;
            if (text != null)
            {
                return text;
            }

            return string.Empty;
        }

        /// <include file='doc\DataObject.uex' path='docs/doc[@for="DataObject.SetAudio"]/*' />
        public virtual void SetAudio(byte[] audioBytes)
        {
            if (audioBytes == null)
            {
                throw new ArgumentNullException(nameof(audioBytes));
            }
            SetAudio(new MemoryStream(audioBytes));
        }

        /// <include file='doc\DataObject.uex' path='docs/doc[@for="DataObject.SetAudio"]/*' />
        public virtual void SetAudio(Span<byte> audioBytes)
        {
<<<<<<< HEAD
            if (audioBytes.IsEmpty)
            {
                throw new ArgumentException(nameof(audioBytes));
            }

=======
>>>>>>> 10c3cbf8
            var stream = new MemoryStream(audioBytes.Length);
            stream.Write(audioBytes);
            stream.Seek(0, SeekOrigin.Begin);
            SetAudio(stream);
        }
        /// <include file='doc\DataObject.uex' path='docs/doc[@for="DataObject.SetAudio1"]/*' />
        public virtual void SetAudio(Stream audioStream)
        {
            if (audioStream == null)
            {
                throw new ArgumentNullException(nameof(audioStream));
            }
            SetData(DataFormats.WaveAudio, false, audioStream);
        }

        /// <include file='doc\DataObject.uex' path='docs/doc[@for="DataObject.SetFileDropList"]/*' />
        public virtual void SetFileDropList(StringCollection filePaths)
        {
            if (filePaths == null)
            {
                throw new ArgumentNullException(nameof(filePaths));
            }
            string[] strings = new string[filePaths.Count];
            filePaths.CopyTo(strings, 0);
            SetData(DataFormats.FileDrop, true, strings);
        }

        /// <include file='doc\DataObject.uex' path='docs/doc[@for="DataObject.SetImage"]/*' />
        public virtual void SetImage(Image image)
        {
            if (image == null)
            {
                throw new ArgumentNullException(nameof(image));
            }
            SetData(DataFormats.Bitmap, true, image);
        }

        /// <include file='doc\DataObject.uex' path='docs/doc[@for="DataObject.SetText"]/*' />
        public virtual void SetText(string textData)
        {
            SetText(textData, TextDataFormat.UnicodeText);
        }

        /// <include file='doc\DataObject.uex' path='docs/doc[@for="DataObject.SetText1"]/*' />
        public virtual void SetText(string textData, TextDataFormat format)
        {
            if (string.IsNullOrEmpty(textData))
            {
                throw new ArgumentNullException(nameof(textData));
            }

            //valid values are 0x0 to 0x4
            if (!ClientUtils.IsEnumValid(format, (int)format, (int)TextDataFormat.Text, (int)TextDataFormat.CommaSeparatedValue))
            {
                throw new InvalidEnumArgumentException(nameof(format), (int)format, typeof(TextDataFormat));
            }

            SetData(ConvertToDataFormats(format), false, textData);
        }

        private static string ConvertToDataFormats(TextDataFormat format)
        {
            switch (format)
            {
                case TextDataFormat.UnicodeText:
                    return DataFormats.UnicodeText;

                case TextDataFormat.Rtf:
                    return DataFormats.Rtf;

                case TextDataFormat.Html:
                    return DataFormats.Html;

                case TextDataFormat.CommaSeparatedValue:
                    return DataFormats.CommaSeparatedValue;
            }

            return DataFormats.UnicodeText;
        }

        // END - WHIDBEY ADDITIONS -->

        /// <include file='doc\DataObject.uex' path='docs/doc[@for="DataObject.GetDistinctStrings"]/*' />
        /// <devdoc>
        ///     Retrieves a list of distinct strings from the array.
        /// </devdoc>
        private static string[] GetDistinctStrings(string[] formats)
        {
            ArrayList distinct = new ArrayList();
            for (int i = 0; i < formats.Length; i++)
            {
                string s = formats[i];
                if (!distinct.Contains(s))
                {
                    distinct.Add(s);
                }
            }

            string[] temp = new string[distinct.Count];
            distinct.CopyTo(temp, 0);
            return temp;
        }

        /// <include file='doc\DataObject.uex' path='docs/doc[@for="DataObject.GetMappedFormats"]/*' />
        /// <devdoc>
        ///     Returns all the "synonyms" for the specified format.
        /// </devdoc>
        private static string[] GetMappedFormats(string format)
        {
            if (format == null)
            {
                return null;
            }

            if (format.Equals(DataFormats.Text)
                || format.Equals(DataFormats.UnicodeText)
                || format.Equals(DataFormats.StringFormat))
            {

                return new string[] {
                    DataFormats.StringFormat,
                    DataFormats.UnicodeText,
                    DataFormats.Text,
                };
            }

            if (format.Equals(DataFormats.FileDrop)
                || format.Equals(CF_DEPRECATED_FILENAME)
                || format.Equals(CF_DEPRECATED_FILENAMEW))
            {

                return new string[] {
                    DataFormats.FileDrop,
                    CF_DEPRECATED_FILENAMEW,
                    CF_DEPRECATED_FILENAME,
                };
            }

            if (format.Equals(DataFormats.Bitmap)
                || format.Equals((typeof(Bitmap)).FullName))
            {

                return new string[] {
                    (typeof(Bitmap)).FullName,
                    DataFormats.Bitmap,
                };
            }

            return new string[] { format };
        }

        /// <include file='doc\DataObject.uex' path='docs/doc[@for="DataObject.GetTymedUseable"]/*' />
        /// <devdoc>
        ///     Returns true if the tymed is useable.
        /// </devdoc>
        /// <internalonly/>
        private bool GetTymedUseable(TYMED tymed)
        {
            for (int i = 0; i < ALLOWED_TYMEDS.Length; i++)
            {
                if ((tymed & ALLOWED_TYMEDS[i]) != 0)
                {
                    return true;
                }
            }
            return false;
        }

        /// <include file='doc\DataObject.uex' path='docs/doc[@for="DataObject.GetDataIntoOleStructs"]/*' />
        /// <devdoc>
        ///     Populates Ole datastructes from a WinForms dataObject. This is the core
        ///     of WinForms to OLE conversion.
        /// </devdoc>
        /// <internalonly/>
        private void GetDataIntoOleStructs(ref FORMATETC formatetc,
                                           ref STGMEDIUM medium)
        {

            if (GetTymedUseable(formatetc.tymed) && GetTymedUseable(medium.tymed))
            {
                string format = DataFormats.GetFormat(formatetc.cfFormat).Name;

                if (GetDataPresent(format))
                {
                    object data = GetData(format);

                    if ((formatetc.tymed & TYMED.TYMED_HGLOBAL) != 0)
                    {
                        int hr = SaveDataToHandle(data, format, ref medium);
                        if (NativeMethods.Failed(hr))
                        {
                            Marshal.ThrowExceptionForHR(hr);
                        }
                    }
                    else if ((formatetc.tymed & TYMED.TYMED_GDI) != 0)
                    {
                        if (format.Equals(DataFormats.Bitmap) && data is Bitmap)
                        {
                            // save bitmap
                            //
                            Bitmap bm = (Bitmap)data;
                            if (bm != null)
                            {
                                medium.unionmember = GetCompatibleBitmap(bm);
                            }
                        }
                    }
                    /*
                    else if ((formatetc.tymed & TYMED.TYMED_ENHMF) != 0) {
                        if (format.Equals(DataFormats.EnhancedMetafile)
                            && data is Metafile) {
                            // save metafile

                            Metafile mf = (Metafile)data;
                            if (mf != null) {
                                medium.unionmember = mf.Handle;
                            }
                        }
                    } 
                    */
                    else
                    {
                        Marshal.ThrowExceptionForHR(DV_E_TYMED);
                    }
                }
                else
                {
                    Marshal.ThrowExceptionForHR(DV_E_FORMATETC);
                }
            }
            else
            {
                Marshal.ThrowExceptionForHR(DV_E_TYMED);
            }
        }

        // <devdoc>
        //     Part of IComDataObject, used to interop with OLE.
        // </devdoc>
        // <internalonly/>
        /// <include file='doc\DataObject.uex' path='docs/doc[@for="DataObject.IComDataObject.DAdvise"]/*' />
        /// <internalonly/>
        [SecurityPermission(SecurityAction.Demand, Flags = SecurityPermissionFlag.UnmanagedCode)]
        int IComDataObject.DAdvise(ref FORMATETC pFormatetc, ADVF advf, IAdviseSink pAdvSink, out int pdwConnection)
        {
            Debug.WriteLineIf(CompModSwitches.DataObject.TraceVerbose, "DAdvise");
            if (innerData is OleConverter)
            {
                return ((OleConverter)innerData).OleDataObject.DAdvise(ref pFormatetc, advf, pAdvSink, out pdwConnection);
            }
            pdwConnection = 0;
            return (NativeMethods.E_NOTIMPL);
        }

        // <devdoc>
        //     Part of IComDataObject, used to interop with OLE.
        // </devdoc>
        // <internalonly/>
        /// <include file='doc\DataObject.uex' path='docs/doc[@for="DataObject.IComDataObject.DUnadvise"]/*' />
        /// <internalonly/>
        [SecurityPermission(SecurityAction.Demand, Flags = SecurityPermissionFlag.UnmanagedCode)]
        void IComDataObject.DUnadvise(int dwConnection)
        {
            Debug.WriteLineIf(CompModSwitches.DataObject.TraceVerbose, "DUnadvise");
            if (innerData is OleConverter)
            {
                ((OleConverter)innerData).OleDataObject.DUnadvise(dwConnection);
                return;
            }
            Marshal.ThrowExceptionForHR(NativeMethods.E_NOTIMPL);
        }

        // <devdoc>
        //     Part of IComDataObject, used to interop with OLE.
        // </devdoc>
        // <internalonly/>
        /// <include file='doc\DataObject.uex' path='docs/doc[@for="DataObject.IComDataObject.EnumDAdvise"]/*' />
        /// <internalonly/>
        [SecurityPermission(SecurityAction.Demand, Flags = SecurityPermissionFlag.UnmanagedCode)]
        int IComDataObject.EnumDAdvise(out IEnumSTATDATA enumAdvise)
        {
            Debug.WriteLineIf(CompModSwitches.DataObject.TraceVerbose, "EnumDAdvise");
            if (innerData is OleConverter)
            {
                return ((OleConverter)innerData).OleDataObject.EnumDAdvise(out enumAdvise);
            }
            enumAdvise = null;
            return (OLE_E_ADVISENOTSUPPORTED);
        }

        // <devdoc>
        //     Part of IComDataObject, used to interop with OLE.
        // </devdoc>
        // <internalonly/>
        /// <include file='doc\DataObject.uex' path='docs/doc[@for="DataObject.IComDataObject.EnumFormatEtc"]/*' />
        /// <internalonly/>
        [SecurityPermission(SecurityAction.Demand, Flags = SecurityPermissionFlag.UnmanagedCode)]
        IEnumFORMATETC IComDataObject.EnumFormatEtc(DATADIR dwDirection)
        {
            Debug.WriteLineIf(CompModSwitches.DataObject.TraceVerbose, "EnumFormatEtc: " + dwDirection.ToString());
            if (innerData is OleConverter)
            {
                return ((OleConverter)innerData).OleDataObject.EnumFormatEtc(dwDirection);
            }
            if (dwDirection == DATADIR.DATADIR_GET)
            {
                return new FormatEnumerator(this);
            }
            else
            {
                throw new ExternalException(SR.ExternalException, NativeMethods.E_NOTIMPL);
            }
        }

        // <devdoc>
        //     Part of IComDataObject, used to interop with OLE.
        // </devdoc>
        // <internalonly/>
        /// <include file='doc\DataObject.uex' path='docs/doc[@for="DataObject.IComDataObject.GetCanonicalFormatEtc"]/*' />
        /// <internalonly/>
        [SecurityPermission(SecurityAction.Demand, Flags = SecurityPermissionFlag.UnmanagedCode)]
        int IComDataObject.GetCanonicalFormatEtc(ref FORMATETC pformatetcIn, out FORMATETC pformatetcOut)
        {
            Debug.WriteLineIf(CompModSwitches.DataObject.TraceVerbose, "GetCanonicalFormatEtc");
            if (innerData is OleConverter)
            {
                return ((OleConverter)innerData).OleDataObject.GetCanonicalFormatEtc(ref pformatetcIn, out pformatetcOut);
            }
            pformatetcOut = new FORMATETC();
            return (DATA_S_SAMEFORMATETC);
        }

        // <devdoc>
        //     Part of IComDataObject, used to interop with OLE.
        // </devdoc>
        // <internalonly/>
        /// <include file='doc\DataObject.uex' path='docs/doc[@for="DataObject.IComDataObject.GetData"]/*' />
        /// <internalonly/>
        [SecurityPermission(SecurityAction.Demand, Flags = SecurityPermissionFlag.UnmanagedCode)]
        void IComDataObject.GetData(ref FORMATETC formatetc, out STGMEDIUM medium)
        {
            Debug.WriteLineIf(CompModSwitches.DataObject.TraceVerbose, "GetData");
            if (innerData is OleConverter)
            {
                ((OleConverter)innerData).OleDataObject.GetData(ref formatetc, out medium);
                return;
            }

            medium = new STGMEDIUM();

            if (GetTymedUseable(formatetc.tymed))
            {
                if ((formatetc.tymed & TYMED.TYMED_HGLOBAL) != 0)
                {
                    medium.tymed = TYMED.TYMED_HGLOBAL;
                    medium.unionmember = UnsafeNativeMethods.GlobalAlloc(NativeMethods.GMEM_MOVEABLE
                                                             | NativeMethods.GMEM_DDESHARE
                                                             | NativeMethods.GMEM_ZEROINIT,
                                                             1);
                    if (medium.unionmember == IntPtr.Zero)
                    {
                        throw new OutOfMemoryException();
                    }

                    try
                    {
                        ((IComDataObject)this).GetDataHere(ref formatetc, ref medium);
                    }
                    catch
                    {
                        UnsafeNativeMethods.GlobalFree(new HandleRef(medium, medium.unionmember));
                        medium.unionmember = IntPtr.Zero;
                        throw;
                    }
                }
                else
                {
                    medium.tymed = formatetc.tymed;
                    ((IComDataObject)this).GetDataHere(ref formatetc, ref medium);
                }
            }
            else
            {
                Marshal.ThrowExceptionForHR(DV_E_TYMED);
            }
        }

        // <devdoc>
        //     Part of IComDataObject, used to interop with OLE.
        // </devdoc>
        // <internalonly/>
        /// <include file='doc\DataObject.uex' path='docs/doc[@for="DataObject.IComDataObject.GetDataHere"]/*' />
        /// <internalonly/>
        [SecurityPermission(SecurityAction.Demand, Flags = SecurityPermissionFlag.UnmanagedCode)]
        void IComDataObject.GetDataHere(ref FORMATETC formatetc, ref STGMEDIUM medium)
        {
            Debug.WriteLineIf(CompModSwitches.DataObject.TraceVerbose, "GetDataHere");
            if (innerData is OleConverter)
            {
                ((OleConverter)innerData).OleDataObject.GetDataHere(ref formatetc, ref medium);
            }
            else
            {
                GetDataIntoOleStructs(ref formatetc, ref medium);
            }
        }

        // <devdoc>
        //     Part of IComDataObject, used to interop with OLE.
        // </devdoc>
        // <internalonly/>
        /// <include file='doc\DataObject.uex' path='docs/doc[@for="DataObject.IComDataObject.QueryGetData"]/*' />
        /// <internalonly/>
        [SecurityPermission(SecurityAction.Demand, Flags = SecurityPermissionFlag.UnmanagedCode)]
        int IComDataObject.QueryGetData(ref FORMATETC formatetc)
        {
            Debug.WriteLineIf(CompModSwitches.DataObject.TraceVerbose, "QueryGetData");
            if (innerData is OleConverter)
            {
                return ((OleConverter)innerData).OleDataObject.QueryGetData(ref formatetc);
            }
            if (formatetc.dwAspect == DVASPECT.DVASPECT_CONTENT)
            {
                if (GetTymedUseable(formatetc.tymed))
                {

                    if (formatetc.cfFormat == 0)
                    {
                        Debug.WriteLineIf(CompModSwitches.DataObject.TraceVerbose, "QueryGetData::returning S_FALSE because cfFormat == 0");
                        return NativeMethods.S_FALSE;
                    }
                    else
                    {
                        if (!GetDataPresent(DataFormats.GetFormat(formatetc.cfFormat).Name))
                        {
                            return (DV_E_FORMATETC);
                        }
                    }
                }
                else
                {
                    return (DV_E_TYMED);
                }
            }
            else
            {
                return (DV_E_DVASPECT);
            }
#if DEBUG
            int format = unchecked((ushort)formatetc.cfFormat);
            Debug.WriteLineIf(CompModSwitches.DataObject.TraceVerbose, "QueryGetData::cfFormat " + format.ToString(CultureInfo.InvariantCulture) + " found");
#endif
            return NativeMethods.S_OK;
        }

        // <devdoc>
        //     Part of IComDataObject, used to interop with OLE.
        // </devdoc>
        // <internalonly/>
        /// <include file='doc\DataObject.uex' path='docs/doc[@for="DataObject.IComDataObject.SetData"]/*' />
        /// <internalonly/>
        [SecurityPermission(SecurityAction.Demand, Flags = SecurityPermissionFlag.UnmanagedCode)]
        void IComDataObject.SetData(ref FORMATETC pFormatetcIn, ref STGMEDIUM pmedium, bool fRelease)
        {

            Debug.WriteLineIf(CompModSwitches.DataObject.TraceVerbose, "SetData");
            if (innerData is OleConverter)
            {
                ((OleConverter)innerData).OleDataObject.SetData(ref pFormatetcIn, ref pmedium, fRelease);
                return;
            }

            throw new NotImplementedException();
        }


        /// <summary>
        /// We are restricting serialization of formats that represent strings, bitmaps or OLE types. 
        /// </summary>
        /// <param name="format">format name</param>
        /// <returns>true - serialize only safe types, strings or bitmaps.</returns>
        private static bool RestrictDeserializationToSafeTypes(string format)
        {
            return (format.Equals(DataFormats.StringFormat) ||
                    format.Equals(typeof(Bitmap).FullName) ||
                    format.Equals(DataFormats.CommaSeparatedValue) ||
                    format.Equals(DataFormats.Dib) ||
                    format.Equals(DataFormats.Dif) ||
                    format.Equals(DataFormats.Locale) ||
                    format.Equals(DataFormats.PenData) ||
                    format.Equals(DataFormats.Riff) ||
                    format.Equals(DataFormats.SymbolicLink) ||
                    format.Equals(DataFormats.Tiff) ||
                    format.Equals(DataFormats.WaveAudio) ||
                    format.Equals(DataFormats.Bitmap) ||
                    format.Equals(DataFormats.EnhancedMetafile) ||
                    format.Equals(DataFormats.Palette) ||
                    format.Equals(DataFormats.MetafilePict));
        }

        private int SaveDataToHandle(object data, string format, ref STGMEDIUM medium)
        {
            int hr = NativeMethods.E_FAIL;
            if (data is Stream)
            {
                hr = SaveStreamToHandle(ref medium.unionmember, (Stream)data);
            }
            else if (format.Equals(DataFormats.Text)
                     || format.Equals(DataFormats.Rtf)
                     || format.Equals(DataFormats.OemText))
            {
                hr = SaveStringToHandle(medium.unionmember, data.ToString(), false);
            }
            else if (format.Equals(DataFormats.Html))
            {
                hr = SaveHtmlToHandle(medium.unionmember, data.ToString());
            }
            else if (format.Equals(DataFormats.UnicodeText))
            {
                hr = SaveStringToHandle(medium.unionmember, data.ToString(), true);
            }
            else if (format.Equals(DataFormats.FileDrop))
            {
                hr = SaveFileListToHandle(medium.unionmember, (string[])data);
            }
            else if (format.Equals(CF_DEPRECATED_FILENAME))
            {
                string[] filelist = (string[])data;
                hr = SaveStringToHandle(medium.unionmember, filelist[0], false);
            }
            else if (format.Equals(CF_DEPRECATED_FILENAMEW))
            {
                string[] filelist = (string[])data;
                hr = SaveStringToHandle(medium.unionmember, filelist[0], true);
            }
            else if (format.Equals(DataFormats.Dib)
                     && data is Image)
            {
                // GDI+ does not properly handle saving to DIB images.  Since the 
                // clipboard will take an HBITMAP and publish a Dib, we don't need
                // to support this.
                //
                hr = DV_E_TYMED;
            }
            else if (format.Equals(DataFormats.Serializable)
                     || data is ISerializable
                     || (data != null && data.GetType().IsSerializable))
            {
                hr = SaveObjectToHandle(ref medium.unionmember, data, DataObject.RestrictDeserializationToSafeTypes(format));
            }
            return hr;
        }

        private int SaveObjectToHandle(ref IntPtr handle, object data, bool restrictSerialization)
        {
            Stream stream = new MemoryStream();
            BinaryWriter bw = new BinaryWriter(stream);
            bw.Write(serializedObjectID);
            SaveObjectToHandleSerializer(stream, data, restrictSerialization);
            return SaveStreamToHandle(ref handle, stream);
        }

        [
            SecurityPermissionAttribute(SecurityAction.Assert, Flags = SecurityPermissionFlag.SerializationFormatter)
        ]
        private static void SaveObjectToHandleSerializer(Stream stream, object data, bool restrictSerialization)
        {
            BinaryFormatter formatter = new BinaryFormatter();
            if (restrictSerialization)
            {
                formatter.Binder = new BitmapBinder();
            }

            formatter.Serialize(stream, data);
        }

        /// <include file='doc\DataObject.uex' path='docs/doc[@for="DataObject.SaveStreamToHandle"]/*' />
        /// <devdoc>
        ///     Saves stream out to handle.
        /// </devdoc>
        /// <internalonly/>
        private int SaveStreamToHandle(ref IntPtr handle, Stream stream)
        {
            if (handle != IntPtr.Zero)
            {
                UnsafeNativeMethods.GlobalFree(new HandleRef(null, handle));
            }
            int size = (int)stream.Length;
            handle = UnsafeNativeMethods.GlobalAlloc(NativeMethods.GMEM_MOVEABLE | NativeMethods.GMEM_DDESHARE, size);
            if (handle == IntPtr.Zero)
            {
                return (NativeMethods.E_OUTOFMEMORY);
            }
            IntPtr ptr = UnsafeNativeMethods.GlobalLock(new HandleRef(null, handle));
            if (ptr == IntPtr.Zero)
            {
                return (NativeMethods.E_OUTOFMEMORY);
            }
            try
            {
                byte[] bytes = new byte[size];
                stream.Position = 0;
                stream.Read(bytes, 0, size);
                Marshal.Copy(bytes, 0, ptr, size);
            }
            finally
            {
                UnsafeNativeMethods.GlobalUnlock(new HandleRef(null, handle));
            }
            return NativeMethods.S_OK;
        }

        /// <include file='doc\DataObject.uex' path='docs/doc[@for="DataObject.SaveFileListToHandle"]/*' />
        /// <devdoc>
        ///     Saves a list of files out to the handle in HDROP format.
        /// </devdoc>
        /// <internalonly/>
        private int SaveFileListToHandle(IntPtr handle, string[] files)
        {
            if (files == null)
            {
                return NativeMethods.S_OK;
            }
            else if (files.Length < 1)
            {
                return NativeMethods.S_OK;
            }
            if (handle == IntPtr.Zero)
            {
                return (NativeMethods.E_INVALIDARG);
            }

            IntPtr currentPtr = IntPtr.Zero;
            int baseStructSize = 4 + 8 + 4 + 4;
            int sizeInBytes = baseStructSize;

            // First determine the size of the array
            for (int i = 0; i < files.Length; i++)
            {
                sizeInBytes += (files[i].Length + 1) * 2;
            }
            sizeInBytes += 2;

            // Alloc the Win32 memory
            //
            IntPtr newHandle = UnsafeNativeMethods.GlobalReAlloc(new HandleRef(null, handle),
                                                  sizeInBytes,
                                                  NativeMethods.GMEM_MOVEABLE | NativeMethods.GMEM_DDESHARE);
            if (newHandle == IntPtr.Zero)
            {
                return (NativeMethods.E_OUTOFMEMORY);
            }
            IntPtr basePtr = UnsafeNativeMethods.GlobalLock(new HandleRef(null, newHandle));
            if (basePtr == IntPtr.Zero)
            {
                return (NativeMethods.E_OUTOFMEMORY);
            }
            currentPtr = basePtr;

            // Write out the struct...
            //
            int[] structData = new int[] { baseStructSize, 0, 0, 0, 0 };

            structData[4] = unchecked((int)0xFFFFFFFF);
            Marshal.Copy(structData, 0, currentPtr, structData.Length);
            currentPtr = (IntPtr)((long)currentPtr + baseStructSize);

            // Write out the strings...
            //
            for (int i = 0; i < files.Length; i++)
            {
                // NOTE: DllLib.copy(char[]...) converts to ANSI on Windows 95...
                UnsafeNativeMethods.CopyMemoryW(currentPtr, files[i], files[i].Length * 2);
                currentPtr = (IntPtr)((long)currentPtr + (files[i].Length * 2));
                Marshal.Copy(new byte[] { 0, 0 }, 0, currentPtr, 2);
                currentPtr = (IntPtr)((long)currentPtr + 2);
            }

            Marshal.Copy(new char[] { '\0' }, 0, currentPtr, 1);
            currentPtr = (IntPtr)((long)currentPtr + 2);

            UnsafeNativeMethods.GlobalUnlock(new HandleRef(null, newHandle));
            return NativeMethods.S_OK;
        }

        /// <include file='doc\DataObject.uex' path='docs/doc[@for="DataObject.SaveStringToHandle"]/*' />
        /// <devdoc>
        ///     Save string to handle. If unicode is set to true
        ///     then the string is saved as Unicode, else it is saves as DBCS.
        /// </devdoc>
        /// <internalonly/>
        private int SaveStringToHandle(IntPtr handle, string str, bool unicode)
        {
            if (handle == IntPtr.Zero)
            {
                return (NativeMethods.E_INVALIDARG);
            }
            IntPtr newHandle = IntPtr.Zero;
            if (unicode)
            {
                int byteSize = (str.Length * 2 + 2);
                newHandle = UnsafeNativeMethods.GlobalReAlloc(new HandleRef(null, handle),
                                                  byteSize,
                                                  NativeMethods.GMEM_MOVEABLE
                                                  | NativeMethods.GMEM_DDESHARE
                                                  | NativeMethods.GMEM_ZEROINIT);
                if (newHandle == IntPtr.Zero)
                {
                    return (NativeMethods.E_OUTOFMEMORY);
                }
                IntPtr ptr = UnsafeNativeMethods.GlobalLock(new HandleRef(null, newHandle));
                if (ptr == IntPtr.Zero)
                {
                    return (NativeMethods.E_OUTOFMEMORY);
                }
                // NOTE: DllLib.copy(char[]...) converts to ANSI on Windows 95...
                char[] chars = str.ToCharArray(0, str.Length);
                UnsafeNativeMethods.CopyMemoryW(ptr, chars, chars.Length * 2);
            }
            else
            {


                int pinvokeSize = UnsafeNativeMethods.WideCharToMultiByte(0 /*CP_ACP*/, 0, str, str.Length, null, 0, IntPtr.Zero, IntPtr.Zero);

                byte[] strBytes = new byte[pinvokeSize];
                UnsafeNativeMethods.WideCharToMultiByte(0 /*CP_ACP*/, 0, str, str.Length, strBytes, strBytes.Length, IntPtr.Zero, IntPtr.Zero);

                newHandle = UnsafeNativeMethods.GlobalReAlloc(new HandleRef(null, handle),
                                                  pinvokeSize + 1,
                                                  NativeMethods.GMEM_MOVEABLE
                                                  | NativeMethods.GMEM_DDESHARE
                                                  | NativeMethods.GMEM_ZEROINIT);
                if (newHandle == IntPtr.Zero)
                {
                    return (NativeMethods.E_OUTOFMEMORY);
                }
                IntPtr ptr = UnsafeNativeMethods.GlobalLock(new HandleRef(null, newHandle));
                if (ptr == IntPtr.Zero)
                {
                    return (NativeMethods.E_OUTOFMEMORY);
                }
                UnsafeNativeMethods.CopyMemory(ptr, strBytes, pinvokeSize);
                Marshal.Copy(new byte[] { 0 }, 0, (IntPtr)((long)ptr + pinvokeSize), 1);
            }

            if (newHandle != IntPtr.Zero)
            {
                UnsafeNativeMethods.GlobalUnlock(new HandleRef(null, newHandle));
            }
            return NativeMethods.S_OK;
        }

        private int SaveHtmlToHandle(IntPtr handle, string str)
        {
            if (handle == IntPtr.Zero)
            {
                return (NativeMethods.E_INVALIDARG);
            }
            IntPtr newHandle = IntPtr.Zero;

            System.Text.UTF8Encoding encoding = new System.Text.UTF8Encoding();
            byte[] bytes = encoding.GetBytes(str);

            newHandle = UnsafeNativeMethods.GlobalReAlloc(new HandleRef(null, handle),
                                                    bytes.Length + 1,
                                                    NativeMethods.GMEM_MOVEABLE
                                                    | NativeMethods.GMEM_DDESHARE
                                                    | NativeMethods.GMEM_ZEROINIT);
            if (newHandle == IntPtr.Zero)
            {
                return (NativeMethods.E_OUTOFMEMORY);
            }
            IntPtr ptr = UnsafeNativeMethods.GlobalLock(new HandleRef(null, newHandle));
            if (ptr == IntPtr.Zero)
            {
                return (NativeMethods.E_OUTOFMEMORY);
            }
            try
            {
                UnsafeNativeMethods.CopyMemory(ptr, bytes, bytes.Length);
                Marshal.Copy(new byte[] { 0 }, 0, (IntPtr)((long)ptr + bytes.Length), 1);
            }
            finally
            {
                UnsafeNativeMethods.GlobalUnlock(new HandleRef(null, newHandle));
            }
            return NativeMethods.S_OK;
        }


        /// <include file='doc\DataObject.uex' path='docs/doc[@for="DataObject.SetData"]/*' />
        /// <devdoc>
        ///    <para>Stores the specified data and its associated format in 
        ///       this instance, using the automatic conversion parameter
        ///       to specify whether the
        ///       data can be converted to another format.</para>
        /// </devdoc>
        public virtual void SetData(string format, bool autoConvert, object data)
        {
            Debug.WriteLineIf(CompModSwitches.DataObject.TraceVerbose, "Set data: " + format + ", " + autoConvert.ToString() + ", " + data.ToString());
            Debug.Assert(innerData != null, "You must have an innerData on all DataObjects");
            innerData.SetData(format, autoConvert, data);
        }

        /// <include file='doc\DataObject.uex' path='docs/doc[@for="DataObject.SetData1"]/*' />
        /// <devdoc>
        ///    <para>Stores the specified data and its associated format in this
        ///       instance.</para>
        /// </devdoc>
        public virtual void SetData(string format, object data)
        {
            Debug.WriteLineIf(CompModSwitches.DataObject.TraceVerbose, "Set data: " + format + ", " + data.ToString());
            Debug.Assert(innerData != null, "You must have an innerData on all DataObjects");
            innerData.SetData(format, data);
        }

        /// <include file='doc\DataObject.uex' path='docs/doc[@for="DataObject.SetData2"]/*' />
        /// <devdoc>
        ///    <para>Stores the specified data and
        ///       its
        ///       associated class type in this instance.</para>
        /// </devdoc>
        public virtual void SetData(Type format, object data)
        {
            Debug.WriteLineIf(CompModSwitches.DataObject.TraceVerbose, "Set data: " + format.FullName + ", " + data.ToString());
            Debug.Assert(innerData != null, "You must have an innerData on all DataObjects");
            innerData.SetData(format, data);
        }

        /// <include file='doc\DataObject.uex' path='docs/doc[@for="DataObject.SetData3"]/*' />
        /// <devdoc>
        ///    <para>Stores the specified data in
        ///       this instance, using the class of the data for the format.</para>
        /// </devdoc>
        public virtual void SetData(object data)
        {
            Debug.WriteLineIf(CompModSwitches.DataObject.TraceVerbose, "Set data: " + data.ToString());
            Debug.Assert(innerData != null, "You must have an innerData on all DataObjects");
            innerData.SetData(data);
        }

        /// <include file='doc\DataObject.uex' path='docs/doc[@for="DataObject.FormatEnumerator"]/*' />
        /// <devdoc>
        ///     Part of IComDataObject, used to interop with OLE.
        /// </devdoc>
        /// <internalonly/>
        private class FormatEnumerator : IEnumFORMATETC
        {

            internal IDataObject parent = null;
            internal ArrayList formats = new ArrayList();
            internal int current = 0;

            public FormatEnumerator(IDataObject parent) : this(parent, parent.GetFormats())
            {
                Debug.WriteLineIf(CompModSwitches.DataObject.TraceVerbose, "FormatEnumerator: Constructed: " + parent.ToString());
            }

            public FormatEnumerator(IDataObject parent, FORMATETC[] formats)
            {
                Debug.WriteLineIf(CompModSwitches.DataObject.TraceVerbose, "FormatEnumerator: Constructed: " + parent.ToString() + ", FORMATETC[]" + formats.Length.ToString(CultureInfo.InvariantCulture));
                this.formats.Clear();
                this.parent = parent;
                current = 0;
                if (formats != null)
                {
                    DataObject dataObject = parent as DataObject;
                    if (dataObject != null && dataObject.RestrictedFormats)
                    {
                        if (!Clipboard.IsFormatValid(formats))
                        {
                            throw new SecurityException(SR.ClipboardSecurityException);
                        }
                    }

                    for (int i = 0; i < formats.Length; i++)
                    {
                        FORMATETC currentFormat = formats[i];

                        FORMATETC temp = new FORMATETC();
                        temp.cfFormat = currentFormat.cfFormat;
                        temp.dwAspect = currentFormat.dwAspect;
                        temp.ptd = currentFormat.ptd;
                        temp.lindex = currentFormat.lindex;
                        temp.tymed = currentFormat.tymed;
                        this.formats.Add(temp);
                    }
                }
            }

            public FormatEnumerator(IDataObject parent, string[] formats)
            {
                Debug.WriteLineIf(CompModSwitches.DataObject.TraceVerbose, "FormatEnumerator: Constructed: " + parent.ToString() + ", string[]" + formats.Length.ToString(CultureInfo.InvariantCulture));

                this.parent = parent;
                this.formats.Clear();

                if (formats != null)
                {

                    DataObject dataObject = parent as DataObject;
                    if (dataObject != null && dataObject.RestrictedFormats)
                    {
                        if (!Clipboard.IsFormatValid(formats))
                        {
                            throw new SecurityException(SR.ClipboardSecurityException);
                        }
                    }

                    for (int i = 0; i < formats.Length; i++)
                    {
                        string format = formats[i];
                        FORMATETC temp = new FORMATETC();
                        temp.cfFormat = unchecked((short)(ushort)(DataFormats.GetFormat(format).Id));
                        temp.dwAspect = DVASPECT.DVASPECT_CONTENT;
                        temp.ptd = IntPtr.Zero;
                        temp.lindex = -1;

                        if (format.Equals(DataFormats.Bitmap))
                        {
                            temp.tymed = TYMED.TYMED_GDI;
                        }
                        else if (format.Equals(DataFormats.EnhancedMetafile))
                        {
                            temp.tymed = TYMED.TYMED_ENHMF;
                        }
                        else if (format.Equals(DataFormats.Text)
                                 || format.Equals(DataFormats.UnicodeText)
                                 || format.Equals(DataFormats.StringFormat)
                                 || format.Equals(DataFormats.Rtf)
                                 || format.Equals(DataFormats.CommaSeparatedValue)
                                 || format.Equals(DataFormats.FileDrop)
                                 || format.Equals(CF_DEPRECATED_FILENAME)
                                 || format.Equals(CF_DEPRECATED_FILENAMEW))
                        {

                            temp.tymed = TYMED.TYMED_HGLOBAL;
                        }
                        else
                        {
                            temp.tymed = TYMED.TYMED_HGLOBAL;
                        }

                        if (temp.tymed != 0)
                        {
                            this.formats.Add(temp);
                        }
                    }
                }
            }

            public int Next(int celt, FORMATETC[] rgelt, int[] pceltFetched)
            {
                Debug.WriteLineIf(CompModSwitches.DataObject.TraceVerbose, "FormatEnumerator: Next");
                if (this.current < formats.Count && celt > 0)
                {

                    FORMATETC current = (FORMATETC)formats[this.current];
                    rgelt[0].cfFormat = current.cfFormat;
                    rgelt[0].tymed = current.tymed;
                    rgelt[0].dwAspect = DVASPECT.DVASPECT_CONTENT;
                    rgelt[0].ptd = IntPtr.Zero;
                    rgelt[0].lindex = -1;

                    if (pceltFetched != null)
                    {
                        pceltFetched[0] = 1;
                    }
                    this.current++;
                }
                else
                {
                    if (pceltFetched != null)
                    {
                        pceltFetched[0] = 0;
                    }
                    return NativeMethods.S_FALSE;
                }
                return NativeMethods.S_OK;
            }

            public int Skip(int celt)
            {
                Debug.WriteLineIf(CompModSwitches.DataObject.TraceVerbose, "FormatEnumerator: Skip");
                if (current + celt >= this.formats.Count)
                {
                    return NativeMethods.S_FALSE;
                }
                current += celt;
                return NativeMethods.S_OK;
            }

            public int Reset()
            {
                Debug.WriteLineIf(CompModSwitches.DataObject.TraceVerbose, "FormatEnumerator: Reset");
                current = 0;
                return NativeMethods.S_OK;
            }

            public void Clone(out IEnumFORMATETC ppenum)
            {
                Debug.WriteLineIf(CompModSwitches.DataObject.TraceVerbose, "FormatEnumerator: Clone");
                FORMATETC[] temp = new FORMATETC[formats.Count];
                formats.CopyTo(temp, 0);
                ppenum = new FormatEnumerator(parent, temp);
            }
        }

        /// <include file='doc\DataObject.uex' path='docs/doc[@for="DataObject.OleConverter"]/*' />
        /// <devdoc>
        ///     OLE Converter.  This class embodies the nastiness required to convert from our
        ///     managed types to standard OLE clipboard formats.
        /// </devdoc>
        private class OleConverter : IDataObject
        {
            internal IComDataObject innerData;

            public OleConverter(IComDataObject data)
            {
                Debug.WriteLineIf(CompModSwitches.DataObject.TraceVerbose, "OleConverter: Constructed OleConverter");
                innerData = data;
            }

            /// <include file='doc\DataObject.uex' path='docs/doc[@for="DataObject.OleConverter.OleDataObject"]/*' />
            /// <devdoc>
            ///     Returns the data Object we are wrapping
            /// </devdoc>
            /// <internalonly/>
            public IComDataObject OleDataObject
            {
                get
                {
                    return innerData;
                }
            }

            /// <include file='doc\DataObject.uex' path='docs/doc[@for="DataObject.OleConverter.GetDataFromOleIStream"]/*' />
            /// <devdoc>
            ///     Uses IStream and retrieves the specified format from the bound IComDataObject.
            /// </devdoc>
            /// <internalonly/>
            private object GetDataFromOleIStream(string format)
            {

                FORMATETC formatetc = new FORMATETC();
                STGMEDIUM medium = new STGMEDIUM();

                formatetc.cfFormat = unchecked((short)(ushort)(DataFormats.GetFormat(format).Id));
                formatetc.dwAspect = DVASPECT.DVASPECT_CONTENT;
                formatetc.lindex = -1;
                formatetc.tymed = TYMED.TYMED_ISTREAM;

                medium.tymed = TYMED.TYMED_ISTREAM;

                // Limit the # of exceptions we may throw below.
                if (NativeMethods.S_OK != QueryGetDataUnsafe(ref formatetc))
                {
                    return null;
                }

                try
                {
                    IntSecurity.UnmanagedCode.Assert();
                    try
                    {
                        innerData.GetData(ref formatetc, out medium);
                    }
                    finally
                    {
                        CodeAccessPermission.RevertAssert();
                    }
                }
                catch
                {
                    return null;
                }

                if (medium.unionmember != IntPtr.Zero)
                {
                    UnsafeNativeMethods.IStream pStream = (UnsafeNativeMethods.IStream)Marshal.GetObjectForIUnknown(medium.unionmember);
                    Marshal.Release(medium.unionmember);
                    NativeMethods.STATSTG sstg = new NativeMethods.STATSTG();
                    pStream.Stat(sstg, NativeMethods.STATFLAG_DEFAULT);
                    int size = (int)sstg.cbSize;

                    IntPtr hglobal = UnsafeNativeMethods.GlobalAlloc(NativeMethods.GMEM_MOVEABLE
                                                      | NativeMethods.GMEM_DDESHARE
                                                      | NativeMethods.GMEM_ZEROINIT,
                                                      size);
                    IntPtr ptr = UnsafeNativeMethods.GlobalLock(new HandleRef(innerData, hglobal));
                    pStream.Read(ptr, size);
                    UnsafeNativeMethods.GlobalUnlock(new HandleRef(innerData, hglobal));

                    return GetDataFromHGLOBAL(format, hglobal);
                }

                return null;
            }


            /// <include file='doc\DataObject.uex' path='docs/doc[@for="DataObject.OleConverter.GetDataFromHGLOBAL"]/*' />
            /// <devdoc>
            ///     Retrieves the specified form from the specified hglobal.
            /// </devdoc>
            /// <internalonly/>
            private object GetDataFromHGLOBAL(string format, IntPtr hglobal)
            {
                object data = null;

                if (hglobal != IntPtr.Zero)
                {
                    //=----------------------------------------------------------------=
                    // Convert from OLE to IW objects
                    //=----------------------------------------------------------------=
                    // Add any new formats here...

                    if (format.Equals(DataFormats.Text)
                        || format.Equals(DataFormats.Rtf)
                        || format.Equals(DataFormats.OemText))
                    {
                        data = ReadStringFromHandle(hglobal, false);
                    }
                    else if (format.Equals(DataFormats.Html))
                    {
                        data = ReadHtmlFromHandle(hglobal);
                    }

                    else if (format.Equals(DataFormats.UnicodeText))
                    {
                        data = ReadStringFromHandle(hglobal, true);
                    }
                    else if (format.Equals(DataFormats.FileDrop))
                    {
                        data = ReadFileListFromHandle(hglobal);
                    }
                    else if (format.Equals(CF_DEPRECATED_FILENAME))
                    {
                        data = new string[] { ReadStringFromHandle(hglobal, false) };
                    }
                    else if (format.Equals(CF_DEPRECATED_FILENAMEW))
                    {
                        data = new string[] { ReadStringFromHandle(hglobal, true) };
                    }
                    else
                    {
                        data = ReadObjectFromHandle(hglobal, DataObject.RestrictDeserializationToSafeTypes(format));
                    }

                    UnsafeNativeMethods.GlobalFree(new HandleRef(null, hglobal));
                }

                return data;
            }

            /// <include file='doc\DataObject.uex' path='docs/doc[@for="DataObject.OleConverter.GetDataFromOleHGLOBAL"]/*' />
            /// <devdoc>
            ///     Uses HGLOBALs and retrieves the specified format from the bound IComDatabject.
            /// </devdoc>
            /// <internalonly/>
            private object GetDataFromOleHGLOBAL(string format, out bool done)
            {
                done = false;
                Debug.Assert(innerData != null, "You must have an innerData on all DataObjects");

                FORMATETC formatetc = new FORMATETC();
                STGMEDIUM medium = new STGMEDIUM();

                formatetc.cfFormat = unchecked((short)(ushort)(DataFormats.GetFormat(format).Id));
                formatetc.dwAspect = DVASPECT.DVASPECT_CONTENT;
                formatetc.lindex = -1;
                formatetc.tymed = TYMED.TYMED_HGLOBAL;

                medium.tymed = TYMED.TYMED_HGLOBAL;

                object data = null;

                if (NativeMethods.S_OK == QueryGetDataUnsafe(ref formatetc))
                {
                    try
                    {
                        IntSecurity.UnmanagedCode.Assert();
                        try
                        {
                            innerData.GetData(ref formatetc, out medium);
                        }
                        finally
                        {
                            CodeAccessPermission.RevertAssert();
                        }

                        if (medium.unionmember != IntPtr.Zero)
                        {
                            data = GetDataFromHGLOBAL(format, medium.unionmember);
                        }
                    }
                    catch (RestrictedTypeDeserializationException)
                    {
                        done = true;
                    }
                    catch
                    {
                    }
                }
                return data;
            }

            /// <include file='doc\DataObject.uex' path='docs/doc[@for="DataObject.OleConverter.GetDataFromOleOther"]/*' />
            /// <devdoc>
            ///     Retrieves the specified format data from the bound IComDataObject, from
            ///     other sources that IStream and HGLOBAL... this is really just a place
            ///     to put the "special" formats like BITMAP, ENHMF, etc.
            /// </devdoc>
            /// <internalonly/>
            private object GetDataFromOleOther(string format)
            {
                Debug.Assert(innerData != null, "You must have an innerData on all DataObjects");

                FORMATETC formatetc = new FORMATETC();
                STGMEDIUM medium = new STGMEDIUM();

                TYMED tymed = (TYMED)0;

                if (format.Equals(DataFormats.Bitmap))
                {
                    tymed = TYMED.TYMED_GDI;
                }
                else if (format.Equals(DataFormats.EnhancedMetafile))
                {
                    tymed = TYMED.TYMED_ENHMF;
                }

                if (tymed == (TYMED)0)
                {
                    return null;
                }

                formatetc.cfFormat = unchecked((short)(ushort)(DataFormats.GetFormat(format).Id));
                formatetc.dwAspect = DVASPECT.DVASPECT_CONTENT;
                formatetc.lindex = -1;
                formatetc.tymed = tymed;
                medium.tymed = tymed;

                object data = null;
                if (NativeMethods.S_OK == QueryGetDataUnsafe(ref formatetc))
                {
                    try
                    {
                        IntSecurity.UnmanagedCode.Assert();
                        try
                        {
                            innerData.GetData(ref formatetc, out medium);
                        }
                        finally
                        {
                            CodeAccessPermission.RevertAssert();
                        }
                    }
                    catch
                    {
                    }
                }

                if (medium.unionmember != IntPtr.Zero)
                {

                    if (format.Equals(DataFormats.Bitmap)
                    //||format.Equals(DataFormats.Dib))
                    )
                    {
                        // as/urt 140870 -- GDI+ doesn't own this HBITMAP, but we can't
                        // delete it while the object is still around.  So we have to do the really expensive
                        // thing of cloning the image so we can release the HBITMAP.
                        //

                        //This bitmap is created by the com object which originally copied the bitmap to tbe 
                        //clipboard. We call Add here, since DeleteObject calls Remove.
                        System.Internal.HandleCollector.Add(medium.unionmember, NativeMethods.CommonHandles.GDI);
                        Image clipboardImage = null;
                        IntSecurity.ObjectFromWin32Handle.Assert();
                        try
                        {
                            clipboardImage = Image.FromHbitmap(medium.unionmember);
                        }
                        finally
                        {
                            CodeAccessPermission.RevertAssert();
                        }
                        if (clipboardImage != null)
                        {
                            Image firstImage = clipboardImage;
                            clipboardImage = (Image)clipboardImage.Clone();
                            SafeNativeMethods.DeleteObject(new HandleRef(null, medium.unionmember));
                            firstImage.Dispose();
                        }
                        data = clipboardImage;
                    }
                    /*
                                        else if (format.Equals(DataFormats.EnhancedMetafile)) {
                                            data = new Metafile(medium.unionmember);
                                        }
                    */
                }

                return data;
            }

            /// <include file='doc\DataObject.uex' path='docs/doc[@for="DataObject.OleConverter.GetDataFromBoundOleDataObject"]/*' />
            /// <devdoc>
            ///     Extracts a managed Object from the innerData of the specified
            ///     format. This is the base of the OLE to managed conversion.
            /// </devdoc>
            /// <internalonly/>
            private object GetDataFromBoundOleDataObject(string format, out bool done)
            {
                object data = null;
                done = false;
                try
                {
                    data = GetDataFromOleOther(format);
                    if (data == null)
                    {
                        data = GetDataFromOleHGLOBAL(format, out done);
                    }
                    if (data == null && !done)
                    {
                        data = GetDataFromOleIStream(format);
                    }
                }
                catch (Exception e)
                {
                    Debug.Fail(e.ToString());
                }
                return data;
            }

            /// <include file='doc\DataObject.uex' path='docs/doc[@for="DataObject.OleConverter.ReadByteStreamFromHandle"]/*' />
            /// <devdoc>
            ///     Creates an Stream from the data stored in handle.
            /// </devdoc>
            /// <internalonly/>
            private Stream ReadByteStreamFromHandle(IntPtr handle, out bool isSerializedObject)
            {
                IntPtr ptr = UnsafeNativeMethods.GlobalLock(new HandleRef(null, handle));
                if (ptr == IntPtr.Zero)
                {
                    throw new ExternalException(SR.ExternalException, NativeMethods.E_OUTOFMEMORY);
                }
                try
                {
                    int size = UnsafeNativeMethods.GlobalSize(new HandleRef(null, handle));
                    byte[] bytes = new byte[size];
                    Marshal.Copy(ptr, bytes, 0, size);
                    int index = 0;

                    // The object here can either be a stream or a serialized
                    // object.  We identify a serialized object by writing the
                    // bytes for the guid serializedObjectID at the front
                    // of the stream.  Check for that here.
                    //
                    if (size > serializedObjectID.Length)
                    {
                        isSerializedObject = true;
                        for (int i = 0; i < serializedObjectID.Length; i++)
                        {
                            if (serializedObjectID[i] != bytes[i])
                            {
                                isSerializedObject = false;
                                break;
                            }
                        }

                        // Advance the byte pointer.
                        //
                        if (isSerializedObject)
                        {
                            index = serializedObjectID.Length;
                        }
                    }
                    else
                    {
                        isSerializedObject = false;
                    }

                    return new MemoryStream(bytes, index, bytes.Length - index);
                }
                finally
                {
                    UnsafeNativeMethods.GlobalUnlock(new HandleRef(null, handle));
                }
            }

            /// <include file='doc\DataObject.uex' path='docs/doc[@for="DataObject.OleConverter.ReadObjectFromHandle"]/*' />
            /// <devdoc>
            ///     Creates a new instance of the Object that has been persisted into the
            ///     handle.
            /// </devdoc>
            /// <internalonly/>
            private object ReadObjectFromHandle(IntPtr handle, bool restrictDeserialization)
            {
                object value = null;

                bool isSerializedObject;
                Stream stream = ReadByteStreamFromHandle(handle, out isSerializedObject);

                if (isSerializedObject)
                {
                    value = ReadObjectFromHandleDeserializer(stream, restrictDeserialization);
                }
                else
                {
                    value = stream;
                }

                return value;
            }

            private static object ReadObjectFromHandleDeserializer(Stream stream, bool restrictDeserialization)
            {
                BinaryFormatter formatter = new BinaryFormatter();
                if (restrictDeserialization)
                {
                    formatter.Binder = new BitmapBinder();
                }
                formatter.AssemblyFormat = FormatterAssemblyStyle.Simple;
                return formatter.Deserialize(stream);
            }

            /// <include file='doc\DataObject.uex' path='docs/doc[@for="DataObject.OleConverter.ReadFileListFromHandle"]/*' />
            /// <devdoc>
            ///     Parses the HDROP format and returns a list of strings using
            ///     the DragQueryFile function.
            /// </devdoc>
            /// <internalonly/>
            private string[] ReadFileListFromHandle(IntPtr hdrop)
            {

                string[] files = null;
                StringBuilder sb = new StringBuilder(NativeMethods.MAX_PATH);

                int count = UnsafeNativeMethods.DragQueryFile(new HandleRef(null, hdrop), unchecked((int)0xFFFFFFFF), null, 0);
                if (count > 0)
                {
                    files = new string[count];


                    for (int i = 0; i < count; i++)
                    {
                        int charlen = UnsafeNativeMethods.DragQueryFileLongPath(new HandleRef(null, hdrop), i, sb);
                        if (0 == charlen)
                            continue;
                        string s = sb.ToString(0, charlen);
                        string fullPath = Path.GetFullPath(s);
                        Debug.WriteLineIf(IntSecurity.SecurityDemand.TraceVerbose, "FileIO(" + fullPath + ") Demanded");
                        new FileIOPermission(FileIOPermissionAccess.PathDiscovery, fullPath).Demand();
                        files[i] = s;
                    }
                }

                return files;
            }

            /// <include file='doc\DataObject.uex' path='docs/doc[@for="DataObject.OleConverter.ReadStringFromHandle"]/*' />
            /// <devdoc>
            ///     Creates a string from the data stored in handle. If
            ///     unicode is set to true, then the string is assume to be Unicode,
            ///     else DBCS (ASCI) is assumed.
            /// </devdoc>
            /// <internalonly/>
            private unsafe string ReadStringFromHandle(IntPtr handle, bool unicode)
            {
                string stringData = null;

                IntPtr ptr = UnsafeNativeMethods.GlobalLock(new HandleRef(null, handle));
                try
                {
                    if (unicode)
                    {
                        stringData = new string((char*)ptr);
                    }
                    else
                    {
                        stringData = new string((sbyte*)ptr);
                    }
                }
                finally
                {
                    UnsafeNativeMethods.GlobalUnlock(new HandleRef(null, handle));
                }

                return stringData;
            }

            private unsafe string ReadHtmlFromHandle(IntPtr handle)
            {
                string stringData = null;
                IntPtr ptr = UnsafeNativeMethods.GlobalLock(new HandleRef(null, handle));
                try
                {
                    int size = UnsafeNativeMethods.GlobalSize(new HandleRef(null, handle));
                    byte[] bytes = new byte[size];
                    Marshal.Copy(ptr, bytes, 0, size);
                    stringData = Encoding.UTF8.GetString(bytes);
                }
                finally
                {
                    UnsafeNativeMethods.GlobalUnlock(new HandleRef(null, handle));
                }

                return stringData;
            }


            //=------------------------------------------------------------------------=
            // IDataObject
            //=------------------------------------------------------------------------=
            public virtual object GetData(string format, bool autoConvert)
            {
                bool done = false;
                object baseVar = GetDataFromBoundOleDataObject(format, out done);
                object original = baseVar;

                if (!done && autoConvert && (baseVar == null || baseVar is MemoryStream))
                {
                    string[] mappedFormats = GetMappedFormats(format);
                    if (mappedFormats != null)
                    {
                        for (int i = 0; ((!done) && (i < mappedFormats.Length)); i++)
                        {
                            if (!format.Equals(mappedFormats[i]))
                            {
                                baseVar = GetDataFromBoundOleDataObject(mappedFormats[i], out done);
                                if (!done && baseVar != null && !(baseVar is MemoryStream))
                                {
                                    original = null;
                                    break;
                                }
                            }
                        }
                    }
                }

                if (original != null)
                {
                    return original;
                }
                else
                {
                    return baseVar;
                }
            }

            public virtual object GetData(string format)
            {
                return GetData(format, true);
            }

            public virtual object GetData(Type format)
            {
                return GetData(format.FullName);
            }

            public virtual void SetData(string format, bool autoConvert, object data)
            {
            }

            public virtual void SetData(string format, object data)
            {
                SetData(format, true, data);
            }

            public virtual void SetData(Type format, object data)
            {
                SetData(format.FullName, data);
            }

            public virtual void SetData(object data)
            {
                if (data is ISerializable)
                {
                    SetData(DataFormats.Serializable, data);
                }
                else
                {
                    SetData(data.GetType(), data);
                }
            }

            [SecurityPermission(SecurityAction.Assert, UnmanagedCode = true)]
            private int QueryGetDataUnsafe(ref FORMATETC formatetc)
            {
                return innerData.QueryGetData(ref formatetc);
            }

            private int QueryGetDataInner(ref FORMATETC formatetc)
            {
                return innerData.QueryGetData(ref formatetc);
            }

            public virtual bool GetDataPresent(Type format)
            {
                return GetDataPresent(format.FullName);
            }

            private bool GetDataPresentInner(string format)
            {
                Debug.Assert(innerData != null, "You must have an innerData on all DataObjects");
                FORMATETC formatetc = new FORMATETC();
                formatetc.cfFormat = unchecked((short)(ushort)(DataFormats.GetFormat(format).Id));
                formatetc.dwAspect = DVASPECT.DVASPECT_CONTENT;
                formatetc.lindex = -1;

                for (int i = 0; i < ALLOWED_TYMEDS.Length; i++)
                {
                    formatetc.tymed |= ALLOWED_TYMEDS[i];
                }

                int hr = QueryGetDataUnsafe(ref formatetc);
                return (hr == NativeMethods.S_OK);
            }

            public virtual bool GetDataPresent(string format, bool autoConvert)
            {
                IntSecurity.ClipboardRead.Demand();
                bool baseVar = false;

                IntSecurity.UnmanagedCode.Assert();
                try
                {
                    baseVar = GetDataPresentInner(format);
                }
                finally
                {
                    CodeAccessPermission.RevertAssert();
                }

                if (!baseVar && autoConvert)
                {
                    string[] mappedFormats = GetMappedFormats(format);
                    if (mappedFormats != null)
                    {
                        for (int i = 0; i < mappedFormats.Length; i++)
                        {
                            if (!format.Equals(mappedFormats[i]))
                            {
                                IntSecurity.UnmanagedCode.Assert();
                                try
                                {
                                    baseVar = GetDataPresentInner(mappedFormats[i]);
                                }
                                finally
                                {
                                    CodeAccessPermission.RevertAssert();
                                }
                                if (baseVar)
                                {
                                    break;
                                }
                            }
                        }
                    }
                }
                return baseVar;
            }

            public virtual bool GetDataPresent(string format)
            {
                return GetDataPresent(format, true);
            }

            public virtual string[] GetFormats(bool autoConvert)
            {
                Debug.Assert(innerData != null, "You must have an innerData on all DataObjects");

                IEnumFORMATETC enumFORMATETC = null;
                ArrayList formats = new ArrayList();
                try
                {
                    enumFORMATETC = innerData.EnumFormatEtc(DATADIR.DATADIR_GET);
                }
                catch
                {
                }

                if (enumFORMATETC != null)
                {
                    enumFORMATETC.Reset();

                    FORMATETC[] formatetc = new FORMATETC[] { new FORMATETC() };
                    int[] retrieved = new int[] { 1 };

                    while (retrieved[0] > 0)
                    {
                        retrieved[0] = 0;
                        try
                        {
                            enumFORMATETC.Next(1, formatetc, retrieved);
                        }
                        catch
                        {
                        }

                        if (retrieved[0] > 0)
                        {
                            string name = DataFormats.GetFormat(formatetc[0].cfFormat).Name;
                            if (autoConvert)
                            {
                                string[] mappedFormats = GetMappedFormats(name);
                                for (int i = 0; i < mappedFormats.Length; i++)
                                {
                                    formats.Add(mappedFormats[i]);
                                }
                            }
                            else
                            {
                                formats.Add(name);
                            }
                        }
                    }
                }

                string[] temp = new string[formats.Count];
                formats.CopyTo(temp, 0);
                return GetDistinctStrings(temp);
            }

            public virtual string[] GetFormats()
            {
                return GetFormats(true);
            }



        }

        //--------------------------------------------------------------------------
        // Data Store
        //--------------------------------------------------------------------------

        /// <include file='doc\DataObject.uex' path='docs/doc[@for="DataObject.DataStore"]/*' />
        /// <devdoc>
        /// </devdoc>
        private class DataStore : IDataObject
        {
            private class DataStoreEntry
            {
                public object data;
                public bool autoConvert;

                public DataStoreEntry(object data, bool autoConvert)
                {
                    this.data = data;
                    this.autoConvert = autoConvert;
                }
            }

            private Hashtable data = new Hashtable(BackCompatibleStringComparer.Default);

            public DataStore()
            {
                Debug.WriteLineIf(CompModSwitches.DataObject.TraceVerbose, "DataStore: Constructed DataStore");
            }

            public virtual object GetData(string format, bool autoConvert)
            {
                Debug.WriteLineIf(CompModSwitches.DataObject.TraceVerbose, "DataStore: GetData: " + format + ", " + autoConvert.ToString());
                DataStoreEntry dse = (DataStoreEntry)data[format];
                object baseVar = null;
                if (dse != null)
                {
                    baseVar = dse.data;
                }
                object original = baseVar;

                if (autoConvert
                    && (dse == null || dse.autoConvert)
                    && (baseVar == null || baseVar is MemoryStream))
                {

                    string[] mappedFormats = GetMappedFormats(format);
                    if (mappedFormats != null)
                    {
                        for (int i = 0; i < mappedFormats.Length; i++)
                        {
                            if (!format.Equals(mappedFormats[i]))
                            {
                                DataStoreEntry found = (DataStoreEntry)data[mappedFormats[i]];
                                if (found != null)
                                {
                                    baseVar = found.data;
                                }
                                if (baseVar != null && !(baseVar is MemoryStream))
                                {
                                    original = null;
                                    break;
                                }
                            }
                        }
                    }
                }

                if (original != null)
                {
                    return original;
                }
                else
                {
                    return baseVar;
                }
            }

            public virtual object GetData(string format)
            {
                Debug.WriteLineIf(CompModSwitches.DataObject.TraceVerbose, "DataStore: GetData: " + format);
                return GetData(format, true);
            }

            public virtual object GetData(Type format)
            {
                Debug.WriteLineIf(CompModSwitches.DataObject.TraceVerbose, "DataStore: GetData: " + format.FullName);
                return GetData(format.FullName);
            }

            public virtual void SetData(string format, bool autoConvert, object data)
            {
                Debug.WriteLineIf(CompModSwitches.DataObject.TraceVerbose, "DataStore: SetData: " + format + ", " + autoConvert.ToString() + ", " + data.ToString());

                // We do not have proper support for Dibs, so if the user explicitly asked
                // for Dib and provided a Bitmap object we can't convert.  Instead, publish as an HBITMAP
                // and let the system provide the conversion for us.
                //
                if (data is Bitmap && format.Equals(DataFormats.Dib))
                {
                    if (autoConvert)
                    {
                        format = DataFormats.Bitmap;
                    }
                    else
                    {
                        throw new NotSupportedException(SR.DataObjectDibNotSupported);
                    }
                }

                this.data[format] = new DataStoreEntry(data, autoConvert);
            }
            public virtual void SetData(string format, object data)
            {
                Debug.WriteLineIf(CompModSwitches.DataObject.TraceVerbose, "DataStore: SetData: " + format + ", " + data.ToString());
                SetData(format, true, data);
            }

            public virtual void SetData(Type format, object data)
            {
                Debug.WriteLineIf(CompModSwitches.DataObject.TraceVerbose, "DataStore: SetData: " + format.FullName + ", " + data.ToString());
                SetData(format.FullName, data);
            }

            public virtual void SetData(object data)
            {
                Debug.WriteLineIf(CompModSwitches.DataObject.TraceVerbose, "DataStore: SetData: " + data.ToString());
                if (data is ISerializable
                    && !this.data.ContainsKey(DataFormats.Serializable))
                {

                    SetData(DataFormats.Serializable, data);
                }

                SetData(data.GetType(), data);
            }

            public virtual bool GetDataPresent(Type format)
            {
                Debug.WriteLineIf(CompModSwitches.DataObject.TraceVerbose, "DataStore: GetDataPresent: " + format.FullName);
                return GetDataPresent(format.FullName);
            }

            public virtual bool GetDataPresent(string format, bool autoConvert)
            {
                Debug.Assert(format != null, "Null format passed in");
                Debug.WriteLineIf(CompModSwitches.DataObject.TraceVerbose, "DataStore: GetDataPresent: " + format + ", " + autoConvert.ToString());

                if (!autoConvert)
                {
                    Debug.Assert(data != null, "data must be non-null");
                    return data.ContainsKey(format);
                }
                else
                {
                    string[] formats = GetFormats(autoConvert);
                    Debug.WriteLineIf(CompModSwitches.DataObject.TraceVerbose, "DataStore:  got " + formats.Length.ToString(CultureInfo.InvariantCulture) + " formats from get formats");
                    Debug.Assert(formats != null, "Null returned from GetFormats");
                    for (int i = 0; i < formats.Length; i++)
                    {
                        Debug.Assert(formats[i] != null, "Null format inside of formats at index " + i.ToString(CultureInfo.InvariantCulture));
                        if (format.Equals(formats[i]))
                        {
                            Debug.WriteLineIf(CompModSwitches.DataObject.TraceVerbose, "DataStore: GetDataPresent: returning true");
                            return true;
                        }
                    }
                    Debug.WriteLineIf(CompModSwitches.DataObject.TraceVerbose, "DataStore: GetDataPresent: returning false");
                    return false;
                }
            }

            public virtual bool GetDataPresent(string format)
            {
                Debug.WriteLineIf(CompModSwitches.DataObject.TraceVerbose, "DataStore: GetDataPresent: " + format);
                return GetDataPresent(format, true);
            }

            public virtual string[] GetFormats(bool autoConvert)
            {
                Debug.WriteLineIf(CompModSwitches.DataObject.TraceVerbose, "DataStore: GetFormats: " + autoConvert.ToString());
                Debug.Assert(data != null, "data collection can't be null");
                Debug.Assert(data.Keys != null, "data Keys collection can't be null");

                string[] baseVar = new string[data.Keys.Count];
                data.Keys.CopyTo(baseVar, 0);
                Debug.Assert(baseVar != null, "Collections should never return NULL arrays!!!");
                if (autoConvert)
                {
                    Debug.WriteLineIf(CompModSwitches.DataObject.TraceVerbose, "DataStore: applying autoConvert");

                    ArrayList formats = new ArrayList();
                    for (int i = 0; i < baseVar.Length; i++)
                    {
                        Debug.Assert(data[baseVar[i]] != null, "Null item in data collection with key '" + baseVar[i] + "'");
                        if (((DataStoreEntry)data[baseVar[i]]).autoConvert)
                        {

                            string[] cur = GetMappedFormats(baseVar[i]);
                            Debug.Assert(cur != null, "GetMappedFormats returned null for '" + baseVar[i] + "'");
                            for (int j = 0; j < cur.Length; j++)
                            {
                                formats.Add(cur[j]);
                            }
                        }
                        else
                        {
                            formats.Add(baseVar[i]);
                        }
                    }

                    string[] temp = new string[formats.Count];
                    formats.CopyTo(temp, 0);
                    baseVar = GetDistinctStrings(temp);
                }
                Debug.WriteLineIf(CompModSwitches.DataObject.TraceVerbose, "DataStore: returing " + baseVar.Length.ToString(CultureInfo.InvariantCulture) + " formats from GetFormats");
                return baseVar;
            }
            public virtual string[] GetFormats()
            {
                Debug.WriteLineIf(CompModSwitches.DataObject.TraceVerbose, "DataStore: GetFormats");
                return GetFormats(true);
            }
        }

        /// <summary>
        /// Binder that restricts DataObject content deserialization to Bitmap type and
        /// serialization to strings and Bitmaps.
        /// Deserialization of known safe types(strings and arrays of primitives) does not invoke the binder.
        /// </summary>
        private class BitmapBinder : SerializationBinder
        {
            // Bitmap type lives in defferent assemblies in the .Net Framework and in .Net Core. 
            // However we allow desktop content to be deserializated in Core and Core content 
            // deserialized on desktop. To support this roundtrip, 
            // Bitmap type identity is unified to the desktop type during serialization 
            // and we use the desktop type name when filtering as well.
            private static readonly string s_allowedTypeName = "System.Drawing.Bitmap";
            private static readonly string s_allowedAssemblyName = "System.Drawing";
            // PublicKeyToken=b03f5f7f11d50a3a
            private static byte[] s_allowedToken = new byte[] { 0xB0, 0x3F, 0x5F, 0x7F, 0x11, 0xD5, 0x0A, 0x3A };

            /// <summary>
            ///  Only safe to deserialize types are bypassing this callback, Strings 
            ///  and arrays of primitive types in particular. We are explicitly allowing
            ///  System.Drawing.Bitmap type to bind using the default binder.
            /// </summary>
            /// <param name="assemblyName"></param>
            /// <param name="typeName"></param>
            /// <returns>null - continue with the default binder.</returns>
            public override Type BindToType(string assemblyName, string typeName)
            {
                if (string.CompareOrdinal(typeName, s_allowedTypeName) == 0)
                {
                    AssemblyName nameToBind = null;
                    try
                    {
                        nameToBind = new AssemblyName(assemblyName);
                    }
                    catch
                    {
                    }
                    if (nameToBind != null)
                    {
                        if (string.CompareOrdinal(nameToBind.Name, s_allowedAssemblyName) == 0)
                        {
                            byte[] tokenToBind = nameToBind.GetPublicKeyToken();
                            if ((tokenToBind != null) &&
                                (s_allowedToken != null) &&
                                (tokenToBind.Length == s_allowedToken.Length))
                            {
                                bool block = false;
                                for (int i = 0; i < s_allowedToken.Length; i++)
                                {
                                    if (s_allowedToken[i] != tokenToBind[i])
                                    {
                                        block = true;
                                        break;
                                    }
                                }
                                if (!block)
                                {
                                    return null;
                                }
                            }
                        }
                    }
                }
                throw new RestrictedTypeDeserializationException(SR.UnexpectedClipboardType);
            }

            /// <summary>
            /// Bitmap and string types are safe type to serialize/deserialize.
            /// </summary>
            /// <param name="serializedType"></param>
            /// <param name="assemblyName"></param>
            /// <param name="typeName"></param>
            public override void BindToName(Type serializedType, out string assemblyName, out string typeName)
            {
                // null strings will follow the default codepath in BinaryFormatter
                assemblyName = null;
                typeName = null;
                if (serializedType != null && !serializedType.Equals(typeof(string)) && !serializedType.Equals(typeof(Bitmap)))
                {
                    throw new SerializationException(string.Format(SR.UnexpectedTypeForClipboardFormat, serializedType.FullName));
                }
            }
        }

        /// <summary>
        /// This exception is used to indicate that clipboard contains a serialized 
        /// managed object that contains unexpected types and that we should stop processing this data.
        /// </summary>
        private class RestrictedTypeDeserializationException : Exception
        {
            public RestrictedTypeDeserializationException(string message) : base(message)
            {
            }
        }
    }
}<|MERGE_RESOLUTION|>--- conflicted
+++ resolved
@@ -394,14 +394,6 @@
         /// <include file='doc\DataObject.uex' path='docs/doc[@for="DataObject.SetAudio"]/*' />
         public virtual void SetAudio(Span<byte> audioBytes)
         {
-<<<<<<< HEAD
-            if (audioBytes.IsEmpty)
-            {
-                throw new ArgumentException(nameof(audioBytes));
-            }
-
-=======
->>>>>>> 10c3cbf8
             var stream = new MemoryStream(audioBytes.Length);
             stream.Write(audioBytes);
             stream.Seek(0, SeekOrigin.Begin);
