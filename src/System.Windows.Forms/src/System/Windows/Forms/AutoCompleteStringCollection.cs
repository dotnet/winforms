--- conflicted
+++ resolved
@@ -198,23 +198,10 @@
             OnCollectionChanged(new CollectionChangeEventArgs(CollectionChangeAction.Remove, value));
         }
 
-<<<<<<< HEAD
-        /// <include file='doc\AutoCompleteStringCollection.uex' path='docs/doc[@for="AutoCompleteStringCollection.SyncRoot"]/*' />
-        /// <devdoc>
-        /// <para>Gets an object that can be used to synchronize access to the <see cref='System.Collections.Specialized.AutoCompleteStringCollection'/>.</para>
-        /// </devdoc>
-        public object SyncRoot {
-            [SuppressMessage("Microsoft.Security", "CA2123:OverrideLinkDemandsShouldBeIdenticalToBase")]
-            get {
-                return this;
-            }
-        }
-=======
         /// <summary>
         /// Gets an object that can be used to synchronize access to the <see cref='System.Collections.Specialized.AutoCompleteStringCollection'/>.
         /// </summary>
         public object SyncRoot => this;
->>>>>>> 05087938
 
         object IList.this[int index]
         {
