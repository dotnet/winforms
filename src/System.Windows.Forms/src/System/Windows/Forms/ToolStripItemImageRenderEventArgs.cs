﻿// Licensed to the .NET Foundation under one or more agreements.
// The .NET Foundation licenses this file to you under the MIT license.
// See the LICENSE file in the project root for more information.

using System.Drawing;
using System.Drawing.Imaging;

namespace System.Windows.Forms
{
    public class ToolStripItemImageRenderEventArgs : ToolStripItemRenderEventArgs
    {
        public ToolStripItemImageRenderEventArgs(Graphics g, ToolStripItem item, Rectangle imageRectangle) : base(g, item)
        {
            Image = (item.RightToLeftAutoMirrorImage && (item.RightToLeft == RightToLeft.Yes)) ? item.MirroredImage : item.Image;
            ImageRectangle = imageRectangle;
        }

<<<<<<< HEAD
        /// <devdoc>
        /// This class represents all the information to render the ToolStrip
        /// </devdoc>
=======
        /// <summary>
        /// This class represents all the information to render the ToolStrip
        /// </summary>
>>>>>>> 05087938
        public ToolStripItemImageRenderEventArgs(Graphics g, ToolStripItem item, Image image, Rectangle imageRectangle) : base(g, item)
        {
            Image = image;
            ImageRectangle = imageRectangle;
        }

        /// <summary>
        /// The image to draw
        /// </summary>
        public Image Image { get; }

        /// <summary>
        /// The rectangle to draw the Image in
        /// </summary>
        public Rectangle ImageRectangle { get; }

        /// <summary>
        /// Not public as it currently pertains to button &amp; system renderer.
        /// </summary>
        internal bool ShiftOnPress { get; set; }

        /// <summary>
        /// Not public as it currently pertains to ToolStripRenderer.
        /// </summary>
        internal ImageAttributes ImageAttributes { get; set; }
    }
}<|MERGE_RESOLUTION|>--- conflicted
+++ resolved
@@ -15,15 +15,9 @@
             ImageRectangle = imageRectangle;
         }
 
-<<<<<<< HEAD
-        /// <devdoc>
-        /// This class represents all the information to render the ToolStrip
-        /// </devdoc>
-=======
         /// <summary>
         /// This class represents all the information to render the ToolStrip
         /// </summary>
->>>>>>> 05087938
         public ToolStripItemImageRenderEventArgs(Graphics g, ToolStripItem item, Image image, Rectangle imageRectangle) : base(g, item)
         {
             Image = image;
