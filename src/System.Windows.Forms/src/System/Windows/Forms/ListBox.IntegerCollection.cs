--- conflicted
+++ resolved
@@ -17,11 +17,7 @@
 
             public IntegerCollection(ListBox owner)
             {
-<<<<<<< HEAD
-                this.owner = owner.OrThrowIfNull();
-=======
                 _owner = owner.OrThrowIfNull();
->>>>>>> fdb505b0
             }
 
             /// <summary>
