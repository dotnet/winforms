﻿// Licensed to the .NET Foundation under one or more agreements.
// The .NET Foundation licenses this file to you under the MIT license.
// See the LICENSE file in the project root for more information.

using System.Diagnostics;
using System.Drawing.Design;
using System.Collections;
using System.ComponentModel;
using System.Globalization;
using System.Runtime.InteropServices;

namespace System.Windows.Forms
{
    [ComVisible(true)]
    [ClassInterface(ClassInterfaceType.AutoDispatch)]
    [LookupBindingProperties(nameof(ListControl.DataSource), nameof(ListControl.DisplayMember), nameof(ListControl.ValueMember), nameof(ListControl.SelectedValue))]
    public abstract class ListControl : Control
    {
        private static readonly object s_dataSourceChangedEvent = new object();
        private static readonly object s_displayMemberChangedEvent = new object();
        private static readonly object s_valueMemberChangedEvent = new object();
        private static readonly object s_selectedValueChangedEvent = new object();
        private static readonly object s_formatInfoChangedEvent = new object();
        private static readonly object s_formatStringChangedEvent = new object();
        private static readonly object s_formattingEnabledChangedEvent = new object();
        private static readonly object s_formatEvent = new object();

        private object _dataSource;
        private CurrencyManager _dataManager;
        private BindingMemberInfo _displayMember;
        private BindingMemberInfo _valueMember;

        private string _formatString = string.Empty;
        private IFormatProvider _formatInfo = null;
        private bool _formattingEnabled = false;
        private TypeConverter _displayMemberConverter = null;
        private static TypeConverter _stringTypeConverter = null;

        private bool _isDataSourceInitialized;
        private bool _isDataSourceInitEventHooked;
        private bool _inSetDataConnection = false;

<<<<<<< HEAD
        /// <devdoc>
        /// The ListSource to consume as this ListBox's source of data.
        /// When set, a user can not modify the Items collection.
        /// </devdoc>
=======
        /// <summary>
        /// The ListSource to consume as this ListBox's source of data.
        /// When set, a user can not modify the Items collection.
        /// </summary>
>>>>>>> 05087938
        [SRCategory(nameof(SR.CatData))]
        [DefaultValue(null)]
        [RefreshProperties(RefreshProperties.Repaint)]
        [AttributeProvider(typeof(IListSource))]
        [SRDescription(nameof(SR.ListControlDataSourceDescr))]
        public object DataSource
        {
            get => _dataSource;
            set
            {
                if (value != null && !(value is IList || value is IListSource))
                {
                    throw new ArgumentException(SR.BadDataSourceForComplexBinding, nameof(value));
                }

                if (_dataSource == value)
                {
                    return;
                }

                // When we change the dataSource to null, we should reset
                // the displayMember to "".
                try
                {
                    SetDataConnection(value, _displayMember, force: false);
                }
                catch
                {
                    // There are several possibilities why setting the data source throws an exception:
                    // 1. the app throws an exception in the events that fire when we change the data source: DataSourceChanged, 
                    // 2. we get an exception when we set the data source and populate the list controls (say,something went wrong while formatting the data)
                    // 3. the DisplayMember does not fit w/ the new data source (this could happen if the user resets the data source but did not reset the DisplayMember)
                    // in all cases ListControl should reset the DisplayMember to String.Empty
                    // the ListControl should also eat the exception - this is the RTM behavior and doing anything else is a breaking change
                    DisplayMember = string.Empty;
                }
                if (value == null)
                {
                    DisplayMember = string.Empty;
                }
            }
        }
<<<<<<< HEAD

        [SRCategory(nameof(SR.CatPropertyChanged))]
        [SRDescription(nameof(SR.ListControlOnDataSourceChangedDescr))]
        public event EventHandler DataSourceChanged
        {
            add
            {
                Events.AddHandler(s_dataSourceChangedEvent, value);
            }
            remove
            {
                Events.RemoveHandler(s_dataSourceChangedEvent, value);
            }
        }

        protected CurrencyManager DataManager => _dataManager;

        /// <devdoc>
        /// If the ListBox contains objects that support properties, this indicates
        /// which property of the object to show. If "", the object shows it's ToString().
        /// </devdoc>
=======

        [SRCategory(nameof(SR.CatPropertyChanged))]
        [SRDescription(nameof(SR.ListControlOnDataSourceChangedDescr))]
        public event EventHandler DataSourceChanged
        {
            add => Events.AddHandler(s_dataSourceChangedEvent, value);
            remove => Events.RemoveHandler(s_dataSourceChangedEvent, value);
        }

        protected CurrencyManager DataManager => _dataManager;

        /// <summary>
        /// If the ListBox contains objects that support properties, this indicates
        /// which property of the object to show. If "", the object shows it's ToString().
        /// </summary>
>>>>>>> 05087938
        [SRCategory(nameof(SR.CatData))]
        [DefaultValue("")]
        [TypeConverterAttribute("System.Windows.Forms.Design.DataMemberFieldConverter, " + AssemblyRef.SystemDesign)]
        [Editor("System.Windows.Forms.Design.DataMemberFieldEditor, " + AssemblyRef.SystemDesign, typeof(UITypeEditor))]
        [SRDescription(nameof(SR.ListControlDisplayMemberDescr))]
        public string DisplayMember
        {
            get => _displayMember.BindingMember;
            set
            {
                BindingMemberInfo oldDisplayMember = _displayMember;
                try
                {
                    SetDataConnection(_dataSource, new BindingMemberInfo(value), force: false);
                }
                catch
                {
                    _displayMember = oldDisplayMember;
                }
            }
        }

        [SRCategory(nameof(SR.CatPropertyChanged))]
        [SRDescription(nameof(SR.ListControlOnDisplayMemberChangedDescr))]
        public event EventHandler DisplayMemberChanged
        {
<<<<<<< HEAD
            add
            {
                Events.AddHandler(s_displayMemberChangedEvent, value);
            }
            remove
            {
                Events.RemoveHandler(s_displayMemberChangedEvent, value);
            }
=======
            add => Events.AddHandler(s_displayMemberChangedEvent, value);
            remove => Events.RemoveHandler(s_displayMemberChangedEvent, value);
>>>>>>> 05087938
        }

        /// <summary>
        /// Cached type converter of the property associated with the display member
        /// </summary>
        private TypeConverter DisplayMemberConverter
        {
            get
            {
                if (_displayMemberConverter == null)
                {
                    PropertyDescriptorCollection props = DataManager?.GetItemProperties();
                    if (props != null)
                    {
                        PropertyDescriptor displayMemberProperty = props.Find(_displayMember.BindingField, true);
                        if (displayMemberProperty != null)
                        {
                            _displayMemberConverter = displayMemberProperty.Converter;
                        }
                    }
                }

                return _displayMemberConverter;
            }
        }

        [SRCategory(nameof(SR.CatPropertyChanged))]
        [SRDescription(nameof(SR.ListControlFormatDescr))]
        public event ListControlConvertEventHandler Format
        {
            add
            {
                Events.AddHandler(s_formatEvent, value);
                RefreshItems();
            }
            remove
            {
                Events.RemoveHandler(s_formatEvent, value);
                RefreshItems();
            }
        }

        [Browsable(false)]
        [EditorBrowsable(EditorBrowsableState.Advanced)]
        [DefaultValue(null)]
        public IFormatProvider FormatInfo
        {
            get => _formatInfo;
            set
            {
                if (value != _formatInfo)
                {
                    _formatInfo = value;
                    RefreshItems();
                    OnFormatInfoChanged(EventArgs.Empty);
                }
            }
        }

        [Browsable(false)]
        [EditorBrowsable(EditorBrowsableState.Advanced)]
        [SRCategory(nameof(SR.CatPropertyChanged))]
        [SRDescription(nameof(SR.ListControlFormatInfoChangedDescr))]
        public event EventHandler FormatInfoChanged
        {
<<<<<<< HEAD
            add
            {
                Events.AddHandler(s_formatInfoChangedEvent, value);
            }
            remove
            {
                Events.RemoveHandler(s_formatInfoChangedEvent, value);
            }
=======
            add => Events.AddHandler(s_formatInfoChangedEvent, value);
            remove => Events.RemoveHandler(s_formatInfoChangedEvent, value);
>>>>>>> 05087938
        }

        [DefaultValue("")]
        [SRDescription(nameof(SR.ListControlFormatStringDescr))]
        [EditorAttribute("System.Windows.Forms.Design.FormatStringEditor, " + AssemblyRef.SystemDesign, typeof(UITypeEditor))]
        [MergableProperty(false)]
        public string FormatString
        {
            get => _formatString;
            set
            {
                if (value == null)
                {
                    value = string.Empty;
                }

                if (!value.Equals(_formatString))
                {
                    _formatString = value;
                    RefreshItems();
                    OnFormatStringChanged(EventArgs.Empty);
                }
            }
        }

        [SRCategory(nameof(SR.CatPropertyChanged))]
        [SRDescription(nameof(SR.ListControlFormatStringChangedDescr))]
        public event EventHandler FormatStringChanged
        {
<<<<<<< HEAD
            add
            {
                Events.AddHandler(s_formatStringChangedEvent, value);
            }
            remove
            {
                Events.RemoveHandler(s_formatStringChangedEvent, value);
            }
=======
            add => Events.AddHandler(s_formatStringChangedEvent, value);
            remove => Events.RemoveHandler(s_formatStringChangedEvent, value);
>>>>>>> 05087938
        }

        [DefaultValue(false)]
        [SRDescription(nameof(SR.ListControlFormattingEnabledDescr))]
        public bool FormattingEnabled
        {
            get => _formattingEnabled;
            set
            {
                if (value != _formattingEnabled)
                {
                    _formattingEnabled = value;
                    RefreshItems();
                    OnFormattingEnabledChanged(EventArgs.Empty);
                }
            }
        }

        [SRCategory(nameof(SR.CatPropertyChanged))]
        [SRDescription(nameof(SR.ListControlFormattingEnabledChangedDescr))]
        public event EventHandler FormattingEnabledChanged
        {
<<<<<<< HEAD
            add
            {
                Events.AddHandler(s_formattingEnabledChangedEvent, value);
            }
            remove
            {
                Events.RemoveHandler(s_formattingEnabledChangedEvent, value);
            }
=======
            add => Events.AddHandler(s_formattingEnabledChangedEvent, value);
            remove => Events.RemoveHandler(s_formattingEnabledChangedEvent, value);
>>>>>>> 05087938
        }

        private static bool BindingMemberInfoInDataManager(CurrencyManager dataManager, BindingMemberInfo bindingMemberInfo)
        {
            Debug.Assert(dataManager != null);

            PropertyDescriptorCollection props = dataManager.GetItemProperties();

            for (int i = 0; i < props.Count; i++)
            {
                if (typeof(IList).IsAssignableFrom(props[i].PropertyType))
                {
                    continue;
                }
                if (props[i].Name.Equals(bindingMemberInfo.BindingField))
                {
                    return true;
                }
            }

            for (int i = 0; i < props.Count; i++)
            {
                if (typeof(IList).IsAssignableFrom(props[i].PropertyType))
                {
                    continue;
                }
                if (string.Equals(props[i].Name, bindingMemberInfo.BindingField, StringComparison.CurrentCultureIgnoreCase))
                {
                    return true;
                }
            }

            return false;
        }

        [SRCategory(nameof(SR.CatData))]
        [DefaultValue("")]
        [Editor("System.Windows.Forms.Design.DataMemberFieldEditor, " + AssemblyRef.SystemDesign, typeof(UITypeEditor))]
        [SRDescription(nameof(SR.ListControlValueMemberDescr))]
        public string ValueMember
        {
            get => _valueMember.BindingMember;
            set
            {
                if (value == null)
                {
                    value = string.Empty;
                }

                BindingMemberInfo newValueMember = new BindingMemberInfo(value);
                BindingMemberInfo oldValueMember = _valueMember;
                if (!newValueMember.Equals(_valueMember))
                {
                    // If the displayMember is set to the EmptyString, then recreate the dataConnection
                    if (DisplayMember.Length == 0)
                    {
                        SetDataConnection(DataSource, newValueMember, force: false);
                    }
<<<<<<< HEAD
    
=======

>>>>>>> 05087938
                    // See if the valueMember is a member of 
                    // the properties in the dataManager
                    if (DataManager != null && !string.IsNullOrEmpty(value))
                    {
                        if (!BindingMemberInfoInDataManager(DataManager, newValueMember))
                        {
                            throw new ArgumentException(SR.ListControlWrongValueMember, nameof(value));
                        }
                    }

                    _valueMember = newValueMember;
                    OnValueMemberChanged(EventArgs.Empty);
                    OnSelectedValueChanged(EventArgs.Empty);
                }
            }
<<<<<<< HEAD
        }

        [SRCategory(nameof(SR.CatPropertyChanged))]
        [SRDescription(nameof(SR.ListControlOnValueMemberChangedDescr))]
        public event EventHandler ValueMemberChanged
        {
            add
            {
                Events.AddHandler(s_valueMemberChangedEvent, value);
            }
            remove
            {
                Events.RemoveHandler(s_valueMemberChangedEvent, value);
            }
        }

        /// <devdoc>
        /// Indicates whether list currently allows selection of list items.
        /// </devdoc>
=======
        }

        [SRCategory(nameof(SR.CatPropertyChanged))]
        [SRDescription(nameof(SR.ListControlOnValueMemberChangedDescr))]
        public event EventHandler ValueMemberChanged
        {
            add => Events.AddHandler(s_valueMemberChangedEvent, value);
            remove => Events.RemoveHandler(s_valueMemberChangedEvent, value);
        }

        /// <summary>
        /// Indicates whether list currently allows selection of list items.
        /// </summary>
>>>>>>> 05087938
        protected virtual bool AllowSelection => true;

        public abstract int SelectedIndex { get; set; }

        [SRCategory(nameof(SR.CatData))]
        [DefaultValue(null)]
        [Browsable(false)]
        [DesignerSerializationVisibility(DesignerSerializationVisibility.Hidden)]
        [SRDescription(nameof(SR.ListControlSelectedValueDescr))]
        [Bindable(true)]
        public object SelectedValue
        {
            get
            {
                if (SelectedIndex != -1 && _dataManager != null)
                {
                    object currentItem = _dataManager[SelectedIndex];
                    return FilterItemOnProperty(currentItem, _valueMember.BindingField);
                }

                return null;
            }
            set
            {
                if (_dataManager != null)
                {
                    string propertyName = _valueMember.BindingField;
                    // We can't set the SelectedValue property when the listManager does not
                    // have a ValueMember set.
                    if (string.IsNullOrEmpty(propertyName))
                    {
                        throw new InvalidOperationException(SR.ListControlEmptyValueMemberInSettingSelectedValue);
                    }

                    PropertyDescriptorCollection props = _dataManager.GetItemProperties();
                    PropertyDescriptor property = props.Find(propertyName, true);
                    int index = _dataManager.Find(property, value, true);
                    SelectedIndex = index;
                }
            }
        }

        [SRCategory(nameof(SR.CatPropertyChanged))]
        [SRDescription(nameof(SR.ListControlOnSelectedValueChangedDescr))]
        public event EventHandler SelectedValueChanged
        {
<<<<<<< HEAD
            add
            {
                Events.AddHandler(s_selectedValueChangedEvent, value);
            }
            remove
            {
                Events.RemoveHandler(s_selectedValueChangedEvent, value);
            }
=======
            add => Events.AddHandler(s_selectedValueChangedEvent, value);
            remove => Events.RemoveHandler(s_selectedValueChangedEvent, value);
>>>>>>> 05087938
        }

        private void DataManager_PositionChanged(object sender, EventArgs e)
        {
            if (DataManager != null)
            {
                if (AllowSelection)
                {
                    SelectedIndex = _dataManager.Position;
                }
            }
        }

        private void DataManager_ItemChanged(object sender, ItemChangedEventArgs e)
        {
            // Note this is being called internally with a null event.
            if (_dataManager != null)
            {
                if (e.Index == -1)
                {
                    SetItemsCore(_dataManager.List);
                    if (AllowSelection)
                    {
                        SelectedIndex = DataManager.Position;
                    }
                }
                else
                {
                    SetItemCore(e.Index, _dataManager[e.Index]);
                }
            }
        }

        protected object FilterItemOnProperty(object item)
        {
            return FilterItemOnProperty(item, _displayMember.BindingField);
        }

        protected object FilterItemOnProperty(object item, string field)
        {
            if (item != null && !string.IsNullOrEmpty(field))
            {
                try
                {
                    // if we have a dataSource, then use that to display the string
                    PropertyDescriptor descriptor;
                    if (DataManager != null)
                    {
                        descriptor = DataManager.GetItemProperties().Find(field, true);
                    }
                    else
                    {
                        descriptor = TypeDescriptor.GetProperties(item).Find(field, true);
                    }
                    if (descriptor != null)
                    {
                        item = descriptor.GetValue(item);
                    }
                }
                catch
                {
                }
            }

            return item;
        }

        /// <remarks>
        /// We use this to prevent getting the selected item when mouse is hovering
        /// over the dropdown.
        /// </remarks>
        private protected bool BindingFieldEmpty => _displayMember.BindingField.Length == 0;

        private protected int FindStringInternal(string str, IList items, int startIndex, bool exact, bool ignoreCase)
        {
            if (str == null)
            {
                return -1;
            }
            if (items == null || items.Count == 0)
            {
                return -1;
            }
            if (startIndex < -1 || startIndex >= items.Count)
            {
                throw new ArgumentOutOfRangeException(nameof(startIndex));
            }

            // Start from the start index and wrap around until we find the string 
            // in question. Use a separate counter to ensure that we arent cycling through the list infinitely.
            int numberOfTimesThroughLoop = 0;

            // this API is really Find NEXT String... 
            for (int index = (startIndex + 1) % items.Count; numberOfTimesThroughLoop < items.Count; index = (index + 1) % items.Count)
            {
                numberOfTimesThroughLoop++;

                bool found;
                if (exact)
                {
                    found = string.Compare(str, GetItemText(items[index]), ignoreCase, CultureInfo.CurrentCulture) == 0;
                }
                else
                {
                    found = string.Compare(str, 0, GetItemText(items[index]), 0, str.Length, ignoreCase, CultureInfo.CurrentCulture) == 0;
                }

                if (found)
                {
                    return index;
                }
            }

            return -1;
        }

        public string GetItemText(object item)
        {
            if (!_formattingEnabled)
            {
                if (item == null)
                {
                    return string.Empty;
                }

                item = FilterItemOnProperty(item, _displayMember.BindingField);
                if (item == null)
                {
                    return string.Empty;
                }

                return Convert.ToString(item, CultureInfo.CurrentCulture);
            }

            object filteredItem = FilterItemOnProperty(item, _displayMember.BindingField);

            // First try the OnFormat event
            var e = new ListControlConvertEventArgs(filteredItem, typeof(string), item);
            OnFormat(e);
            if (e.Value != item && e.Value is string stringValue)
            {
                return stringValue;
            }

            // Try Formatter.FormatObject
            if (_stringTypeConverter == null)
            {
                _stringTypeConverter = TypeDescriptor.GetConverter(typeof(string));
            }
            try
            {
                return (string)Formatter.FormatObject(filteredItem, typeof(string), DisplayMemberConverter, _stringTypeConverter, _formatString, _formatInfo, null, DBNull.Value);
            }
            catch (Exception exception) when (!ClientUtils.IsSecurityOrCriticalException(exception))
            {
                // if we did not do any work then return the old ItemText
                return Convert.ToString(item, CultureInfo.CurrentCulture);
            }
        }

<<<<<<< HEAD
        /// <devdoc>
        /// Handling special input keys, such as PageUp, PageDown, Home, End, etc...
        /// </devdoc>
=======
        /// <summary>
        /// Handling special input keys, such as PageUp, PageDown, Home, End, etc...
        /// </summary>
>>>>>>> 05087938
        protected override bool IsInputKey(Keys keyData)
        {
            if ((keyData & Keys.Alt) == Keys.Alt)
            {
                return false;
            }

            switch (keyData & Keys.KeyCode)
            {
                case Keys.PageUp:
                case Keys.PageDown:
                case Keys.Home:
                case Keys.End:
                    return true;
            }

            return base.IsInputKey(keyData);
        }

        protected override void OnBindingContextChanged(EventArgs e)
        {
            SetDataConnection(_dataSource, _displayMember, force: true);
            base.OnBindingContextChanged(e);
        }

        protected virtual void OnDataSourceChanged(EventArgs e)
        {
            EventHandler eh = Events[s_dataSourceChangedEvent] as EventHandler;
            eh?.Invoke(this, e);
        }

        protected virtual void OnDisplayMemberChanged(EventArgs e)
        {
            EventHandler eh = Events[s_displayMemberChangedEvent] as EventHandler;
            eh?.Invoke(this, e);
        }

        protected virtual void OnFormat(ListControlConvertEventArgs e)
        {
            ListControlConvertEventHandler eh = Events[s_formatEvent] as ListControlConvertEventHandler;
            eh?.Invoke(this, e);
        }

        protected virtual void OnFormatInfoChanged(EventArgs e)
        {
            EventHandler eh = Events[s_formatInfoChangedEvent] as EventHandler;
            eh?.Invoke(this, e);
        }

        protected virtual void OnFormatStringChanged(EventArgs e)
        {
            EventHandler eh = Events[s_formatStringChangedEvent] as EventHandler;
            eh?.Invoke(this, e);
<<<<<<< HEAD
        }

        protected virtual void OnFormattingEnabledChanged(EventArgs e)
        {
            EventHandler eh = Events[s_formattingEnabledChangedEvent] as EventHandler;
            eh?.Invoke(this, e);
        }

        /// <devdoc>
=======
        }

        protected virtual void OnFormattingEnabledChanged(EventArgs e)
        {
            EventHandler eh = Events[s_formattingEnabledChangedEvent] as EventHandler;
            eh?.Invoke(this, e);
        }

        /// <summary>
>>>>>>> 05087938
        /// Actually goes and fires the selectedIndexChanged event. Inheriting controls
        /// should use this to know when the event is fired [this is preferable to
        /// adding an event handler on yourself for this event]. They should,
        /// however, remember to call base.OnSelectedIndexChanged(e); to ensure the event is
        /// still fired to external listeners
<<<<<<< HEAD
        /// </devdoc>
=======
        /// </summary>
>>>>>>> 05087938
        protected virtual void OnSelectedIndexChanged(EventArgs e)
        {
            OnSelectedValueChanged(e);
        }

        protected virtual void OnValueMemberChanged(EventArgs e)
        {
            EventHandler eh = Events[s_valueMemberChangedEvent] as EventHandler;
            eh?.Invoke(this, e);
        }

        protected virtual void OnSelectedValueChanged(EventArgs e)
        {
            EventHandler eh = Events[s_selectedValueChangedEvent] as EventHandler;
            eh?.Invoke(this, e);
        }

        protected abstract void RefreshItem(int index);

        protected virtual void RefreshItems()
        {
        }

        private void DataSourceDisposed(object sender, EventArgs e)
        {
            SetDataConnection(null, new BindingMemberInfo(string.Empty), true);
        }

        private void DataSourceInitialized(object sender, EventArgs e)
        {
            SetDataConnection(_dataSource, _displayMember, true);
        }

        private void SetDataConnection(object newDataSource, BindingMemberInfo newDisplayMember, bool force)
        {
            bool dataSourceChanged = _dataSource != newDataSource;
            bool displayMemberChanged = !_displayMember.Equals(newDisplayMember);

            if (_inSetDataConnection)
            {
                return;
            }
            try
            {
                if (force || dataSourceChanged || displayMemberChanged)
                {
                    _inSetDataConnection = true;
                    IList currentList = DataManager?.List;
                    bool currentManagerIsNull = DataManager == null;

                    UnwireDataSource();

                    _dataSource = newDataSource;
                    _displayMember = newDisplayMember;

                    WireDataSource();

                    // Provided the data source has been fully initialized, start listening to change events on its
                    // currency manager and refresh our list. If the data source has not yet been initialized, we will
                    // skip this step for now, and try again later (once the data source has fired its Initialized event).
                    if (_isDataSourceInitialized)
                    {
                        CurrencyManager newDataManager = null;
                        if (newDataSource != null && BindingContext != null && newDataSource != Convert.DBNull)
                        {
                            newDataManager = (CurrencyManager)BindingContext[newDataSource, newDisplayMember.BindingPath];
                        }

                        if (_dataManager != newDataManager)
                        {
                            if (_dataManager != null)
                            {
                                _dataManager.ItemChanged -= new ItemChangedEventHandler(DataManager_ItemChanged);
                                _dataManager.PositionChanged -= new EventHandler(DataManager_PositionChanged);
                            }

                            _dataManager = newDataManager;

                            if (_dataManager != null)
                            {
                                _dataManager.ItemChanged += new ItemChangedEventHandler(DataManager_ItemChanged);
                                _dataManager.PositionChanged += new EventHandler(DataManager_PositionChanged);
                            }
                        }

                        // See if the BindingField in the newDisplayMember is valid
                        // The same thing if dataSource Changed
                        // "" is a good value for displayMember
                        if (_dataManager != null && (displayMemberChanged || dataSourceChanged) && !string.IsNullOrEmpty(_displayMember.BindingMember))
                        {
                            if (!BindingMemberInfoInDataManager(_dataManager, _displayMember))
                            {
                                throw new ArgumentException(SR.ListControlWrongDisplayMember, nameof(newDisplayMember));
                            }
                        }

                        if (_dataManager != null && (dataSourceChanged || displayMemberChanged || force))
                        {
                            // If we force a new data manager, then change the items in the list control
                            // only if the list changed or if we go from a null dataManager to a full fledged one
                            // or if the DisplayMember changed
                            if (displayMemberChanged || (force && (currentList != DataManager.List || currentManagerIsNull)))
                            {
                                DataManager_ItemChanged(_dataManager, new ItemChangedEventArgs(-1));
                            }
                        }
                    }

                    _displayMemberConverter = null;
                }

                if (dataSourceChanged)
                {
                    OnDataSourceChanged(EventArgs.Empty);
                }

                if (displayMemberChanged)
                {
                    OnDisplayMemberChanged(EventArgs.Empty);
                }
            }
            finally
            {
                _inSetDataConnection = false;
            }
        }

        private void UnwireDataSource()
        {
            // If the source is a component, then unhook the Disposed event
            if (_dataSource is IComponent componentDataSource)
            {
                componentDataSource.Disposed -= new EventHandler(DataSourceDisposed);
            }

            if (_dataSource is ISupportInitializeNotification dsInit && _isDataSourceInitEventHooked)
            {
                // If we previously hooked the data source's ISupportInitializeNotification
                // Initialized event, then unhook it now (we don't always hook this event,
                // only if we needed to because the data source was previously uninitialized)
                dsInit.Initialized -= new EventHandler(DataSourceInitialized);
                _isDataSourceInitEventHooked = false;
            }
        }

        private void WireDataSource()
        {
            // If the source is a component, then hook the Disposed event,
            // so we know when the component is deleted from the form
            if (_dataSource is IComponent componentDataSource)
            {
                componentDataSource.Disposed += new EventHandler(DataSourceDisposed);
            }

            if (_dataSource is ISupportInitializeNotification dsInit && !dsInit.IsInitialized)
            {
                // If the source provides initialization notification, and is not yet
                // fully initialized, then hook the Initialized event, so that we can
                // delay connecting to it until it *is* initialized.
                dsInit.Initialized += new EventHandler(DataSourceInitialized);
                _isDataSourceInitEventHooked = true;
                _isDataSourceInitialized = false;
            }
            else
            {
                // Otherwise either the data source says it *is* initialized, or it
                // does not support the capability to report whether its initialized,
                // in which case we have to just assume it that is initialized.
                _isDataSourceInitialized = true;
            }
        }

        protected abstract void SetItemsCore(IList items);

        protected virtual void SetItemCore(int index, object value)
        {
        }
    }
}<|MERGE_RESOLUTION|>--- conflicted
+++ resolved
@@ -40,17 +40,10 @@
         private bool _isDataSourceInitEventHooked;
         private bool _inSetDataConnection = false;
 
-<<<<<<< HEAD
-        /// <devdoc>
-        /// The ListSource to consume as this ListBox's source of data.
-        /// When set, a user can not modify the Items collection.
-        /// </devdoc>
-=======
         /// <summary>
         /// The ListSource to consume as this ListBox's source of data.
         /// When set, a user can not modify the Items collection.
         /// </summary>
->>>>>>> 05087938
         [SRCategory(nameof(SR.CatData))]
         [DefaultValue(null)]
         [RefreshProperties(RefreshProperties.Repaint)]
@@ -93,29 +86,6 @@
                 }
             }
         }
-<<<<<<< HEAD
-
-        [SRCategory(nameof(SR.CatPropertyChanged))]
-        [SRDescription(nameof(SR.ListControlOnDataSourceChangedDescr))]
-        public event EventHandler DataSourceChanged
-        {
-            add
-            {
-                Events.AddHandler(s_dataSourceChangedEvent, value);
-            }
-            remove
-            {
-                Events.RemoveHandler(s_dataSourceChangedEvent, value);
-            }
-        }
-
-        protected CurrencyManager DataManager => _dataManager;
-
-        /// <devdoc>
-        /// If the ListBox contains objects that support properties, this indicates
-        /// which property of the object to show. If "", the object shows it's ToString().
-        /// </devdoc>
-=======
 
         [SRCategory(nameof(SR.CatPropertyChanged))]
         [SRDescription(nameof(SR.ListControlOnDataSourceChangedDescr))]
@@ -131,7 +101,6 @@
         /// If the ListBox contains objects that support properties, this indicates
         /// which property of the object to show. If "", the object shows it's ToString().
         /// </summary>
->>>>>>> 05087938
         [SRCategory(nameof(SR.CatData))]
         [DefaultValue("")]
         [TypeConverterAttribute("System.Windows.Forms.Design.DataMemberFieldConverter, " + AssemblyRef.SystemDesign)]
@@ -158,19 +127,8 @@
         [SRDescription(nameof(SR.ListControlOnDisplayMemberChangedDescr))]
         public event EventHandler DisplayMemberChanged
         {
-<<<<<<< HEAD
-            add
-            {
-                Events.AddHandler(s_displayMemberChangedEvent, value);
-            }
-            remove
-            {
-                Events.RemoveHandler(s_displayMemberChangedEvent, value);
-            }
-=======
             add => Events.AddHandler(s_displayMemberChangedEvent, value);
             remove => Events.RemoveHandler(s_displayMemberChangedEvent, value);
->>>>>>> 05087938
         }
 
         /// <summary>
@@ -236,19 +194,8 @@
         [SRDescription(nameof(SR.ListControlFormatInfoChangedDescr))]
         public event EventHandler FormatInfoChanged
         {
-<<<<<<< HEAD
-            add
-            {
-                Events.AddHandler(s_formatInfoChangedEvent, value);
-            }
-            remove
-            {
-                Events.RemoveHandler(s_formatInfoChangedEvent, value);
-            }
-=======
             add => Events.AddHandler(s_formatInfoChangedEvent, value);
             remove => Events.RemoveHandler(s_formatInfoChangedEvent, value);
->>>>>>> 05087938
         }
 
         [DefaultValue("")]
@@ -278,19 +225,8 @@
         [SRDescription(nameof(SR.ListControlFormatStringChangedDescr))]
         public event EventHandler FormatStringChanged
         {
-<<<<<<< HEAD
-            add
-            {
-                Events.AddHandler(s_formatStringChangedEvent, value);
-            }
-            remove
-            {
-                Events.RemoveHandler(s_formatStringChangedEvent, value);
-            }
-=======
             add => Events.AddHandler(s_formatStringChangedEvent, value);
             remove => Events.RemoveHandler(s_formatStringChangedEvent, value);
->>>>>>> 05087938
         }
 
         [DefaultValue(false)]
@@ -313,19 +249,8 @@
         [SRDescription(nameof(SR.ListControlFormattingEnabledChangedDescr))]
         public event EventHandler FormattingEnabledChanged
         {
-<<<<<<< HEAD
-            add
-            {
-                Events.AddHandler(s_formattingEnabledChangedEvent, value);
-            }
-            remove
-            {
-                Events.RemoveHandler(s_formattingEnabledChangedEvent, value);
-            }
-=======
             add => Events.AddHandler(s_formattingEnabledChangedEvent, value);
             remove => Events.RemoveHandler(s_formattingEnabledChangedEvent, value);
->>>>>>> 05087938
         }
 
         private static bool BindingMemberInfoInDataManager(CurrencyManager dataManager, BindingMemberInfo bindingMemberInfo)
@@ -384,11 +309,7 @@
                     {
                         SetDataConnection(DataSource, newValueMember, force: false);
                     }
-<<<<<<< HEAD
-    
-=======
-
->>>>>>> 05087938
+
                     // See if the valueMember is a member of 
                     // the properties in the dataManager
                     if (DataManager != null && !string.IsNullOrEmpty(value))
@@ -404,33 +325,12 @@
                     OnSelectedValueChanged(EventArgs.Empty);
                 }
             }
-<<<<<<< HEAD
         }
 
         [SRCategory(nameof(SR.CatPropertyChanged))]
         [SRDescription(nameof(SR.ListControlOnValueMemberChangedDescr))]
         public event EventHandler ValueMemberChanged
         {
-            add
-            {
-                Events.AddHandler(s_valueMemberChangedEvent, value);
-            }
-            remove
-            {
-                Events.RemoveHandler(s_valueMemberChangedEvent, value);
-            }
-        }
-
-        /// <devdoc>
-        /// Indicates whether list currently allows selection of list items.
-        /// </devdoc>
-=======
-        }
-
-        [SRCategory(nameof(SR.CatPropertyChanged))]
-        [SRDescription(nameof(SR.ListControlOnValueMemberChangedDescr))]
-        public event EventHandler ValueMemberChanged
-        {
             add => Events.AddHandler(s_valueMemberChangedEvent, value);
             remove => Events.RemoveHandler(s_valueMemberChangedEvent, value);
         }
@@ -438,7 +338,6 @@
         /// <summary>
         /// Indicates whether list currently allows selection of list items.
         /// </summary>
->>>>>>> 05087938
         protected virtual bool AllowSelection => true;
 
         public abstract int SelectedIndex { get; set; }
@@ -485,19 +384,8 @@
         [SRDescription(nameof(SR.ListControlOnSelectedValueChangedDescr))]
         public event EventHandler SelectedValueChanged
         {
-<<<<<<< HEAD
-            add
-            {
-                Events.AddHandler(s_selectedValueChangedEvent, value);
-            }
-            remove
-            {
-                Events.RemoveHandler(s_selectedValueChangedEvent, value);
-            }
-=======
             add => Events.AddHandler(s_selectedValueChangedEvent, value);
             remove => Events.RemoveHandler(s_selectedValueChangedEvent, value);
->>>>>>> 05087938
         }
 
         private void DataManager_PositionChanged(object sender, EventArgs e)
@@ -658,15 +546,9 @@
             }
         }
 
-<<<<<<< HEAD
-        /// <devdoc>
-        /// Handling special input keys, such as PageUp, PageDown, Home, End, etc...
-        /// </devdoc>
-=======
         /// <summary>
         /// Handling special input keys, such as PageUp, PageDown, Home, End, etc...
         /// </summary>
->>>>>>> 05087938
         protected override bool IsInputKey(Keys keyData)
         {
             if ((keyData & Keys.Alt) == Keys.Alt)
@@ -720,7 +602,6 @@
         {
             EventHandler eh = Events[s_formatStringChangedEvent] as EventHandler;
             eh?.Invoke(this, e);
-<<<<<<< HEAD
         }
 
         protected virtual void OnFormattingEnabledChanged(EventArgs e)
@@ -729,28 +610,13 @@
             eh?.Invoke(this, e);
         }
 
-        /// <devdoc>
-=======
-        }
-
-        protected virtual void OnFormattingEnabledChanged(EventArgs e)
-        {
-            EventHandler eh = Events[s_formattingEnabledChangedEvent] as EventHandler;
-            eh?.Invoke(this, e);
-        }
-
         /// <summary>
->>>>>>> 05087938
         /// Actually goes and fires the selectedIndexChanged event. Inheriting controls
         /// should use this to know when the event is fired [this is preferable to
         /// adding an event handler on yourself for this event]. They should,
         /// however, remember to call base.OnSelectedIndexChanged(e); to ensure the event is
         /// still fired to external listeners
-<<<<<<< HEAD
-        /// </devdoc>
-=======
         /// </summary>
->>>>>>> 05087938
         protected virtual void OnSelectedIndexChanged(EventArgs e)
         {
             OnSelectedValueChanged(e);
