--- conflicted
+++ resolved
@@ -1802,33 +1802,19 @@
                     }
 
                     Rectangle rowRect = owner.DataGridView.RectangleToScreen(owner.DataGridView.GetRowDisplayRectangle(owner.Index, false /*cutOverflow*/));
-<<<<<<< HEAD
-                    
-                    int horizontalScrollBarHeight = 0;
-                    if (this.owner.DataGridView.HorizontalScrollBarVisible)
-                    {
-                        horizontalScrollBarHeight = this.owner.DataGridView.HorizontalScrollBarHeight;
-=======
 
                     int horizontalScrollBarHeight = 0;
                     if (owner.DataGridView.HorizontalScrollBarVisible)
                     {
                         horizontalScrollBarHeight = owner.DataGridView.HorizontalScrollBarHeight;
->>>>>>> 05087938
                     }
 
                     Rectangle dataGridViewRect = ParentPrivate.Bounds;
 
                     int columnHeadersHeight = 0;
-<<<<<<< HEAD
-                    if (this.owner.DataGridView.ColumnHeadersVisible)
-                    {
-                        columnHeadersHeight = this.owner.DataGridView.ColumnHeadersHeight;
-=======
                     if (owner.DataGridView.ColumnHeadersVisible)
                     {
                         columnHeadersHeight = owner.DataGridView.ColumnHeadersHeight;
->>>>>>> 05087938
                     }
 
                     int rowRectBottom = rowRect.Bottom;
@@ -1836,13 +1822,8 @@
                     {
                         rowRectBottom = dataGridViewRect.Bottom - owner.DataGridView.BorderWidth - horizontalScrollBarHeight;
                     }
-<<<<<<< HEAD
-
-                    
-=======
-
-
->>>>>>> 05087938
+
+
 
                     if ((dataGridViewRect.Top + columnHeadersHeight) > rowRect.Top)
                     {
@@ -2249,25 +2230,6 @@
             {
                 switch (propertyId)
                 {
-<<<<<<< HEAD
-                    switch (propertyId)
-                    {
-                        case NativeMethods.UIA_NamePropertyId:
-                            return Name;
-                        case NativeMethods.UIA_IsEnabledPropertyId:
-                            return Owner.DataGridView.Enabled;
-                        case NativeMethods.UIA_HelpTextPropertyId:
-                            return Help ?? string.Empty;
-                        case NativeMethods.UIA_IsKeyboardFocusablePropertyId:
-                        case NativeMethods.UIA_HasKeyboardFocusPropertyId:
-                        case NativeMethods.UIA_IsPasswordPropertyId:
-                            return false;
-                        case NativeMethods.UIA_IsOffscreenPropertyId:
-                            return (State & AccessibleStates.Offscreen) == AccessibleStates.Offscreen;
-                        case NativeMethods.UIA_AccessKeyPropertyId:
-                            return string.Empty;
-                    }
-=======
                     case NativeMethods.UIA_NamePropertyId:
                         return Name;
                     case NativeMethods.UIA_IsEnabledPropertyId:
@@ -2282,7 +2244,6 @@
                         return (State & AccessibleStates.Offscreen) == AccessibleStates.Offscreen;
                     case NativeMethods.UIA_AccessKeyPropertyId:
                         return string.Empty;
->>>>>>> 05087938
                 }
 
                 return base.GetPropertyValue(propertyId);
