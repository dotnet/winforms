﻿// Licensed to the .NET Foundation under one or more agreements.
// The .NET Foundation licenses this file to you under the MIT license.
// See the LICENSE file in the project root for more information.

using System.ComponentModel;
using System.Diagnostics;
using System.Drawing;
using System.Globalization;
using System.Runtime.InteropServices;
using System.Text;
using System.Windows.Forms.VisualStyles;

namespace System.Windows.Forms
{
    /// <devdoc>
    /// Identifies a row in the dataGridView.
    /// </devdoc>
    [TypeConverterAttribute(typeof(DataGridViewRowConverter))]
    public class DataGridViewRow : DataGridViewBand
    {
        private static Type s_rowType = typeof(DataGridViewRow);
        private static readonly int s_propRowErrorText = PropertyStore.CreateKey();
        private static readonly int s_propRowAccessibilityObject = PropertyStore.CreateKey();

        private const DataGridViewAutoSizeRowCriteriaInternal InvalidDataGridViewAutoSizeRowCriteriaInternalMask = ~(DataGridViewAutoSizeRowCriteriaInternal.Header | DataGridViewAutoSizeRowCriteriaInternal.AllColumns);

        private const int DefaultMinRowThickness = 3;

        private DataGridViewCellCollection _rowCells;

        /// <devdoc>
        /// Initializes a new instance of the <see cref='System.Windows.Forms.DataGridViewRow'/> class.
        /// </devdoc>
        public DataGridViewRow() : base()
        {
            _bandIsRow = true;
            MinimumThickness = DefaultMinRowThickness;
            Thickness = Control.DefaultFont.Height + 9;
        }

        [Browsable(false)]
        public AccessibleObject AccessibilityObject
        {
            get
            {
                AccessibleObject result = (AccessibleObject)Properties.GetObject(s_propRowAccessibilityObject);
                if (result == null)
                {
                    result = CreateAccessibilityInstance();
                    Properties.SetObject(s_propRowAccessibilityObject, result);
                }

                return result;
            }
        }

        [Browsable(false)]
        [DesignerSerializationVisibility(DesignerSerializationVisibility.Content)]
        public DataGridViewCellCollection Cells
        {
            get => _rowCells ?? (_rowCells = CreateCellsInstance());
        }

        [DefaultValue(null)]
        [SRCategory(nameof(SR.CatBehavior))]
        [SRDescription(nameof(SR.DataGridView_RowContextMenuStripDescr))]
        public override ContextMenuStrip ContextMenuStrip
        {
            get => base.ContextMenuStrip;
            set => base.ContextMenuStrip = value;
        }

        [Browsable(false)]
        [EditorBrowsable(EditorBrowsableState.Advanced)]
        public object DataBoundItem
        {
            get
            {
                if (DataGridView != null &&
                    DataGridView.DataConnection != null &&
                    Index > -1 &&
                    Index != DataGridView.NewRowIndex)
                {
                    return DataGridView.DataConnection.CurrencyManager[Index];
                }
                else
                {
                    return null;
                }
            }
        }

        [Browsable(true)]
        [NotifyParentProperty(true)]
        [DesignerSerializationVisibility(DesignerSerializationVisibility.Content)]
        [SRCategory(nameof(SR.CatAppearance))]
        [SRDescription(nameof(SR.DataGridView_RowDefaultCellStyleDescr))]
        public override DataGridViewCellStyle DefaultCellStyle
        {
            get => base.DefaultCellStyle;
            set
            {
                if (DataGridView != null && Index == -1)
                {
                    throw new InvalidOperationException(string.Format(SR.DataGridView_InvalidPropertySetOnSharedRow, nameof(DefaultCellStyle)));
                }

                base.DefaultCellStyle = value;
            }
        }

        [Browsable(false)]
        public override bool Displayed
        {
            get
            {
                if (DataGridView != null && Index == -1)
                {
                    throw new InvalidOperationException(string.Format(SR.DataGridView_InvalidPropertyGetOnSharedRow, nameof(Displayed)));
                }

                return GetDisplayed(Index);
            }
        }

        [DefaultValue(0)]
        [NotifyParentProperty(true)]
        [SRCategory(nameof(SR.CatAppearance))]
        [SRDescription(nameof(SR.DataGridView_RowDividerHeightDescr))]
        public int DividerHeight
        {
            get => DividerThickness;
            set
            {
                if (DataGridView != null && Index == -1)
                {
                    throw new InvalidOperationException(string.Format(SR.DataGridView_InvalidPropertySetOnSharedRow, nameof(DividerHeight)));
                }

                DividerThickness = value;
            }
        }

        [DefaultValue("")]
        [NotifyParentProperty(true)]
        [SRCategory(nameof(SR.CatAppearance))]
        [SRDescription(nameof(SR.DataGridView_RowErrorTextDescr))]
        public string ErrorText
        {
            get
            {
                Debug.Assert(Index >= -1);
                return GetErrorText(Index);
            }
            set => ErrorTextInternal = value;
        }

        private string ErrorTextInternal
        {
            get
            {
                object errorText = Properties.GetObject(s_propRowErrorText);
                return (string)errorText ?? string.Empty;
            }
            set
            {
                string errorText = ErrorTextInternal;
                if (!string.IsNullOrEmpty(value) || Properties.ContainsObject(s_propRowErrorText))
                {
                    Properties.SetObject(s_propRowErrorText, value);
                }
                if (DataGridView != null && !errorText.Equals(ErrorTextInternal))
                {
                    DataGridView.OnRowErrorTextChanged(this);
                }
            }
        }

        [Browsable(false)]
        public override bool Frozen
        {
            get
            {
                if (DataGridView != null && Index == -1)
                {
                    throw new InvalidOperationException(string.Format(SR.DataGridView_InvalidPropertyGetOnSharedRow, nameof(Frozen)));
                }

                return GetFrozen(Index);
            }
            set
            {
                if (DataGridView != null && Index == -1)
                {
                    throw new InvalidOperationException(string.Format(SR.DataGridView_InvalidPropertySetOnSharedRow, nameof(Frozen)));
                }

                base.Frozen = value;
            }
        }

        internal bool HasErrorText
        {
            get => Properties.ContainsObject(s_propRowErrorText) && Properties.GetObject(s_propRowErrorText) != null;
        }

        [Browsable(false)]
        [DesignerSerializationVisibility(DesignerSerializationVisibility.Hidden)]
        public DataGridViewRowHeaderCell HeaderCell
        {
            get => (DataGridViewRowHeaderCell)base.HeaderCellCore;
            set => base.HeaderCellCore = value;
        }

        [DefaultValue(22)]
        [NotifyParentProperty(true)]
        [SRCategory(nameof(SR.CatAppearance))]
        [SRDescription(nameof(SR.DataGridView_RowHeightDescr))]
        public int Height
        {
            get => Thickness;
            set
            {
                if (DataGridView != null && Index == -1)
                {
                    throw new InvalidOperationException(string.Format(SR.DataGridView_InvalidPropertySetOnSharedRow, nameof(Height)));
                }

                Thickness = value;
            }
        }
        public override DataGridViewCellStyle InheritedStyle
        {
            get
            {
                if (Index == -1)
                {
                    throw new InvalidOperationException(string.Format(SR.DataGridView_InvalidPropertyGetOnSharedRow, nameof(InheritedStyle)));
                }

                var inheritedRowStyle = new DataGridViewCellStyle();
                BuildInheritedRowStyle(Index, inheritedRowStyle);
                return inheritedRowStyle;
            }
        }

        [Browsable(false)]
        [DesignerSerializationVisibility(DesignerSerializationVisibility.Hidden)]
        public bool IsNewRow
        {
            get => DataGridView != null && DataGridView.NewRowIndex == Index;
        }

        [Browsable(false)]
        [DesignerSerializationVisibility(DesignerSerializationVisibility.Hidden)]
        public int MinimumHeight
        {
            get => MinimumThickness;
            set
            {
                if (DataGridView != null && Index == -1)
                {
                    throw new InvalidOperationException(string.Format(SR.DataGridView_InvalidPropertySetOnSharedRow, nameof(MinimumHeight)));
                }

                MinimumThickness = value;
            }
        }

        [Browsable(true)]
        [DefaultValue(false)]
        [NotifyParentProperty(true)]
        [SRCategory(nameof(SR.CatBehavior))]
        [SRDescription(nameof(SR.DataGridView_RowReadOnlyDescr))]
        public override bool ReadOnly
        {
            get
            {
                if (DataGridView != null && Index == -1)
                {
                    throw new InvalidOperationException(string.Format(SR.DataGridView_InvalidPropertyGetOnSharedRow, nameof(ReadOnly)));
                }

                return GetReadOnly(Index);
            }
            set => base.ReadOnly = value;
        }

        [NotifyParentProperty(true)]
        [SRCategory(nameof(SR.CatBehavior))]
        [SRDescription(nameof(SR.DataGridView_RowResizableDescr))]
        public override DataGridViewTriState Resizable
        {
            get
            {
                if (DataGridView != null && Index == -1)
                {
                    throw new InvalidOperationException(string.Format(SR.DataGridView_InvalidPropertyGetOnSharedRow, nameof(Resizable)));
                }

                return GetResizable(Index);
            }
            set => base.Resizable = value;
        }

        public override bool Selected
        {
            get
            {
                if (DataGridView != null && Index == -1)
                {
                    throw new InvalidOperationException(string.Format(SR.DataGridView_InvalidPropertyGetOnSharedRow, nameof(Selected)));
                }

                return GetSelected(Index);
            }
            set => base.Selected = value;
        }

        public override DataGridViewElementStates State
        {
            get
            {
                if (DataGridView != null && Index == -1)
                {
                    throw new InvalidOperationException(string.Format(SR.DataGridView_InvalidPropertyGetOnSharedRow, nameof(State)));
                }

                return GetState(Index);
            }
        }

        [Browsable(false)]
        public override bool Visible
        {
            get
            {
                if (DataGridView != null && Index == -1)
                {
                    throw new InvalidOperationException(string.Format(SR.DataGridView_InvalidPropertyGetOnSharedRow, nameof(Visible)));
                }

                return GetVisible(Index);
            }
            set
            {
                if (DataGridView != null && Index == -1)
                {
                    throw new InvalidOperationException(string.Format(SR.DataGridView_InvalidPropertySetOnSharedRow, nameof(Visible)));
                }

                base.Visible = value;
            }
        }

        [EditorBrowsable(EditorBrowsableState.Advanced)]
        public virtual DataGridViewAdvancedBorderStyle AdjustRowHeaderBorderStyle(DataGridViewAdvancedBorderStyle dataGridViewAdvancedBorderStyleInput,
            DataGridViewAdvancedBorderStyle dataGridViewAdvancedBorderStylePlaceholder,
            bool singleVerticalBorderAdded,
            bool singleHorizontalBorderAdded,
            bool isFirstDisplayedRow,
            bool isLastVisibleRow)
        {
            if (DataGridView != null && DataGridView.ApplyVisualStylesToHeaderCells)
            {
                switch (dataGridViewAdvancedBorderStyleInput.All)
                {
                    case DataGridViewAdvancedCellBorderStyle.Inset:
                        if (isFirstDisplayedRow && !DataGridView.ColumnHeadersVisible)
                        {
                            dataGridViewAdvancedBorderStylePlaceholder.TopInternal = DataGridViewAdvancedCellBorderStyle.Inset;
                        }
                        else
                        {
                            dataGridViewAdvancedBorderStylePlaceholder.TopInternal = DataGridViewAdvancedCellBorderStyle.None;
                        }
                        dataGridViewAdvancedBorderStylePlaceholder.LeftInternal = DataGridViewAdvancedCellBorderStyle.Inset;
                        dataGridViewAdvancedBorderStylePlaceholder.RightInternal = DataGridViewAdvancedCellBorderStyle.Inset;
                        dataGridViewAdvancedBorderStylePlaceholder.BottomInternal = DataGridViewAdvancedCellBorderStyle.None;
                        return dataGridViewAdvancedBorderStylePlaceholder;

                    case DataGridViewAdvancedCellBorderStyle.Outset:
                        if (isFirstDisplayedRow && !DataGridView.ColumnHeadersVisible)
                        {
                            dataGridViewAdvancedBorderStylePlaceholder.TopInternal = DataGridViewAdvancedCellBorderStyle.Outset;
                        }
                        else
                        {
                            dataGridViewAdvancedBorderStylePlaceholder.TopInternal = DataGridViewAdvancedCellBorderStyle.None;
                        }
                        dataGridViewAdvancedBorderStylePlaceholder.LeftInternal = DataGridViewAdvancedCellBorderStyle.Outset;
                        dataGridViewAdvancedBorderStylePlaceholder.RightInternal = DataGridViewAdvancedCellBorderStyle.Outset;
                        dataGridViewAdvancedBorderStylePlaceholder.BottomInternal = DataGridViewAdvancedCellBorderStyle.None;
                        return dataGridViewAdvancedBorderStylePlaceholder;

                    case DataGridViewAdvancedCellBorderStyle.OutsetPartial:
                        if (isFirstDisplayedRow && !DataGridView.ColumnHeadersVisible)
                        {
                            dataGridViewAdvancedBorderStylePlaceholder.TopInternal = DataGridViewAdvancedCellBorderStyle.OutsetDouble;
                        }
                        else
                        {
                            dataGridViewAdvancedBorderStylePlaceholder.TopInternal = DataGridViewAdvancedCellBorderStyle.None;
                        }
                        if (DataGridView.RightToLeftInternal)
                        {
                            dataGridViewAdvancedBorderStylePlaceholder.LeftInternal = DataGridViewAdvancedCellBorderStyle.Outset;
                        }
                        else
                        {
                            dataGridViewAdvancedBorderStylePlaceholder.LeftInternal = DataGridViewAdvancedCellBorderStyle.OutsetDouble;
                        }
                        dataGridViewAdvancedBorderStylePlaceholder.RightInternal = DataGridViewAdvancedCellBorderStyle.Outset;
                        dataGridViewAdvancedBorderStylePlaceholder.BottomInternal = DataGridViewAdvancedCellBorderStyle.None;
                        return dataGridViewAdvancedBorderStylePlaceholder;

                    case DataGridViewAdvancedCellBorderStyle.OutsetDouble:
                        if (isFirstDisplayedRow && !DataGridView.ColumnHeadersVisible)
                        {
                            dataGridViewAdvancedBorderStylePlaceholder.TopInternal = DataGridViewAdvancedCellBorderStyle.OutsetDouble;
                        }
                        else
                        {
                            dataGridViewAdvancedBorderStylePlaceholder.TopInternal = DataGridViewAdvancedCellBorderStyle.None;
                        }
                        if (DataGridView.RightToLeftInternal)
                        {
                            dataGridViewAdvancedBorderStylePlaceholder.LeftInternal = DataGridViewAdvancedCellBorderStyle.Outset;
                        }
                        else
                        {
                            dataGridViewAdvancedBorderStylePlaceholder.LeftInternal = DataGridViewAdvancedCellBorderStyle.OutsetDouble;
                        }
                        dataGridViewAdvancedBorderStylePlaceholder.RightInternal = DataGridViewAdvancedCellBorderStyle.Outset;
                        dataGridViewAdvancedBorderStylePlaceholder.BottomInternal = DataGridViewAdvancedCellBorderStyle.None;
                        return dataGridViewAdvancedBorderStylePlaceholder;

                    case DataGridViewAdvancedCellBorderStyle.InsetDouble:
                        if (isFirstDisplayedRow && !DataGridView.ColumnHeadersVisible)
                        {
                            dataGridViewAdvancedBorderStylePlaceholder.TopInternal = DataGridViewAdvancedCellBorderStyle.InsetDouble;
                        }
                        else
                        {
                            dataGridViewAdvancedBorderStylePlaceholder.TopInternal = DataGridViewAdvancedCellBorderStyle.None;
                        }
                        if (DataGridView.RightToLeftInternal)
                        {
                            dataGridViewAdvancedBorderStylePlaceholder.LeftInternal = DataGridViewAdvancedCellBorderStyle.Inset;
                        }
                        else
                        {
                            dataGridViewAdvancedBorderStylePlaceholder.LeftInternal = DataGridViewAdvancedCellBorderStyle.InsetDouble;
                        }
                        dataGridViewAdvancedBorderStylePlaceholder.RightInternal = DataGridViewAdvancedCellBorderStyle.Inset;
                        dataGridViewAdvancedBorderStylePlaceholder.BottomInternal = DataGridViewAdvancedCellBorderStyle.None;
                        return dataGridViewAdvancedBorderStylePlaceholder;

                    case DataGridViewAdvancedCellBorderStyle.Single:
                        if (isFirstDisplayedRow && !DataGridView.ColumnHeadersVisible)
                        {
                            dataGridViewAdvancedBorderStylePlaceholder.TopInternal = DataGridViewAdvancedCellBorderStyle.Single;
                        }
                        else
                        {
                            dataGridViewAdvancedBorderStylePlaceholder.TopInternal = DataGridViewAdvancedCellBorderStyle.None;
                        }
                        dataGridViewAdvancedBorderStylePlaceholder.LeftInternal = DataGridViewAdvancedCellBorderStyle.Single;
                        dataGridViewAdvancedBorderStylePlaceholder.RightInternal = DataGridViewAdvancedCellBorderStyle.Single;
                        dataGridViewAdvancedBorderStylePlaceholder.BottomInternal = DataGridViewAdvancedCellBorderStyle.None;
                        return dataGridViewAdvancedBorderStylePlaceholder;
                }
            }
            else
            {
                switch (dataGridViewAdvancedBorderStyleInput.All)
                {
                    case DataGridViewAdvancedCellBorderStyle.Inset:
                        if (isFirstDisplayedRow && singleHorizontalBorderAdded)
                        {
                            dataGridViewAdvancedBorderStylePlaceholder.LeftInternal = DataGridViewAdvancedCellBorderStyle.Inset;
                            dataGridViewAdvancedBorderStylePlaceholder.TopInternal = DataGridViewAdvancedCellBorderStyle.InsetDouble;
                            dataGridViewAdvancedBorderStylePlaceholder.BottomInternal = DataGridViewAdvancedCellBorderStyle.Inset;
                            dataGridViewAdvancedBorderStylePlaceholder.RightInternal = DataGridViewAdvancedCellBorderStyle.Inset;
                            return dataGridViewAdvancedBorderStylePlaceholder;
                        }
                        break;

                    case DataGridViewAdvancedCellBorderStyle.Outset:
                        if (isFirstDisplayedRow && singleHorizontalBorderAdded)
                        {
                            dataGridViewAdvancedBorderStylePlaceholder.LeftInternal = DataGridViewAdvancedCellBorderStyle.Outset;
                            dataGridViewAdvancedBorderStylePlaceholder.TopInternal = DataGridViewAdvancedCellBorderStyle.OutsetDouble;
                            dataGridViewAdvancedBorderStylePlaceholder.BottomInternal = DataGridViewAdvancedCellBorderStyle.Outset;
                            dataGridViewAdvancedBorderStylePlaceholder.RightInternal = DataGridViewAdvancedCellBorderStyle.Outset;
                            return dataGridViewAdvancedBorderStylePlaceholder;
                        }
                        break;

                    case DataGridViewAdvancedCellBorderStyle.OutsetPartial:
                        if (DataGridView != null && DataGridView.RightToLeftInternal)
                        {
                            dataGridViewAdvancedBorderStylePlaceholder.LeftInternal = DataGridViewAdvancedCellBorderStyle.Outset;
                            dataGridViewAdvancedBorderStylePlaceholder.RightInternal = DataGridViewAdvancedCellBorderStyle.OutsetDouble;
                        }
                        else
                        {
                            dataGridViewAdvancedBorderStylePlaceholder.LeftInternal = DataGridViewAdvancedCellBorderStyle.OutsetDouble;
                            dataGridViewAdvancedBorderStylePlaceholder.RightInternal = DataGridViewAdvancedCellBorderStyle.Outset;
                        }
                        if (isFirstDisplayedRow)
                        {
                            dataGridViewAdvancedBorderStylePlaceholder.TopInternal = DataGridView.ColumnHeadersVisible ? DataGridViewAdvancedCellBorderStyle.Outset : DataGridViewAdvancedCellBorderStyle.OutsetDouble;
                        }
                        else
                        {
                            dataGridViewAdvancedBorderStylePlaceholder.TopInternal = DataGridViewAdvancedCellBorderStyle.OutsetPartial;
                        }
                        dataGridViewAdvancedBorderStylePlaceholder.BottomInternal = isLastVisibleRow ? DataGridViewAdvancedCellBorderStyle.Outset : DataGridViewAdvancedCellBorderStyle.OutsetPartial;
                        return dataGridViewAdvancedBorderStylePlaceholder;

                    case DataGridViewAdvancedCellBorderStyle.OutsetDouble:
                        if (DataGridView != null && DataGridView.RightToLeftInternal)
                        {
                            dataGridViewAdvancedBorderStylePlaceholder.LeftInternal = DataGridViewAdvancedCellBorderStyle.Outset;
                            dataGridViewAdvancedBorderStylePlaceholder.RightInternal = DataGridViewAdvancedCellBorderStyle.OutsetDouble;
                        }
                        else
                        {
                            dataGridViewAdvancedBorderStylePlaceholder.LeftInternal = DataGridViewAdvancedCellBorderStyle.OutsetDouble;
                            dataGridViewAdvancedBorderStylePlaceholder.RightInternal = DataGridViewAdvancedCellBorderStyle.Outset;
                        }
                        if (isFirstDisplayedRow)
                        {
                            dataGridViewAdvancedBorderStylePlaceholder.TopInternal = DataGridView.ColumnHeadersVisible ? DataGridViewAdvancedCellBorderStyle.Outset : DataGridViewAdvancedCellBorderStyle.OutsetDouble;
                        }
                        else
                        {
                            dataGridViewAdvancedBorderStylePlaceholder.TopInternal = DataGridViewAdvancedCellBorderStyle.Outset;
                        }
                        dataGridViewAdvancedBorderStylePlaceholder.BottomInternal = DataGridViewAdvancedCellBorderStyle.Outset;
                        return dataGridViewAdvancedBorderStylePlaceholder;

                    case DataGridViewAdvancedCellBorderStyle.InsetDouble:
                        if (DataGridView != null && DataGridView.RightToLeftInternal)
                        {
                            dataGridViewAdvancedBorderStylePlaceholder.LeftInternal = DataGridViewAdvancedCellBorderStyle.Inset;
                            dataGridViewAdvancedBorderStylePlaceholder.RightInternal = DataGridViewAdvancedCellBorderStyle.InsetDouble;
                        }
                        else
                        {
                            dataGridViewAdvancedBorderStylePlaceholder.LeftInternal = DataGridViewAdvancedCellBorderStyle.InsetDouble;
                            dataGridViewAdvancedBorderStylePlaceholder.RightInternal = DataGridViewAdvancedCellBorderStyle.Inset;
                        }
                        if (isFirstDisplayedRow)
                        {
                            dataGridViewAdvancedBorderStylePlaceholder.TopInternal = DataGridView.ColumnHeadersVisible ? DataGridViewAdvancedCellBorderStyle.Inset : DataGridViewAdvancedCellBorderStyle.InsetDouble;
                        }
                        else
                        {
                            dataGridViewAdvancedBorderStylePlaceholder.TopInternal = DataGridViewAdvancedCellBorderStyle.Inset;
                        }
                        dataGridViewAdvancedBorderStylePlaceholder.BottomInternal = DataGridViewAdvancedCellBorderStyle.Inset;
                        return dataGridViewAdvancedBorderStylePlaceholder;

                    case DataGridViewAdvancedCellBorderStyle.Single:
                        if (!isFirstDisplayedRow || DataGridView.ColumnHeadersVisible)
                        {
                            dataGridViewAdvancedBorderStylePlaceholder.LeftInternal = DataGridViewAdvancedCellBorderStyle.Single;
                            dataGridViewAdvancedBorderStylePlaceholder.TopInternal = DataGridViewAdvancedCellBorderStyle.None;
                            dataGridViewAdvancedBorderStylePlaceholder.BottomInternal = DataGridViewAdvancedCellBorderStyle.Single;
                            dataGridViewAdvancedBorderStylePlaceholder.RightInternal = DataGridViewAdvancedCellBorderStyle.Single;
                            return dataGridViewAdvancedBorderStylePlaceholder;
                        }
                        break;
                }
            }
            return dataGridViewAdvancedBorderStyleInput;
        }

        private void BuildInheritedRowHeaderCellStyle(DataGridViewCellStyle inheritedCellStyle)
        {
            Debug.Assert(inheritedCellStyle != null);

            DataGridViewCellStyle cellStyle = null;
            if (HeaderCell.HasStyle)
            {
                cellStyle = HeaderCell.Style;
                Debug.Assert(cellStyle != null);
            }

            DataGridViewCellStyle rowHeadersStyle = DataGridView.RowHeadersDefaultCellStyle;
            Debug.Assert(rowHeadersStyle != null);

            DataGridViewCellStyle dataGridViewStyle = DataGridView.DefaultCellStyle;
            Debug.Assert(dataGridViewStyle != null);

            if (cellStyle != null && !cellStyle.BackColor.IsEmpty)
            {
                inheritedCellStyle.BackColor = cellStyle.BackColor;
            }
            else if (!rowHeadersStyle.BackColor.IsEmpty)
            {
                inheritedCellStyle.BackColor = rowHeadersStyle.BackColor;
            }
            else
            {
                inheritedCellStyle.BackColor = dataGridViewStyle.BackColor;
            }

            if (cellStyle != null && !cellStyle.ForeColor.IsEmpty)
            {
                inheritedCellStyle.ForeColor = cellStyle.ForeColor;
            }
            else if (!rowHeadersStyle.ForeColor.IsEmpty)
            {
                inheritedCellStyle.ForeColor = rowHeadersStyle.ForeColor;
            }
            else
            {
                inheritedCellStyle.ForeColor = dataGridViewStyle.ForeColor;
            }

            if (cellStyle != null && !cellStyle.SelectionBackColor.IsEmpty)
            {
                inheritedCellStyle.SelectionBackColor = cellStyle.SelectionBackColor;
            }
            else if (!rowHeadersStyle.SelectionBackColor.IsEmpty)
            {
                inheritedCellStyle.SelectionBackColor = rowHeadersStyle.SelectionBackColor;
            }
            else
            {
                inheritedCellStyle.SelectionBackColor = dataGridViewStyle.SelectionBackColor;
            }

            if (cellStyle != null && !cellStyle.SelectionForeColor.IsEmpty)
            {
                inheritedCellStyle.SelectionForeColor = cellStyle.SelectionForeColor;
            }
            else if (!rowHeadersStyle.SelectionForeColor.IsEmpty)
            {
                inheritedCellStyle.SelectionForeColor = rowHeadersStyle.SelectionForeColor;
            }
            else
            {
                inheritedCellStyle.SelectionForeColor = dataGridViewStyle.SelectionForeColor;
            }

            if (cellStyle != null && cellStyle.Font != null)
            {
                inheritedCellStyle.Font = cellStyle.Font;
            }
            else if (rowHeadersStyle.Font != null)
            {
                inheritedCellStyle.Font = rowHeadersStyle.Font;
            }
            else
            {
                inheritedCellStyle.Font = dataGridViewStyle.Font;
            }

            if (cellStyle != null && !cellStyle.IsNullValueDefault)
            {
                inheritedCellStyle.NullValue = cellStyle.NullValue;
            }
            else if (!rowHeadersStyle.IsNullValueDefault)
            {
                inheritedCellStyle.NullValue = rowHeadersStyle.NullValue;
            }
            else
            {
                inheritedCellStyle.NullValue = dataGridViewStyle.NullValue;
            }

            if (cellStyle != null && !cellStyle.IsDataSourceNullValueDefault)
            {
                inheritedCellStyle.DataSourceNullValue = cellStyle.DataSourceNullValue;
            }
            else if (!rowHeadersStyle.IsDataSourceNullValueDefault)
            {
                inheritedCellStyle.DataSourceNullValue = rowHeadersStyle.DataSourceNullValue;
            }
            else
            {
                inheritedCellStyle.DataSourceNullValue = dataGridViewStyle.DataSourceNullValue;
            }

            if (cellStyle != null && cellStyle.Format.Length != 0)
            {
                inheritedCellStyle.Format = cellStyle.Format;
            }
            else if (rowHeadersStyle.Format.Length != 0)
            {
                inheritedCellStyle.Format = rowHeadersStyle.Format;
            }
            else
            {
                inheritedCellStyle.Format = dataGridViewStyle.Format;
            }

            if (cellStyle != null && !cellStyle.IsFormatProviderDefault)
            {
                inheritedCellStyle.FormatProvider = cellStyle.FormatProvider;
            }
            else if (!rowHeadersStyle.IsFormatProviderDefault)
            {
                inheritedCellStyle.FormatProvider = rowHeadersStyle.FormatProvider;
            }
            else
            {
                inheritedCellStyle.FormatProvider = dataGridViewStyle.FormatProvider;
            }

            if (cellStyle != null && cellStyle.Alignment != DataGridViewContentAlignment.NotSet)
            {
                inheritedCellStyle.AlignmentInternal = cellStyle.Alignment;
            }
            else if (rowHeadersStyle != null && rowHeadersStyle.Alignment != DataGridViewContentAlignment.NotSet)
            {
                inheritedCellStyle.AlignmentInternal = rowHeadersStyle.Alignment;
            }
            else
            {
                Debug.Assert(dataGridViewStyle.Alignment != DataGridViewContentAlignment.NotSet);
                inheritedCellStyle.AlignmentInternal = dataGridViewStyle.Alignment;
            }

            if (cellStyle != null && cellStyle.WrapMode != DataGridViewTriState.NotSet)
            {
                inheritedCellStyle.WrapModeInternal = cellStyle.WrapMode;
            }
            else if (rowHeadersStyle != null && rowHeadersStyle.WrapMode != DataGridViewTriState.NotSet)
            {
                inheritedCellStyle.WrapModeInternal = rowHeadersStyle.WrapMode;
            }
            else
            {
                Debug.Assert(dataGridViewStyle.WrapMode != DataGridViewTriState.NotSet);
                inheritedCellStyle.WrapModeInternal = dataGridViewStyle.WrapMode;
            }

            if (cellStyle != null && cellStyle.Tag != null)
            {
                inheritedCellStyle.Tag = cellStyle.Tag;
            }
            else if (rowHeadersStyle.Tag != null)
            {
                inheritedCellStyle.Tag = rowHeadersStyle.Tag;
            }
            else
            {
                inheritedCellStyle.Tag = dataGridViewStyle.Tag;
            }

            if (cellStyle != null && cellStyle.Padding != Padding.Empty)
            {
                inheritedCellStyle.PaddingInternal = cellStyle.Padding;
            }
            else if (rowHeadersStyle.Padding != Padding.Empty)
            {
                inheritedCellStyle.PaddingInternal = rowHeadersStyle.Padding;
            }
            else
            {
                inheritedCellStyle.PaddingInternal = dataGridViewStyle.Padding;
            }
        }

        private void BuildInheritedRowStyle(int rowIndex, DataGridViewCellStyle inheritedRowStyle)
        {
            Debug.Assert(inheritedRowStyle != null);
            Debug.Assert(rowIndex >= 0);
            Debug.Assert(DataGridView != null);

            DataGridViewCellStyle rowStyle = null;
            if (HasDefaultCellStyle)
            {
                rowStyle = DefaultCellStyle;
                Debug.Assert(rowStyle != null);
            }

            DataGridViewCellStyle dataGridViewStyle = DataGridView.DefaultCellStyle;
            Debug.Assert(dataGridViewStyle != null);

            DataGridViewCellStyle rowsDefaultCellStyle = DataGridView.RowsDefaultCellStyle;
            Debug.Assert(rowsDefaultCellStyle != null);

            DataGridViewCellStyle alternatingRowsDefaultCellStyle = DataGridView.AlternatingRowsDefaultCellStyle;
            Debug.Assert(alternatingRowsDefaultCellStyle != null);

            if (rowStyle != null && !rowStyle.BackColor.IsEmpty)
            {
                inheritedRowStyle.BackColor = rowStyle.BackColor;
            }
            else if (!rowsDefaultCellStyle.BackColor.IsEmpty && (rowIndex % 2 == 0 || alternatingRowsDefaultCellStyle.BackColor.IsEmpty))
            {
                inheritedRowStyle.BackColor = rowsDefaultCellStyle.BackColor;
            }
            else if (rowIndex % 2 == 1 && !alternatingRowsDefaultCellStyle.BackColor.IsEmpty)
            {
                inheritedRowStyle.BackColor = alternatingRowsDefaultCellStyle.BackColor;
            }
            else
            {
                inheritedRowStyle.BackColor = dataGridViewStyle.BackColor;
            }

            if (rowStyle != null && !rowStyle.ForeColor.IsEmpty)
            {
                inheritedRowStyle.ForeColor = rowStyle.ForeColor;
            }
            else if (!rowsDefaultCellStyle.ForeColor.IsEmpty && (rowIndex % 2 == 0 || alternatingRowsDefaultCellStyle.ForeColor.IsEmpty))
            {
                inheritedRowStyle.ForeColor = rowsDefaultCellStyle.ForeColor;
            }
            else if (rowIndex % 2 == 1 && !alternatingRowsDefaultCellStyle.ForeColor.IsEmpty)
            {
                inheritedRowStyle.ForeColor = alternatingRowsDefaultCellStyle.ForeColor;
            }
            else
            {
                inheritedRowStyle.ForeColor = dataGridViewStyle.ForeColor;
            }

            if (rowStyle != null && !rowStyle.SelectionBackColor.IsEmpty)
            {
                inheritedRowStyle.SelectionBackColor = rowStyle.SelectionBackColor;
            }
            else if (!rowsDefaultCellStyle.SelectionBackColor.IsEmpty && (rowIndex % 2 == 0 || alternatingRowsDefaultCellStyle.SelectionBackColor.IsEmpty))
            {
                inheritedRowStyle.SelectionBackColor = rowsDefaultCellStyle.SelectionBackColor;
            }
            else if (rowIndex % 2 == 1 && !alternatingRowsDefaultCellStyle.SelectionBackColor.IsEmpty)
            {
                inheritedRowStyle.SelectionBackColor = alternatingRowsDefaultCellStyle.SelectionBackColor;
            }
            else
            {
                inheritedRowStyle.SelectionBackColor = dataGridViewStyle.SelectionBackColor;
            }

            if (rowStyle != null && !rowStyle.SelectionForeColor.IsEmpty)
            {
                inheritedRowStyle.SelectionForeColor = rowStyle.SelectionForeColor;
            }
            else if (!rowsDefaultCellStyle.SelectionForeColor.IsEmpty && (rowIndex % 2 == 0 || alternatingRowsDefaultCellStyle.SelectionForeColor.IsEmpty))
            {
                inheritedRowStyle.SelectionForeColor = rowsDefaultCellStyle.SelectionForeColor;
            }
            else if (rowIndex % 2 == 1 && !alternatingRowsDefaultCellStyle.SelectionForeColor.IsEmpty)
            {
                inheritedRowStyle.SelectionForeColor = alternatingRowsDefaultCellStyle.SelectionForeColor;
            }
            else
            {
                inheritedRowStyle.SelectionForeColor = dataGridViewStyle.SelectionForeColor;
            }

            if (rowStyle != null && rowStyle.Font != null)
            {
                inheritedRowStyle.Font = rowStyle.Font;
            }
            else if (rowsDefaultCellStyle.Font != null &&
                     (rowIndex % 2 == 0 || alternatingRowsDefaultCellStyle.Font == null))
            {
                inheritedRowStyle.Font = rowsDefaultCellStyle.Font;
            }
            else if (rowIndex % 2 == 1 && alternatingRowsDefaultCellStyle.Font != null)
            {
                inheritedRowStyle.Font = alternatingRowsDefaultCellStyle.Font;
            }
            else
            {
                inheritedRowStyle.Font = dataGridViewStyle.Font;
            }

            if (rowStyle != null && !rowStyle.IsNullValueDefault)
            {
                inheritedRowStyle.NullValue = rowStyle.NullValue;
            }
            else if (!rowsDefaultCellStyle.IsNullValueDefault &&
                     (rowIndex % 2 == 0 || alternatingRowsDefaultCellStyle.IsNullValueDefault))
            {
                inheritedRowStyle.NullValue = rowsDefaultCellStyle.NullValue;
            }
            else if (rowIndex % 2 == 1 && !alternatingRowsDefaultCellStyle.IsNullValueDefault)
            {
                inheritedRowStyle.NullValue = alternatingRowsDefaultCellStyle.NullValue;
            }
            else
            {
                inheritedRowStyle.NullValue = dataGridViewStyle.NullValue;
            }

            if (rowStyle != null && !rowStyle.IsDataSourceNullValueDefault)
            {
                inheritedRowStyle.DataSourceNullValue = rowStyle.DataSourceNullValue;
            }
            else if (!rowsDefaultCellStyle.IsDataSourceNullValueDefault &&
                     (rowIndex % 2 == 0 || alternatingRowsDefaultCellStyle.IsDataSourceNullValueDefault))
            {
                inheritedRowStyle.DataSourceNullValue = rowsDefaultCellStyle.DataSourceNullValue;
            }
            else if (rowIndex % 2 == 1 && !alternatingRowsDefaultCellStyle.IsDataSourceNullValueDefault)
            {
                inheritedRowStyle.DataSourceNullValue = alternatingRowsDefaultCellStyle.DataSourceNullValue;
            }
            else
            {
                inheritedRowStyle.DataSourceNullValue = dataGridViewStyle.DataSourceNullValue;
            }

            if (rowStyle != null && rowStyle.Format.Length != 0)
            {
                inheritedRowStyle.Format = rowStyle.Format;
            }
            else if (rowsDefaultCellStyle.Format.Length != 0 && (rowIndex % 2 == 0 || alternatingRowsDefaultCellStyle.Format.Length == 0))
            {
                inheritedRowStyle.Format = rowsDefaultCellStyle.Format;
            }
            else if (rowIndex % 2 == 1 && alternatingRowsDefaultCellStyle.Format.Length != 0)
            {
                inheritedRowStyle.Format = alternatingRowsDefaultCellStyle.Format;
            }
            else
            {
                inheritedRowStyle.Format = dataGridViewStyle.Format;
            }

            if (rowStyle != null && !rowStyle.IsFormatProviderDefault)
            {
                inheritedRowStyle.FormatProvider = rowStyle.FormatProvider;
            }
            else if (!rowsDefaultCellStyle.IsFormatProviderDefault && (rowIndex % 2 == 0 || alternatingRowsDefaultCellStyle.IsFormatProviderDefault))
            {
                inheritedRowStyle.FormatProvider = rowsDefaultCellStyle.FormatProvider;
            }
            else if (rowIndex % 2 == 1 && !alternatingRowsDefaultCellStyle.IsFormatProviderDefault)
            {
                inheritedRowStyle.FormatProvider = alternatingRowsDefaultCellStyle.FormatProvider;
            }
            else
            {
                inheritedRowStyle.FormatProvider = dataGridViewStyle.FormatProvider;
            }

            if (rowStyle != null && rowStyle.Alignment != DataGridViewContentAlignment.NotSet)
            {
                inheritedRowStyle.AlignmentInternal = rowStyle.Alignment;
            }
            else if (rowsDefaultCellStyle.Alignment != DataGridViewContentAlignment.NotSet && (rowIndex % 2 == 0 || alternatingRowsDefaultCellStyle.Alignment == DataGridViewContentAlignment.NotSet))
            {
                inheritedRowStyle.AlignmentInternal = rowsDefaultCellStyle.Alignment;
            }
            else if (rowIndex % 2 == 1 && alternatingRowsDefaultCellStyle.Alignment != DataGridViewContentAlignment.NotSet)
            {
                inheritedRowStyle.AlignmentInternal = alternatingRowsDefaultCellStyle.Alignment;
            }
            else
            {
                Debug.Assert(dataGridViewStyle.Alignment != DataGridViewContentAlignment.NotSet);
                inheritedRowStyle.AlignmentInternal = dataGridViewStyle.Alignment;
            }

            if (rowStyle != null && rowStyle.WrapMode != DataGridViewTriState.NotSet)
            {
                inheritedRowStyle.WrapModeInternal = rowStyle.WrapMode;
            }
            else if (rowsDefaultCellStyle.WrapMode != DataGridViewTriState.NotSet && (rowIndex % 2 == 0 || alternatingRowsDefaultCellStyle.WrapMode == DataGridViewTriState.NotSet))
            {
                inheritedRowStyle.WrapModeInternal = rowsDefaultCellStyle.WrapMode;
            }
            else if (rowIndex % 2 == 1 && alternatingRowsDefaultCellStyle.WrapMode != DataGridViewTriState.NotSet)
            {
                inheritedRowStyle.WrapModeInternal = alternatingRowsDefaultCellStyle.WrapMode;
            }
            else
            {
                Debug.Assert(dataGridViewStyle.WrapMode != DataGridViewTriState.NotSet);
                inheritedRowStyle.WrapModeInternal = dataGridViewStyle.WrapMode;
            }

            if (rowStyle != null && rowStyle.Tag != null)
            {
                inheritedRowStyle.Tag = rowStyle.Tag;
            }
            else if (rowsDefaultCellStyle.Tag != null && (rowIndex % 2 == 0 || alternatingRowsDefaultCellStyle.Tag == null))
            {
                inheritedRowStyle.Tag = rowsDefaultCellStyle.Tag;
            }
            else if (rowIndex % 2 == 1 && alternatingRowsDefaultCellStyle.Tag != null)
            {
                inheritedRowStyle.Tag = alternatingRowsDefaultCellStyle.Tag;
            }
            else
            {
                inheritedRowStyle.Tag = dataGridViewStyle.Tag;
            }

            if (rowStyle != null && rowStyle.Padding != Padding.Empty)
            {
                inheritedRowStyle.PaddingInternal = rowStyle.Padding;
            }
            else if (rowsDefaultCellStyle.Padding != Padding.Empty &&
                     (rowIndex % 2 == 0 || alternatingRowsDefaultCellStyle.Padding == Padding.Empty))
            {
                inheritedRowStyle.PaddingInternal = rowsDefaultCellStyle.Padding;
            }
            else if (rowIndex % 2 == 1 && alternatingRowsDefaultCellStyle.Padding != Padding.Empty)
            {
                inheritedRowStyle.PaddingInternal = alternatingRowsDefaultCellStyle.Padding;
            }
            else
            {
                inheritedRowStyle.PaddingInternal = dataGridViewStyle.Padding;
            }
        }
        public override object Clone()
        {
            DataGridViewRow dataGridViewRow;
            Type thisType = GetType();

            if (thisType == s_rowType)
            {
                // Performance improvement
                dataGridViewRow = new DataGridViewRow();
            }
            else
            {
                dataGridViewRow = (DataGridViewRow)Activator.CreateInstance(thisType);
            }

            if (dataGridViewRow != null)
            {
                base.CloneInternal(dataGridViewRow);
                if (HasErrorText)
                {
                    dataGridViewRow.ErrorText = ErrorTextInternal;
                }
                if (HasHeaderCell)
                {
                    dataGridViewRow.HeaderCell = (DataGridViewRowHeaderCell)HeaderCell.Clone();
                }
                dataGridViewRow.CloneCells(this);
            }

            return dataGridViewRow;
        }

        private void CloneCells(DataGridViewRow rowTemplate)
        {
            int cellsCount = rowTemplate.Cells.Count;
            if (cellsCount > 0)
            {
                DataGridViewCell[] cells = new DataGridViewCell[cellsCount];
                for (int i = 0; i < cellsCount; i++)
                {
                    DataGridViewCell dataGridViewCell = rowTemplate.Cells[i];
                    DataGridViewCell dgvcNew = (DataGridViewCell)dataGridViewCell.Clone();
                    cells[i] = dgvcNew;
                }
                Cells.AddRange(cells);
            }
        }
        protected virtual AccessibleObject CreateAccessibilityInstance()
        {
            return new DataGridViewRowAccessibleObject(this);
        }
        public void CreateCells(DataGridView dataGridView)
        {
            if (dataGridView == null)
            {
                throw new ArgumentNullException(nameof(dataGridView));
            }
            if (DataGridView != null)
            {
                throw new InvalidOperationException(string.Format(SR.DataGridView_RowAlreadyBelongsToDataGridView));
            }

            DataGridViewCellCollection cells = Cells;
            // Clearing up the potential existing cells. We fill up the cells collection from scratch.
            cells.Clear();
            DataGridViewColumnCollection dataGridViewColumns = dataGridView.Columns;
            foreach (DataGridViewColumn dataGridViewColumn in dataGridViewColumns)
            {
                if (dataGridViewColumn.CellTemplate == null)
                {
                    throw new InvalidOperationException(SR.DataGridView_AColumnHasNoCellTemplate);
                }

                DataGridViewCell dgvcNew = (DataGridViewCell)dataGridViewColumn.CellTemplate.Clone();
                cells.Add(dgvcNew);
            }
        }
        public void CreateCells(DataGridView dataGridView, params object[] values)
        {
            if (values == null)
            {
                throw new ArgumentNullException(nameof(values));
            }

            // Intentionally not being strict about this. We just take what we get.
            CreateCells(dataGridView);

            Debug.Assert(Cells.Count == dataGridView.Columns.Count);
            SetValuesInternal(values);
        }

        /// <devdoc>
        /// Constructs the new instance of the Cells collection objects. Subclasses
        /// should not call base.CreateCellsInstance.
        /// </devdoc>
        [EditorBrowsable(EditorBrowsableState.Advanced)]
        protected virtual DataGridViewCellCollection CreateCellsInstance()
        {
            return new DataGridViewCellCollection(this);
        }

        internal void DetachFromDataGridView()
        {
            if (DataGridView != null)
            {
                DataGridViewInternal = null;
                IndexInternal = -1;
                if (HasHeaderCell)
                {
                    HeaderCell.DataGridViewInternal = null;
                }
                foreach (DataGridViewCell dataGridViewCell in Cells)
                {
                    dataGridViewCell.DataGridViewInternal = null;
                    if (dataGridViewCell.Selected)
                    {
                        dataGridViewCell.SelectedInternal = false;
                    }
                }
                if (Selected)
                {
                    SelectedInternal = false;
                }
            }

            Debug.Assert(Index == -1);
            Debug.Assert(!Selected);
        }

        [EditorBrowsable(EditorBrowsableState.Advanced)]
        protected internal virtual void DrawFocus(Graphics graphics,
            Rectangle clipBounds,
            Rectangle bounds,
            int rowIndex,
            DataGridViewElementStates rowState,
            DataGridViewCellStyle cellStyle,
            bool cellsPaintSelectionBackground)
        {
            if (DataGridView == null)
            {
                throw new InvalidOperationException(SR.DataGridView_RowDoesNotYetBelongToDataGridView);
            }
            if (graphics == null)
            {
                throw new ArgumentNullException(nameof(graphics));
            }
            if (cellStyle == null)
            {
                throw new ArgumentNullException(nameof(cellStyle));
            }

            Color backColor;
            if (cellsPaintSelectionBackground && (rowState & DataGridViewElementStates.Selected) != 0)
            {
                backColor = cellStyle.SelectionBackColor;
            }
            else
            {
                backColor = cellStyle.BackColor;
            }
            ControlPaint.DrawFocusRectangle(graphics, bounds, Color.Empty, backColor);
        }

        public ContextMenuStrip GetContextMenuStrip(int rowIndex)
        {
            ContextMenuStrip contextMenuStrip = ContextMenuStripInternal;
            if (DataGridView != null)
            {
                if (rowIndex == -1)
                {
                    throw new InvalidOperationException(SR.DataGridView_InvalidOperationOnSharedRow);
                }
                if (rowIndex < 0 || rowIndex >= DataGridView.Rows.Count)
                {
                    throw new ArgumentOutOfRangeException(nameof(rowIndex));
                }

                if (DataGridView.VirtualMode || DataGridView.DataSource != null)
                {
                    contextMenuStrip = DataGridView.OnRowContextMenuStripNeeded(rowIndex, contextMenuStrip);
                }
            }

            return contextMenuStrip;
        }

        internal bool GetDisplayed(int rowIndex)
        {
            // You would think that only attached and visible rows can be displayed.
            // Actually this assertion is wrong when the row is being deleted.
            // Debug.Assert(!displayed || (DataGridView != null && DataGridView.Visible && GetVisible(rowIndex)));
            return (GetState(rowIndex) & DataGridViewElementStates.Displayed) != 0;
        }

        public string GetErrorText(int rowIndex)
        {
            string errorText = ErrorTextInternal;
            if (DataGridView != null)
            {
                if (rowIndex == -1)
                {
                    throw new InvalidOperationException(SR.DataGridView_InvalidOperationOnSharedRow);
                }
                if (rowIndex < 0 || rowIndex >= DataGridView.Rows.Count)
                {
                    throw new ArgumentOutOfRangeException(nameof(rowIndex));
                }

                if (string.IsNullOrEmpty(errorText) &&
                    DataGridView.DataSource != null &&
                    rowIndex != DataGridView.NewRowIndex)
                {
                    errorText = DataGridView.DataConnection.GetError(rowIndex);
                }
                if (DataGridView.DataSource != null || DataGridView.VirtualMode)
                {
                    errorText = DataGridView.OnRowErrorTextNeeded(rowIndex, errorText);
                }
            }

            return errorText;
        }

        internal bool GetFrozen(int rowIndex)
        {
            return (GetState(rowIndex) & DataGridViewElementStates.Frozen) != 0;
        }

        internal int GetHeight(int rowIndex)
        {
            Debug.Assert(rowIndex >= -1);
            GetHeightInfo(rowIndex, out int height, out int minimumHeight);
            return height;
        }

        internal int GetMinimumHeight(int rowIndex)
        {
            Debug.Assert(rowIndex >= -1);
            GetHeightInfo(rowIndex, out int height, out int minimumHeight);
            return minimumHeight;
        }

        public virtual int GetPreferredHeight(int rowIndex, DataGridViewAutoSizeRowMode autoSizeRowMode, bool fixedWidth)
        {
            if (((DataGridViewAutoSizeRowCriteriaInternal)autoSizeRowMode & InvalidDataGridViewAutoSizeRowCriteriaInternalMask) != 0)
            {
                throw new InvalidEnumArgumentException(nameof(autoSizeRowMode), (int)autoSizeRowMode, typeof(DataGridViewAutoSizeRowMode));
            }
            if (!(DataGridView == null || (rowIndex >= 0 && rowIndex < DataGridView.Rows.Count)))
            {
                throw new ArgumentOutOfRangeException(nameof(rowIndex));
            }
            if (DataGridView == null)
            {
                return -1;
            }

            int preferredRowThickness = 0, preferredCellThickness;
            // take into account the preferred height of the header cell if displayed and cared about
            if (DataGridView.RowHeadersVisible &&
                (((DataGridViewAutoSizeRowCriteriaInternal)autoSizeRowMode) & DataGridViewAutoSizeRowCriteriaInternal.Header) != 0)
            {
                if (fixedWidth ||
                    DataGridView.RowHeadersWidthSizeMode == DataGridViewRowHeadersWidthSizeMode.EnableResizing ||
                    DataGridView.RowHeadersWidthSizeMode == DataGridViewRowHeadersWidthSizeMode.DisableResizing)
                {
                    preferredRowThickness = Math.Max(preferredRowThickness, HeaderCell.GetPreferredHeight(rowIndex, DataGridView.RowHeadersWidth));
                }
                else
                {
                    preferredRowThickness = Math.Max(preferredRowThickness, HeaderCell.GetPreferredSize(rowIndex).Height);
                }
            }
            if ((((DataGridViewAutoSizeRowCriteriaInternal)autoSizeRowMode) & DataGridViewAutoSizeRowCriteriaInternal.AllColumns) != 0)
            {
                foreach (DataGridViewCell dataGridViewCell in Cells)
                {
                    DataGridViewColumn dataGridViewColumn = DataGridView.Columns[dataGridViewCell.ColumnIndex];
                    if (dataGridViewColumn.Visible)
                    {
                        if (fixedWidth ||
                            ((((DataGridViewAutoSizeColumnCriteriaInternal)dataGridViewColumn.InheritedAutoSizeMode) & (DataGridViewAutoSizeColumnCriteriaInternal.AllRows | DataGridViewAutoSizeColumnCriteriaInternal.DisplayedRows)) == 0))
                        {
                            preferredCellThickness = dataGridViewCell.GetPreferredHeight(rowIndex, dataGridViewColumn.Width);
                        }
                        else
                        {
                            preferredCellThickness = dataGridViewCell.GetPreferredSize(rowIndex).Height;
                        }
                        if (preferredRowThickness < preferredCellThickness)
                        {
                            preferredRowThickness = preferredCellThickness;
                        }
                    }
                }
            }

            return preferredRowThickness;
        }

        internal bool GetReadOnly(int rowIndex)
        {
            return (GetState(rowIndex) & DataGridViewElementStates.ReadOnly) != 0 ||
                   (DataGridView != null && DataGridView.ReadOnly);
        }

        internal DataGridViewTriState GetResizable(int rowIndex)
        {
            if ((GetState(rowIndex) & DataGridViewElementStates.ResizableSet) != 0)
            {
                return ((GetState(rowIndex) & DataGridViewElementStates.Resizable) != 0) ? DataGridViewTriState.True : DataGridViewTriState.False;
            }

            if (DataGridView != null)
            {
                return DataGridView.AllowUserToResizeRows ? DataGridViewTriState.True : DataGridViewTriState.False;
            }
            else
            {
                return DataGridViewTriState.NotSet;
            }
        }

        internal bool GetSelected(int rowIndex)
        {
            return (GetState(rowIndex) & DataGridViewElementStates.Selected) != 0;
        }

        [EditorBrowsable(EditorBrowsableState.Advanced)]
        public virtual DataGridViewElementStates GetState(int rowIndex)
        {
            if (!(DataGridView == null || (rowIndex >= 0 && rowIndex < DataGridView.Rows.Count)))
            {
                throw new ArgumentOutOfRangeException(nameof(rowIndex));
            }
            if (DataGridView == null || DataGridView.Rows.SharedRow(rowIndex).Index != -1)
            {
                if (rowIndex != Index)
                {
                    throw new ArgumentException(string.Format(SR.InvalidArgument, nameof(rowIndex), rowIndex), nameof(rowIndex));
                }
                return base.State;
            }
            else
            {
                return DataGridView.Rows.GetRowState(rowIndex);
            }
        }

        internal bool GetVisible(int rowIndex)
        {
            return (GetState(rowIndex) & DataGridViewElementStates.Visible) != 0;
        }

        internal void OnSharedStateChanged(int sharedRowIndex, DataGridViewElementStates elementState)
        {
            Debug.Assert(DataGridView != null);
            DataGridView.Rows.InvalidateCachedRowCount(elementState);
            DataGridView.Rows.InvalidateCachedRowsHeight(elementState);
            DataGridView.OnDataGridViewElementStateChanged(this, sharedRowIndex, elementState);
        }

        internal void OnSharedStateChanging(int sharedRowIndex, DataGridViewElementStates elementState)
        {
            Debug.Assert(DataGridView != null);
            DataGridView.OnDataGridViewElementStateChanging(this, sharedRowIndex, elementState);
        }
        protected internal virtual void Paint(Graphics graphics,
            Rectangle clipBounds,
            Rectangle rowBounds,
            int rowIndex,
            DataGridViewElementStates rowState,
            bool isFirstDisplayedRow,
            bool isLastVisibleRow)
        {
            if (DataGridView == null)
            {
                throw new InvalidOperationException(SR.DataGridView_RowDoesNotYetBelongToDataGridView);
            }
            if (graphics == null)
            {
                throw new ArgumentNullException(nameof(graphics));
            }

            DataGridView dataGridView = DataGridView;
            Rectangle updatedClipBounds = clipBounds;
            DataGridViewRow sharedRow = dataGridView.Rows.SharedRow(rowIndex);
            DataGridViewCellStyle inheritedRowStyle = new DataGridViewCellStyle();
            BuildInheritedRowStyle(rowIndex, inheritedRowStyle);
            DataGridViewRowPrePaintEventArgs dgvrprepe = dataGridView.RowPrePaintEventArgs;
            dgvrprepe.SetProperties(graphics,
                                    clipBounds,
                                    rowBounds,
                                    rowIndex,
                                    rowState,
                                    sharedRow.GetErrorText(rowIndex),
                                    inheritedRowStyle,
                                    isFirstDisplayedRow,
                                    isLastVisibleRow);
            dataGridView.OnRowPrePaint(dgvrprepe);
            if (dgvrprepe.Handled)
            {
                return;
            }

            DataGridViewPaintParts paintParts = dgvrprepe.PaintParts;
            updatedClipBounds = dgvrprepe.ClipBounds;

            // first paint the potential row header
            PaintHeader(graphics,
                        updatedClipBounds,
                        rowBounds,
                        rowIndex,
                        rowState,
                        isFirstDisplayedRow,
                        isLastVisibleRow,
                        paintParts);

            // then paint the inner cells
            PaintCells(graphics,
                       updatedClipBounds,
                       rowBounds,
                       rowIndex,
                       rowState,
                       isFirstDisplayedRow,
                       isLastVisibleRow,
                       paintParts);

            sharedRow = dataGridView.Rows.SharedRow(rowIndex);
            BuildInheritedRowStyle(rowIndex, inheritedRowStyle);
            DataGridViewRowPostPaintEventArgs dgvrpostpe = dataGridView.RowPostPaintEventArgs;
            dgvrpostpe.SetProperties(graphics,
                                     updatedClipBounds,
                                     rowBounds,
                                     rowIndex,
                                     rowState,
                                     sharedRow.GetErrorText(rowIndex),
                                     inheritedRowStyle,
                                     isFirstDisplayedRow,
                                     isLastVisibleRow);
            dataGridView.OnRowPostPaint(dgvrpostpe);
        }

        [EditorBrowsable(EditorBrowsableState.Advanced)]
        protected internal virtual void PaintCells(Graphics graphics,
            Rectangle clipBounds,
            Rectangle rowBounds,
            int rowIndex,
            DataGridViewElementStates rowState,
            bool isFirstDisplayedRow,
            bool isLastVisibleRow,
            DataGridViewPaintParts paintParts)
        {
            if (DataGridView == null)
            {
                throw new InvalidOperationException(SR.DataGridView_RowDoesNotYetBelongToDataGridView);
            }
            if (graphics == null)
            {
                throw new ArgumentNullException(nameof(graphics));
            }
            if (paintParts < DataGridViewPaintParts.None || paintParts > DataGridViewPaintParts.All)
            {
                throw new ArgumentException(string.Format(SR.DataGridView_InvalidDataGridViewPaintPartsCombination, "paintParts"));
            }

            DataGridView dataGridView = DataGridView;
            Rectangle cellBounds = rowBounds;
            int cx = (dataGridView.RowHeadersVisible ? dataGridView.RowHeadersWidth : 0);
            bool isFirstDisplayedColumn = true;
            DataGridViewElementStates cellState = DataGridViewElementStates.None;
            DataGridViewCell cell;
            DataGridViewCellStyle inheritedCellStyle = new DataGridViewCellStyle();
            DataGridViewColumn dataGridViewColumnNext = null;
            DataGridViewAdvancedBorderStyle dataGridViewAdvancedBorderStylePlaceholder = new DataGridViewAdvancedBorderStyle(), dgvabsEffective;

            // first paint the potential visible frozen cells
            DataGridViewColumn dataGridViewColumn = dataGridView.Columns.GetFirstColumn(DataGridViewElementStates.Visible | DataGridViewElementStates.Frozen);
            while (dataGridViewColumn != null)
            {
                cell = Cells[dataGridViewColumn.Index];
                cellBounds.Width = dataGridViewColumn.Thickness;
                if (dataGridView.SingleVerticalBorderAdded && isFirstDisplayedColumn)
                {
                    cellBounds.Width++;
                }
                Debug.Assert(cellBounds.Width > 0);
                if (dataGridView.RightToLeftInternal)
                {
                    cellBounds.X = rowBounds.Right - cx - cellBounds.Width;
                }
                else
                {
                    cellBounds.X = rowBounds.X + cx;
                }

                dataGridViewColumnNext = dataGridView.Columns.GetNextColumn(dataGridViewColumn,
                    DataGridViewElementStates.Visible | DataGridViewElementStates.Frozen,
                    DataGridViewElementStates.None);

                if (clipBounds.IntersectsWith(cellBounds))
                {
                    cellState = cell.CellStateFromColumnRowStates(rowState);
                    if (Index != -1)
                    {
                        cellState |= cell.State;
                    }

                    cell.GetInheritedStyle(inheritedCellStyle, rowIndex, true);

                    dgvabsEffective = cell.AdjustCellBorderStyle(dataGridView.AdvancedCellBorderStyle, dataGridViewAdvancedBorderStylePlaceholder,
                        dataGridView.SingleVerticalBorderAdded,
                        dataGridView.SingleHorizontalBorderAdded,
                        isFirstDisplayedColumn,
                        isFirstDisplayedRow);

                    cell.PaintWork(graphics,
                                    clipBounds,
                                    cellBounds,
                                    rowIndex,
                                    cellState,
                                    inheritedCellStyle,
                                    dgvabsEffective,
                                    paintParts);
                }

                cx += cellBounds.Width;
                if (cx >= rowBounds.Width)
                {
                    break;
                }

                dataGridViewColumn = dataGridViewColumnNext;
                isFirstDisplayedColumn = false;
            }

            // then paint the visible scrolling ones
            Rectangle dataBounds = rowBounds;

            if (cx < dataBounds.Width)
            {
                if (dataGridView.FirstDisplayedScrollingColumnIndex >= 0)
                {
                    if (!dataGridView.RightToLeftInternal)
                    {
                        dataBounds.X -= dataGridView.FirstDisplayedScrollingColumnHiddenWidth;
                    }
                    dataBounds.Width += dataGridView.FirstDisplayedScrollingColumnHiddenWidth;

                    Region clipRegion = null;
                    if (dataGridView.FirstDisplayedScrollingColumnHiddenWidth > 0)
                    {
                        clipRegion = graphics.Clip;
                        Rectangle rowRect = rowBounds;
                        if (!dataGridView.RightToLeftInternal)
                        {
                            rowRect.X += cx;
                        }
                        rowRect.Width -= cx;
                        graphics.SetClip(rowRect);
                    }

                    dataGridViewColumn = (DataGridViewColumn)dataGridView.Columns[dataGridView.FirstDisplayedScrollingColumnIndex];
                    Debug.Assert(dataGridViewColumn.Visible && !dataGridViewColumn.Frozen);

                    while (dataGridViewColumn != null)
                    {
                        cell = Cells[dataGridViewColumn.Index];
                        cellBounds.Width = dataGridViewColumn.Thickness;
                        if (dataGridView.SingleVerticalBorderAdded && isFirstDisplayedColumn)
                        {
                            cellBounds.Width++;
                        }
                        Debug.Assert(cellBounds.Width > 0);
                        if (dataGridView.RightToLeftInternal)
                        {
                            cellBounds.X = dataBounds.Right - cx - cellBounds.Width;
                        }
                        else
                        {
                            cellBounds.X = dataBounds.X + cx;
                        }

                        dataGridViewColumnNext = dataGridView.Columns.GetNextColumn(dataGridViewColumn,
                            DataGridViewElementStates.Visible,
                            DataGridViewElementStates.None);

                        if (clipBounds.IntersectsWith(cellBounds))
                        {
                            cellState = cell.CellStateFromColumnRowStates(rowState);
                            if (Index != -1)
                            {
                                cellState |= cell.State;
                            }

                            cell.GetInheritedStyle(inheritedCellStyle, rowIndex, true);

                            dgvabsEffective = cell.AdjustCellBorderStyle(dataGridView.AdvancedCellBorderStyle, dataGridViewAdvancedBorderStylePlaceholder,
                                dataGridView.SingleVerticalBorderAdded,
                                dataGridView.SingleHorizontalBorderAdded,
                                isFirstDisplayedColumn,
                                isFirstDisplayedRow);

                            cell.PaintWork(graphics,
                                           clipBounds,
                                           cellBounds,
                                           rowIndex,
                                           cellState,
                                           inheritedCellStyle,
                                           dgvabsEffective,
                                           paintParts);
                        }

                        cx += cellBounds.Width;
                        if (cx >= dataBounds.Width)
                        {
                            break;
                        }

                        dataGridViewColumn = dataGridViewColumnNext;
                        isFirstDisplayedColumn = false;
                    }

                    if (clipRegion != null)
                    {
                        graphics.Clip = clipRegion;
                        clipRegion.Dispose();
                    }
                }
            }
        }

        [EditorBrowsable(EditorBrowsableState.Advanced)]
        protected internal virtual void PaintHeader(Graphics graphics,
            Rectangle clipBounds,
            Rectangle rowBounds,
            int rowIndex,
            DataGridViewElementStates rowState,
            bool isFirstDisplayedRow,
            bool isLastVisibleRow,
            DataGridViewPaintParts paintParts)
        {
            if (DataGridView == null)
            {
                throw new InvalidOperationException(SR.DataGridView_RowDoesNotYetBelongToDataGridView);
            }
            if (graphics == null)
            {
                throw new ArgumentNullException(nameof(graphics));
            }
            if (paintParts < DataGridViewPaintParts.None || paintParts > DataGridViewPaintParts.All)
            {
                throw new InvalidEnumArgumentException(nameof(paintParts), (int)paintParts, typeof(DataGridViewPaintParts));
            }

            DataGridView dataGridView = DataGridView;
            if (dataGridView.RowHeadersVisible)
            {
                Rectangle cellBounds = rowBounds;
                cellBounds.Width = dataGridView.RowHeadersWidth;
                Debug.Assert(cellBounds.Width > 0);
                if (dataGridView.RightToLeftInternal)
                {
                    cellBounds.X = rowBounds.Right - cellBounds.Width;
                }
                if (clipBounds.IntersectsWith(cellBounds))
                {
                    DataGridViewCellStyle inheritedCellStyle = new DataGridViewCellStyle();
                    DataGridViewAdvancedBorderStyle dataGridViewAdvancedBorderStylePlaceholder = new DataGridViewAdvancedBorderStyle(), dgvabsEffective;
                    BuildInheritedRowHeaderCellStyle(inheritedCellStyle);
                    dgvabsEffective = AdjustRowHeaderBorderStyle(dataGridView.AdvancedRowHeadersBorderStyle,
                        dataGridViewAdvancedBorderStylePlaceholder,
                        dataGridView.SingleVerticalBorderAdded,
                        dataGridView.SingleHorizontalBorderAdded,
                        isFirstDisplayedRow,
                        isLastVisibleRow);
                    HeaderCell.PaintWork(graphics,
                        clipBounds,
                        cellBounds,
                        rowIndex,
                        rowState,
                        inheritedCellStyle,
                        dgvabsEffective,
                        paintParts);
                }
            }
        }

        internal void SetReadOnlyCellCore(DataGridViewCell dataGridViewCell, bool readOnly)
        {
            Debug.Assert(Index == -1);
            if (ReadOnly && !readOnly)
            {
                // All cells need to switch to ReadOnly except for dataGridViewCell which needs to be !ReadOnly,
                // plus the row become !ReadOnly.
                foreach (DataGridViewCell dataGridViewCellTmp in Cells)
                {
                    dataGridViewCellTmp.ReadOnlyInternal = true;
                }
                dataGridViewCell.ReadOnlyInternal = false;
                ReadOnly = false;
            }
            else if (!ReadOnly && readOnly)
            {
                // dataGridViewCell alone becomes ReadOnly
                dataGridViewCell.ReadOnlyInternal = true;
            }
        }
        public bool SetValues(params object[] values)
        {
            if (values == null)
            {
                throw new ArgumentNullException(nameof(values));
            }

            if (DataGridView != null)
            {
                if (DataGridView.VirtualMode)
                {
                    throw new InvalidOperationException(string.Format(SR.DataGridView_InvalidOperationInVirtualMode));
                }
                if (Index == -1)
                {
                    throw new InvalidOperationException(SR.DataGridView_InvalidOperationOnSharedRow);
                }
            }

            return SetValuesInternal(values);
        }

        internal bool SetValuesInternal(params object[] values)
        {
            Debug.Assert(values != null);
            bool setResult = true;
            DataGridViewCellCollection cells = Cells;
            int cellCount = cells.Count;
            for (int columnIndex = 0; columnIndex < cells.Count; columnIndex++)
            {
                if (columnIndex == values.Length)
                {
                    break;
                }
                if (!cells[columnIndex].SetValueInternal(Index, values[columnIndex]))
                {
                    setResult = false;
                }
            }

            return setResult && values.Length <= cellCount;
        }

        public override string ToString()
        {
            var sb = new StringBuilder(36);
            sb.Append("DataGridViewRow { Index=");
            sb.Append(Index.ToString(CultureInfo.CurrentCulture));
            sb.Append(" }");
            return sb.ToString();
        }

        [ComVisible(true)]
        protected class DataGridViewRowAccessibleObject : AccessibleObject
        {
            private int[] runtimeId;
            private DataGridViewRow owner;
            private DataGridViewSelectedRowCellsAccessibleObject selectedCellsAccessibilityObject = null;

            public DataGridViewRowAccessibleObject()
            {
            }

            public DataGridViewRowAccessibleObject(DataGridViewRow owner)
            {
                this.owner = owner;
            }

            public override Rectangle Bounds
            {
                get
                {
                    if (owner == null)
                    {
                        throw new InvalidOperationException(SR.DataGridViewRowAccessibleObject_OwnerNotSet);
                    }

                    Rectangle rowRect = owner.DataGridView.RectangleToScreen(owner.DataGridView.GetRowDisplayRectangle(owner.Index, false /*cutOverflow*/));
                    
                    int horizontalScrollBarHeight = 0;
                    if (this.owner.DataGridView.HorizontalScrollBarVisible)
                    {
                        horizontalScrollBarHeight = this.owner.DataGridView.HorizontalScrollBarHeight;
                    }

                    Rectangle dataGridViewRect = ParentPrivate.Bounds;

                    int columnHeadersHeight = 0;
                    if (this.owner.DataGridView.ColumnHeadersVisible)
                    {
                        columnHeadersHeight = this.owner.DataGridView.ColumnHeadersHeight;
                    }

                    int rowRectBottom = rowRect.Bottom;
                    if ((dataGridViewRect.Bottom - horizontalScrollBarHeight) < rowRectBottom)
                    {
                        rowRectBottom = dataGridViewRect.Bottom - owner.DataGridView.BorderWidth - horizontalScrollBarHeight;
                    }

                    

                    if ((dataGridViewRect.Top + columnHeadersHeight) > rowRect.Top)
                    {
                        rowRect.Height = 0;
                    }
                    else
                    {
                        rowRect.Height = rowRectBottom - rowRect.Top;
                    }

                    return rowRect;
                }
            }
            public override string Name
            {
                get
                {
                    if (owner == null)
                    {
                        throw new InvalidOperationException(SR.DataGridViewRowAccessibleObject_OwnerNotSet);
                    }

                    return string.Format(SR.DataGridView_AccRowName, owner.Index.ToString(CultureInfo.CurrentCulture));
                }
            }
            public DataGridViewRow Owner
            {
                get => owner;
                set
                {
                    if (owner != null)
                    {
                        throw new InvalidOperationException(string.Format(SR.DataGridViewRowAccessibleObject_OwnerAlreadySet));
                    }

                    owner = value;
                }
            }
            public override AccessibleObject Parent => ParentPrivate;

            private AccessibleObject ParentPrivate
            {
                get
                {
                    if (owner == null)
                    {
                        throw new InvalidOperationException(SR.DataGridViewRowAccessibleObject_OwnerNotSet);
                    }

                    return owner.DataGridView.AccessibilityObject;
                }
            }
            public override AccessibleRole Role => AccessibleRole.Row;

            internal override int[] RuntimeId
            {
                get
                {
                    if (runtimeId == null)
                    {
                        runtimeId = new int[]
                        {
                            RuntimeIDFirstItem, // first item is static - 0x2a,
                            Parent.GetHashCode(),
                            GetHashCode()
                        };
                    }

                    return runtimeId;
                }
            }

            private AccessibleObject SelectedCellsAccessibilityObject
            {
                get
                {
                    if (owner == null)
                    {
                        throw new InvalidOperationException(SR.DataGridViewRowAccessibleObject_OwnerNotSet);
                    }

                    if (selectedCellsAccessibilityObject == null)
                    {
                        selectedCellsAccessibilityObject = new DataGridViewSelectedRowCellsAccessibleObject(owner);
                    }
                    return selectedCellsAccessibilityObject;
                }
            }

            public override AccessibleStates State
            {
                get
                {
                    if (owner == null)
                    {
                        throw new InvalidOperationException(SR.DataGridViewRowAccessibleObject_OwnerNotSet);
                    }

                    AccessibleStates accState = AccessibleStates.Selectable;

                    bool allCellsAreSelected = true;
                    if (owner.Selected)
                    {
                        allCellsAreSelected = true;
                    }
                    else
                    {
                        for (int i = 0; i < owner.Cells.Count; i++)
                        {
                            if (!owner.Cells[i].Selected)
                            {
                                allCellsAreSelected = false;
                                break;
                            }
                        }
                    }

                    if (allCellsAreSelected)
                    {
                        accState |= AccessibleStates.Selected;
                    }

                    Rectangle rowBounds = owner.DataGridView.GetRowDisplayRectangle(owner.Index, true /*cutOverflow*/);
                    if (!rowBounds.IntersectsWith(owner.DataGridView.ClientRectangle))
                    {
                        accState |= AccessibleStates.Offscreen;
                    }

                    return accState;
                }
            }
            public override string Value
            {
                get
                {
                    if (owner == null)
                    {
                        throw new InvalidOperationException(SR.DataGridViewRowAccessibleObject_OwnerNotSet);
                    }
                    if (owner.DataGridView.AllowUserToAddRows && owner.Index == owner.DataGridView.NewRowIndex)
                    {
                        return SR.DataGridView_AccRowCreateNew;
                    }

                    StringBuilder sb = new StringBuilder(1024);

                    int childCount = GetChildCount();

                    // filter out the row header acc object even when DataGridView::RowHeadersVisible is turned on
                    int startIndex = owner.DataGridView.RowHeadersVisible ? 1 : 0;

                    for (int i = startIndex; i < childCount; i++)
                    {
                        AccessibleObject cellAccObj = GetChild(i);
                        if (cellAccObj != null)
                        {
                            sb.Append(cellAccObj.Value);
                        }

                        if (i != childCount - 1)
                        {
                            sb.Append(";");
                        }
                    }

                    return sb.ToString();
                }
            }

            public override AccessibleObject GetChild(int index)
            {
                if (index < 0)
                {
                    throw new ArgumentOutOfRangeException(nameof(index));
                }
                if (owner == null)
                {
                    throw new InvalidOperationException(SR.DataGridViewRowAccessibleObject_OwnerNotSet);
                }

                if (index == 0 && owner.DataGridView.RowHeadersVisible)
                {
                    return owner.HeaderCell.AccessibilityObject;
                }
                else
                {
                    // decrement the index because the first child is the RowHeaderCell AccessibilityObject
                    if (owner.DataGridView.RowHeadersVisible)
                    {
                        index--;
                    }
                    Debug.Assert(index >= 0);
                    int columnIndex = owner.DataGridView.Columns.ActualDisplayIndexToColumnIndex(index, DataGridViewElementStates.Visible);
                    return owner.Cells[columnIndex].AccessibilityObject;
                }
            }

            public override int GetChildCount()
            {
                if (owner == null)
                {
                    throw new InvalidOperationException(SR.DataGridViewRowAccessibleObject_OwnerNotSet);
                }

                int result = owner.DataGridView.Columns.GetColumnCount(DataGridViewElementStates.Visible);
                if (owner.DataGridView.RowHeadersVisible)
                {
                    // + 1 comes from the row header cell accessibility object
                    result++;
                }

                return result;
            }

            public override AccessibleObject GetSelected() => SelectedCellsAccessibilityObject;

            public override AccessibleObject GetFocused()
            {
                if (owner == null)
                {
                    throw new InvalidOperationException(SR.DataGridViewRowAccessibleObject_OwnerNotSet);
                }

                if (owner.DataGridView.Focused && owner.DataGridView.CurrentCell != null && owner.DataGridView.CurrentCell.RowIndex == owner.Index)
                {
                    return owner.DataGridView.CurrentCell.AccessibilityObject;
                }
                else
                {
                    return null;
                }
            }

            public override AccessibleObject Navigate(AccessibleNavigation navigationDirection)
            {
                if (owner == null)
                {
                    throw new InvalidOperationException(SR.DataGridViewRowAccessibleObject_OwnerNotSet);
                }

                switch (navigationDirection)
                {
                    case AccessibleNavigation.Down:
                    case AccessibleNavigation.Next:
                        if (owner.Index != owner.DataGridView.Rows.GetLastRow(DataGridViewElementStates.Visible))
                        {
                            int nextVisibleRow = owner.DataGridView.Rows.GetNextRow(owner.Index, DataGridViewElementStates.Visible);
                            int actualDisplayIndex = owner.DataGridView.Rows.GetRowCount(DataGridViewElementStates.Visible, 0, nextVisibleRow);
                            if (owner.DataGridView.ColumnHeadersVisible)
                            {
                                return owner.DataGridView.AccessibilityObject.GetChild(actualDisplayIndex + 1);
                            }
                            else
                            {
                                return owner.DataGridView.AccessibilityObject.GetChild(actualDisplayIndex);
                            }
                        }
                        else
                        {
                            return null;
                        }
                    case AccessibleNavigation.Up:
                    case AccessibleNavigation.Previous:
                        if (owner.Index != owner.DataGridView.Rows.GetFirstRow(DataGridViewElementStates.Visible))
                        {
                            int previousVisibleRow = owner.DataGridView.Rows.GetPreviousRow(owner.Index, DataGridViewElementStates.Visible);
                            int actualDisplayIndex = owner.DataGridView.Rows.GetRowCount(DataGridViewElementStates.Visible, 0, previousVisibleRow);
                            if (owner.DataGridView.ColumnHeadersVisible)
                            {
                                return owner.DataGridView.AccessibilityObject.GetChild(actualDisplayIndex + 1);
                            }
                            else
                            {
                                return owner.DataGridView.AccessibilityObject.GetChild(actualDisplayIndex);
                            }
                        }
                        else if (owner.DataGridView.ColumnHeadersVisible)
                        {
                            // return the top row header acc obj
                            return ParentPrivate.GetChild(0);
                        }
                        else
                        {
                            // if this is the first row and the DataGridView RowHeaders are not visible return null;
                            return null;
                        }
                    case AccessibleNavigation.FirstChild:
                        if (GetChildCount() == 0)
                        {
                            return null;
                        }
                        else
                        {
                            return GetChild(0);
                        }
                    case AccessibleNavigation.LastChild:
                        int childCount = GetChildCount();
                        if (childCount == 0)
                        {
                            return null;
                        }
                        else
                        {
                            return GetChild(childCount - 1);
                        }
                    default:
                        return null;
                }
            }

            public override void Select(AccessibleSelection flags)
            {
                if (owner == null)
                {
                    throw new InvalidOperationException(SR.DataGridViewRowAccessibleObject_OwnerNotSet);
                }

                DataGridView dataGridView = owner.DataGridView;
                if (dataGridView == null)
                {
                    return;
                }
                if ((flags & AccessibleSelection.TakeFocus) == AccessibleSelection.TakeFocus)
                {
                    dataGridView.FocusInternal();
                }
                if ((flags & AccessibleSelection.TakeSelection) == AccessibleSelection.TakeSelection)
                {
                    if (owner.Cells.Count > 0)
                    {
                        if (dataGridView.CurrentCell != null && dataGridView.CurrentCell.OwningColumn != null)
                        {
                            dataGridView.CurrentCell = owner.Cells[dataGridView.CurrentCell.OwningColumn.Index]; // Do not change old selection
                        }
                        else
                        {
                            int firstVisibleCell = dataGridView.Columns.GetFirstColumn(DataGridViewElementStates.Visible).Index;
                            if (firstVisibleCell > -1)
                            {
                                dataGridView.CurrentCell = owner.Cells[firstVisibleCell]; // Do not change old selection
                            }
                        }
                    }
                }

                if ((flags & AccessibleSelection.AddSelection) == AccessibleSelection.AddSelection && (flags & AccessibleSelection.TakeSelection) == 0)
                {
                    if (dataGridView.SelectionMode == DataGridViewSelectionMode.FullRowSelect || dataGridView.SelectionMode == DataGridViewSelectionMode.RowHeaderSelect)
                    {
                        owner.Selected = true;
                    }
                }

                if ((flags & AccessibleSelection.RemoveSelection) == AccessibleSelection.RemoveSelection &&
                    (flags & (AccessibleSelection.AddSelection | AccessibleSelection.TakeSelection)) == 0)
                {
                    owner.Selected = false;
                }
            }

            internal override UnsafeNativeMethods.IRawElementProviderFragment FragmentNavigate(UnsafeNativeMethods.NavigateDirection direction)
            {
                {
                    if (Owner == null)
                    {
                        throw new InvalidOperationException(SR.DataGridViewRowAccessibleObject_OwnerNotSet);
                    }

                    var dataGridView = owner.DataGridView;

                    switch (direction)
                    {
                        case UnsafeNativeMethods.NavigateDirection.Parent:
                            return Parent;
                        case UnsafeNativeMethods.NavigateDirection.NextSibling:
                            return Navigate(AccessibleNavigation.Next);
                        case UnsafeNativeMethods.NavigateDirection.PreviousSibling:
                            return Navigate(AccessibleNavigation.Previous);
                        case UnsafeNativeMethods.NavigateDirection.FirstChild:
                            return Navigate(AccessibleNavigation.FirstChild);
                        case UnsafeNativeMethods.NavigateDirection.LastChild:
                            return Navigate(AccessibleNavigation.LastChild);
                        default:
                            return null;
                    }
                }
            }

            internal override UnsafeNativeMethods.IRawElementProviderFragmentRoot FragmentRoot
            {
                get
                {
                    return owner.DataGridView.AccessibilityObject;
                }
            }


            internal override bool IsPatternSupported(int patternId)
            {
                return patternId.Equals(NativeMethods.UIA_LegacyIAccessiblePatternId);
            }

            internal override object GetPropertyValue(int propertyId)
            {
<<<<<<< HEAD
                switch (propertyId)
                {
                    case NativeMethods.UIA_NamePropertyId:
                        return Name;
                    case NativeMethods.UIA_IsEnabledPropertyId:
                        return Owner.DataGridView.Enabled;
                    case NativeMethods.UIA_HelpTextPropertyId:
                        return Help ?? string.Empty;
                    case NativeMethods.UIA_IsKeyboardFocusablePropertyId:
                    case NativeMethods.UIA_HasKeyboardFocusPropertyId:
                    case NativeMethods.UIA_IsPasswordPropertyId:
                    case NativeMethods.UIA_IsOffscreenPropertyId:
                        return false;
                    case NativeMethods.UIA_AccessKeyPropertyId:
                        return string.Empty;
=======
                if (AccessibilityImprovements.Level3)
                {
                    switch (propertyId)
                    {
                        case NativeMethods.UIA_NamePropertyId:
                            return Name;
                        case NativeMethods.UIA_IsEnabledPropertyId:
                            return Owner.DataGridView.Enabled;
                        case NativeMethods.UIA_HelpTextPropertyId:
                            return Help ?? string.Empty;
                        case NativeMethods.UIA_IsKeyboardFocusablePropertyId:
                        case NativeMethods.UIA_HasKeyboardFocusPropertyId:
                        case NativeMethods.UIA_IsPasswordPropertyId:
                            return false;
                        case NativeMethods.UIA_IsOffscreenPropertyId:
                            return (State & AccessibleStates.Offscreen) == AccessibleStates.Offscreen;
                        case NativeMethods.UIA_AccessKeyPropertyId:
                            return string.Empty;
                    }
>>>>>>> 00b6d9eb
                }

                return base.GetPropertyValue(propertyId);
            }
        }

        private class DataGridViewSelectedRowCellsAccessibleObject : AccessibleObject
        {
            private DataGridViewRow owner;

            internal DataGridViewSelectedRowCellsAccessibleObject(DataGridViewRow owner)
            {
                this.owner = owner;
            }

            public override string Name => SR.DataGridView_AccSelectedRowCellsName;

            public override AccessibleObject Parent => owner.AccessibilityObject;

            public override AccessibleRole Role => AccessibleRole.Grouping;

            public override AccessibleStates State
            {
                get => AccessibleStates.Selected | AccessibleStates.Selectable;
            }

            public override string Value => Name;

            public override AccessibleObject GetChild(int index)
            {
                if (index < GetChildCount())
                {
                    int selectedCellsCount = -1;
                    for (int i = 1; i < owner.AccessibilityObject.GetChildCount(); i++)
                    {
                        if ((owner.AccessibilityObject.GetChild(i).State & AccessibleStates.Selected) == AccessibleStates.Selected)
                        {
                            selectedCellsCount++;
                        }

                        if (selectedCellsCount == index)
                        {
                            return owner.AccessibilityObject.GetChild(i);
                        }
                    }

                    Debug.Assert(false, "we should have found already the selected cell");
                    return null;
                }
                else
                {
                    return null;
                }
            }

            public override int GetChildCount()
            {
                int selectedCellsCount = 0;

                // start the enumeration from 1, because the first acc obj in the data grid view row is the row header cell
                for (int i = 1; i < owner.AccessibilityObject.GetChildCount(); i++)
                {
                    if ((owner.AccessibilityObject.GetChild(i).State & AccessibleStates.Selected) == AccessibleStates.Selected)
                    {
                        selectedCellsCount++;
                    }
                }

                return selectedCellsCount;
            }

            public override AccessibleObject GetSelected() => this;

            public override AccessibleObject GetFocused()
            {
                if (owner.DataGridView.CurrentCell != null && owner.DataGridView.CurrentCell.Selected)
                {
                    return owner.DataGridView.CurrentCell.AccessibilityObject;
                }
                else
                {
                    return null;
                }
            }

            public override AccessibleObject Navigate(AccessibleNavigation navigationDirection)
            {
                switch (navigationDirection)
                {
                    case AccessibleNavigation.FirstChild:
                        if (GetChildCount() > 0)
                        {
                            return GetChild(0);
                        }
                        else
                        {
                            return null;
                        }
                    case AccessibleNavigation.LastChild:
                        if (GetChildCount() > 0)
                        {
                            return GetChild(GetChildCount() - 1);
                        }
                        else
                        {
                            return null;
                        }
                    default:
                        return null;
                }
            }
        }
    }
}<|MERGE_RESOLUTION|>--- conflicted
+++ resolved
@@ -2228,7 +2228,6 @@
 
             internal override object GetPropertyValue(int propertyId)
             {
-<<<<<<< HEAD
                 switch (propertyId)
                 {
                     case NativeMethods.UIA_NamePropertyId:
@@ -2240,31 +2239,11 @@
                     case NativeMethods.UIA_IsKeyboardFocusablePropertyId:
                     case NativeMethods.UIA_HasKeyboardFocusPropertyId:
                     case NativeMethods.UIA_IsPasswordPropertyId:
+                        return false;
                     case NativeMethods.UIA_IsOffscreenPropertyId:
-                        return false;
+                        return (State & AccessibleStates.Offscreen) == AccessibleStates.Offscreen;
                     case NativeMethods.UIA_AccessKeyPropertyId:
                         return string.Empty;
-=======
-                if (AccessibilityImprovements.Level3)
-                {
-                    switch (propertyId)
-                    {
-                        case NativeMethods.UIA_NamePropertyId:
-                            return Name;
-                        case NativeMethods.UIA_IsEnabledPropertyId:
-                            return Owner.DataGridView.Enabled;
-                        case NativeMethods.UIA_HelpTextPropertyId:
-                            return Help ?? string.Empty;
-                        case NativeMethods.UIA_IsKeyboardFocusablePropertyId:
-                        case NativeMethods.UIA_HasKeyboardFocusPropertyId:
-                        case NativeMethods.UIA_IsPasswordPropertyId:
-                            return false;
-                        case NativeMethods.UIA_IsOffscreenPropertyId:
-                            return (State & AccessibleStates.Offscreen) == AccessibleStates.Offscreen;
-                        case NativeMethods.UIA_AccessKeyPropertyId:
-                            return string.Empty;
-                    }
->>>>>>> 00b6d9eb
                 }
 
                 return base.GetPropertyValue(propertyId);
