﻿// Licensed to the .NET Foundation under one or more agreements.
// The .NET Foundation licenses this file to you under the MIT license.
// See the LICENSE file in the project root for more information.

using System.ComponentModel;
using System.Diagnostics;
using System.Globalization;
using System.Runtime.ConstrainedExecution;
using System.Runtime.InteropServices;
using Windows.Win32.Foundation;
using static Interop;

namespace System.Windows.Forms
{
    /// <summary>
    ///  Provides a low-level encapsulation of a window handle
    ///  and a window procedure. The class automatically manages window class creation and registration.
    /// </summary>
    public partial class NativeWindow : MarshalByRefObject, IWin32Window, IHandle, IHandle<HWND>
    {
#if DEBUG
        private static readonly BooleanSwitch AlwaysUseNormalWndProc = new("AlwaysUseNormalWndProc", "Skips checking for the debugger when choosing the debuggable WndProc handler");
#endif

        private static readonly TraceSwitch WndProcChoice = new("WndProcChoice", "Info about choice of WndProc");

        private const int InitializedFlags = 0x01;
        private const int UseDebuggableWndProc = 0x04;

        // Do we have any active HWNDs?
        [ThreadStatic]
        private static bool t_anyHandleCreated;
        private static bool s_anyHandleCreatedInApp;

        [ThreadStatic]
        private static byte t_wndProcFlags = 0;

        [ThreadStatic]
        private static byte t_userSetProcFlags = 0;
        private static byte s_userSetProcFlagsForApp;

        // Need to Store Table of Ids and Handles
        private static short s_globalID = 1;
        private static readonly Dictionary<IntPtr, GCHandle> s_windowHandles = new();
        private static readonly Dictionary<short, IntPtr> s_windowIds = new();
        private static readonly object s_internalSyncObject = new();
        private static readonly object s_createWindowSyncObject = new();

        // Our window procedure delegate
        private User32.WNDPROC? _windowProc;

        // The native handle for our delegate
        private IntPtr _windowProcHandle;

        // The native handle for Windows' default window procedure
        private static IntPtr s_defaultWindowProc;

        private IntPtr _priorWindowProcHandle;
        private bool _suppressedGC;
        private bool _ownHandle;
        private NativeWindow? _nextWindow;
        private readonly WeakReference _weakThisPtr;

        static NativeWindow()
        {
            AppDomain.CurrentDomain.ProcessExit += OnShutdown;
        }

        public NativeWindow()
        {
            _weakThisPtr = new WeakReference(this);
        }

        /// <summary>
        /// Cache window DpiContext awareness information that helps to create handle with right context at the later time.
        /// </summary>
        internal IntPtr DpiAwarenessContext { get; } = User32.GetThreadDpiAwarenessContext();

        /// <summary>
        ///  Override's the base object's finalize method.
        /// </summary>
        ~NativeWindow()
        {
            ForceExitMessageLoop();
        }

        /// <summary>
        ///  This was factored into another function so the finalizer in control that releases the window
        ///  can perform the exact same code without further changes.  If you make changes to the finalizer,
        ///  change this method -- try not to change NativeWindow's finalizer.
        /// </summary>
        internal unsafe void ForceExitMessageLoop()
        {
            HWND handle;
            bool ownedHandle;

            lock (this)
            {
                handle = HWND;
                ownedHandle = _ownHandle;
            }

            if (!handle.IsNull)
            {
                // Now, before we set handle to zero and finish the finalizer, let's send
                // a WM_NULL to the window.  Why?  Because if the main ui thread is INSIDE
                // the wndproc for this control during our unsubclass, then we could AV
                // when control finally reaches us.
                if (PInvoke.IsWindow(handle))
                {
<<<<<<< HEAD
                    uint id = User32.GetWindowThreadProcessId(handle, out uint lpdwProcessId);
                    Application.ThreadContext ctx = Application.ThreadContext.FromId(id);
                    nint threadHandle = (ctx is null ? 0 : ctx.Handle);
=======
                    uint id = User32.GetWindowThreadProcessId(handle, out _);
                    Application.ThreadContext context = Application.ThreadContext.FromId(id);
                    nint threadHandle = context is null ? 0 : context.GetHandle();
>>>>>>> 621aa3e2

                    if (threadHandle != 0)
                    {
                        uint exitCode;
                        PInvoke.GetExitCodeThread((HANDLE)threadHandle, &exitCode);
                        if (!AppDomain.CurrentDomain.IsFinalizingForUnload() && (NTSTATUS)exitCode == NTSTATUS.STATUS_PENDING)
                        {
                            User32.SendMessageTimeoutW(
                                handle,
                                User32.RegisteredMessage.WM_UIUNSUBCLASS,
                                IntPtr.Zero,
                                IntPtr.Zero,
                                User32.SMTO.ABORTIFHUNG,
                                100,
                                out _);
                        }
                    }
                }

                if (!HWND.IsNull)
                {
                    // If the dest thread is gone, it should be safe to unsubclass here.
                    ReleaseHandle(true);
                }
            }

            if (!handle.IsNull && ownedHandle)
            {
                // If we owned the handle, post a WM_CLOSE to get rid of it.
                User32.PostMessageW(handle, User32.WM.CLOSE);
            }
        }

        /// <summary>
        ///  Indicates whether a window handle was created &amp; is being tracked.
        /// </summary>
        internal static bool AnyHandleCreated => t_anyHandleCreated;

        /// <summary>
        ///  Gets the handle for this window.
        /// </summary>
        public IntPtr Handle { get; private set; }

        internal HWND HWND => (HWND)Handle;

        HWND IHandle<HWND>.Handle => HWND;

        /// <summary>
        ///  This returns the prior NativeWindow created with the same native handle, if any.
        /// </summary>
        internal NativeWindow? PreviousWindow { get; private set; }

        /// <summary>
        ///  Address of the Windows default WNDPROC (DefWindowProcW).
        /// </summary>
        internal unsafe static nint DefaultWindowProc
        {
            get
            {
                var hModule = PInvoke.GetModuleHandle(Libraries.User32);
                fixed (byte* ptr = "DefWindowProcW\0"u8)
                {
                    if (s_defaultWindowProc == IntPtr.Zero)
                    {
                        // Cache the default windows procedure address
                        s_defaultWindowProc = PInvoke.GetProcAddress(hModule, (PCSTR)ptr);

                        if (s_defaultWindowProc == IntPtr.Zero)
                        {
                            throw new Win32Exception();
                        }
                    }
                }

                return s_defaultWindowProc;
            }
        }

        private static int WndProcFlags
        {
            get
            {
                // Upcast for easy bit masking...
                int intWndProcFlags = t_wndProcFlags;

                // Check to see if a debugger is installed. If there is, then use DebuggableCallback instead;
                // this callback has no try/catch around it so exceptions go to the debugger.

                if (intWndProcFlags == 0)
                {
                    Debug.WriteLineIf(WndProcChoice.TraceVerbose, "Init wndProcFlags");
                    Debug.Indent();

                    if (t_userSetProcFlags != 0)
                    {
                        intWndProcFlags = t_userSetProcFlags;
                    }
                    else if (s_userSetProcFlagsForApp != 0)
                    {
                        intWndProcFlags = s_userSetProcFlagsForApp;
                    }
                    else if (!Application.CustomThreadExceptionHandlerAttached)
                    {
                        if (Debugger.IsAttached)
                        {
                            Debug.WriteLineIf(WndProcChoice.TraceVerbose, "Debugger is attached, using debuggable WndProc");
                            intWndProcFlags |= UseDebuggableWndProc;
                        }
                        else
                        {
                            // Reading Framework registry key in Netcore/5.0 doesn't make sense. This path seems to be used to override the
                            // default behaviour after applications deployed (otherwise, Developer/user can set this flag
                            // via Application.SetUnhandledExceptionModeInternal(..).
                            // Disabling this feature from .NET core 3.0 release. Would need to redesign if there are customer requests on this.

                            Debug.WriteLineIf(WndProcChoice.TraceVerbose, "Debugger check from registry is not supported in this release of .Net version");
                        }
                    }

#if DEBUG
                    if (AlwaysUseNormalWndProc.Enabled)
                    {
                        Debug.WriteLineIf(WndProcChoice.TraceVerbose, "Stripping debuggablewndproc due to AlwaysUseNormalWndProc switch");
                        intWndProcFlags &= ~UseDebuggableWndProc;
                    }
#endif
                    intWndProcFlags |= InitializedFlags;
                    Debug.WriteLineIf(WndProcChoice.TraceVerbose, "Final 0x" + intWndProcFlags.ToString("X", CultureInfo.InvariantCulture));
                    t_wndProcFlags = (byte)intWndProcFlags;
                    Debug.Unindent();
                }

                return intWndProcFlags;
            }
        }

        internal static bool WndProcShouldBeDebuggable
            => (WndProcFlags & UseDebuggableWndProc) != 0;

        /// <summary>
        ///  Inserts an entry into this hashtable.
        /// </summary>
        private static void AddWindowToTable(IntPtr handle, NativeWindow window)
        {
            Debug.Assert(handle != IntPtr.Zero, "Should never insert a zero handle into the hash");

            lock (s_internalSyncObject)
            {
                t_anyHandleCreated = true;
                s_anyHandleCreatedInApp = true;

                GCHandle root = GCHandle.Alloc(window, GCHandleType.Weak);

                if (s_windowHandles.TryGetValue(handle, out GCHandle oldRoot))
                {
                    // This handle exists with another NativeWindow, replace it and
                    // hook up the previous and next window pointers so we can get
                    // back to the right window.

                    if (oldRoot.IsAllocated)
                    {
                        if (oldRoot.Target is NativeWindow target)
                        {
                            window.PreviousWindow = target;
                            Debug.Assert(window.PreviousWindow._nextWindow is null, "Last window in chain should have null next ptr");
                            window.PreviousWindow._nextWindow = window;
                        }

                        oldRoot.Free();
                    }
                }

                s_windowHandles[handle] = root;
            }
        }

        /// <summary>
        ///  Creates and applies a unique identifier to the given window <paramref name="handle"/>.
        /// </summary>
        /// <returns>
        ///  The identifier given to the window.
        /// </returns>
        internal static short CreateWindowId(IHandle handle)
        {
            short id = s_globalID++;
            s_windowIds[id] = handle.Handle;

            // Set the Window ID
            User32.SetWindowLong(
                handle,
                User32.GWL.ID,
                (IntPtr)id);

            return id;
        }

        /// <summary>
        ///  Assigns a handle to this <see cref="NativeWindow"/> instance.
        /// </summary>
        public void AssignHandle(IntPtr handle)
            => AssignHandle(handle, assignUniqueID: true);

        internal void AssignHandle(IntPtr handle, bool assignUniqueID)
        {
            lock (this)
            {
                CheckReleased();
                Debug.Assert(handle != IntPtr.Zero, "handle is 0");

                Handle = handle;

                _priorWindowProcHandle = User32.GetWindowLong(this, User32.GWL.WNDPROC);
                Debug.Assert(_priorWindowProcHandle != IntPtr.Zero);

                Debug.WriteLineIf(
                    WndProcChoice.TraceVerbose,
                    WndProcShouldBeDebuggable ? "Using debuggable wndproc" : "Using normal wndproc");

                _windowProc = new User32.WNDPROC(Callback);

                AddWindowToTable(handle, this);

                // Set the NativeWindow window procedure delegate and get back the native pointer for it.
                User32.SetWindowLong(this, User32.GWL.WNDPROC, _windowProc);
                _windowProcHandle = User32.GetWindowLong(this, User32.GWL.WNDPROC);

                // This shouldn't be possible.
                Debug.Assert(_priorWindowProcHandle != _windowProcHandle, "Uh oh! Subclassed ourselves!!!");

                if (assignUniqueID
                    && ((User32.WS)PARAM.ToUInt(User32.GetWindowLong(this, User32.GWL.STYLE))).HasFlag(User32.WS.CHILD)
                    && User32.GetWindowLong(this, User32.GWL.ID) == IntPtr.Zero)
                {
                    User32.SetWindowLong(this, User32.GWL.ID, handle);
                }

                if (_suppressedGC)
                {
                    GC.ReRegisterForFinalize(this);
                    _suppressedGC = false;
                }

                OnHandleChange();
            }
        }

        /// <summary>
        ///  Window message callback method. Control arrives here when a window
        ///  message is sent to this Window. This method packages the window message
        ///  in a Message object and invokes the wndProc() method. A WM_NCDESTROY
        ///  message automatically causes the releaseHandle() method to be called.
        /// </summary>
        private IntPtr Callback(IntPtr hWnd, User32.WM msg, IntPtr wparam, IntPtr lparam)
        {
            // Note: if you change this code be sure to change the
            // corresponding code in DebuggableCallback below!

            Message m = Message.Create(hWnd, msg, wparam, lparam);

            try
            {
                if (_weakThisPtr.IsAlive && _weakThisPtr.Target is not null)
                {
                    WndProc(ref m);
                }
                else
                {
                    DefWndProc(ref m);
                }
            }
            catch (Exception e)
            {
                if (WndProcShouldBeDebuggable)
                {
                    throw;
                }

                OnThreadException(e);
            }
            finally
            {
                if (msg == User32.WM.NCDESTROY)
                {
                    ReleaseHandle(handleValid: false);
                }

                if (msg == User32.RegisteredMessage.WM_UIUNSUBCLASS)
                {
                    ReleaseHandle(handleValid: true);
                }
            }

            return m.ResultInternal;
        }

        /// <summary>
        ///  Raises an exception if the window handle is not zero.
        /// </summary>
        private void CheckReleased()
        {
            if (Handle != IntPtr.Zero)
            {
                throw new InvalidOperationException(SR.HandleAlreadyExists);
            }
        }

        /// <summary>
        ///  Creates a window handle for this window.
        /// </summary>
        public virtual void CreateHandle(CreateParams cp)
        {
            lock (this)
            {
                CheckReleased();
                WindowClass windowClass = WindowClass.Create(cp.ClassName, (User32.CS)cp.ClassStyle);
                lock (s_createWindowSyncObject)
                {
                    // The CLR will sometimes pump messages while we're waiting on the lock.
                    // If a message comes through (say a WM_ACTIVATE for the parent) which
                    // causes the handle to be created, we can try to create the handle twice
                    // for NativeWindow. Check the handle again to avoid this.
                    if (Handle != IntPtr.Zero)
                    {
                        return;
                    }

                    IntPtr createResult = IntPtr.Zero;
                    int lastWin32Error = 0;

                    NativeWindow? prevTargetWindow = windowClass._targetWindow;
                    try
                    {
                        windowClass._targetWindow = this;

                        // Parking window dpi awareness context need to match with dpi awareness context of control being
                        // parented to this parking window. Otherwise, reparenting of control will fail.
                        using (DpiHelper.EnterDpiAwarenessScope(DpiAwarenessContext))
                        {
                            nint modHandle = PInvoke.GetModuleHandle(null);

                            // Older versions of Windows AV rather than returning E_OUTOFMEMORY.
                            // Catch this and then we re-throw an out of memory error.
                            try
                            {
                                // CreateWindowEx throws if WindowText is greater than the max
                                // length of a 16 bit int (32767).
                                // If it exceeds the max, we should take the substring....
                                if (cp.Caption is not null && cp.Caption.Length > short.MaxValue)
                                {
                                    cp.Caption = cp.Caption.Substring(0, short.MaxValue);
                                }

                                createResult = User32.CreateWindowExW(
                                    (User32.WS_EX)cp.ExStyle,
                                    windowClass._windowClassName,
                                    cp.Caption,
                                    (User32.WS)cp.Style,
                                    cp.X,
                                    cp.Y,
                                    cp.Width,
                                    cp.Height,
                                    cp.Parent,
                                    IntPtr.Zero,
                                    modHandle,
                                    cp.Param);

                                lastWin32Error = Marshal.GetLastWin32Error();
                            }
                            catch (NullReferenceException e)
                            {
                                throw new OutOfMemoryException(SR.ErrorCreatingHandle, e);
                            }
                        }
                    }
                    finally
                    {
                        windowClass._targetWindow = prevTargetWindow;
                    }

                    Debug.WriteLineIf(CoreSwitches.PerfTrack.Enabled, "Handle created of type '" + cp.ClassName + "' with caption '" + cp.Caption + "' from NativeWindow of type '" + GetType().FullName + "'");

                    if (createResult == IntPtr.Zero)
                    {
                        throw new Win32Exception(lastWin32Error, SR.ErrorCreatingHandle);
                    }

                    _ownHandle = true;
                }
            }
        }

        /// <summary>
        ///  Invokes the default window procedure associated with this Window. It is
        ///  an error to call this method when the Handle property is zero.
        /// </summary>
        public void DefWndProc(ref Message m)
        {
            if (PreviousWindow is null)
            {
                if (_priorWindowProcHandle == IntPtr.Zero)
                {
                    Debug.Fail($"Can't find a default window procedure for message {m} on class {GetType().Name}");

                    // At this point, there isn't much we can do.  There's a small chance the following
                    // line will allow the rest of the program to run, but don't get your hopes up.
                    m.ResultInternal = User32.DefWindowProcW(m.HWnd, m.MsgInternal, m.WParamInternal, m.LParamInternal);
                    return;
                }

                m.ResultInternal = User32.CallWindowProcW(_priorWindowProcHandle, m.HWnd, m.MsgInternal, m.WParamInternal, m.LParamInternal);
            }
            else
            {
                m.ResultInternal = PreviousWindow.Callback(m.HWnd, m.MsgInternal, m.WParamInternal, m.LParamInternal);
            }
        }

        /// <summary>
        ///  Destroys the handle associated with this window.
        /// </summary>
        public virtual void DestroyHandle()
        {
            lock (this)
            {
                if (Handle != IntPtr.Zero)
                {
                    if (User32.DestroyWindow(this).IsFalse())
                    {
                        UnSubclass();

                        // Now post a close and let it do whatever it needs to do on its own.
                        User32.PostMessageW(this, User32.WM.CLOSE);
                    }

                    Handle = IntPtr.Zero;
                    _ownHandle = false;
                }

                // Now that we have disposed, there is no need to finalize us any more.
                GC.SuppressFinalize(this);
                _suppressedGC = true;
            }
        }

        /// <summary>
        ///  Retrieves the window associated with the specified <paramref name="handle"/>.
        /// </summary>
        public static NativeWindow? FromHandle(IntPtr handle)
            => handle != IntPtr.Zero ? GetWindowFromTable(handle) : null;

        /// <summary>
        ///  Returns the native window for the given handle, or null if
        ///  the handle is not in our hash table.
        /// </summary>
        private static NativeWindow? GetWindowFromTable(IntPtr handle)
        {
            if (s_windowHandles.TryGetValue(handle, out GCHandle value) && value.IsAllocated)
            {
                return (NativeWindow?)value.Target;
            }

            return null;
        }

        /// <summary>
        ///  Returns the handle from the given <paramref name="id"/> if found, otherwise returns
        ///  <see cref="IntPtr.Zero"/>.
        /// </summary>
        internal static IntPtr GetHandleFromWindowId(short id)
        {
            if (!s_windowIds.TryGetValue(id, out IntPtr handle))
            {
                handle = IntPtr.Zero;
            }

            return handle;
        }

        /// <summary>
        ///  Specifies a notification method that is called when the handle for a
        ///  window is changed.
        /// </summary>
        protected virtual void OnHandleChange()
        {
        }

        /// <summary>
        ///  On class load, we connect an event to Application to let us know when
        ///  the process or domain terminates.  When this happens, we attempt to
        ///  clear our window class cache.  We cannot destroy windows (because we don't
        ///  have access to their thread), and we cannot unregister window classes
        ///  (because the classes are in use by the windows we can't destroy).  Instead,
        ///  we move the class and window procs to DefWndProc
        /// </summary>
#pragma warning disable SYSLIB0004 // Type or member is obsolete
        [PrePrepareMethod]
#pragma warning restore SYSLIB0004 // Type or member is obsolete
        private static void OnShutdown(object? sender, EventArgs e)
        {
            // If we still have windows allocated, we must sling them to userDefWindowProc
            // or else they will AV if they get a message after the managed code has been
            // removed.  In debug builds, we assert and give the "ToString" of the native
            // window. In retail we just detach the window proc and let it go.  Note that
            // we cannot call DestroyWindow because this API will fail if called from
            // an incorrect thread.

            if (s_windowHandles.Count > 0)
            {
                Debug.Assert(DefaultWindowProc != IntPtr.Zero, "We have active windows but no user window proc?");

                lock (s_internalSyncObject)
                {
                    foreach (KeyValuePair<IntPtr, GCHandle> entry in s_windowHandles)
                    {
                        IntPtr handle = entry.Key;
                        if (handle != IntPtr.Zero && handle != new IntPtr(-1))
                        {
                            User32.SetWindowLong(handle, User32.GWL.WNDPROC, DefaultWindowProc);
                            User32.SetClassLong(handle, User32.GCL.WNDPROC, DefaultWindowProc);
                            User32.PostMessageW(handle, User32.WM.CLOSE);

                            // Fish out the Window object, if it is valid, and NULL the handle pointer.  This
                            // way the rest of WinForms won't think the handle is still valid here.
                            if (entry.Value.IsAllocated)
                            {
                                NativeWindow? w = (NativeWindow?)entry.Value.Target;
                                if (w is not null)
                                {
                                    w.Handle = IntPtr.Zero;
                                }
                            }
                        }
                    }

                    s_windowHandles.Clear();
                }
            }
        }

        /// <summary>
        ///  When overridden in a derived class, manages an unhandled thread exception.
        /// </summary>
        protected virtual void OnThreadException(Exception e)
        {
        }

        /// <summary>
        ///  Releases the handle associated with this window.
        /// </summary>
        public virtual void ReleaseHandle()
        {
            ReleaseHandle(true);
        }

        /// <summary>
        ///  Releases the handle associated with this window.
        /// </summary>
        /// <remarks>
        ///  If <paramref name="handleValid"/> is true, this will unsubclass the window as
        ///  well. <paramref name="handleValid"/> should be false if we are releasing in
        ///  response to a WM_DESTROY. Unsubclassing during this message can cause problems
        ///  with Windows theme manager and it's not needed anyway.
        /// </remarks>
        private void ReleaseHandle(bool handleValid)
        {
            if (Handle == IntPtr.Zero)
                return;

            lock (this)
            {
                if (Handle == IntPtr.Zero)
                {
                    return;
                }

                if (handleValid)
                {
                    UnSubclass();
                }

                RemoveWindowFromDictionary(Handle, this);

                if (_ownHandle)
                {
                    _ownHandle = false;
                }

                Handle = IntPtr.Zero;

                if (_weakThisPtr.IsAlive && _weakThisPtr.Target is not null)
                {
                    // We're not already finalizing.
                    OnHandleChange();

                    // Now that we have disposed, there is no need to finalize any more.
                    GC.SuppressFinalize(this);
                    _suppressedGC = true;
                }
            }
        }

        private static void RemoveWindowFromDictionary(IntPtr handle, NativeWindow window)
        {
            Debug.Assert(handle != IntPtr.Zero, "Incorrect handle");

            lock (s_internalSyncObject)
            {
                if (!s_windowHandles.TryGetValue(handle, out GCHandle root))
                {
                    return;
                }

                if (window.PreviousWindow is not null)
                {
                    // Connect the prior window directly to the next window (if any)
                    window.PreviousWindow._nextWindow = window._nextWindow;
                }

                if (window._nextWindow is not null)
                {
                    // Connect the next window to the prior window
                    window._nextWindow._priorWindowProcHandle = window._priorWindowProcHandle;
                    window._nextWindow.PreviousWindow = window.PreviousWindow;
                }

                if (window._nextWindow is null)
                {
                    // We're the last NativeWindow for this HWND, remove the key or reassign
                    // the value to the prior NativeWindow if it exists.

                    if (root.IsAllocated)
                    {
                        root.Free();
                    }

                    if (window.PreviousWindow is not null)
                    {
                        s_windowHandles[handle] = GCHandle.Alloc(window.PreviousWindow, GCHandleType.Weak);
                    }
                    else
                    {
                        s_windowHandles.Remove(handle);
                    }
                }

                // Set our current window's links to null
                window._nextWindow = null;
                window.PreviousWindow = null;
            }
        }

        /// <summary>
        ///  Removes the given Window from the lookup table.
        /// </summary>
        internal static void RemoveWindowFromIDTable(short id) => s_windowIds.Remove(id);

        /// <summary>
        ///  This method can be used to modify the exception handling behavior of
        ///  NativeWindow.  By default, NativeWindow will detect if an application
        ///  is running under a debugger, or is running on a machine with a debugger
        ///  installed.  In this case, an unhandled exception in the NativeWindow's
        ///  WndProc method will remain unhandled so the debugger can trap it.  If
        ///  there is no debugger installed NativeWindow will trap the exception
        ///  and route it to the Application class's unhandled exception filter.
        ///
        ///  You can control this behavior via a config file, or directly through
        ///  code using this method.  Setting the unhandled exception mode does
        ///  not change the behavior of any NativeWindow objects that are currently
        ///  connected to window handles; it only affects new handle connections.
        ///
        ///  When threadScope is false, the application exception mode is set. The
        ///  application exception mode is used for all threads that have the Automatic mode.
        ///  Setting the application exception mode does not affect the setting of the current thread.
        ///
        ///  When threadScope is true, the thread exception mode is set. The thread
        ///  exception mode overrides the application exception mode if it's not Automatic.
        /// </summary>
        internal static void SetUnhandledExceptionModeInternal(UnhandledExceptionMode mode, bool threadScope)
        {
            if (!threadScope && s_anyHandleCreatedInApp)
            {
                throw new InvalidOperationException(SR.ApplicationCannotChangeApplicationExceptionMode);
            }

            if (threadScope && t_anyHandleCreated)
            {
                throw new InvalidOperationException(SR.ApplicationCannotChangeThreadExceptionMode);
            }

            switch (mode)
            {
                case UnhandledExceptionMode.Automatic:
                    if (threadScope)
                    {
                        t_userSetProcFlags = 0;
                    }
                    else
                    {
                        s_userSetProcFlagsForApp = 0;
                    }

                    break;
                case UnhandledExceptionMode.ThrowException:
                    if (threadScope)
                    {
                        t_userSetProcFlags = UseDebuggableWndProc | InitializedFlags;
                    }
                    else
                    {
                        s_userSetProcFlagsForApp = UseDebuggableWndProc | InitializedFlags;
                    }

                    break;
                case UnhandledExceptionMode.CatchException:
                    if (threadScope)
                    {
                        t_userSetProcFlags = InitializedFlags;
                    }
                    else
                    {
                        s_userSetProcFlagsForApp = InitializedFlags;
                    }

                    break;
                default:
                    throw new InvalidEnumArgumentException(nameof(mode), (int)mode, typeof(UnhandledExceptionMode));
            }
        }

        /// <summary>
        ///  Unsubclassing is a tricky business.  We need to account for some border cases:
        ///
        ///   1) User has done multiple subclasses but has un-subclassed out of order.
        ///   2) User has done multiple subclasses but now our defWindowProc points to
        ///       a NativeWindow that has GC'd.
        ///   3) User releasing this handle but this NativeWindow is not the current
        ///       window proc.
        /// </summary>
        private void UnSubclass()
        {
            bool finalizing = !_weakThisPtr.IsAlive || _weakThisPtr.Target is null;

            // Don't touch if the current window proc is not ours.

            IntPtr currentWindowProc = User32.GetWindowLong(this, User32.GWL.WNDPROC);
            if (_windowProcHandle == currentWindowProc)
            {
                // The current window proc is ours

                if (PreviousWindow is null)
                {
                    // This is the first NativeWindow registered for this HWND, just put back the prior handle we stashed away.
                    User32.SetWindowLong(this, User32.GWL.WNDPROC, _priorWindowProcHandle);
                }
                else
                {
                    if (finalizing)
                    {
                        // Here, we are finalizing and defWindowProc is pointing to a managed object.  We must assume
                        // that the object defWindowProc is pointing to is also finalizing.  Why?  Because we're
                        // holding a ref to it, and it is holding a ref to us.  The only way this cycle will
                        // finalize is if no one else is hanging onto it.  So, we re-assign the window proc to
                        // userDefWindowProc.
                        User32.SetWindowLong(this, User32.GWL.WNDPROC, DefaultWindowProc);
                    }
                    else
                    {
                        // Here we are not finalizing so we use the windowProc for our previous window.  This may
                        // DIFFER from the value we are currently storing in defWindowProc because someone may
                        // have re-subclassed.
                        User32.SetWindowLong(this, User32.GWL.WNDPROC, PreviousWindow._windowProc!);
                    }
                }
            }
            else
            {
                // The current window proc isn't one we registered.

                // Cutting the subclass chain anyway, even if we're not the last one in the chain. If the whole chain
                // is all managed NativeWindow classes it doesnt matter, if the chain is not, then someone didn't clean
                // up properly, too bad for them...

                // We will cut off the chain if we cannot unsubclass.
                // If we find previouswindow pointing to us, then we can let RemoveWindowFromTable reassign the
                // defwndproc pointers properly when this guy gets removed (thereby unsubclassing ourselves)

                if (_nextWindow is null || _nextWindow._priorWindowProcHandle != _windowProcHandle)
                {
                    // we didn't find it... let's unhook anyway and cut the chain... this prevents crashes
                    User32.SetWindowLong(this, User32.GWL.WNDPROC, DefaultWindowProc);
                }
            }
        }

        /// <summary>
        ///  Invokes the default window procedure associated with this window.
        /// </summary>
        protected virtual void WndProc(ref Message m)
        {
            DefWndProc(ref m);
        }
    }
}<|MERGE_RESOLUTION|>--- conflicted
+++ resolved
@@ -1,4 +1,4 @@
-﻿// Licensed to the .NET Foundation under one or more agreements.
+// Licensed to the .NET Foundation under one or more agreements.
 // The .NET Foundation licenses this file to you under the MIT license.
 // See the LICENSE file in the project root for more information.
 
@@ -108,15 +108,9 @@
                 // when control finally reaches us.
                 if (PInvoke.IsWindow(handle))
                 {
-<<<<<<< HEAD
-                    uint id = User32.GetWindowThreadProcessId(handle, out uint lpdwProcessId);
-                    Application.ThreadContext ctx = Application.ThreadContext.FromId(id);
-                    nint threadHandle = (ctx is null ? 0 : ctx.Handle);
-=======
                     uint id = User32.GetWindowThreadProcessId(handle, out _);
                     Application.ThreadContext context = Application.ThreadContext.FromId(id);
                     nint threadHandle = context is null ? 0 : context.GetHandle();
->>>>>>> 621aa3e2
 
                     if (threadHandle != 0)
                     {
