// Licensed to the .NET Foundation under one or more agreements.
// The .NET Foundation licenses this file to you under the MIT license.
// See the LICENSE file in the project root for more information.

using System.ComponentModel;
using System.Diagnostics;
using System.Globalization;
using System.Runtime.ConstrainedExecution;
using System.Runtime.InteropServices;
using Windows.Win32.Foundation;
using static Interop;

namespace System.Windows.Forms
{
    /// <summary>
    ///  Provides a low-level encapsulation of a window handle
    ///  and a window procedure. The class automatically manages window class creation and registration.
    /// </summary>
    public partial class NativeWindow : MarshalByRefObject, IWin32Window, IHandle, IHandle<HWND>
    {
#if DEBUG
        private static readonly BooleanSwitch AlwaysUseNormalWndProc = new("AlwaysUseNormalWndProc", "Skips checking for the debugger when choosing the debuggable WndProc handler");
#endif

        private static readonly TraceSwitch WndProcChoice = new("WndProcChoice", "Info about choice of WndProc");

        private const int InitializedFlags = 0x01;
        private const int UseDebuggableWndProc = 0x04;

        // Do we have any active HWNDs?
        [ThreadStatic]
        private static bool t_anyHandleCreated;
        private static bool s_anyHandleCreatedInApp;

        [ThreadStatic]
        private static byte t_wndProcFlags = 0;

        [ThreadStatic]
        private static byte t_userSetProcFlags = 0;
        private static byte s_userSetProcFlagsForApp;

        // Need to Store Table of Ids and Handles
        private static short s_globalID = 1;
        private static readonly Dictionary<IntPtr, GCHandle> s_windowHandles = new();
        private static readonly Dictionary<short, IntPtr> s_windowIds = new();
        private static readonly object s_internalSyncObject = new();
        private static readonly object s_createWindowSyncObject = new();

        // Our window procedure delegate
        private User32.WNDPROC? _windowProc;

        // The native handle for our delegate
        private IntPtr _windowProcHandle;

        // The native handle for Windows' default window procedure
        private static IntPtr s_defaultWindowProc;

        private IntPtr _priorWindowProcHandle;
        private bool _suppressedGC;
        private bool _ownHandle;
        private NativeWindow? _nextWindow;
        private readonly WeakReference _weakThisPtr;

        static NativeWindow()
        {
            AppDomain.CurrentDomain.ProcessExit += OnShutdown;
        }

        public NativeWindow()
        {
            _weakThisPtr = new WeakReference(this);
        }

        /// <summary>
        /// Cache window DpiContext awareness information that helps to create handle with right context at the later time.
        /// </summary>
        internal IntPtr DpiAwarenessContext { get; } = User32.GetThreadDpiAwarenessContext();

        /// <summary>
        ///  Override's the base object's finalize method.
        /// </summary>
        ~NativeWindow()
        {
            ForceExitMessageLoop();
        }

        /// <summary>
        ///  This was factored into another function so the finalizer in control that releases the window
        ///  can perform the exact same code without further changes.  If you make changes to the finalizer,
        ///  change this method -- try not to change NativeWindow's finalizer.
        /// </summary>
        internal unsafe void ForceExitMessageLoop()
        {
            HWND handle;
            bool ownedHandle;

            lock (this)
            {
                handle = HWND;
                ownedHandle = _ownHandle;
            }

            if (!handle.IsNull)
            {
                // Now, before we set handle to zero and finish the finalizer, let's send
                // a WM_NULL to the window.  Why?  Because if the main ui thread is INSIDE
                // the wndproc for this control during our unsubclass, then we could AV
                // when control finally reaches us.
                if (PInvoke.IsWindow(handle))
                {
<<<<<<< HEAD
                    uint id = User32.GetWindowThreadProcessId(handle, out uint lpdwProcessId);
                    Application.ThreadContext ctx = Application.ThreadContext.FromId(id);
                    nint threadHandle = (ctx is null ? 0 : ctx.Handle);
=======
                    uint id = User32.GetWindowThreadProcessId(handle, out _);
                    Application.ThreadContext context = Application.ThreadContext.FromId(id);
                    nint threadHandle = context is null ? 0 : context.GetHandle();
>>>>>>> a8c24b36

                    if (threadHandle != 0)
                    {
                        uint exitCode;
                        PInvoke.GetExitCodeThread((HANDLE)threadHandle, &exitCode);
                        if (!AppDomain.CurrentDomain.IsFinalizingForUnload() && (NTSTATUS)exitCode == NTSTATUS.STATUS_PENDING)
                        {
                            User32.SendMessageTimeoutW(
                                handle,
                                User32.RegisteredMessage.WM_UIUNSUBCLASS,
                                IntPtr.Zero,
                                IntPtr.Zero,
                                User32.SMTO.ABORTIFHUNG,
                                100,
                                out _);
                        }
                    }
                }

                if (!HWND.IsNull)
                {
                    // If the dest thread is gone, it should be safe to unsubclass here.
                    ReleaseHandle(true);
                }
            }

            if (!handle.IsNull && ownedHandle)
            {
                // If we owned the handle, post a WM_CLOSE to get rid of it.
                User32.PostMessageW(handle, User32.WM.CLOSE);
            }
        }

        /// <summary>
        ///  Indicates whether a window handle was created &amp; is being tracked.
        /// </summary>
        internal static bool AnyHandleCreated => t_anyHandleCreated;

        /// <summary>
        ///  Gets the handle for this window.
        /// </summary>
        public IntPtr Handle { get; private set; }

        internal HWND HWND => (HWND)Handle;

        HWND IHandle<HWND>.Handle => HWND;

        /// <summary>
        ///  This returns the prior NativeWindow created with the same native handle, if any.
        /// </summary>
        internal NativeWindow? PreviousWindow { get; private set; }

        /// <summary>
        ///  Address of the Windows default WNDPROC (DefWindowProcW).
        /// </summary>
        internal unsafe static nint DefaultWindowProc
        {
            get
            {
                var hModule = PInvoke.GetModuleHandle(Libraries.User32);
                fixed (byte* ptr = "DefWindowProcW\0"u8)
                {
                    if (s_defaultWindowProc == IntPtr.Zero)
                    {
                        // Cache the default windows procedure address
                        s_defaultWindowProc = PInvoke.GetProcAddress(hModule, (PCSTR)ptr);

                        if (s_defaultWindowProc == IntPtr.Zero)
                        {
                            throw new Win32Exception();
                        }
                    }
                }

                return s_defaultWindowProc;
            }
        }

        private static int WndProcFlags
        {
            get
            {
                // Upcast for easy bit masking...
                int intWndProcFlags = t_wndProcFlags;

                // Check to see if a debugger is installed. If there is, then use DebuggableCallback instead;
                // this callback has no try/catch around it so exceptions go to the debugger.

                if (intWndProcFlags == 0)
                {
                    Debug.WriteLineIf(WndProcChoice.TraceVerbose, "Init wndProcFlags");
                    Debug.Indent();

                    if (t_userSetProcFlags != 0)
                    {
                        intWndProcFlags = t_userSetProcFlags;
                    }
                    else if (s_userSetProcFlagsForApp != 0)
                    {
                        intWndProcFlags = s_userSetProcFlagsForApp;
                    }
                    else if (!Application.CustomThreadExceptionHandlerAttached)
                    {
                        if (Debugger.IsAttached)
                        {
                            Debug.WriteLineIf(WndProcChoice.TraceVerbose, "Debugger is attached, using debuggable WndProc");
                            intWndProcFlags |= UseDebuggableWndProc;
                        }
                        else
                        {
                            // Reading Framework registry key in Netcore/5.0 doesn't make sense. This path seems to be used to override the
                            // default behaviour after applications deployed (otherwise, Developer/user can set this flag
                            // via Application.SetUnhandledExceptionModeInternal(..).
                            // Disabling this feature from .NET core 3.0 release. Would need to redesign if there are customer requests on this.

                            Debug.WriteLineIf(WndProcChoice.TraceVerbose, "Debugger check from registry is not supported in this release of .Net version");
                        }
                    }

#if DEBUG
                    if (AlwaysUseNormalWndProc.Enabled)
                    {
                        Debug.WriteLineIf(WndProcChoice.TraceVerbose, "Stripping debuggablewndproc due to AlwaysUseNormalWndProc switch");
                        intWndProcFlags &= ~UseDebuggableWndProc;
                    }
#endif
                    intWndProcFlags |= InitializedFlags;
                    Debug.WriteLineIf(WndProcChoice.TraceVerbose, "Final 0x" + intWndProcFlags.ToString("X", CultureInfo.InvariantCulture));
                    t_wndProcFlags = (byte)intWndProcFlags;
                    Debug.Unindent();
                }

                return intWndProcFlags;
            }
        }

        internal static bool WndProcShouldBeDebuggable
            => (WndProcFlags & UseDebuggableWndProc) != 0;

        /// <summary>
        ///  Inserts an entry into this hashtable.
        /// </summary>
        private static void AddWindowToTable(IntPtr handle, NativeWindow window)
        {
            Debug.Assert(handle != IntPtr.Zero, "Should never insert a zero handle into the hash");

            lock (s_internalSyncObject)
            {
                t_anyHandleCreated = true;
                s_anyHandleCreatedInApp = true;

                GCHandle root = GCHandle.Alloc(window, GCHandleType.Weak);

                if (s_windowHandles.TryGetValue(handle, out GCHandle oldRoot))
                {
                    // This handle exists with another NativeWindow, replace it and
                    // hook up the previous and next window pointers so we can get
                    // back to the right window.

                    if (oldRoot.IsAllocated)
                    {
                        if (oldRoot.Target is NativeWindow target)
                        {
                            window.PreviousWindow = target;
                            Debug.Assert(window.PreviousWindow._nextWindow is null, "Last window in chain should have null next ptr");
                            window.PreviousWindow._nextWindow = window;
                        }

                        oldRoot.Free();
                    }
                }

                s_windowHandles[handle] = root;
            }
        }

        /// <summary>
        ///  Creates and applies a unique identifier to the given window <paramref name="handle"/>.
        /// </summary>
        /// <returns>
        ///  The identifier given to the window.
        /// </returns>
        internal static short CreateWindowId(IHandle handle)
        {
            short id = s_globalID++;
            s_windowIds[id] = handle.Handle;

            // Set the Window ID
            User32.SetWindowLong(
                handle,
                User32.GWL.ID,
                (IntPtr)id);

            return id;
        }

        /// <summary>
        ///  Assigns a handle to this <see cref="NativeWindow"/> instance.
        /// </summary>
        public void AssignHandle(IntPtr handle)
            => AssignHandle(handle, assignUniqueID: true);

        internal void AssignHandle(IntPtr handle, bool assignUniqueID)
        {
            lock (this)
            {
                CheckReleased();
                Debug.Assert(handle != IntPtr.Zero, "handle is 0");

                Handle = handle;

                _priorWindowProcHandle = User32.GetWindowLong(this, User32.GWL.WNDPROC);
                Debug.Assert(_priorWindowProcHandle != IntPtr.Zero);

                Debug.WriteLineIf(
                    WndProcChoice.TraceVerbose,
                    WndProcShouldBeDebuggable ? "Using debuggable wndproc" : "Using normal wndproc");

                _windowProc = new User32.WNDPROC(Callback);

                AddWindowToTable(handle, this);

                // Set the NativeWindow window procedure delegate and get back the native pointer for it.
                User32.SetWindowLong(this, User32.GWL.WNDPROC, _windowProc);
                _windowProcHandle = User32.GetWindowLong(this, User32.GWL.WNDPROC);

                // This shouldn't be possible.
                Debug.Assert(_priorWindowProcHandle != _windowProcHandle, "Uh oh! Subclassed ourselves!!!");

                if (assignUniqueID
                    && ((User32.WS)PARAM.ToUInt(User32.GetWindowLong(this, User32.GWL.STYLE))).HasFlag(User32.WS.CHILD)
                    && User32.GetWindowLong(this, User32.GWL.ID) == IntPtr.Zero)
                {
                    User32.SetWindowLong(this, User32.GWL.ID, handle);
                }

                if (_suppressedGC)
                {
                    GC.ReRegisterForFinalize(this);
                    _suppressedGC = false;
                }

                OnHandleChange();
            }
        }

        /// <summary>
        ///  Window message callback method. Control arrives here when a window
        ///  message is sent to this Window. This method packages the window message
        ///  in a Message object and invokes the wndProc() method. A WM_NCDESTROY
        ///  message automatically causes the releaseHandle() method to be called.
        /// </summary>
        private IntPtr Callback(IntPtr hWnd, User32.WM msg, IntPtr wparam, IntPtr lparam)
        {
            // Note: if you change this code be sure to change the
            // corresponding code in DebuggableCallback below!

            Message m = Message.Create(hWnd, msg, wparam, lparam);

            try
            {
                if (_weakThisPtr.IsAlive && _weakThisPtr.Target is not null)
                {
                    WndProc(ref m);
                }
                else
                {
                    DefWndProc(ref m);
                }
            }
            catch (Exception e)
            {
                if (WndProcShouldBeDebuggable)
                {
                    throw;
                }

                OnThreadException(e);
            }
            finally
            {
                if (msg == User32.WM.NCDESTROY)
                {
                    ReleaseHandle(handleValid: false);
                }

                if (msg == User32.RegisteredMessage.WM_UIUNSUBCLASS)
                {
                    ReleaseHandle(handleValid: true);
                }
            }

            return m.ResultInternal;
        }

        /// <summary>
        ///  Raises an exception if the window handle is not zero.
        /// </summary>
        private void CheckReleased()
        {
            if (Handle != IntPtr.Zero)
            {
                throw new InvalidOperationException(SR.HandleAlreadyExists);
            }
        }

        /// <summary>
        ///  Creates a window handle for this window.
        /// </summary>
        public virtual void CreateHandle(CreateParams cp)
        {
            lock (this)
            {
                CheckReleased();
                WindowClass windowClass = WindowClass.Create(cp.ClassName, (User32.CS)cp.ClassStyle);
                lock (s_createWindowSyncObject)
                {
                    // The CLR will sometimes pump messages while we're waiting on the lock.
                    // If a message comes through (say a WM_ACTIVATE for the parent) which
                    // causes the handle to be created, we can try to create the handle twice
                    // for NativeWindow. Check the handle again to avoid this.
                    if (Handle != IntPtr.Zero)
                    {
                        return;
                    }

                    IntPtr createResult = IntPtr.Zero;
                    int lastWin32Error = 0;

                    NativeWindow? prevTargetWindow = windowClass._targetWindow;
                    try
                    {
                        windowClass._targetWindow = this;

                        // Parking window dpi awareness context need to match with dpi awareness context of control being
                        // parented to this parking window. Otherwise, reparenting of control will fail.
                        using (DpiHelper.EnterDpiAwarenessScope(DpiAwarenessContext))
                        {
                            nint modHandle = PInvoke.GetModuleHandle(null);

                            // Older versions of Windows AV rather than returning E_OUTOFMEMORY.
                            // Catch this and then we re-throw an out of memory error.
                            try
                            {
                                // CreateWindowEx throws if WindowText is greater than the max
                                // length of a 16 bit int (32767).
                                // If it exceeds the max, we should take the substring....
                                if (cp.Caption is not null && cp.Caption.Length > short.MaxValue)
                                {
                                    cp.Caption = cp.Caption.Substring(0, short.MaxValue);
                                }

                                createResult = User32.CreateWindowExW(
                                    (User32.WS_EX)cp.ExStyle,
                                    windowClass._windowClassName,
                                    cp.Caption,
                                    (User32.WS)cp.Style,
                                    cp.X,
                                    cp.Y,
                                    cp.Width,
                                    cp.Height,
                                    cp.Parent,
                                    IntPtr.Zero,
                                    modHandle,
                                    cp.Param);

                                lastWin32Error = Marshal.GetLastWin32Error();
                            }
                            catch (NullReferenceException e)
                            {
                                throw new OutOfMemoryException(SR.ErrorCreatingHandle, e);
                            }
                        }
                    }
                    finally
                    {
                        windowClass._targetWindow = prevTargetWindow;
                    }

                    Debug.WriteLineIf(CoreSwitches.PerfTrack.Enabled, "Handle created of type '" + cp.ClassName + "' with caption '" + cp.Caption + "' from NativeWindow of type '" + GetType().FullName + "'");

                    if (createResult == IntPtr.Zero)
                    {
                        throw new Win32Exception(lastWin32Error, SR.ErrorCreatingHandle);
                    }

                    _ownHandle = true;
                }
            }
        }

        /// <summary>
        ///  Invokes the default window procedure associated with this Window. It is
        ///  an error to call this method when the Handle property is zero.
        /// </summary>
        public void DefWndProc(ref Message m)
        {
            if (PreviousWindow is null)
            {
                if (_priorWindowProcHandle == IntPtr.Zero)
                {
                    Debug.Fail($"Can't find a default window procedure for message {m} on class {GetType().Name}");

                    // At this point, there isn't much we can do.  There's a small chance the following
                    // line will allow the rest of the program to run, but don't get your hopes up.
                    m.ResultInternal = User32.DefWindowProcW(m.HWnd, m.MsgInternal, m.WParamInternal, m.LParamInternal);
                    return;
                }

                m.ResultInternal = User32.CallWindowProcW(_priorWindowProcHandle, m.HWnd, m.MsgInternal, m.WParamInternal, m.LParamInternal);
            }
            else
            {
                m.ResultInternal = PreviousWindow.Callback(m.HWnd, m.MsgInternal, m.WParamInternal, m.LParamInternal);
            }
        }

        /// <summary>
        ///  Destroys the handle associated with this window.
        /// </summary>
        public virtual void DestroyHandle()
        {
            lock (this)
            {
                if (Handle != IntPtr.Zero)
                {
                    if (User32.DestroyWindow(this).IsFalse())
                    {
                        UnSubclass();

                        // Now post a close and let it do whatever it needs to do on its own.
                        User32.PostMessageW(this, User32.WM.CLOSE);
                    }

                    Handle = IntPtr.Zero;
                    _ownHandle = false;
                }

                // Now that we have disposed, there is no need to finalize us any more.
                GC.SuppressFinalize(this);
                _suppressedGC = true;
            }
        }

        /// <summary>
        ///  Retrieves the window associated with the specified <paramref name="handle"/>.
        /// </summary>
        public static NativeWindow? FromHandle(IntPtr handle)
            => handle != IntPtr.Zero ? GetWindowFromTable(handle) : null;

        /// <summary>
        ///  Returns the native window for the given handle, or null if
        ///  the handle is not in our hash table.
        /// </summary>
        private static NativeWindow? GetWindowFromTable(IntPtr handle)
        {
            if (s_windowHandles.TryGetValue(handle, out GCHandle value) && value.IsAllocated)
            {
                return (NativeWindow?)value.Target;
            }

            return null;
        }

        /// <summary>
        ///  Returns the handle from the given <paramref name="id"/> if found, otherwise returns
        ///  <see cref="IntPtr.Zero"/>.
        /// </summary>
        internal static IntPtr GetHandleFromWindowId(short id)
        {
            if (!s_windowIds.TryGetValue(id, out IntPtr handle))
            {
                handle = IntPtr.Zero;
            }

            return handle;
        }

        /// <summary>
        ///  Specifies a notification method that is called when the handle for a
        ///  window is changed.
        /// </summary>
        protected virtual void OnHandleChange()
        {
        }

        /// <summary>
        ///  On class load, we connect an event to Application to let us know when
        ///  the process or domain terminates.  When this happens, we attempt to
        ///  clear our window class cache.  We cannot destroy windows (because we don't
        ///  have access to their thread), and we cannot unregister window classes
        ///  (because the classes are in use by the windows we can't destroy).  Instead,
        ///  we move the class and window procs to DefWndProc
        /// </summary>
#pragma warning disable SYSLIB0004 // Type or member is obsolete
        [PrePrepareMethod]
#pragma warning restore SYSLIB0004 // Type or member is obsolete
        private static void OnShutdown(object? sender, EventArgs e)
        {
            // If we still have windows allocated, we must sling them to userDefWindowProc
            // or else they will AV if they get a message after the managed code has been
            // removed.  In debug builds, we assert and give the "ToString" of the native
            // window. In retail we just detach the window proc and let it go.  Note that
            // we cannot call DestroyWindow because this API will fail if called from
            // an incorrect thread.

            if (s_windowHandles.Count > 0)
            {
                Debug.Assert(DefaultWindowProc != IntPtr.Zero, "We have active windows but no user window proc?");

                lock (s_internalSyncObject)
                {
                    foreach (KeyValuePair<IntPtr, GCHandle> entry in s_windowHandles)
                    {
                        IntPtr handle = entry.Key;
                        if (handle != IntPtr.Zero && handle != new IntPtr(-1))
                        {
                            User32.SetWindowLong(handle, User32.GWL.WNDPROC, DefaultWindowProc);
                            User32.SetClassLong(handle, User32.GCL.WNDPROC, DefaultWindowProc);
                            User32.PostMessageW(handle, User32.WM.CLOSE);

                            // Fish out the Window object, if it is valid, and NULL the handle pointer.  This
                            // way the rest of WinForms won't think the handle is still valid here.
                            if (entry.Value.IsAllocated)
                            {
                                NativeWindow? w = (NativeWindow?)entry.Value.Target;
                                if (w is not null)
                                {
                                    w.Handle = IntPtr.Zero;
                                }
                            }
                        }
                    }

                    s_windowHandles.Clear();
                }
            }
        }

        /// <summary>
        ///  When overridden in a derived class, manages an unhandled thread exception.
        /// </summary>
        protected virtual void OnThreadException(Exception e)
        {
        }

        /// <summary>
        ///  Releases the handle associated with this window.
        /// </summary>
        public virtual void ReleaseHandle()
        {
            ReleaseHandle(true);
        }

        /// <summary>
        ///  Releases the handle associated with this window.
        /// </summary>
        /// <remarks>
        ///  If <paramref name="handleValid"/> is true, this will unsubclass the window as
        ///  well. <paramref name="handleValid"/> should be false if we are releasing in
        ///  response to a WM_DESTROY. Unsubclassing during this message can cause problems
        ///  with Windows theme manager and it's not needed anyway.
        /// </remarks>
        private void ReleaseHandle(bool handleValid)
        {
            if (Handle == IntPtr.Zero)
                return;

            lock (this)
            {
                if (Handle == IntPtr.Zero)
                {
                    return;
                }

                if (handleValid)
                {
                    UnSubclass();
                }

                RemoveWindowFromDictionary(Handle, this);

                if (_ownHandle)
                {
                    _ownHandle = false;
                }

                Handle = IntPtr.Zero;

                if (_weakThisPtr.IsAlive && _weakThisPtr.Target is not null)
                {
                    // We're not already finalizing.
                    OnHandleChange();

                    // Now that we have disposed, there is no need to finalize any more.
                    GC.SuppressFinalize(this);
                    _suppressedGC = true;
                }
            }
        }

        private static void RemoveWindowFromDictionary(IntPtr handle, NativeWindow window)
        {
            Debug.Assert(handle != IntPtr.Zero, "Incorrect handle");

            lock (s_internalSyncObject)
            {
                if (!s_windowHandles.TryGetValue(handle, out GCHandle root))
                {
                    return;
                }

                if (window.PreviousWindow is not null)
                {
                    // Connect the prior window directly to the next window (if any)
                    window.PreviousWindow._nextWindow = window._nextWindow;
                }

                if (window._nextWindow is not null)
                {
                    // Connect the next window to the prior window
                    window._nextWindow._priorWindowProcHandle = window._priorWindowProcHandle;
                    window._nextWindow.PreviousWindow = window.PreviousWindow;
                }

                if (window._nextWindow is null)
                {
                    // We're the last NativeWindow for this HWND, remove the key or reassign
                    // the value to the prior NativeWindow if it exists.

                    if (root.IsAllocated)
                    {
                        root.Free();
                    }

                    if (window.PreviousWindow is not null)
                    {
                        s_windowHandles[handle] = GCHandle.Alloc(window.PreviousWindow, GCHandleType.Weak);
                    }
                    else
                    {
                        s_windowHandles.Remove(handle);
                    }
                }

                // Set our current window's links to null
                window._nextWindow = null;
                window.PreviousWindow = null;
            }
        }

        /// <summary>
        ///  Removes the given Window from the lookup table.
        /// </summary>
        internal static void RemoveWindowFromIDTable(short id) => s_windowIds.Remove(id);

        /// <summary>
        ///  This method can be used to modify the exception handling behavior of
        ///  NativeWindow.  By default, NativeWindow will detect if an application
        ///  is running under a debugger, or is running on a machine with a debugger
        ///  installed.  In this case, an unhandled exception in the NativeWindow's
        ///  WndProc method will remain unhandled so the debugger can trap it.  If
        ///  there is no debugger installed NativeWindow will trap the exception
        ///  and route it to the Application class's unhandled exception filter.
        ///
        ///  You can control this behavior via a config file, or directly through
        ///  code using this method.  Setting the unhandled exception mode does
        ///  not change the behavior of any NativeWindow objects that are currently
        ///  connected to window handles; it only affects new handle connections.
        ///
        ///  When threadScope is false, the application exception mode is set. The
        ///  application exception mode is used for all threads that have the Automatic mode.
        ///  Setting the application exception mode does not affect the setting of the current thread.
        ///
        ///  When threadScope is true, the thread exception mode is set. The thread
        ///  exception mode overrides the application exception mode if it's not Automatic.
        /// </summary>
        internal static void SetUnhandledExceptionModeInternal(UnhandledExceptionMode mode, bool threadScope)
        {
            if (!threadScope && s_anyHandleCreatedInApp)
            {
                throw new InvalidOperationException(SR.ApplicationCannotChangeApplicationExceptionMode);
            }

            if (threadScope && t_anyHandleCreated)
            {
                throw new InvalidOperationException(SR.ApplicationCannotChangeThreadExceptionMode);
            }

            switch (mode)
            {
                case UnhandledExceptionMode.Automatic:
                    if (threadScope)
                    {
                        t_userSetProcFlags = 0;
                    }
                    else
                    {
                        s_userSetProcFlagsForApp = 0;
                    }

                    break;
                case UnhandledExceptionMode.ThrowException:
                    if (threadScope)
                    {
                        t_userSetProcFlags = UseDebuggableWndProc | InitializedFlags;
                    }
                    else
                    {
                        s_userSetProcFlagsForApp = UseDebuggableWndProc | InitializedFlags;
                    }

                    break;
                case UnhandledExceptionMode.CatchException:
                    if (threadScope)
                    {
                        t_userSetProcFlags = InitializedFlags;
                    }
                    else
                    {
                        s_userSetProcFlagsForApp = InitializedFlags;
                    }

                    break;
                default:
                    throw new InvalidEnumArgumentException(nameof(mode), (int)mode, typeof(UnhandledExceptionMode));
            }
        }

        /// <summary>
        ///  Unsubclassing is a tricky business.  We need to account for some border cases:
        ///
        ///   1) User has done multiple subclasses but has un-subclassed out of order.
        ///   2) User has done multiple subclasses but now our defWindowProc points to
        ///       a NativeWindow that has GC'd.
        ///   3) User releasing this handle but this NativeWindow is not the current
        ///       window proc.
        /// </summary>
        private void UnSubclass()
        {
            bool finalizing = !_weakThisPtr.IsAlive || _weakThisPtr.Target is null;

            // Don't touch if the current window proc is not ours.

            IntPtr currentWindowProc = User32.GetWindowLong(this, User32.GWL.WNDPROC);
            if (_windowProcHandle == currentWindowProc)
            {
                // The current window proc is ours

                if (PreviousWindow is null)
                {
                    // This is the first NativeWindow registered for this HWND, just put back the prior handle we stashed away.
                    User32.SetWindowLong(this, User32.GWL.WNDPROC, _priorWindowProcHandle);
                }
                else
                {
                    if (finalizing)
                    {
                        // Here, we are finalizing and defWindowProc is pointing to a managed object.  We must assume
                        // that the object defWindowProc is pointing to is also finalizing.  Why?  Because we're
                        // holding a ref to it, and it is holding a ref to us.  The only way this cycle will
                        // finalize is if no one else is hanging onto it.  So, we re-assign the window proc to
                        // userDefWindowProc.
                        User32.SetWindowLong(this, User32.GWL.WNDPROC, DefaultWindowProc);
                    }
                    else
                    {
                        // Here we are not finalizing so we use the windowProc for our previous window.  This may
                        // DIFFER from the value we are currently storing in defWindowProc because someone may
                        // have re-subclassed.
                        User32.SetWindowLong(this, User32.GWL.WNDPROC, PreviousWindow._windowProc!);
                    }
                }
            }
            else
            {
                // The current window proc isn't one we registered.

                // Cutting the subclass chain anyway, even if we're not the last one in the chain. If the whole chain
                // is all managed NativeWindow classes it doesnt matter, if the chain is not, then someone didn't clean
                // up properly, too bad for them...

                // We will cut off the chain if we cannot unsubclass.
                // If we find previouswindow pointing to us, then we can let RemoveWindowFromTable reassign the
                // defwndproc pointers properly when this guy gets removed (thereby unsubclassing ourselves)

                if (_nextWindow is null || _nextWindow._priorWindowProcHandle != _windowProcHandle)
                {
                    // we didn't find it... let's unhook anyway and cut the chain... this prevents crashes
                    User32.SetWindowLong(this, User32.GWL.WNDPROC, DefaultWindowProc);
                }
            }
        }

        /// <summary>
        ///  Invokes the default window procedure associated with this window.
        /// </summary>
        protected virtual void WndProc(ref Message m)
        {
            DefWndProc(ref m);
        }
    }
}<|MERGE_RESOLUTION|>--- conflicted
+++ resolved
@@ -108,15 +108,9 @@
                 // when control finally reaches us.
                 if (PInvoke.IsWindow(handle))
                 {
-<<<<<<< HEAD
-                    uint id = User32.GetWindowThreadProcessId(handle, out uint lpdwProcessId);
-                    Application.ThreadContext ctx = Application.ThreadContext.FromId(id);
-                    nint threadHandle = (ctx is null ? 0 : ctx.Handle);
-=======
                     uint id = User32.GetWindowThreadProcessId(handle, out _);
                     Application.ThreadContext context = Application.ThreadContext.FromId(id);
                     nint threadHandle = context is null ? 0 : context.GetHandle();
->>>>>>> a8c24b36
 
                     if (threadHandle != 0)
                     {
