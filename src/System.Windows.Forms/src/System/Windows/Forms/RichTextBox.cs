﻿// Licensed to the .NET Foundation under one or more agreements.
// The .NET Foundation licenses this file to you under the MIT license.
// See the LICENSE file in the project root for more information.

namespace System.Windows.Forms
{
    using Microsoft.Win32;
    using System;
    using System.Collections.Specialized;
    using System.ComponentModel;
    using System.Diagnostics;
    using System.Diagnostics.CodeAnalysis;
    using System.Drawing;
    using System.Drawing.Design;
    using System.Globalization;
    using System.IO;
    using System.Runtime.InteropServices;
    using System.Runtime.Serialization.Formatters;
    using System.Text;
    using System.Windows.Forms.ComponentModel;
    using System.Windows.Forms.Design;
    using System.Windows.Forms.Layout;
    using System.Runtime.Versioning;

    using IComDataObject = System.Runtime.InteropServices.ComTypes.IDataObject;
    using Util = NativeMethods.Util;

    //     






    /// <summary>
    ///     Rich Text control. The RichTextBox is a control that contains formatted text.
    ///     It supports font selection, boldface, and other type attributes.
    /// </summary>

    [ClassInterface(ClassInterfaceType.AutoDispatch),
     ComVisible(true),
     Docking(DockingBehavior.Ask),
     Designer("System.Windows.Forms.Design.RichTextBoxDesigner, " + AssemblyRef.SystemDesign),
     SRDescription(nameof(SR.DescriptionRichTextBox))
   ]
    public class RichTextBox : TextBoxBase
    {
        static TraceSwitch richTextDbg;
        static TraceSwitch RichTextDbg
        {
            get
            {
                if (richTextDbg == null)
                {
                    richTextDbg = new TraceSwitch("RichTextDbg", "Debug info about RichTextBox");
                }
                return richTextDbg;
            }
        }

        /// <summary>
        ///     Paste special flags.
        /// </summary>
        private const int DV_E_DVASPECT = unchecked((int)0x8004006B);
        private const int DVASPECT_CONTENT = 1;
        private const int DVASPECT_THUMBNAIL = 2;
        private const int DVASPECT_ICON = 4;
        private const int DVASPECT_DOCPRINT = 8;

        internal const int INPUT = 0x0001;
        internal const int OUTPUT = 0x0002;
        internal const int DIRECTIONMASK = INPUT | OUTPUT;
        internal const int ANSI = 0x0004;
        internal const int UNICODE = 0x0008;
        internal const int FORMATMASK = ANSI | UNICODE;
        internal const int TEXTLF = 0x0010;
        internal const int TEXTCRLF = 0x0020;
        internal const int RTF = 0x0040;
        internal const int KINDMASK = TEXTLF | TEXTCRLF | RTF;

        // This is where we store the reched library.
        private static IntPtr moduleHandle;

        private static readonly string SZ_RTF_TAG = "{\\rtf";
        private const int CHAR_BUFFER_LEN = 512;

        // Event objects
        //
        private static readonly object EVENT_HSCROLL = new object();
        private static readonly object EVENT_LINKACTIVATE = new object();
        private static readonly object EVENT_IMECHANGE = new object();
        private static readonly object EVENT_PROTECTED = new object();
        private static readonly object EVENT_REQUESTRESIZE = new object();
        private static readonly object EVENT_SELCHANGE = new object();
        private static readonly object EVENT_VSCROLL = new object();


        // Persistent state
        //
        private int bulletIndent;
        private int rightMargin;
        private string textRtf; // If not null, takes precedence over cached Text value
        private string textPlain;
        private Color selectionBackColorToSetOnHandleCreated;
        RichTextBoxLanguageOptions languageOption = RichTextBoxLanguageOptions.AutoFont | RichTextBoxLanguageOptions.DualFont;

        // Non-persistent state
        //
        static int logPixelsX;
        static int logPixelsY;
        Stream editStream = null;
        float zoomMultiplier = 1.0f;

        // used to decide when to fire the selectionChange event.
        private int curSelStart;
        private int curSelEnd;
        private short curSelType;
        object oleCallback;

        private static int[] shortcutsToDisable;
        private static int richEditMajorVersion = 3;

        private BitVector32 richTextBoxFlags = new BitVector32();
        private static readonly BitVector32.Section autoWordSelectionSection = BitVector32.CreateSection(1);
        private static readonly BitVector32.Section showSelBarSection = BitVector32.CreateSection(1, autoWordSelectionSection);
        private static readonly BitVector32.Section autoUrlDetectSection = BitVector32.CreateSection(1, showSelBarSection);
        private static readonly BitVector32.Section fInCtorSection = BitVector32.CreateSection(1, autoUrlDetectSection);
        private static readonly BitVector32.Section protectedErrorSection = BitVector32.CreateSection(1, fInCtorSection);
        private static readonly BitVector32.Section linkcursorSection = BitVector32.CreateSection(1, protectedErrorSection);
        private static readonly BitVector32.Section allowOleDropSection = BitVector32.CreateSection(1, linkcursorSection);
        private static readonly BitVector32.Section suppressTextChangedEventSection = BitVector32.CreateSection(1, allowOleDropSection);
        private static readonly BitVector32.Section callOnContentsResizedSection = BitVector32.CreateSection(1, suppressTextChangedEventSection);
        private static readonly BitVector32.Section richTextShortcutsEnabledSection = BitVector32.CreateSection(1, callOnContentsResizedSection);
        private static readonly BitVector32.Section allowOleObjectsSection = BitVector32.CreateSection(1, richTextShortcutsEnabledSection);
        private static readonly BitVector32.Section scrollBarsSection = BitVector32.CreateSection((short)RichTextBoxScrollBars.ForcedBoth, allowOleObjectsSection);
        private static readonly BitVector32.Section enableAutoDragDropSection = BitVector32.CreateSection(1, scrollBarsSection);

        /// <summary>
        ///     Constructs a new RichTextBox.
        /// </summary>
        public RichTextBox()
        {
            InConstructor = true;
            richTextBoxFlags[autoWordSelectionSection] = 0;// This is false by default
            DetectUrls = true;
            ScrollBars = RichTextBoxScrollBars.Both;
            RichTextShortcutsEnabled = true;
            MaxLength = int.MaxValue;
            Multiline = true;
            AutoSize = false;
            curSelStart = curSelEnd = curSelType = -1;
            InConstructor = false;
        }

        /// <summary>
        ///     RichTextBox controls have built-in drag and drop support, but AllowDrop, DragEnter, DragDrop
        ///     may still be used: this should be hidden in the property grid, but not in code
        /// </summary>
        [Browsable(false)]
        public override bool AllowDrop
        {
            get
            {
                return richTextBoxFlags[allowOleDropSection] != 0;
            }
            set
            {
                richTextBoxFlags[allowOleDropSection] = value ? 1 : 0;
                UpdateOleCallback();
            }
        }

        internal bool AllowOleObjects
        {
            get
            {
                return richTextBoxFlags[allowOleObjectsSection] != 0;
            }
            set
            {
                richTextBoxFlags[allowOleObjectsSection] = value ? 1 : 0;
            }
        }

        /// <summary>
        ///    <para>
        ///       Gets or sets a value indicating whether the size
        ///       of the control automatically adjusts when the font assigned to the control
        ///       is changed.
        ///
        ///       Note: this works differently than other Controls' AutoSize, so we're hiding
        ///       it to avoid confusion.
        ///    </para>
        /// </summary>
        [
        DefaultValue(false),
        RefreshProperties(RefreshProperties.Repaint),
        Browsable(false), EditorBrowsable(EditorBrowsableState.Never),
        DesignerSerializationVisibility(DesignerSerializationVisibility.Visible)
        ]
        public override bool AutoSize
        {
            get
            {
                return base.AutoSize;
            }
            set
            {
                base.AutoSize = value;
            }
        }

        /// <summary>
        ///     Controls whether whether mouse selection snaps to whole words.
        /// </summary>
        [
        SRCategory(nameof(SR.CatBehavior)),
        DefaultValue(false),
        SRDescription(nameof(SR.RichTextBoxAutoWordSelection))
        ]
        public bool AutoWordSelection
        {
            get { return richTextBoxFlags[autoWordSelectionSection] != 0; }
            set
            {
                richTextBoxFlags[autoWordSelectionSection] = value ? 1 : 0;
<<<<<<< HEAD
                if (IsHandleCreated) {
=======
                if (IsHandleCreated)
                {
>>>>>>> 05087938
                    SendMessage(Interop.EditMessages.EM_SETOPTIONS,
                                value ? RichTextBoxConstants.ECOOP_OR : RichTextBoxConstants.ECOOP_XOR,
                                RichTextBoxConstants.ECO_AUTOWORDSELECTION);
                }
            }
        }

        [Browsable(false), EditorBrowsable(EditorBrowsableState.Never)]
        public override Image BackgroundImage
        {
            get
            {
                return base.BackgroundImage;
            }
            set
            {
                base.BackgroundImage = value;
            }
        }

        [Browsable(false), EditorBrowsable(EditorBrowsableState.Never)]
        new public event EventHandler BackgroundImageChanged
        {
            add => base.BackgroundImageChanged += value;
            remove => base.BackgroundImageChanged -= value;
        }

        [Browsable(false), EditorBrowsable(EditorBrowsableState.Never)]
        public override ImageLayout BackgroundImageLayout
        {
            get
            {
                return base.BackgroundImageLayout;
            }
            set
            {
                base.BackgroundImageLayout = value;
            }
        }

        [Browsable(false), EditorBrowsable(EditorBrowsableState.Never)]
        new public event EventHandler BackgroundImageLayoutChanged
        {
            add => base.BackgroundImageLayoutChanged += value;
            remove => base.BackgroundImageLayoutChanged -= value;
        }

        /// <summary>
        ///     Returns the amount of indent used in a RichTextBox control when
        ///     SelectionBullet is set to true.
        /// </summary>
        [
        SRCategory(nameof(SR.CatBehavior)),
        DefaultValue(0),
        Localizable(true),
        SRDescription(nameof(SR.RichTextBoxBulletIndent))
        ]
        public int BulletIndent
        {
            get
            {
                return bulletIndent;
            }

            set
            {

<<<<<<< HEAD
                if (value < 0) {
=======
                if (value < 0)
                {
>>>>>>> 05087938
                    throw new ArgumentOutOfRangeException(nameof(value), value, string.Format(SR.InvalidArgument, nameof(BulletIndent), value));
                }

                bulletIndent = value;

                // Call to update the control only if the bullet is set.
                if (IsHandleCreated && SelectionBullet)
                {
                    SelectionBullet = true;
                }
            }
        }

        private bool CallOnContentsResized
        {
            get { return richTextBoxFlags[callOnContentsResizedSection] != 0; }
            set { richTextBoxFlags[callOnContentsResizedSection] = value ? 1 : 0; }
        }

        internal override bool CanRaiseTextChangedEvent
        {
            get
            {
                return !SuppressTextChangedEvent;
            }
        }

        /// <summary>
        ///      Whether or not there are actions that can be Redone on the RichTextBox control.
        /// </summary>
        [
        Browsable(false),
        DesignerSerializationVisibility(DesignerSerializationVisibility.Hidden),
        SRDescription(nameof(SR.RichTextBoxCanRedoDescr))
        ]
        public bool CanRedo
        {
            get
            {
                if (IsHandleCreated)
                {
                    bool b;
<<<<<<< HEAD
                    b = unchecked( (int) (long)SendMessage(Interop.EditMessages.EM_CANREDO, 0, 0)) != 0;
=======
                    b = unchecked((int)(long)SendMessage(Interop.EditMessages.EM_CANREDO, 0, 0)) != 0;
>>>>>>> 05087938

                    return b;
                }
                return false;
            }
        }

        protected override CreateParams CreateParams
        {
            get
            {
                // Check for library
                if (moduleHandle == IntPtr.Zero)
                {
                    string richEditControlDllVersion = LocalAppContextSwitches.DoNotLoadLatestRichEditControl ? RichTextBoxConstants.DLL_RICHEDIT : RichTextBoxConstants.DLL_RICHEDIT_41;
                    moduleHandle = UnsafeNativeMethods.LoadLibraryFromSystemPathIfAvailable(richEditControlDllVersion);

                    int lastWin32Error = Marshal.GetLastWin32Error();

                    // This code has been here since the inception of the project, 
                    // we can't determine why we have to compare w/ 32 here.
                    // This fails on 3-GB mode, (once the dll is loaded above 3GB memory space) (see Dev10 
                    if ((ulong)moduleHandle < (ulong)32)
                    {
                        throw new Win32Exception(lastWin32Error, string.Format(SR.LoadDLLError, richEditControlDllVersion));
                    }

                    //Determine whether we're Rich Edit 2.0 or 3.0: see 
                    //http://msdn.microsoft.com/library/default.asp?url=/library/en-us/shellcc/platform/commctls/richedit/richeditcontrols/aboutricheditcontrols.asp

                    StringBuilder pathBuilder = UnsafeNativeMethods.GetModuleFileNameLongPath(new HandleRef(null, moduleHandle));
                    string path = pathBuilder.ToString();
                    FileVersionInfo versionInfo = FileVersionInfo.GetVersionInfo(path);

                    Debug.Assert(versionInfo != null && !string.IsNullOrEmpty(versionInfo.ProductVersion), "Couldn't get the version info for the richedit dll");
                    if (versionInfo != null && !string.IsNullOrEmpty(versionInfo.ProductVersion))
                    {
                        //Note: this only allows for one digit version
                        if (int.TryParse(versionInfo.ProductVersion[0].ToString(), out int parsedValue))
                        {
                            richEditMajorVersion = parsedValue;
                        }
                    }
                }

                CreateParams cp = base.CreateParams;
                cp.ClassName = LocalAppContextSwitches.DoNotLoadLatestRichEditControl ? RichTextBoxConstants.WC_RICHEDITW : RichTextBoxConstants.WC_RICHEDITW_41;

                if (Multiline)
                {
                    if (((int)ScrollBars & RichTextBoxConstants.RTB_HORIZ) != 0 && !WordWrap)
                    {
                        // RichEd infers word wrap from the absence of horizontal scroll bars
                        cp.Style |= NativeMethods.WS_HSCROLL;
                        if (((int)ScrollBars & RichTextBoxConstants.RTB_FORCE) != 0)
                        {
                            cp.Style |= RichTextBoxConstants.ES_DISABLENOSCROLL;
                        }
                    }

                    if (((int)ScrollBars & RichTextBoxConstants.RTB_VERT) != 0)
                    {
                        cp.Style |= NativeMethods.WS_VSCROLL;
                        if (((int)ScrollBars & RichTextBoxConstants.RTB_FORCE) != 0)
                        {
                            cp.Style |= RichTextBoxConstants.ES_DISABLENOSCROLL;
                        }
                    }
                }

                // Remove the WS_BORDER style from the control, if we're trying to set it,
                // to prevent the control from displaying the single point rectangle around the 3D border
                if (BorderStyle.FixedSingle == BorderStyle && ((cp.Style & NativeMethods.WS_BORDER) != 0))
                {
                    cp.Style &= (~NativeMethods.WS_BORDER);
                    cp.ExStyle |= NativeMethods.WS_EX_CLIENTEDGE;
                }

                return cp;
            }
        }

        // public bool CanUndo {}; <-- inherited from TextBoxBase

        /// <summary>
        ///     Controls whether or not the rich edit control will automatically highlight URLs.
        ///     By default, this is true. Note that changing this property will not update text that is
        ///     already present in the RichTextBox control; it only affects text which is entered after the
        ///     property is changed.
        /// </summary>
        [
        SRCategory(nameof(SR.CatBehavior)),
        DefaultValue(true),
        SRDescription(nameof(SR.RichTextBoxDetectURLs))
        ]
        public bool DetectUrls
        {
            get
            {
                return richTextBoxFlags[autoUrlDetectSection] != 0;
            }
            set
            {
                if (value != DetectUrls)
                {
                    richTextBoxFlags[autoUrlDetectSection] = value ? 1 : 0;
<<<<<<< HEAD
                    if (IsHandleCreated) {
                        this.SendMessage(Interop.EditMessages.EM_AUTOURLDETECT, value ? 1 : 0, 0);
=======
                    if (IsHandleCreated)
                    {
                        SendMessage(Interop.EditMessages.EM_AUTOURLDETECT, value ? 1 : 0, 0);
>>>>>>> 05087938
                        RecreateHandle();
                    }
                }
            }
        }

        protected override Size DefaultSize
        {
            get
            {
                return new Size(100, 96);
            }
        }

        /// <summary>
        ///     We can't just enable drag/drop of text by default: it's a breaking change.
        ///     Should be false by default.
        /// </summary>
        [
        SRCategory(nameof(SR.CatBehavior)),
        DefaultValue(false),
        SRDescription(nameof(SR.RichTextBoxEnableAutoDragDrop))
        ]
        public bool EnableAutoDragDrop
        {
            get
            {
                return richTextBoxFlags[enableAutoDragDropSection] != 0;
            }
            set
            {
                richTextBoxFlags[enableAutoDragDropSection] = value ? 1 : 0;
                UpdateOleCallback();
            }
        }

        public override Color ForeColor
        {
            get
            {
                return base.ForeColor;
            }
            set
            {
                if (IsHandleCreated)
                {
                    if (InternalSetForeColor(value))
                    {
                        base.ForeColor = value;
                    }
                }
                else
                {
                    base.ForeColor = value;
                }
            }
        }

        public override Font Font
        {
            get
            {
                return base.Font;
            }
            set
            {
                if (IsHandleCreated)
                {
                    if (Interop.User32.GetWindowTextLengthW(new HandleRef(this, Handle)) > 0)
                    {
                        if (value == null)
                        {
                            base.Font = null;
                            SetCharFormatFont(false, Font);
                        }
                        else
                        {
                            try
                            {
                                Font f = GetCharFormatFont(false);
                                if (f == null || !f.Equals(value))
                                {
                                    SetCharFormatFont(false, value);
                                    // update controlfont from "resolved" font from the attempt
                                    // to set the document font...
                                    //
                                    CallOnContentsResized = true;
                                    base.Font = GetCharFormatFont(false);
                                }
                            }
                            finally
                            {
                                CallOnContentsResized = false;
                            }
                        }
                    }
                    else
                    {
                        base.Font = value;
                    }
                }
                else
                {
                    base.Font = value;
                }
            }
        }

        internal override Size GetPreferredSizeCore(Size proposedConstraints)
        {
            Size scrollBarPadding = Size.Empty;

            //If the RTB is multiline, we won't have a horizontal scrollbar.
            if (!WordWrap && Multiline && (ScrollBars & RichTextBoxScrollBars.Horizontal) != 0)
            {
                scrollBarPadding.Height += SystemInformation.HorizontalScrollBarHeight;
            }
            if (Multiline && (ScrollBars & RichTextBoxScrollBars.Vertical) != 0)
            {
                scrollBarPadding.Width += SystemInformation.VerticalScrollBarWidth;
            }

            // Subtract the scroll bar padding before measuring
            proposedConstraints -= scrollBarPadding;

            Size prefSize = base.GetPreferredSizeCore(proposedConstraints);

            return prefSize + scrollBarPadding;
        }

        private bool InConstructor
        {
            get { return richTextBoxFlags[fInCtorSection] != 0; }
            set { richTextBoxFlags[fInCtorSection] = value ? 1 : 0; }
        }

        /// <summary>
        ///     Sets or gets the rich text box control' language option.
        ///     The IMF_AUTOFONT flag is set by default. 
        ///     The IMF_AUTOKEYBOARD and IMF_IMECANCELCOMPLETE flags are cleared by default.
        /// </summary>
        [
        Browsable(false),
        DesignerSerializationVisibility(DesignerSerializationVisibility.Hidden)
        ]
        public RichTextBoxLanguageOptions LanguageOption
        {
            get
            {
                RichTextBoxLanguageOptions opt;
<<<<<<< HEAD
                if (IsHandleCreated) {
=======
                if (IsHandleCreated)
                {
>>>>>>> 05087938
                    opt = (RichTextBoxLanguageOptions)UnsafeNativeMethods.SendMessage(new HandleRef(this, Handle), Interop.EditMessages.EM_GETLANGOPTIONS, 0, 0);
                }
                else
                {
                    opt = languageOption;
                }
                return opt;
            }
            set
            {
                if (LanguageOption != value)
                {
<<<<<<< HEAD
                    this.languageOption = value;
                    if (IsHandleCreated) {
                        UnsafeNativeMethods.SendMessage(new HandleRef(this, Handle), Interop.EditMessages.EM_SETLANGOPTIONS, 0, (int) value);
=======
                    languageOption = value;
                    if (IsHandleCreated)
                    {
                        UnsafeNativeMethods.SendMessage(new HandleRef(this, Handle), Interop.EditMessages.EM_SETLANGOPTIONS, 0, (int)value);
>>>>>>> 05087938
                    }
                }
            }
        }

        private bool LinkCursor
        {
            get { return richTextBoxFlags[linkcursorSection] != 0; }
            set { richTextBoxFlags[linkcursorSection] = value ? 1 : 0; }
        }

        [
        DefaultValue(int.MaxValue),
        ]
        public override int MaxLength
        {
            get
            {
                return base.MaxLength;
            }
            set
            {
                base.MaxLength = value;
            }
        }
        [DefaultValue(true)]
        public override bool Multiline
        {
            get
            {
                return base.Multiline;
            }
            set
            {
                base.Multiline = value;
            }
        }

        private bool ProtectedError
        {
            get { return richTextBoxFlags[protectedErrorSection] != 0; }
            set { richTextBoxFlags[protectedErrorSection] = value ? 1 : 0; }
        }

        /// <summary>
        ///     Returns the name of the action that will be performed if the user
        ///     Redo's their last Undone operation. If no operation can be redone,
        ///     an empty string ("") is returned.
        /// </summary>
        //NOTE: This is overridable, because we want people to be able to
        //      mess with the names if necessary...?
        [
        SRCategory(nameof(SR.CatBehavior)),
        Browsable(false),
        DesignerSerializationVisibility(DesignerSerializationVisibility.Hidden),
        SRDescription(nameof(SR.RichTextBoxRedoActionNameDescr))
        ]
        public string RedoActionName
        {
            get
            {
                if (!CanRedo)
                {
                    return "";
                }

                int n;
<<<<<<< HEAD
                n = unchecked( (int) (long)SendMessage(Interop.EditMessages.EM_GETREDONAME, 0, 0));
=======
                n = unchecked((int)(long)SendMessage(Interop.EditMessages.EM_GETREDONAME, 0, 0));
>>>>>>> 05087938
                return GetEditorActionName(n);
            }
        }

        //Description: Specifies whether rich text formatting keyboard shortcuts are enabled.
        [
        DefaultValue(true),
        Browsable(false),
        EditorBrowsable(EditorBrowsableState.Never)
        ]
        public bool RichTextShortcutsEnabled
        {
            get { return richTextBoxFlags[richTextShortcutsEnabledSection] != 0; }
            set
            {
                if (shortcutsToDisable == null)
                {
                    shortcutsToDisable = new int[] { (int)Shortcut.CtrlL, (int)Shortcut.CtrlR, (int)Shortcut.CtrlE, (int)Shortcut.CtrlJ };
                }
                richTextBoxFlags[richTextShortcutsEnabledSection] = value ? 1 : 0;
            }
        }

        /// <summary>
        ///     The right margin of a RichTextBox control.  A nonzero margin implies WordWrap.
        /// </summary>
        [
        SRCategory(nameof(SR.CatBehavior)),
        DefaultValue(0),
        Localizable(true),
        SRDescription(nameof(SR.RichTextBoxRightMargin))
        ]
        public int RightMargin
        {
            get
            {
                return rightMargin;
            }
            set
            {
                if (rightMargin != value)
                {
                    if (value < 0)
<<<<<<< HEAD
                        throw new ArgumentOutOfRangeException(nameof(value), value, string.Format(SR.InvalidLowBoundArgumentEx, nameof(RightMargin), value, 0));
                    this.rightMargin = value;
=======
                    {
                        throw new ArgumentOutOfRangeException(nameof(value), value, string.Format(SR.InvalidLowBoundArgumentEx, nameof(RightMargin), value, 0));
                    }
>>>>>>> 05087938

                    rightMargin = value;

                    if (value == 0)
                    {
                        // Once you set EM_SETTARGETDEVICE to something nonzero, RichEd will assume
                        // word wrap forever and ever.
                        RecreateHandle();
                    }
                    else if (IsHandleCreated)
                    {
                        IntPtr hDC = UnsafeNativeMethods.CreateIC("DISPLAY", null, null, new HandleRef(null, IntPtr.Zero));
<<<<<<< HEAD
                        try {
=======
                        try
                        {
>>>>>>> 05087938
                            SendMessage(Interop.EditMessages.EM_SETTARGETDEVICE, hDC, (IntPtr)Pixel2Twip(hDC, value, true));
                        }
                        finally
                        {
                            if (hDC != IntPtr.Zero)
                            {
                                UnsafeNativeMethods.DeleteDC(new HandleRef(null, hDC));
                            }
                        }
                    }
                }
            }
        }

        /// <summary>
        ///     The text of a RichTextBox control, including all Rtf codes.
        /// </summary>
        [
        Browsable(false),
        DesignerSerializationVisibility(DesignerSerializationVisibility.Hidden),
        SRDescription(nameof(SR.RichTextBoxRTF)),
        RefreshProperties(RefreshProperties.All)
        ]
        public string Rtf
        {
            get
            {
                if (IsHandleCreated)
                {
                    return StreamOut(RichTextBoxConstants.SF_RTF);
                }
                else if (textPlain != null)
                {
                    ForceHandleCreate();
                    return StreamOut(RichTextBoxConstants.SF_RTF);
                }
                else
                {
                    return textRtf;
                }
            }
            set
            {
                if (value == null)
                {
                    value = string.Empty;
                }

                if (value.Equals(Rtf))
                {
                    return;
                }

                ForceHandleCreate();
                textRtf = value;
                StreamIn(value, RichTextBoxConstants.SF_RTF);
                if (CanRaiseTextChangedEvent)
                {
                    OnTextChanged(EventArgs.Empty);
                }
            }
        }

        /// <summary>
        ///     The current scrollbar settings for a multi-line rich edit control.
        ///     Possible return values are given by the RichTextBoxScrollBars enumeration.
        /// </summary>
        [
        SRCategory(nameof(SR.CatAppearance)),
        DefaultValue(RichTextBoxScrollBars.Both),
        Localizable(true),
        SRDescription(nameof(SR.RichTextBoxScrollBars))
        ]
        public RichTextBoxScrollBars ScrollBars
        {
            get
            {
                return (RichTextBoxScrollBars)richTextBoxFlags[scrollBarsSection];
            }
            set
            {
                // we could be more clever here, but it doesnt seem like this would get set enough 
                // to warrant a clever bitmask.
                if (!ClientUtils.IsEnumValid_NotSequential(value,
                    (int)value,
                    (int)RichTextBoxScrollBars.Both,
                    (int)RichTextBoxScrollBars.None,
                    (int)RichTextBoxScrollBars.Horizontal,
                    (int)RichTextBoxScrollBars.Vertical,
                    (int)RichTextBoxScrollBars.ForcedHorizontal,
                    (int)RichTextBoxScrollBars.ForcedVertical,
                    (int)RichTextBoxScrollBars.ForcedBoth))
                {

                    throw new InvalidEnumArgumentException(nameof(value), (int)value, typeof(RichTextBoxScrollBars));
                }

                if (value != ScrollBars)
                {
                    using (LayoutTransaction.CreateTransactionIf(AutoSize, ParentInternal, this, PropertyNames.ScrollBars))
                    {
                        richTextBoxFlags[scrollBarsSection] = (int)value;
                        RecreateHandle();
                    }
                }
            }
        }

        /// <summary>
        ///     The alignment of the paragraphs in a RichTextBox control.
        /// </summary>
        [
        DefaultValue(HorizontalAlignment.Left),
        Browsable(false),
        DesignerSerializationVisibility(DesignerSerializationVisibility.Hidden),
        SRDescription(nameof(SR.RichTextBoxSelAlignment))
        ]
        public HorizontalAlignment SelectionAlignment
        {
            get
            {
                HorizontalAlignment selectionAlignment = HorizontalAlignment.Left;

                ForceHandleCreate();
                NativeMethods.PARAFORMAT pf = new NativeMethods.PARAFORMAT
                {
                    rgxTabs = new int[RichTextBoxConstants.MAX_TAB_STOPS]
                };

                // get the format for our currently selected paragraph
                UnsafeNativeMethods.SendMessage(new HandleRef(this, Handle), Interop.EditMessages.EM_GETPARAFORMAT, 0, pf);

                // check if alignment has been set yet
                if ((RichTextBoxConstants.PFM_ALIGNMENT & pf.dwMask) != 0)
                {
                    switch (pf.wAlignment)
                    {
                        case RichTextBoxConstants.PFA_LEFT:
                            selectionAlignment = HorizontalAlignment.Left;
                            break;

                        case RichTextBoxConstants.PFA_RIGHT:
                            selectionAlignment = HorizontalAlignment.Right;
                            break;

                        case RichTextBoxConstants.PFA_CENTER:
                            selectionAlignment = HorizontalAlignment.Center;
                            break;
                    }
                }

                return selectionAlignment;
            }
            set
            {
                //valid values are 0x0 to 0x2
                if (!ClientUtils.IsEnumValid(value, (int)value, (int)HorizontalAlignment.Left, (int)HorizontalAlignment.Center))
                {
                    throw new InvalidEnumArgumentException(nameof(value), (int)value, typeof(HorizontalAlignment));
                }

                ForceHandleCreate();
                NativeMethods.PARAFORMAT pf = new NativeMethods.PARAFORMAT
                {
                    dwMask = RichTextBoxConstants.PFM_ALIGNMENT
                };
                switch (value)
                {

                    case HorizontalAlignment.Left:
                        pf.wAlignment = RichTextBoxConstants.PFA_LEFT;
                        break;

                    case HorizontalAlignment.Right:
                        pf.wAlignment = RichTextBoxConstants.PFA_RIGHT;
                        break;

                    case HorizontalAlignment.Center:
                        pf.wAlignment = RichTextBoxConstants.PFA_CENTER;
                        break;
                }

                // set the format for our current paragraph or selection
                UnsafeNativeMethods.SendMessage(new HandleRef(this, Handle), Interop.EditMessages.EM_SETPARAFORMAT, 0, pf);
            }
        }

        /// <summary>
        ///     Determines if a paragraph in the RichTextBox control
        ///     contains the current selection or insertion point has the bullet style.
        /// </summary>
        [
        DefaultValue(false),
        Browsable(false),
        DesignerSerializationVisibility(DesignerSerializationVisibility.Hidden),
        SRDescription(nameof(SR.RichTextBoxSelBullet))
        ]
        public bool SelectionBullet
        {
            get
            {
                RichTextBoxSelectionAttribute selectionBullet = RichTextBoxSelectionAttribute.None;

                ForceHandleCreate();
                NativeMethods.PARAFORMAT pf = new NativeMethods.PARAFORMAT
                {
                    rgxTabs = new int[RichTextBoxConstants.MAX_TAB_STOPS]
                };

                // get the format for our currently selected paragraph
                UnsafeNativeMethods.SendMessage(new HandleRef(this, Handle), Interop.EditMessages.EM_GETPARAFORMAT, 0, pf);

                // check if alignment has been set yet
                if ((RichTextBoxConstants.PFM_NUMBERING & pf.dwMask) != 0)
                {
                    if (RichTextBoxConstants.PFN_BULLET == pf.wNumbering)
                    {
                        selectionBullet = RichTextBoxSelectionAttribute.All;
                    }
                }
                else
                {
                    // For paragraphs with mixed SelectionBullets, we just return false
                    return false;
                }

                return selectionBullet == RichTextBoxSelectionAttribute.All;
            }
            set
            {
                ForceHandleCreate();

                NativeMethods.PARAFORMAT pf = new NativeMethods.PARAFORMAT
                {
                    dwMask = RichTextBoxConstants.PFM_NUMBERING | RichTextBoxConstants.PFM_OFFSET
                };

                if (!value)
                {
                    pf.wNumbering = 0;
                    pf.dxOffset = 0;
                }
                else
                {
                    pf.wNumbering = RichTextBoxConstants.PFN_BULLET;
                    pf.dxOffset = Pixel2Twip(IntPtr.Zero, bulletIndent, true);
                }
                // set the format for our current paragraph or selection
                UnsafeNativeMethods.SendMessage(new HandleRef(this, Handle), Interop.EditMessages.EM_SETPARAFORMAT, 0, pf);
            }
        }

        /// <summary>
        ///     Determines whether text in the RichTextBox control
        ///     appears on the baseline (normal), as a superscript above the baseline,
        ///     or as a subscript below the baseline.
        /// </summary>
        [
        DefaultValue(0),
        Browsable(false),
        DesignerSerializationVisibility(DesignerSerializationVisibility.Hidden),
        SRDescription(nameof(SR.RichTextBoxSelCharOffset))
        ]
        public int SelectionCharOffset
        {
            get
            {
                int selCharOffset = 0;

                ForceHandleCreate();
                NativeMethods.CHARFORMATA cf = GetCharFormat(true);
                // if the effects member contains valid info
                if ((cf.dwMask & RichTextBoxConstants.CFM_OFFSET) != 0)
                {
                    selCharOffset = cf.yOffset;
                }
                else
                {
                    // The selection contains characters of different offsets,
                    // so we just return the offset of the first character.
                    selCharOffset = cf.yOffset;
                }

                return Twip2Pixel(IntPtr.Zero, selCharOffset, false);
            }
            set
            {
                if (value > 2000 || value < -2000)
<<<<<<< HEAD
                    throw new ArgumentOutOfRangeException(nameof(value), value, string.Format(SR.InvalidBoundArgument, nameof(SelectionCharOffset), value, -2000, 2000));
=======
                {
                    throw new ArgumentOutOfRangeException(nameof(value), value, string.Format(SR.InvalidBoundArgument, nameof(SelectionCharOffset), value, -2000, 2000));
                }
>>>>>>> 05087938

                ForceHandleCreate();
                NativeMethods.CHARFORMATA cf = new NativeMethods.CHARFORMATA
                {
                    dwMask = RichTextBoxConstants.CFM_OFFSET,
                    yOffset = Pixel2Twip(IntPtr.Zero, value, false)
                };

                // Set the format information
                // SendMessage will force the handle to be created if it hasn't already. Normally,
                // we would cache property values until the handle is created - but for this property,
                // it's far more simple to just create the handle.
                //
                UnsafeNativeMethods.SendMessage(new HandleRef(this, Handle), Interop.EditMessages.EM_SETCHARFORMAT, RichTextBoxConstants.SCF_SELECTION, cf);
            }
        }

        /// <summary>
        ///     The color of the currently selected text in the
        ///     RichTextBox control.
        ///     Returns Color.Empty if the selection has more than one color.
        /// </summary>
        [
        Browsable(false),
        DesignerSerializationVisibility(DesignerSerializationVisibility.Hidden),
        SRDescription(nameof(SR.RichTextBoxSelColor))
        ]
        public Color SelectionColor
        {
            get
            {
                Color selColor = Color.Empty;

                ForceHandleCreate();
                NativeMethods.CHARFORMATA cf = GetCharFormat(true);
                // if the effects member contains valid info
                if ((cf.dwMask & RichTextBoxConstants.CFM_COLOR) != 0)
                {
                    selColor = ColorTranslator.FromOle(cf.crTextColor);
                }

                return selColor;
            }
            set
            {
                ForceHandleCreate();
                NativeMethods.CHARFORMATA cf = GetCharFormat(true);
                cf.dwMask = RichTextBoxConstants.CFM_COLOR;
                cf.dwEffects = 0;
                cf.crTextColor = ColorTranslator.ToWin32(value);

                // set the format information
                UnsafeNativeMethods.SendMessage(new HandleRef(this, Handle), Interop.EditMessages.EM_SETCHARFORMAT, RichTextBoxConstants.SCF_SELECTION, cf);
            }
        }

        /// <summary>
        ///     The background color of the currently selected text in the RichTextBox control.
        ///     Returns Color.Empty if the selection has more than one color.
        /// </summary>
        [
        Browsable(false),
        DesignerSerializationVisibility(DesignerSerializationVisibility.Hidden),
        SRDescription(nameof(SR.RichTextBoxSelBackColor))
        ]
        public Color SelectionBackColor
        {
            get
            {
                Color selColor = Color.Empty;

                if (IsHandleCreated)
                {
                    NativeMethods.CHARFORMAT2A cf2 = GetCharFormat2(true);
                    // If the effects member contains valid info
                    if ((cf2.dwEffects & RichTextBoxConstants.CFE_AUTOBACKCOLOR) != 0)
                    {
                        selColor = BackColor;
                    }
                    else if ((cf2.dwMask & RichTextBoxConstants.CFM_BACKCOLOR) != 0)
                    {
                        selColor = ColorTranslator.FromOle(cf2.crBackColor);
                    }
                }
                else
                {
                    selColor = selectionBackColorToSetOnHandleCreated;
                }
                return selColor;
            }
            set
            {
                //Note: don't compare the value to the old value here: it's possible that 
                //you have a different range selected.
                selectionBackColorToSetOnHandleCreated = value;
                if (IsHandleCreated)
                {
                    NativeMethods.CHARFORMAT2A cf2 = new NativeMethods.CHARFORMAT2A();
                    if (value == Color.Empty)
                    {
                        cf2.dwEffects = RichTextBoxConstants.CFE_AUTOBACKCOLOR;
                    }
                    else
                    {
                        cf2.dwMask = RichTextBoxConstants.CFM_BACKCOLOR;
                        cf2.crBackColor = ColorTranslator.ToWin32(value);
                    }

                    UnsafeNativeMethods.SendMessage(new HandleRef(this, Handle), Interop.EditMessages.EM_SETCHARFORMAT, RichTextBoxConstants.SCF_SELECTION, cf2);
                }
            }
        }

        /// <summary>
        ///     The font used to display the currently selected text
        ///     or the characters(s) immediately following the insertion point in the
        ///     RichTextBox control.  Null if the selection has more than one font.
        /// </summary>
        [
        Browsable(false),
        DesignerSerializationVisibility(DesignerSerializationVisibility.Hidden),
        SRDescription(nameof(SR.RichTextBoxSelFont))
        ]
        public Font SelectionFont
        {
            get
            {
                return GetCharFormatFont(true);
            }
            set
            {
                SetCharFormatFont(true, value);
            }
        }


        /// <summary>
        ///     The distance (in pixels) between the left edge of the first line of text
        ///     in the selected paragraph(s) (as specified by the SelectionIndent property)
        ///     and the left edge of subsequent lines of text in the same paragraph(s).
        /// </summary>
        [
        DefaultValue(0),
        Browsable(false),
        DesignerSerializationVisibility(DesignerSerializationVisibility.Hidden),
        SRDescription(nameof(SR.RichTextBoxSelHangingIndent))
        ]
        public int SelectionHangingIndent
        {
            get
            {
                int selHangingIndent = 0;

                ForceHandleCreate();
                NativeMethods.PARAFORMAT pf = new NativeMethods.PARAFORMAT
                {
                    rgxTabs = new int[RichTextBoxConstants.MAX_TAB_STOPS]
                };

                // get the format for our currently selected paragraph
                UnsafeNativeMethods.SendMessage(new HandleRef(this, Handle), Interop.EditMessages.EM_GETPARAFORMAT, 0, pf);

                // check if alignment has been set yet
                if ((RichTextBoxConstants.PFM_OFFSET & pf.dwMask) != 0)
                {
                    selHangingIndent = pf.dxOffset;
                }

                return Twip2Pixel(IntPtr.Zero, selHangingIndent, true);
            }
            set
            {
                ForceHandleCreate();

                NativeMethods.PARAFORMAT pf = new NativeMethods.PARAFORMAT
                {
                    dwMask = RichTextBoxConstants.PFM_OFFSET,
                    dxOffset = Pixel2Twip(IntPtr.Zero, value, true)
                };

                // set the format for our current paragraph or selection
                UnsafeNativeMethods.SendMessage(new HandleRef(this, Handle), Interop.EditMessages.EM_SETPARAFORMAT, 0, pf);
            }
        }

        /// <summary>
        ///     The distance (in pixels) between the left edge of the RichTextBox control and
        ///     the left edge of the text that is selected or added at the current
        ///     insertion point.
        /// </summary>
        [
        DefaultValue(0),
        Browsable(false),
        DesignerSerializationVisibility(DesignerSerializationVisibility.Hidden),
        SRDescription(nameof(SR.RichTextBoxSelIndent))
        ]
        public int SelectionIndent
        {
            get
            {
                int selIndent = 0;

                ForceHandleCreate();
                NativeMethods.PARAFORMAT pf = new NativeMethods.PARAFORMAT
                {
                    rgxTabs = new int[RichTextBoxConstants.MAX_TAB_STOPS]
                };

                // get the format for our currently selected paragraph
                UnsafeNativeMethods.SendMessage(new HandleRef(this, Handle), Interop.EditMessages.EM_GETPARAFORMAT, 0, pf);

                // check if alignment has been set yet
                if ((RichTextBoxConstants.PFM_STARTINDENT & pf.dwMask) != 0)
                {
                    selIndent = pf.dxStartIndent;
                }

                return Twip2Pixel(IntPtr.Zero, selIndent, true);
            }
            set
            {
                ForceHandleCreate();

                NativeMethods.PARAFORMAT pf = new NativeMethods.PARAFORMAT
                {
                    dwMask = RichTextBoxConstants.PFM_STARTINDENT,
                    dxStartIndent = Pixel2Twip(IntPtr.Zero, value, true)
                };

                // set the format for our current paragraph or selection
                UnsafeNativeMethods.SendMessage(new HandleRef(this, Handle), Interop.EditMessages.EM_SETPARAFORMAT, 0, pf);
            }
        }

        /// <summary>
        ///    <para>
        ///       Gets or sets the number of characters selected in the text
        ///       box.
        ///    </para>
        /// </summary>
        [
        SRCategory(nameof(SR.CatAppearance)),
        Browsable(false),
        DesignerSerializationVisibility(DesignerSerializationVisibility.Hidden),
        SRDescription(nameof(SR.TextBoxSelectionLengthDescr))
        ]
        public override int SelectionLength
        {
            get
            {

                if (!IsHandleCreated)
                {
                    return base.SelectionLength;
                }

                // RichTextBox allows the user to select the EOF character,
                // but we don't want to include this in the SelectionLength.
                // So instead of sending EM_GETSEL, we just obtain the SelectedText and return
                // the length of it.
                //
                return SelectedText.Length;
            }

            set
            {
                base.SelectionLength = value;
            }
        }

        /// <summary>
        ///     true if the current selection prevents any changes to its contents.
        /// </summary>
        [
        DefaultValue(false),
        SRDescription(nameof(SR.RichTextBoxSelProtected)),
        Browsable(false),
        DesignerSerializationVisibility(DesignerSerializationVisibility.Hidden)
        ]
        public bool SelectionProtected
        {
            get
            {
                ForceHandleCreate();
                return GetCharFormat(RichTextBoxConstants.CFM_PROTECTED, RichTextBoxConstants.CFM_PROTECTED) == RichTextBoxSelectionAttribute.All;
            }
            set
            {
                ForceHandleCreate();
                SetCharFormat(RichTextBoxConstants.CFM_PROTECTED, value ? RichTextBoxConstants.CFE_PROTECTED : 0, RichTextBoxSelectionAttribute.All);
            }
        }

        /// <summary>
        ///     The currently selected text of a RichTextBox control, including
        ///     all Rtf codes.
        /// </summary>
        [
        DefaultValue(""),
        Browsable(false),
        DesignerSerializationVisibility(DesignerSerializationVisibility.Hidden),
        SRDescription(nameof(SR.RichTextBoxSelRTF))
        ]
        public string SelectedRtf
        {
            get
            {
                ForceHandleCreate();
                return StreamOut(RichTextBoxConstants.SFF_SELECTION | RichTextBoxConstants.SF_RTF);
            }
            set
            {
                ForceHandleCreate();
                if (value == null)
                {
                    value = string.Empty;
                }

                StreamIn(value, RichTextBoxConstants.SFF_SELECTION | RichTextBoxConstants.SF_RTF);
            }
        }

        /// <summary>
        ///     The distance (in pixels) between the right edge of the RichTextBox control and
        ///     the right edge of the text that is selected or added at the current
        ///     insertion point.
        /// </summary>
        [
        DefaultValue(0),
        Browsable(false),
        DesignerSerializationVisibility(DesignerSerializationVisibility.Hidden),
        SRDescription(nameof(SR.RichTextBoxSelRightIndent))
        ]
        public int SelectionRightIndent
        {
            get
            {
                int selRightIndent = 0;

                ForceHandleCreate();

                NativeMethods.PARAFORMAT pf = new NativeMethods.PARAFORMAT
                {
                    rgxTabs = new int[RichTextBoxConstants.MAX_TAB_STOPS]
                };

                // get the format for our currently selected paragraph
                UnsafeNativeMethods.SendMessage(new HandleRef(this, Handle), Interop.EditMessages.EM_GETPARAFORMAT, 0, pf);

                // check if alignment has been set yet
                if ((RichTextBoxConstants.PFM_RIGHTINDENT & pf.dwMask) != 0)
                {
                    selRightIndent = pf.dxRightIndent;
                }

                return Twip2Pixel(IntPtr.Zero, selRightIndent, true);
            }
            set
            {
                if (value < 0)
<<<<<<< HEAD
                    throw new ArgumentOutOfRangeException(nameof(value), value, string.Format(SR.InvalidLowBoundArgumentEx, nameof(SelectionRightIndent), value, 0));
=======
                {
                    throw new ArgumentOutOfRangeException(nameof(value), value, string.Format(SR.InvalidLowBoundArgumentEx, nameof(SelectionRightIndent), value, 0));
                }
>>>>>>> 05087938

                ForceHandleCreate();
                NativeMethods.PARAFORMAT pf = new NativeMethods.PARAFORMAT
                {
                    dwMask = RichTextBoxConstants.PFM_RIGHTINDENT,
                    dxRightIndent = Pixel2Twip(IntPtr.Zero, value, true)
                };

                // set the format for our current paragraph or selection
                UnsafeNativeMethods.SendMessage(new HandleRef(this, Handle), Interop.EditMessages.EM_SETPARAFORMAT, 0, pf);
            }
        }

        /// <summary>
        ///     The absolute tab positions (in pixels) of text in a RichTextBox control.
        /// </summary>
        [
        Browsable(false),
        DesignerSerializationVisibility(DesignerSerializationVisibility.Hidden),
        SRDescription(nameof(SR.RichTextBoxSelTabs))
        ]
        public int[] SelectionTabs
        {
            get
            {
                int[] selTabs = new int[0];

                ForceHandleCreate();
                NativeMethods.PARAFORMAT pf = new NativeMethods.PARAFORMAT
                {
                    rgxTabs = new int[RichTextBoxConstants.MAX_TAB_STOPS]
                };

                // get the format for our currently selected paragraph
                UnsafeNativeMethods.SendMessage(new HandleRef(this, Handle), Interop.EditMessages.EM_GETPARAFORMAT, 0, pf);

                // check if alignment has been set yet
                if ((RichTextBoxConstants.PFM_TABSTOPS & pf.dwMask) != 0)
                {
                    selTabs = new int[pf.cTabCount];
                    for (int x = 0; x < pf.cTabCount; x++)
                    {
                        selTabs[x] = Twip2Pixel(IntPtr.Zero, pf.rgxTabs[x], true);
                    }
                }

                return selTabs;
            }
            set
            {
                // Verify the argument, and throw an error if is bad
                if (value != null && value.Length > RichTextBoxConstants.MAX_TAB_STOPS)
                {
                    throw new ArgumentOutOfRangeException(nameof(SelectionTabs), SR.SelTabCountRange);
                }

                ForceHandleCreate();
                NativeMethods.PARAFORMAT pf = new NativeMethods.PARAFORMAT
                {
                    rgxTabs = new int[RichTextBoxConstants.MAX_TAB_STOPS]
                };

                // get the format for our currently selected paragraph because
                // we need to get the number of tabstops to copy
                UnsafeNativeMethods.SendMessage(new HandleRef(this, Handle), Interop.EditMessages.EM_GETPARAFORMAT, 0, pf);

                pf.cTabCount = (short)((value == null) ? 0 : value.Length);
                pf.dwMask = RichTextBoxConstants.PFM_TABSTOPS;
                for (int x = 0; x < pf.cTabCount; x++)
                {
                    pf.rgxTabs[x] = Pixel2Twip(IntPtr.Zero, value[x], true);
                }

                // set the format for our current paragraph or selection
                UnsafeNativeMethods.SendMessage(new HandleRef(this, Handle), Interop.EditMessages.EM_SETPARAFORMAT, 0, pf);
            }
        }

        /// <summary>
        ///     The currently selected text of a RichTextBox control; consists of a
        ///     zero length string if no characters are selected.
        /// </summary>
        [
        DefaultValue(""),
        Browsable(false),
        DesignerSerializationVisibility(DesignerSerializationVisibility.Hidden),
        SRDescription(nameof(SR.RichTextBoxSelText))
        ]
        public override string SelectedText
        {
            get
            {
                ForceHandleCreate();

                string text = StreamOut(RichTextBoxConstants.SFF_SELECTION | RichTextBoxConstants.SF_TEXT | RichTextBoxConstants.SF_UNICODE);
                return text;
            }
            set
            {
                ForceHandleCreate();
                StreamIn(value, RichTextBoxConstants.SFF_SELECTION | RichTextBoxConstants.SF_TEXT | RichTextBoxConstants.SF_UNICODE);
            }
        }

        /// <summary>
        ///     The type of the current selection. The returned value is one
        ///     of the values enumerated in RichTextBoxSelectionType.
        /// </summary>
        [
        SRCategory(nameof(SR.CatBehavior)),
        Browsable(false),
        DesignerSerializationVisibility(DesignerSerializationVisibility.Hidden),
        SRDescription(nameof(SR.RichTextBoxSelTypeDescr))
        ]
        public RichTextBoxSelectionTypes SelectionType
        {
            get
            {
                ForceHandleCreate();
                if (SelectionLength > 0)
                {
                    int n;
<<<<<<< HEAD
                    n =  unchecked( (int) (long)SendMessage(Interop.EditMessages.EM_SELECTIONTYPE, 0, 0));
=======
                    n = unchecked((int)(long)SendMessage(Interop.EditMessages.EM_SELECTIONTYPE, 0, 0));
>>>>>>> 05087938
                    return (RichTextBoxSelectionTypes)n;
                }
                else
                {
                    return RichTextBoxSelectionTypes.Empty;
                }
            }
        }

        /// <summary>
        ///     Whether or not the left edge of the control will have a "selection margin" which
        ///     can be used to select entire lines
        /// </summary>
        [
        SRCategory(nameof(SR.CatBehavior)),
        DefaultValue(false),
        SRDescription(nameof(SR.RichTextBoxSelMargin))
        ]
        public bool ShowSelectionMargin
        {
            get { return richTextBoxFlags[showSelBarSection] != 0; }
            set
            {
                if (value != ShowSelectionMargin)
                {
                    richTextBoxFlags[showSelBarSection] = value ? 1 : 0;
<<<<<<< HEAD
                    if (IsHandleCreated) {
=======
                    if (IsHandleCreated)
                    {
>>>>>>> 05087938
                        SendMessage(Interop.EditMessages.EM_SETOPTIONS,
                            value ? RichTextBoxConstants.ECOOP_OR :
                            RichTextBoxConstants.ECOOP_XOR,
                            RichTextBoxConstants.ECO_SELECTIONBAR);
                    }
                }
            }
        }

        [
        Localizable(true),
        RefreshProperties(RefreshProperties.All)
        ]
        public override string Text
        {
            get
            {
                if (IsDisposed)
                {
                    return base.Text;
                }

                if (RecreatingHandle || GetAnyDisposingInHierarchy())
                {
                    // We can return any old garbage if we're in the process of recreating the handle
                    return "";
                }

                if (!IsHandleCreated && textRtf == null)
                {
                    if (textPlain != null)
                    {
                        return textPlain;
                    }
                    else
                    {
                        return base.Text;
                    }
                }
                else
                {
                    // if the handle is created, we are golden, however
                    // if the handle isn't created, but textRtf was 
                    // specified, we need the RichEdit to translate
                    // for us, so we must create the handle;
                    //
                    ForceHandleCreate();

                    return StreamOut(RichTextBoxConstants.SF_TEXT | RichTextBoxConstants.SF_UNICODE);
                }
            }
            set
            {
                using (LayoutTransaction.CreateTransactionIf(AutoSize, ParentInternal, this, PropertyNames.Text))
                {
                    textRtf = null;
                    if (!IsHandleCreated)
                    {
                        textPlain = value;
                    }
                    else
                    {
                        textPlain = null;
                        if (value == null)
                        {
                            value = string.Empty;
                        }
                        StreamIn(value, RichTextBoxConstants.SF_TEXT | RichTextBoxConstants.SF_UNICODE);
                        // reset Modified
                        SendMessage(Interop.EditMessages.EM_SETMODIFY, 0, 0);
                    }
                }
            }
        }

        private bool SuppressTextChangedEvent
        {
            get { return richTextBoxFlags[suppressTextChangedEventSection] != 0; }
            set
            {
                bool oldValue = SuppressTextChangedEvent;
                if (value != oldValue)
                {
                    richTextBoxFlags[suppressTextChangedEventSection] = value ? 1 : 0;
                    CommonProperties.xClearPreferredSizeCache(this);
                }
            }
        }

        [Browsable(false)]
        public override int TextLength
        {
            get
            {
                NativeMethods.GETTEXTLENGTHEX gtl = new NativeMethods.GETTEXTLENGTHEX
                {
                    flags = RichTextBoxConstants.GTL_NUMCHARS,
                    codepage = 1200 /* CP_UNICODE */
                };

                return unchecked((int)(long)UnsafeNativeMethods.SendMessage(new HandleRef(this, Handle), Interop.EditMessages.EM_GETTEXTLENGTHEX, gtl, 0 /*ignored*/));
            }
        }

        /// <summary>
        ///     Returns the name of the action that will be undone if the user
        ///     Undo's their last operation. If no operation can be undone, it will
        ///     return an empty string ("").
        /// </summary>
        //NOTE: This is overridable, because we want people to be able to
        //      mess with the names if necessary...?
        [
        SRCategory(nameof(SR.CatBehavior)),
        Browsable(false),
        DesignerSerializationVisibility(DesignerSerializationVisibility.Hidden),
        SRDescription(nameof(SR.RichTextBoxUndoActionNameDescr))
        ]
        public string UndoActionName
        {
            get
            {
                if (!CanUndo)
                {
                    return "";
                }

                int n;
<<<<<<< HEAD
                n = unchecked( (int) (long)SendMessage(Interop.EditMessages.EM_GETUNDONAME, 0, 0));
=======
                n = unchecked((int)(long)SendMessage(Interop.EditMessages.EM_GETUNDONAME, 0, 0));
>>>>>>> 05087938
                return GetEditorActionName(n);
            }
        }

        private string GetEditorActionName(int actionID)
        {
            switch (actionID)
            {
                case 0:
                    return string.Format(SR.RichTextBox_IDUnknown);
                case 1:
                    return string.Format(SR.RichTextBox_IDTyping);
                case 2:
                    return string.Format(SR.RichTextBox_IDDelete);
                case 3:
                    return string.Format(SR.RichTextBox_IDDragDrop);
                case 4:
                    return string.Format(SR.RichTextBox_IDCut);
                case 5:
                    return string.Format(SR.RichTextBox_IDPaste);
                default:
                    goto
                case 0;
            }
        }

        /// <summary>
        ///     The current zoom level for the RichTextBox control. This may be between 1/64 and 64. 1.0 indicates
        ///     no zoom (i.e. normal viewing).  Zoom works best with TrueType fonts;
        ///     for non-TrueType fonts, ZoomFactor will be treated as the nearest whole number.
        /// </summary>
        [
        SRCategory(nameof(SR.CatBehavior)),
        DefaultValue(1.0f),
        Localizable(true),
        SRDescription(nameof(SR.RichTextBoxZoomFactor))
        ]
        public float ZoomFactor
        {
            get
            {
                if (IsHandleCreated)
                {
                    int numerator = 0;
                    int denominator = 0;
                    SendMessage(Interop.EditMessages.EM_GETZOOM, ref numerator, ref denominator);
<<<<<<< HEAD
                    if ( (numerator != 0) && (denominator != 0) ) {
                        zoomMultiplier = ((float)numerator)/((float)denominator);                        
=======
                    if ((numerator != 0) && (denominator != 0))
                    {
                        zoomMultiplier = ((float)numerator) / ((float)denominator);
>>>>>>> 05087938
                    }
                    else
                    {
                        zoomMultiplier = 1.0f;
                    }
                    return zoomMultiplier;
                }
                else
                {
                    return zoomMultiplier;
                }
            }

            set
            {
                if (value <= 0.015625f || value >= 64.0f)
                {
                    throw new ArgumentOutOfRangeException(nameof(value), value, string.Format(SR.InvalidExBoundArgument, nameof(ZoomFactor), value, 0.015625f, 64.0f));
                }

                if (value != zoomMultiplier)
                {
                    SendZoomFactor(value);
                }
            }
        }


        [SRCategory(nameof(SR.CatBehavior)), SRDescription(nameof(SR.RichTextBoxContentsResized))]
        public event ContentsResizedEventHandler ContentsResized
        {
            add => Events.AddHandler(EVENT_REQUESTRESIZE, value);
            remove => Events.RemoveHandler(EVENT_REQUESTRESIZE, value);
        }


        /// <summary>
        ///     RichTextBox controls have built-in drag and drop support, but AllowDrop, DragEnter, DragDrop
        ///     may still be used: this should be hidden in the property grid, but not in code
        /// </summary>
        [Browsable(false)]
        public new event DragEventHandler DragDrop
        {
            add => base.DragDrop += value;
            remove => base.DragDrop -= value;
        }

        /// <summary>
        ///     RichTextBox controls have built-in drag and drop support, but AllowDrop, DragEnter, DragDrop
        ///     may still be used: this should be hidden in the property grid, but not in code
        /// </summary>
        [Browsable(false)]
        public new event DragEventHandler DragEnter
        {
            add => base.DragEnter += value;
            remove => base.DragEnter -= value;
        }

        [Browsable(false), EditorBrowsable(EditorBrowsableState.Never)]
        public new event EventHandler DragLeave
        {
            add => base.DragLeave += value;
            remove => base.DragLeave -= value;
        }

        [Browsable(false), EditorBrowsable(EditorBrowsableState.Never)]
        public new event DragEventHandler DragOver
        {
            add => base.DragOver += value;
            remove => base.DragOver -= value;
        }

        [Browsable(false), EditorBrowsable(EditorBrowsableState.Never)]
        public new event GiveFeedbackEventHandler GiveFeedback
        {
            add => base.GiveFeedback += value;
            remove => base.GiveFeedback -= value;
        }

        [Browsable(false), EditorBrowsable(EditorBrowsableState.Never)]
        public new event QueryContinueDragEventHandler QueryContinueDrag
        {
            add => base.QueryContinueDrag += value;
            remove => base.QueryContinueDrag -= value;
        }

        [SRCategory(nameof(SR.CatBehavior)), SRDescription(nameof(SR.RichTextBoxHScroll))]
        public event EventHandler HScroll
        {
            add => Events.AddHandler(EVENT_HSCROLL, value);
            remove => Events.RemoveHandler(EVENT_HSCROLL, value);
        }

        [SRCategory(nameof(SR.CatBehavior)), SRDescription(nameof(SR.RichTextBoxLinkClick))]
        public event LinkClickedEventHandler LinkClicked
        {
            add => Events.AddHandler(EVENT_LINKACTIVATE, value);
            remove => Events.RemoveHandler(EVENT_LINKACTIVATE, value);
        }


        [SRCategory(nameof(SR.CatBehavior)), SRDescription(nameof(SR.RichTextBoxIMEChange))]
        public event EventHandler ImeChange
        {
            add => Events.AddHandler(EVENT_IMECHANGE, value);
            remove => Events.RemoveHandler(EVENT_IMECHANGE, value);
        }


        [SRCategory(nameof(SR.CatBehavior)), SRDescription(nameof(SR.RichTextBoxProtected))]
        public event EventHandler Protected
        {
            add => Events.AddHandler(EVENT_PROTECTED, value);
            remove => Events.RemoveHandler(EVENT_PROTECTED, value);
        }


        [SRCategory(nameof(SR.CatBehavior)), SRDescription(nameof(SR.RichTextBoxSelChange))]
        public event EventHandler SelectionChanged
        {
            add => Events.AddHandler(EVENT_SELCHANGE, value);
            remove => Events.RemoveHandler(EVENT_SELCHANGE, value);
        }


        [SRCategory(nameof(SR.CatBehavior)), SRDescription(nameof(SR.RichTextBoxVScroll))]
        public event EventHandler VScroll
        {
            add => Events.AddHandler(EVENT_VSCROLL, value);
            remove => Events.RemoveHandler(EVENT_VSCROLL, value);
        }

        /// <summary>
        ///     Returns a boolean indicating whether the RichTextBoxConstants control can paste the
        ///     given clipboard format.
        /// </summary>
        public bool CanPaste(DataFormats.Format clipFormat)
        {
            bool b = false;
<<<<<<< HEAD
            b = unchecked( (int) (long)SendMessage(Interop.EditMessages.EM_CANPASTE, clipFormat.Id, 0)) != 0;
=======
            b = unchecked((int)(long)SendMessage(Interop.EditMessages.EM_CANPASTE, clipFormat.Id, 0)) != 0;
>>>>>>> 05087938

            return b;
        }

        //DrawToBitmap doesn't work for this control, so we should hide it.  We'll
        //still call base so that this has a chance to work if it can.
        [EditorBrowsable(EditorBrowsableState.Never)]
        new public void DrawToBitmap(Bitmap bitmap, Rectangle targetBounds)
        {
            base.DrawToBitmap(bitmap, targetBounds);
        }

        private unsafe int EditStreamProc(IntPtr dwCookie, IntPtr buf, int cb, out int transferred)
        {
            int ret = 0;    // assume that everything is Okay

            byte[] bytes = new byte[cb];

            int cookieVal = (int)dwCookie;

            transferred = 0;
            try
            {
                switch (cookieVal & DIRECTIONMASK)
                {
                    case RichTextBox.OUTPUT:
                        {
                            if (editStream == null)
                            {
                                editStream = new MemoryStream();
                            }

                            switch (cookieVal & KINDMASK)
                            {
                                case RichTextBox.RTF:
                                case RichTextBox.TEXTCRLF:
                                    Marshal.Copy(buf, bytes, 0, cb);
                                    editStream.Write(bytes, 0, cb);
                                    break;
                                case RichTextBox.TEXTLF:
                                    // Strip out \r characters so that we consistently return
                                    // \n for linefeeds. In a future version the RichEdit control
                                    // may support a SF_NOXLATCRLF flag which would do this for
                                    // us. Internally the RichEdit stores the text with only
                                    // a \n, so we want to keep that the same here.
                                    //
                                    if ((cookieVal & UNICODE) != 0)
                                    {
                                        Debug.Assert(cb % 2 == 0, "EditStreamProc call out of cycle. Expected to always get character boundary calls");
                                        int requestedCharCount = cb / 2;
                                        int consumedCharCount = 0;

                                        fixed (byte* pb = bytes)
                                        {
                                            char* pChars = (char*)pb;
                                            char* pBuffer = (char*)(long)buf;

                                            for (int i = 0; i < requestedCharCount; i++)
                                            {
                                                if (*pBuffer == '\r')
                                                {
                                                    pBuffer++;
                                                    continue;
                                                }
                                                *pChars = *pBuffer;
                                                pChars++;
                                                pBuffer++;
                                                consumedCharCount++;
                                            }
                                        }
                                        editStream.Write(bytes, 0, consumedCharCount * 2);
                                    }
                                    else
                                    {
                                        int requestedCharCount = cb;
                                        int consumedCharCount = 0;

                                        fixed (byte* pb = bytes)
                                        {
                                            byte* pChars = (byte*)pb;
                                            byte* pBuffer = (byte*)(long)buf;

                                            for (int i = 0; i < requestedCharCount; i++)
                                            {
                                                if (*pBuffer == (byte)'\r')
                                                {
                                                    pBuffer++;
                                                    continue;
                                                }
                                                *pChars = *pBuffer;
                                                pChars++;
                                                pBuffer++;
                                                consumedCharCount++;
                                            }
                                        }
                                        editStream.Write(bytes, 0, consumedCharCount);
                                    }
                                    break;
                            }

                            // set up number of bytes transferred
                            transferred = cb;
                            break;
                        }

                    case RichTextBox.INPUT:
                        {
                            // Several customers complained that they were getting Random NullReference exceptions inside EditStreamProc.
                            // We had a case of  acustomer using Everett bits and another case of a customer using Whidbey Beta1 bits.
                            // We don't have a repro in house which makes it problematic to determine the cause for this behavior.
                            // Looking at the code it seems that the only posibility for editStream to be null is when the user
                            // calls RichTextBox::LoadFile(Stream, RichTextBoxStreamType) with a null Stream.
                            // However, the user said that his app is not using LoadFile method.
                            // The only possibility left open is that the native Edit control sends random calls into EditStreamProc.
                            // We have to guard against this.
                            if (editStream != null)
                            {
                                transferred = editStream.Read(bytes, 0, cb);

                                Marshal.Copy(bytes, 0, buf, transferred);
                                // set up number of bytes transferred
                                if (transferred < 0)
                                {
                                    transferred = 0;
                                }
                            }
                            else
                            {
                                // Set transferred to 0 so the native Edit controls knows that they should stop calling our EditStreamProc.
                                transferred = 0;
                            }

                            break;
                        }
                }
            }
#if DEBUG
            catch (IOException e)
            {
                Debug.Fail("Failed to edit proc operation.", e.ToString());
                transferred = 0;
                ret = 1;
            }
#else
            catch (IOException) {
                transferred = 0;
                ret = 1;
            }
#endif

            return ret;       // tell the RichTextBoxConstants how we are doing 0 - Okay, 1 - quit
        }

        /// <summary>
        ///     Searches the text in a RichTextBox control for a given string.
        /// </summary>
        public int Find(string str)
        {
            return Find(str, 0, 0, RichTextBoxFinds.None);
        }

        /// <summary>
        ///     Searches the text in a RichTextBox control for a given string.
        /// </summary>
        public int Find(string str, RichTextBoxFinds options)
        {
            return Find(str, 0, 0, options);
        }

        /// <summary>
        ///     Searches the text in a RichTextBox control for a given string.
        /// </summary>
        public int Find(string str, int start, RichTextBoxFinds options)
        {
            return Find(str, start, -1, options);
        }

        /// <summary>
        ///     Searches the text in a RichTextBox control for a given string.
        /// </summary>
        public int Find(string str, int start, int end, RichTextBoxFinds options)
        {

            int textLen = TextLength;
            if (start < 0 || start > textLen)
<<<<<<< HEAD
                throw new ArgumentOutOfRangeException(nameof(start), start, string.Format(SR.InvalidBoundArgument, nameof(start), start, 0, textLen));
            if (end < -1)
                throw new ArgumentOutOfRangeException(nameof(end), end, string.Format(SR.RichTextFindEndInvalid, end));
=======
            {
                throw new ArgumentOutOfRangeException(nameof(start), start, string.Format(SR.InvalidBoundArgument, nameof(start), start, 0, textLen));
            }

            if (end < -1)
            {
                throw new ArgumentOutOfRangeException(nameof(end), end, string.Format(SR.RichTextFindEndInvalid, end));
            }
>>>>>>> 05087938

            bool selectWord = true;
            NativeMethods.FINDTEXT ft = new NativeMethods.FINDTEXT
            {
                chrg = new NativeMethods.CHARRANGE(),

                // set up the default values for the FINDTEXT structure, that is
                // the given string and the whole range of the text stream
                lpstrText = str ?? throw new ArgumentNullException(nameof(str))
            };
            if (end == -1)
            {
                end = textLen;
            }

            if (start > end)
            {
                throw new ArgumentException(string.Format(SR.RichTextFindEndInvalid, end));
            }

            if ((options & RichTextBoxFinds.Reverse) != RichTextBoxFinds.Reverse)
            {
                // normal
                //
                ft.chrg.cpMin = start;
                ft.chrg.cpMax = end;
            }
            else
            {
                // reverse
                //
                ft.chrg.cpMin = end;
                ft.chrg.cpMax = start;
            }

            // force complete search if we ended up with a zero length search
            if (ft.chrg.cpMin == ft.chrg.cpMax)
            {
                if ((options & RichTextBoxFinds.Reverse) != RichTextBoxFinds.Reverse)
                {
                    ft.chrg.cpMin = 0;
                    ft.chrg.cpMax = -1;
                }
                else
                {
                    ft.chrg.cpMin = textLen;
                    ft.chrg.cpMax = 0;
                }
            }

            // set up the options for the search
            int findOptions = 0;
            if ((options & RichTextBoxFinds.WholeWord) == RichTextBoxFinds.WholeWord)
            {
                findOptions |= RichTextBoxConstants.FR_WHOLEWORD;
            }

            if ((options & RichTextBoxFinds.MatchCase) == RichTextBoxFinds.MatchCase)
            {
                findOptions |= RichTextBoxConstants.FR_MATCHCASE;
            }

            if ((options & RichTextBoxFinds.NoHighlight) == RichTextBoxFinds.NoHighlight)
            {
                selectWord = false;
            }

            if ((options & RichTextBoxFinds.Reverse) != RichTextBoxFinds.Reverse)
            {
                // The default for RichEdit 2.0 is to search in reverse
                findOptions |= RichTextBoxConstants.FR_DOWN;
            }

            // Perform the find, will return ubyte position
            int position;

            position = (int)UnsafeNativeMethods.SendMessage(new HandleRef(this, Handle), Interop.EditMessages.EM_FINDTEXT, findOptions, ft);
<<<<<<< HEAD
            
=======

>>>>>>> 05087938

            // if we didn't find anything, or we don't have to select what was found,
            // we're done
            if (position != -1 && selectWord)
            {
                // Select the string found, this is done in ubyte units
                NativeMethods.CHARRANGE chrg = new NativeMethods.CHARRANGE
                {
                    cpMin = position
                };
                //Look for kashidas in the string.  A kashida is an arabic visual justification character 
                //that's not semantically meaningful.  Searching for ABC might find AB_C (where A,B, and C 
                //represent Arabic characters and _ represents a kashida).  We should highlight the text
                //including the kashida.
                char kashida = (char)0x640;
                string text = Text;
                string foundString = text.Substring(position, str.Length);
                int startIndex = foundString.IndexOf(kashida);
                if (startIndex == -1)
                {
                    //No kashida in the string
                    chrg.cpMax = position + str.Length;
                }
                else
                {
                    //There's at least one kashida
                    int searchingCursor; //index into search string
                    int foundCursor; //index into Text
                    for (searchingCursor = startIndex, foundCursor = position + startIndex; searchingCursor < str.Length;
                        searchingCursor++, foundCursor++)
                    {
                        while (text[foundCursor] == kashida && str[searchingCursor] != kashida)
                        {
                            foundCursor++;
                        }
                    }
                    chrg.cpMax = foundCursor;
                }

                UnsafeNativeMethods.SendMessage(new HandleRef(this, Handle), Interop.EditMessages.EM_EXSETSEL, 0, chrg);
                SendMessage(Interop.EditMessages.EM_SCROLLCARET, 0, 0);

            }

            return position;
        }

        /// <summary>
        ///     Searches the text in a RichTextBox control for the given characters.
        /// </summary>
        public int Find(char[] characterSet)
        {
            return Find(characterSet, 0, -1);
        }

        /// <summary>
        ///     Searches the text in a RichTextBox control for the given characters.
        /// </summary>
        public int Find(char[] characterSet, int start)
        {
            return Find(characterSet, start, -1);
        }

        /// <summary>
        ///     Searches the text in a RichTextBox control for the given characters.
        /// </summary>
        public int Find(char[] characterSet, int start, int end)
        {
            // Code used to support ability to search backwards and negate character sets.
            // The API no longer supports this, but in case we change our mind, I'm leaving
            // the ability in here.
            bool forward = true;
            bool negate = false;

            int textLength = TextLength;

            if (characterSet == null)
            {
                throw new ArgumentNullException(nameof(characterSet));
            }

            if (start < 0 || start > textLength)
<<<<<<< HEAD
                throw new ArgumentOutOfRangeException(nameof(start), start, string.Format(SR.InvalidBoundArgument, nameof(start), start, 0, textLength));
            if (end < start && end != -1)
                throw new ArgumentOutOfRangeException(nameof(end), end, string.Format(SR.InvalidLowBoundArgumentEx, nameof(end), end, nameof(start)));
=======
            {
                throw new ArgumentOutOfRangeException(nameof(start), start, string.Format(SR.InvalidBoundArgument, nameof(start), start, 0, textLength));
            }

            if (end < start && end != -1)
            {
                throw new ArgumentOutOfRangeException(nameof(end), end, string.Format(SR.InvalidLowBoundArgumentEx, nameof(end), end, nameof(start)));
            }
>>>>>>> 05087938

            // Don't do anything if we get nothing to look for
            if (characterSet.Length == 0)
            {
                return -1;
            }

            int textLen = Interop.User32.GetWindowTextLengthW(new HandleRef(this, Handle));
            if (start == end)
            {
                start = 0;
                end = textLen;
            }
            if (end == -1)
            {
                end = textLen;
            }

            NativeMethods.CHARRANGE chrg = new NativeMethods.CHARRANGE(); // The range of characters we have searched
            chrg.cpMax = chrg.cpMin = start;

            // Use the TEXTRANGE to move our text buffer forward
            // or backwards within the main text
            NativeMethods.TEXTRANGE txrg = new NativeMethods.TEXTRANGE
            {
                chrg = new NativeMethods.CHARRANGE
                {
                    cpMin = chrg.cpMin,
                    cpMax = chrg.cpMax
                }
            }; // Characters we have slurped into memory in order to search
            UnsafeNativeMethods.CharBuffer charBuffer;
            charBuffer = UnsafeNativeMethods.CharBuffer.CreateBuffer(CHAR_BUFFER_LEN + 1);

            txrg.lpstrText = charBuffer.AllocCoTaskMem();
            if (txrg.lpstrText == IntPtr.Zero)
            {
                throw new OutOfMemoryException();
            }

            try
            {
                bool done = false;

                // We want to loop as long as it takes.  This loop will grab a
                // chunk of text out from the control as directed by txrg.chrg;
                while (!done)
                {
                    if (forward)
                    {
                        // Move forward by starting at the end of the
                        // previous text window and extending by the
                        // size of our buffer
                        txrg.chrg.cpMin = chrg.cpMax;
                        txrg.chrg.cpMax += CHAR_BUFFER_LEN;
                    }
                    else
                    {
                        // Move backwards by anchoring at the start
                        // of the previous buffer window, and backing
                        // up by the desired size of our buffer
                        txrg.chrg.cpMax = chrg.cpMin;
                        txrg.chrg.cpMin -= CHAR_BUFFER_LEN;

                        // We need to keep our request within the
                        // lower bound of zero
                        if (txrg.chrg.cpMin < 0)
                        {
                            txrg.chrg.cpMin = 0;
                        }
                    }

                    if (end != -1)
                    {
                        txrg.chrg.cpMax = Math.Min(txrg.chrg.cpMax, end);
                    }

                    // go get the text in this range, if we didn't get any text then punt
                    int len;
                    len = (int)UnsafeNativeMethods.SendMessage(new HandleRef(this, Handle), Interop.EditMessages.EM_GETTEXTRANGE, 0, txrg);
<<<<<<< HEAD
                    if (len == 0) {
=======
                    if (len == 0)
                    {
>>>>>>> 05087938
                        chrg.cpMax = chrg.cpMin = -1; // Hit end of control without finding what we wanted
                        break;
                    }

                    // get the data from RichTextBoxConstants into a string for us to use.
                    charBuffer.PutCoTaskMem(txrg.lpstrText);
                    string str = charBuffer.GetString();

                    // Loop through our text
                    if (forward)
                    {
                        // Start at the begining of the buffer
                        for (int x = 0; x < len; x++)
                        {
                            // Is it in char set?
                            bool found = GetCharInCharSet(str[x], characterSet, negate);

                            if (found)
                            {
                                done = true;
                                break;
                            }

                            // Advance the buffer
                            chrg.cpMax++;
                        }
                    }
                    else
                    { // Span reverse.
                        int x = len;
                        while (x-- != 0)
                        {
                            // Is it in char set?
                            bool found = GetCharInCharSet(str[x], characterSet, negate);

                            if (found)
                            {
                                done = true;
                                break;
                            }

                            // Bring the selection back while keeping it anchored
                            chrg.cpMin--;
                        }
                    }
                }
            }
            finally
            {
                // release the resources we got for our GETTEXTRANGE operation.
                if (txrg.lpstrText != IntPtr.Zero)
                {
                    Marshal.FreeCoTaskMem(txrg.lpstrText);
                }
            }

            int index = (forward) ? chrg.cpMax : chrg.cpMin;
            return index;
        }

        private void ForceHandleCreate()
        {
            if (!IsHandleCreated)
            {
                CreateHandle();
            }
        }

        // Sends set color message to HWND; doesn't call Control.SetForeColor
        private bool InternalSetForeColor(Color value)
        {
            NativeMethods.CHARFORMATA cf = GetCharFormat(false);
            if ((cf.dwMask & RichTextBoxConstants.CFM_COLOR) != 0
                && ColorTranslator.ToWin32(value) == cf.crTextColor)
            {

                return true;
            }

            cf.dwMask = RichTextBoxConstants.CFM_COLOR;
            cf.dwEffects = 0;
            cf.crTextColor = ColorTranslator.ToWin32(value);
            return SetCharFormat(RichTextBoxConstants.SCF_ALL, cf);
        }


        private NativeMethods.CHARFORMATA GetCharFormat(bool fSelection)
        {
            NativeMethods.CHARFORMATA cf = new NativeMethods.CHARFORMATA();
            UnsafeNativeMethods.SendMessage(new HandleRef(this, Handle), Interop.EditMessages.EM_GETCHARFORMAT, fSelection ? RichTextBoxConstants.SCF_SELECTION : RichTextBoxConstants.SCF_DEFAULT, cf);
            return cf;
        }

        private NativeMethods.CHARFORMAT2A GetCharFormat2(bool fSelection)
        {
            NativeMethods.CHARFORMAT2A cf2 = new NativeMethods.CHARFORMAT2A();
            UnsafeNativeMethods.SendMessage(new HandleRef(this, Handle), Interop.EditMessages.EM_GETCHARFORMAT, fSelection ? RichTextBoxConstants.SCF_SELECTION : RichTextBoxConstants.SCF_DEFAULT, cf2);
            return cf2;
        }

        /// <summary>
        /// </summary>
        private RichTextBoxSelectionAttribute GetCharFormat(int mask, int effect)
        {
            RichTextBoxSelectionAttribute charFormat = RichTextBoxSelectionAttribute.None;

            // check to see if the control has been created
            if (IsHandleCreated)
            {
                NativeMethods.CHARFORMATA cf = GetCharFormat(true);
                // if the effects member contains valid info
                if ((cf.dwMask & mask) != 0)
                {
                    // if the text has the desired effect
                    if ((cf.dwEffects & effect) != 0)
                    {
                        charFormat = RichTextBoxSelectionAttribute.All;
                    }
                }
            }

            return charFormat;
        }

        Font GetCharFormatFont(bool selectionOnly)
        {
            ForceHandleCreate();

            NativeMethods.CHARFORMATA cf = GetCharFormat(selectionOnly);
            if ((cf.dwMask & RichTextBoxConstants.CFM_FACE) == 0)
            {
                return null;
            }

            string fontName = Encoding.Default.GetString(cf.szFaceName);
            int index = fontName.IndexOf('\0');
            if (index != -1)
            {
                fontName = fontName.Substring(0, index);
            }

            float fontSize = 13;
            if ((cf.dwMask & RichTextBoxConstants.CFM_SIZE) != 0)
            {
                fontSize = (float)cf.yHeight / (float)20.0;
                if (fontSize == 0 && cf.yHeight > 0)
                {
                    fontSize = 1;
                }
            }

            FontStyle style = FontStyle.Regular;
            if ((cf.dwMask & RichTextBoxConstants.CFM_BOLD) != 0 && (cf.dwEffects & RichTextBoxConstants.CFE_BOLD) != 0)
            {
                style |= FontStyle.Bold;
            }

            if ((cf.dwMask & RichTextBoxConstants.CFM_ITALIC) != 0 && (cf.dwEffects & RichTextBoxConstants.CFE_ITALIC) != 0)
            {
                style |= FontStyle.Italic;
            }

            if ((cf.dwMask & RichTextBoxConstants.CFM_STRIKEOUT) != 0 && (cf.dwEffects & RichTextBoxConstants.CFE_STRIKEOUT) != 0)
            {
                style |= FontStyle.Strikeout;
            }

            if ((cf.dwMask & RichTextBoxConstants.CFM_UNDERLINE) != 0 && (cf.dwEffects & RichTextBoxConstants.CFE_UNDERLINE) != 0)
            {
                style |= FontStyle.Underline;
            }

            try
            {
                return new Font(fontName, fontSize, style, GraphicsUnit.Point, cf.bCharSet);
            }
            catch
            {
            }

            return null;
        }

        /// <summary>
        ///     Returns the index of the character nearest to the given point.
        /// </summary>
        public override int GetCharIndexFromPosition(Point pt)
        {
            NativeMethods.POINT wpt = new NativeMethods.POINT(pt.X, pt.Y);
            int index = (int)UnsafeNativeMethods.SendMessage(new HandleRef(this, Handle), Interop.EditMessages.EM_CHARFROMPOS, 0, wpt);

            string t = Text;
            // EM_CHARFROMPOS will return an invalid number if the last character in the RichEdit
            // is a newline.
            //
            if (index >= t.Length)
            {
                index = Math.Max(t.Length - 1, 0);
            }
            return index;
        }

        /// <summary>
        /// </summary>
        private bool GetCharInCharSet(char c, char[] charSet, bool negate)
        {
            bool match = false;
            int charSetLen = charSet.Length;

            // Loop through the given character set and compare for a match
            for (int i = 0; !match && i < charSetLen; i++)
            {
                match = c == charSet[i];
            }

            return negate ? !match : match;
        }

        /// <summary>
        ///     Returns the number of the line containing a specified character position
        ///     in a RichTextBox control. Note that this returns the physical line number
        ///     and not the conceptual line number. For example, if the first conceptual
        ///     line (line number 0) word-wraps and extends to the second line, and if
        ///     you pass the index of a overflowed character, GetLineFromCharIndex would
        ///     return 1 and not 0.
<<<<<<< HEAD
        /// </devdoc>
        public override int GetLineFromCharIndex(int index) {
            return unchecked( (int) (long)SendMessage(Interop.EditMessages.EM_EXLINEFROMCHAR, 0, index));
=======
        /// </summary>
        public override int GetLineFromCharIndex(int index)
        {
            return unchecked((int)(long)SendMessage(Interop.EditMessages.EM_EXLINEFROMCHAR, 0, index));
>>>>>>> 05087938
        }

        /// <summary>
        ///     Returns the location of the character at the given index.
        /// </summary>
        public override Point GetPositionFromCharIndex(int index)
        {
            if (richEditMajorVersion == 2)
            {
                return base.GetPositionFromCharIndex(index);
            }

            if (index < 0 || index > Text.Length)
            {
                return Point.Empty;
            }

            NativeMethods.POINT pt = new NativeMethods.POINT();
            UnsafeNativeMethods.SendMessage(new HandleRef(this, Handle), Interop.EditMessages.EM_POSFROMCHAR, pt, index);
            return new Point(pt.x, pt.y);
        }

        /// <summary>
        /// </summary>
        private bool GetProtectedError()
        {
            if (ProtectedError)
            {
                ProtectedError = false;
                return true;
            }

            return false;
        }

        /// <summary>
        ///     Loads the contents of the given RTF or text file into a RichTextBox control.
        /// </summary>


        public void LoadFile(string path)
        {
            LoadFile(path, RichTextBoxStreamType.RichText);
        }

        /// <summary>
        ///     Loads the contents of a RTF or text into a RichTextBox control.
        /// </summary>


        public void LoadFile(string path, RichTextBoxStreamType fileType)
        {
            //valid values are 0x0 to 0x4
            if (!ClientUtils.IsEnumValid(fileType, (int)fileType, (int)RichTextBoxStreamType.RichText, (int)RichTextBoxStreamType.UnicodePlainText))
            {
                throw new InvalidEnumArgumentException(nameof(fileType), (int)fileType, typeof(RichTextBoxStreamType));
            }

            Stream file = new FileStream(path, FileMode.Open, FileAccess.Read, FileShare.Read);
            try
            {
                LoadFile(file, fileType);
            }
            finally
            {
                file.Close();
            }
        }

        /// <summary>
        ///     Loads the contents of a RTF or text into a RichTextBox control.
        /// </summary>
        public void LoadFile(Stream data, RichTextBoxStreamType fileType)
        {
            //valid values are 0x0 to 0x4
            if (!ClientUtils.IsEnumValid(fileType, (int)fileType, (int)RichTextBoxStreamType.RichText, (int)RichTextBoxStreamType.UnicodePlainText))
            {
                throw new InvalidEnumArgumentException(nameof(fileType), (int)fileType, typeof(RichTextBoxStreamType));
            }

            int flags;
            switch (fileType)
            {
                case RichTextBoxStreamType.RichText:
                    flags = RichTextBoxConstants.SF_RTF;
                    break;
                case RichTextBoxStreamType.PlainText:
                    Rtf = string.Empty;
                    flags = RichTextBoxConstants.SF_TEXT;
                    break;
                case RichTextBoxStreamType.UnicodePlainText:
                    flags = RichTextBoxConstants.SF_UNICODE | RichTextBoxConstants.SF_TEXT;
                    break;
                default:
                    throw new ArgumentException(SR.InvalidFileType);
            }

            StreamIn(data, flags);
        }


        protected override void OnBackColorChanged(EventArgs e)
        {
            if (IsHandleCreated)
            {
                SendMessage(Interop.EditMessages.EM_SETBKGNDCOLOR, 0, ColorTranslator.ToWin32(BackColor));
            }
            base.OnBackColorChanged(e);
        }

        protected override void OnContextMenuChanged(EventArgs e)
        {
            base.OnContextMenuChanged(e);
            UpdateOleCallback();
        }

        protected override void OnRightToLeftChanged(EventArgs e)
        {
            base.OnRightToLeftChanged(e);
            // When the RTL property is changed, here's what happens. Let's assume that we change from
            // RTL.No to RTL.Yes.

            // 1.   RecreateHandle is called.
            // 2.   In RTB.OnHandleDestroyed, we cache off any RTF that might have been set.
            //      The RTB has been set to the empty string, so we do get RTF back. The RTF
            //      contains formatting info, but doesn't contain any reading-order info,
            //      so RichEdit defaults to LTR reading order.
            // 3.   In RTB.OnHandleCreated, we check if we have any cached RTF, and if so,
            //      we want to set the RTF to that value. This is to ensure that the original
            //      text doesn't get lost.
            // 4.   In the RTF setter, we get the current RTF, compare it to the old RTF, and
            //      since those are not equal, we set the RichEdit content to the old RTF.
            // 5.   But... since the original RTF had no reading-order info, the reading-order
            //      will default to LTR.

            // That's why in Everett we set the text back since that clears the RTF, thus restoring
            // the reading order to that of the window style. The problem here is that when there's
            // no initial text (the empty string), then WindowText would not actually set the text,
            // and we were left with the LTR reading order. There's no longer any initial text (as in Everett,
            // e.g richTextBox1), since we changed the designers to not set text. Sigh...

            // So the fix is to force windowtext, whether or not that window text is equal to what's already there.
            // Note that in doing so we will lose any formatting info you might have set on the RTF. We are okay with that.

            // We use WindowText rather than Text because this way we can avoid
            // spurious TextChanged events.
            //
            string oldText = WindowText;
            ForceWindowText(null);
            ForceWindowText(oldText);
        }

        /// <summary>
        ///     Fires an event when the user changes the control's contents
        ///     are either smaller or larger than the control's window size.
        /// </summary>
        protected virtual void OnContentsResized(ContentsResizedEventArgs e)
        {
            ((ContentsResizedEventHandler)Events[EVENT_REQUESTRESIZE])?.Invoke(this, e);
        }

        protected override void OnHandleCreated(EventArgs e)
        {
            // base.OnHandleCreated is called somewhere in the middle of this

            curSelStart = curSelEnd = curSelType = -1;

            // We will always set the control to use the maximum text, it defaults to 32k..
            // This must be done before we start loading files, because some files may
            // be larger than 32k.
            //
            UpdateMaxLength();

            // This is needed so that the control will fire change and update events
            // even if it is hidden
            //
            SendMessage(Interop.EditMessages.EM_SETEVENTMASK,
                        0,
                        RichTextBoxConstants.ENM_PROTECTED | RichTextBoxConstants.ENM_SELCHANGE |
                        RichTextBoxConstants.ENM_DROPFILES | RichTextBoxConstants.ENM_REQUESTRESIZE |
                        RichTextBoxConstants.ENM_IMECHANGE | RichTextBoxConstants.ENM_CHANGE |
                        RichTextBoxConstants.ENM_UPDATE | RichTextBoxConstants.ENM_SCROLL |
                        RichTextBoxConstants.ENM_KEYEVENTS | RichTextBoxConstants.ENM_MOUSEEVENTS |
                        RichTextBoxConstants.ENM_SCROLLEVENTS | RichTextBoxConstants.ENM_LINK);

            int rm = rightMargin;
            rightMargin = 0;
            RightMargin = rm;

            //


<<<<<<< HEAD
            this.SendMessage(Interop.EditMessages.EM_AUTOURLDETECT, DetectUrls ? 1 : 0, 0);
            if (selectionBackColorToSetOnHandleCreated != Color.Empty) {
                this.SelectionBackColor = selectionBackColorToSetOnHandleCreated;
=======
            SendMessage(Interop.EditMessages.EM_AUTOURLDETECT, DetectUrls ? 1 : 0, 0);
            if (selectionBackColorToSetOnHandleCreated != Color.Empty)
            {
                SelectionBackColor = selectionBackColorToSetOnHandleCreated;
>>>>>>> 05087938
            }

            // Initialize colors before initializing RTF, otherwise CFE_AUTOCOLOR will be in effect
            // and our text will all be Color.WindowText.
            AutoWordSelection = AutoWordSelection;
            SendMessage(Interop.EditMessages.EM_SETBKGNDCOLOR, 0, ColorTranslator.ToWin32(BackColor));
            InternalSetForeColor(ForeColor);

            // base sets the Text property.  It's important to do this *after* setting EM_AUTOUrlDETECT.
            base.OnHandleCreated(e);

            // For some reason, we need to set the OleCallback before setting the RTF property.
            UpdateOleCallback();

            // RTF property takes precedence over Text property
            //
            try
            {
                SuppressTextChangedEvent = true;
                if (textRtf != null)
                {
                    // setting RTF calls back on Text, which relies on textRTF being null
                    string text = textRtf;
                    textRtf = null;
                    Rtf = text;
                }
                else if (textPlain != null)
                {
                    string text = textPlain;
                    textPlain = null;
                    Text = text;
                }
            }
            finally
            {
                SuppressTextChangedEvent = false;
            }

            // Since we can't send EM_SETSEL until RTF has been set,
            // we can't rely on base to do it for us.
            base.SetSelectionOnHandle();

            if (ShowSelectionMargin)
            {
                // If you call SendMessage instead of PostMessage, the control
                // will resize itself to the size of the parent's client area.  Don't know why...
                UnsafeNativeMethods.PostMessage(new HandleRef(this, Handle), Interop.EditMessages.EM_SETOPTIONS, (IntPtr)RichTextBoxConstants.ECOOP_OR,
                                                (IntPtr)RichTextBoxConstants.ECO_SELECTIONBAR);
            }

            if (languageOption != LanguageOption)
            {
                LanguageOption = languageOption;
            }

            ClearUndo();

            SendZoomFactor(zoomMultiplier);

            SystemEvents.UserPreferenceChanged += new UserPreferenceChangedEventHandler(UserPreferenceChangedHandler);
        }

        protected override void OnHandleDestroyed(EventArgs e)
        {
            base.OnHandleDestroyed(e);

            if (!InConstructor)
            {
                textRtf = Rtf;
                if (textRtf.Length == 0)
                {
                    textRtf = null;
                }
            }

            oleCallback = null;
            SystemEvents.UserPreferenceChanged -= new UserPreferenceChangedEventHandler(UserPreferenceChangedHandler);
        }

        /// <summary>
        ///     Fires an event when the user clicks a RichTextBox control's horizontal
        ///     scroll bar.
        /// </summary>
        protected virtual void OnHScroll(EventArgs e)
        {
            ((EventHandler)Events[EVENT_HSCROLL])?.Invoke(this, e);
        }

        /// <summary>
        ///     Fires an event when the user clicks on a link
        ///     in a rich-edit control.
        /// </summary>
        protected virtual void OnLinkClicked(LinkClickedEventArgs e)
        {
            ((LinkClickedEventHandler)Events[EVENT_LINKACTIVATE])?.Invoke(this, e);
        }


        /// <summary>
        ///     Fires an event when the user changes the control's IME conversion status.
        /// </summary>
        protected virtual void OnImeChange(EventArgs e)
        {
            ((EventHandler)Events[EVENT_IMECHANGE])?.Invoke(this, e);
        }

        /// <summary>
        ///     Fires an event when the user is taking an action that would change
        ///     a protected range of text in the RichTextBox control.
        /// </summary>
        protected virtual void OnProtected(EventArgs e)
        {
            ProtectedError = true;
            ((EventHandler)Events[EVENT_PROTECTED])?.Invoke(this, e);
        }

        /// <summary>
        ///     Fires an event when the current selection of text in the RichTextBox
        ///     control has changed or the insertion point has moved.
        /// </summary>
        protected virtual void OnSelectionChanged(EventArgs e)
        {
            ((EventHandler)Events[EVENT_SELCHANGE])?.Invoke(this, e);
        }

        /// <summary>
        ///     Fires an event when the user clicks a RichTextBox control's vertical
        ///     scroll bar.
        /// </summary>
        protected virtual void OnVScroll(EventArgs e)
        {
            ((EventHandler)Events[EVENT_VSCROLL])?.Invoke(this, e);
        }

<<<<<<< HEAD
        /// <include file='doc\RichTextBox.uex' path='docs/doc[@for="RichTextBox.Paste1"]/*' />
        /// <devdoc>
        /// Note that this doesn't make a security demand: functions that call this should.
        /// </devdoc>
        private void PasteUnsafe(DataFormats.Format clipFormat, int hIcon) {
            NativeMethods.REPASTESPECIAL rps = null;

            if (hIcon != 0) {
                rps = new NativeMethods.REPASTESPECIAL();
                rps.dwAspect = DVASPECT_ICON;
                rps.dwParam = hIcon;
            }
            UnsafeNativeMethods.SendMessage(new HandleRef(this, Handle), Interop.EditMessages.EM_PASTESPECIAL, clipFormat.Id, rps);
=======
        /// <summary>
        /// Pastes the contents of the clipboard in the given clipboard format.
        /// </summary>
        public void Paste(DataFormats.Format clipFormat)
        {
            UnsafeNativeMethods.SendMessage(new HandleRef(this, Handle), Interop.EditMessages.EM_PASTESPECIAL, clipFormat.Id, 0);
>>>>>>> 05087938
        }

        protected override bool ProcessCmdKey(ref Message m, Keys keyData)
        {
            if (RichTextShortcutsEnabled == false)
            {
                foreach (int shortcutValue in shortcutsToDisable)
                {
                    if ((int)keyData == shortcutValue)
                    {
                        return true;
                    }
                }
            }
            return base.ProcessCmdKey(ref m, keyData);
        }

        /// <summary>
        ///     Redoes the last undone editing operation.
<<<<<<< HEAD
        /// </devdoc>
        public void Redo() {
=======
        /// </summary>
        public void Redo()
        {
>>>>>>> 05087938
            SendMessage(Interop.EditMessages.EM_REDO, 0, 0);
        }

        //NOTE: Undo is implemented on TextBox

        /// <summary>
        ///     Saves the contents of a RichTextBox control to a file.
        /// </summary>


        public void SaveFile(string path)
        {
            SaveFile(path, RichTextBoxStreamType.RichText);
        }

        /// <summary>
        ///     Saves the contents of a RichTextBox control to a file.
        /// </summary>


        public void SaveFile(string path, RichTextBoxStreamType fileType)
        {
            //valid values are 0x0 to 0x4
            if (!ClientUtils.IsEnumValid(fileType, (int)fileType, (int)RichTextBoxStreamType.RichText, (int)RichTextBoxStreamType.UnicodePlainText))
            {
                throw new InvalidEnumArgumentException(nameof(fileType), (int)fileType, typeof(RichTextBoxStreamType));
            }

            Stream file = File.Create(path);
            try
            {
                SaveFile(file, fileType);
            }
            finally
            {
                file.Close();
            }
        }

        /// <summary>
        ///     Saves the contents of a RichTextBox control to a file.
        /// </summary>
        public void SaveFile(Stream data, RichTextBoxStreamType fileType)
        {
            int flags;
            switch (fileType)
            {
                case RichTextBoxStreamType.RichText:
                    flags = RichTextBoxConstants.SF_RTF;
                    break;
                case RichTextBoxStreamType.PlainText:
                    flags = RichTextBoxConstants.SF_TEXT;
                    break;
                case RichTextBoxStreamType.UnicodePlainText:
                    flags = RichTextBoxConstants.SF_UNICODE | RichTextBoxConstants.SF_TEXT;
                    break;
                case RichTextBoxStreamType.RichNoOleObjs:
                    flags = RichTextBoxConstants.SF_RTFNOOBJS;
                    break;
                case RichTextBoxStreamType.TextTextOleObjs:
                    flags = RichTextBoxConstants.SF_TEXTIZED;
                    break;
                default:
                    throw new InvalidEnumArgumentException(nameof(fileType), (int)fileType, typeof(RichTextBoxStreamType));
            }

            StreamOut(data, flags, true);
        }

        /// <summary>
        ///     Core Zoom calculation and message passing (used by ZoomFactor property and CreateHandle()
        /// </summary>
        private void SendZoomFactor(float zoom)
        {
            int numerator;
            int denominator;

            if (zoom == 1.0f)
            {
                denominator = 0;
                numerator = 0;
            }
            else
            {
                denominator = 1000;
                float multiplier = 1000 * zoom;
                numerator = (int)Math.Ceiling(multiplier);
                if (numerator >= 64000)
                {
                    numerator = (int)Math.Floor(multiplier);
                }
            }

<<<<<<< HEAD
            if (IsHandleCreated) {
=======
            if (IsHandleCreated)
            {
>>>>>>> 05087938
                SendMessage(Interop.EditMessages.EM_SETZOOM, numerator, denominator);

#if DEBUG

                // DEBUG CODE: Verify that EM_SETZOOM actually set the zoom
                int n = 0, d = 0;
                SendMessage(Interop.EditMessages.EM_GETZOOM, ref n, ref d);
                Debug.Assert(n == numerator && d == denominator, "EM_SETZOOM failed");
                // END DEBUG CODE
#endif                
            }

            if (numerator != 0)
            {
                zoomMultiplier = ((float)numerator) / ((float)denominator);
            }
            else
            {
                zoomMultiplier = 1.0f;
            }
        }

        /// <summary>
        /// </summary>
        private bool SetCharFormat(int mask, int effect, RichTextBoxSelectionAttribute charFormat)
        {
            // check to see if the control has been created
            if (IsHandleCreated)
            {
                NativeMethods.CHARFORMATA cf = new NativeMethods.CHARFORMATA
                {
                    dwMask = mask
                };

                switch (charFormat)
                {
                    case RichTextBoxSelectionAttribute.All:
                        cf.dwEffects = effect;
                        break;
                    case RichTextBoxSelectionAttribute.None:
                        cf.dwEffects = 0;
                        break;
                    default:
                        throw new ArgumentException(SR.UnknownAttr);
                }

                // set the format information
                return IntPtr.Zero != UnsafeNativeMethods.SendMessage(new HandleRef(this, Handle), Interop.EditMessages.EM_SETCHARFORMAT, RichTextBoxConstants.SCF_SELECTION, cf);
            }
            return false;
        }

<<<<<<< HEAD
        private bool SetCharFormat(int charRange, NativeMethods.CHARFORMATA cf) {
=======
        private bool SetCharFormat(int charRange, NativeMethods.CHARFORMATA cf)
        {
>>>>>>> 05087938
            return IntPtr.Zero != UnsafeNativeMethods.SendMessage(new HandleRef(this, Handle), Interop.EditMessages.EM_SETCHARFORMAT, charRange, cf);
        }

        private void SetCharFormatFont(bool selectionOnly, Font value)
        {
            ForceHandleCreate();
            NativeMethods.LOGFONT logfont = new NativeMethods.LOGFONT();

            value.ToLogFont(logfont);

            byte[] bytesFaceName;

            int dwMask = RichTextBoxConstants.CFM_FACE | RichTextBoxConstants.CFM_SIZE | RichTextBoxConstants.CFM_BOLD |
                RichTextBoxConstants.CFM_ITALIC | RichTextBoxConstants.CFM_STRIKEOUT | RichTextBoxConstants.CFM_UNDERLINE |
                RichTextBoxConstants.CFM_CHARSET;

            int dwEffects = 0;
            if (value.Bold)
            {
                dwEffects |= RichTextBoxConstants.CFE_BOLD;
            }

            if (value.Italic)
            {
                dwEffects |= RichTextBoxConstants.CFE_ITALIC;
            }

            if (value.Strikeout)
            {
                dwEffects |= RichTextBoxConstants.CFE_STRIKEOUT;
            }

            if (value.Underline)
            {
                dwEffects |= RichTextBoxConstants.CFE_UNDERLINE;
            }

            bytesFaceName = Encoding.Unicode.GetBytes(logfont.lfFaceName);

            NativeMethods.CHARFORMATW cfW = new NativeMethods.CHARFORMATW();
            for (int i = 0; i < bytesFaceName.Length; i++)
            {
                cfW.szFaceName[i] = bytesFaceName[i];
            }

            cfW.dwMask = dwMask;
            cfW.dwEffects = dwEffects;
            cfW.yHeight = (int)(value.SizeInPoints * 20);
            cfW.bCharSet = logfont.lfCharSet;
            cfW.bPitchAndFamily = logfont.lfPitchAndFamily;

            UnsafeNativeMethods.SendMessage(new HandleRef(this, Handle), Interop.EditMessages.EM_SETCHARFORMAT, selectionOnly ? RichTextBoxConstants.SCF_SELECTION : RichTextBoxConstants.SCF_ALL, cfW);
        }

        /// <summary>
        /// </summary>
        private static void SetupLogPixels(IntPtr hDC)
        {
            bool release = false;
            if (hDC == IntPtr.Zero)
            {
                hDC = UnsafeNativeMethods.GetDC(NativeMethods.NullHandleRef);
                release = true;
            }
            if (hDC == IntPtr.Zero)
            {
                return;
            }

            logPixelsX = UnsafeNativeMethods.GetDeviceCaps(new HandleRef(null, hDC), NativeMethods.LOGPIXELSX);
            logPixelsY = UnsafeNativeMethods.GetDeviceCaps(new HandleRef(null, hDC), NativeMethods.LOGPIXELSY);
            if (release)
            {
                UnsafeNativeMethods.ReleaseDC(NativeMethods.NullHandleRef, new HandleRef(null, hDC));
            }
        }

        private static int Pixel2Twip(IntPtr hDC, int v, bool xDirection)
        {
            SetupLogPixels(hDC);
            int logP = xDirection ? logPixelsX : logPixelsY;
            return (int)((((double)v) / logP) * 72.0 * 20.0);
        }

        private static int Twip2Pixel(IntPtr hDC, int v, bool xDirection)
        {
            SetupLogPixels(hDC);
            int logP = xDirection ? logPixelsX : logPixelsY;
            return (int)(((((double)v) / 20.0) / 72.0) * logP);
        }

        /// <summary>
        /// </summary>
        private void StreamIn(string str, int flags)
        {
            if (str.Length == 0)
            {
                // Destroy the selection if callers was setting
                // selection text
                //
<<<<<<< HEAD
                if ((RichTextBoxConstants.SFF_SELECTION & flags) != 0) {
=======
                if ((RichTextBoxConstants.SFF_SELECTION & flags) != 0)
                {
>>>>>>> 05087938
                    SendMessage(Interop.WindowMessages.WM_CLEAR, 0, 0);
                    ProtectedError = false;
                    return;
                }
                // WM_SETTEXT is allowed even if we have protected text
                //
                SendMessage(Interop.WindowMessages.WM_SETTEXT, 0, "");
                return;
            }

            // Rather than work only some of the time with null characters,
            // we're going to be consistent and never work with them.
            int nullTerminatedLength = str.IndexOf((char)0);
            if (nullTerminatedLength != -1)
            {
                str = str.Substring(0, nullTerminatedLength);
            }

            // get the string into a byte array
            byte[] encodedBytes;
            if ((flags & RichTextBoxConstants.SF_UNICODE) != 0)
            {
                encodedBytes = Encoding.Unicode.GetBytes(str);
            }
            else
            {
                encodedBytes = Encoding.Default.GetBytes(str);
            }
            editStream = new MemoryStream(encodedBytes.Length);
            editStream.Write(encodedBytes, 0, encodedBytes.Length);
            editStream.Position = 0;
            StreamIn(editStream, flags);
        }

        private void StreamIn(Stream data, int flags)
        {
            // clear out the selection only if we are replacing all the text
            //
            if ((flags & RichTextBoxConstants.SFF_SELECTION) == 0)
            {
                NativeMethods.CHARRANGE cr = new NativeMethods.CHARRANGE();
                UnsafeNativeMethods.SendMessage(new HandleRef(this, Handle), Interop.EditMessages.EM_EXSETSEL, 0, cr);
            }

            try
            {
                editStream = data;
                Debug.Assert(data != null, "StreamIn passed a null stream");

                // If SF_RTF is requested then check for the RTF tag at the start
                // of the file.  We don't load if the tag is not there
                // 
                if ((flags & RichTextBoxConstants.SF_RTF) != 0)
                {
                    long streamStart = editStream.Position;
                    byte[] bytes = new byte[SZ_RTF_TAG.Length];
                    editStream.Read(bytes, (int)streamStart, SZ_RTF_TAG.Length);
                    string str = Encoding.Default.GetString(bytes);
                    if (!SZ_RTF_TAG.Equals(str))
                    {
                        throw new ArgumentException(SR.InvalidFileFormat);
                    }

                    // put us back at the start of the file
                    editStream.Position = streamStart;
                }

                int cookieVal = 0;
                // set up structure to do stream operation
                NativeMethods.EDITSTREAM es = new NativeMethods.EDITSTREAM();
                if ((flags & RichTextBoxConstants.SF_UNICODE) != 0)
                {
                    cookieVal = INPUT | UNICODE;
                }
                else
                {
                    cookieVal = INPUT | ANSI;
                }
                if ((flags & RichTextBoxConstants.SF_RTF) != 0)
                {
                    cookieVal |= RTF;
                }
                else
                {
                    cookieVal |= TEXTLF;
                }
                es.dwCookie = (IntPtr)cookieVal;
                es.pfnCallback = new NativeMethods.EditStreamCallback(EditStreamProc);

                // gives us TextBox compatible behavior, programatic text change shouldn't
                // be limited...
                //
                SendMessage(Interop.EditMessages.EM_EXLIMITTEXT, 0, int.MaxValue);
<<<<<<< HEAD
=======

>>>>>>> 05087938


                // go get the text for the control
                // Needed for 64-bit
                if (IntPtr.Size == 8)
                {
                    NativeMethods.EDITSTREAM64 es64 = ConvertToEDITSTREAM64(es);
                    UnsafeNativeMethods.SendMessage(new HandleRef(this, Handle), Interop.EditMessages.EM_STREAMIN, flags, es64);

                    //Assign back dwError value
                    es.dwError = GetErrorValue64(es64);
                }
<<<<<<< HEAD
                else {
=======
                else
                {
>>>>>>> 05087938
                    UnsafeNativeMethods.SendMessage(new HandleRef(this, Handle), Interop.EditMessages.EM_STREAMIN, flags, es);
                }

                UpdateMaxLength();

                // If we failed to load because of protected
                // text then return protect event was fired so no
                // exception is required for the the error
                if (GetProtectedError())
                {
                    return;
                }

                if (es.dwError != 0)
                {
                    throw new InvalidOperationException(SR.LoadTextError);
                }

                // set the modify tag on the control
                SendMessage(Interop.EditMessages.EM_SETMODIFY, -1, 0);

                // EM_GETLINECOUNT will cause the RichTextBoxConstants to recalculate its line indexes
                SendMessage(Interop.EditMessages.EM_GETLINECOUNT, 0, 0);
<<<<<<< HEAD
                
                
=======


>>>>>>> 05087938
            }
            finally
            {
                // release any storage space held.
                editStream = null;
            }
        }

        /// <summary>
        /// </summary>
        private string StreamOut(int flags)
        {
            Stream stream = new MemoryStream();
            StreamOut(stream, flags, false);
            stream.Position = 0;
            int streamLength = (int)stream.Length;
            string result = string.Empty;

            if (streamLength > 0)
            {
                byte[] bytes = new byte[streamLength];
                stream.Read(bytes, 0, streamLength);

                if ((flags & RichTextBoxConstants.SF_UNICODE) != 0)
                {
                    result = Encoding.Unicode.GetString(bytes, 0, bytes.Length);
                }
                else
                {
                    result = Encoding.Default.GetString(bytes, 0, bytes.Length);
                }
                // workaround ??? for 

                if (!string.IsNullOrEmpty(result) && (result[result.Length - 1] == '\0'))
                {
                    result = result.Substring(0, result.Length - 1);
                }
            }

            return result;
        }

        private void StreamOut(Stream data, int flags, bool includeCrLfs)
        {
            // set up the EDITSTREAM structure for the callback.
            Debug.Assert(data != null, "StreamOut passed a null stream");
            editStream = data;

            try
            {
                int cookieVal = 0;
                NativeMethods.EDITSTREAM es = new NativeMethods.EDITSTREAM();
                if ((flags & RichTextBoxConstants.SF_UNICODE) != 0)
                {
                    cookieVal = OUTPUT | UNICODE;
                }
                else
                {
                    cookieVal = OUTPUT | ANSI;
                }
                if ((flags & RichTextBoxConstants.SF_RTF) != 0)
                {
                    cookieVal |= RTF;
                }
                else
                {
                    if (includeCrLfs)
                    {
                        cookieVal |= TEXTCRLF;
                    }
                    else
                    {
                        cookieVal |= TEXTLF;
                    }
                }
                es.dwCookie = (IntPtr)cookieVal;
                es.pfnCallback = new NativeMethods.EditStreamCallback(EditStreamProc);

                // Get Text
                // Needed for 64-bit
                if (IntPtr.Size == 8)
                {
                    NativeMethods.EDITSTREAM64 es64 = ConvertToEDITSTREAM64(es);
                    UnsafeNativeMethods.SendMessage(new HandleRef(this, Handle), Interop.EditMessages.EM_STREAMOUT, flags, es64);

                    //Assign back dwError value
                    es.dwError = GetErrorValue64(es64);
                }
<<<<<<< HEAD
                else {
=======
                else
                {
>>>>>>> 05087938
                    UnsafeNativeMethods.SendMessage(new HandleRef(this, Handle), Interop.EditMessages.EM_STREAMOUT, flags, es);
                }

                // check to make sure things went well
                if (es.dwError != 0)
                {
                    throw new InvalidOperationException(SR.SaveTextError);
                }
            }
            finally
            {
                // release any storage space held.
                editStream = null;
            }
        }

        private unsafe NativeMethods.EDITSTREAM64 ConvertToEDITSTREAM64(NativeMethods.EDITSTREAM es)
        {
            NativeMethods.EDITSTREAM64 es64 = new NativeMethods.EDITSTREAM64();

            fixed (byte* es64p = &es64.contents[0])
            {
                byte* bp;
                long l;

                /*
                l = (long) es.dwCookie;
                bp = (byte *) &l;
                for (int i=0; i < sizeof(long); i++) {
                    es64.contents[i] = bp[i];
                }*/
                *((long*)es64p) = (long)es.dwCookie;
                /*
                int il = es.dwError;
                bp = (byte *) &il;
                for (int i=0; i < sizeof(int); i++) {
                    es64.contents[i+8] = bp[i];
                }*/
                *((int*)(es64p + 8)) = es.dwError;

                l = (long)Marshal.GetFunctionPointerForDelegate(es.pfnCallback);
                bp = (byte*)&l;
                for (int i = 0; i < sizeof(long); i++)
                {
                    es64.contents[i + 12] = bp[i];
                }
                //*((long *)(es64p + 12)) = (long) Marshal.GetFunctionPointerForDelegate(es.pfnCallback);
            }

            return es64;
        }

        private unsafe int GetErrorValue64(NativeMethods.EDITSTREAM64 es64)
        {
            int errorVal;

            fixed (byte* es64p = &es64.contents[0])
            {
                errorVal = *((int*)(es64p + 8));
            }

            return errorVal;
        }

        /* FOR 64 BIT DEBUGGING
                private unsafe string PrintBytes(NativeMethods.EDITSTREAM es) {
                    StringBuilder sb = new StringBuilder();
                    fixed (IntPtr *ip = &es.dwCookie) {
                        byte *bytep = (byte *) ip;
                        for (int i=0; i < Marshal.SizeOf(es); i++) {
                            sb.Append(bytep[i].ToString() + " ");
                        }
                    }
                    return sb.ToString();
                }

                private unsafe string PrintBytes(NativeMethods.EDITSTREAM64 es64) {
                    StringBuilder sb = new StringBuilder();
                    fixed (byte *bytep = &es64.contents[0]) {
                        for (int i=0; i < Marshal.SizeOf(es64); i++) {
                            sb.Append(bytep[i].ToString() + " ");
                        }
                    }
                    return sb.ToString();
                }
        */


        private void UpdateOleCallback()
        {
            Debug.WriteLineIf(RichTextDbg.TraceVerbose, "update ole callback (" + AllowDrop + ")");
            if (IsHandleCreated)
            {
                if (oleCallback == null)
                {
                    Debug.WriteLineIf(RichTextDbg.TraceVerbose, "binding ole callback");

                    AllowOleObjects = true;

                    oleCallback = CreateRichEditOleCallback();

                    // Forcibly QI (through IUnknown::QueryInterface) to handle multiple
                    // definitions of the interface.
                    //
                    IntPtr punk = Marshal.GetIUnknownForObject(oleCallback);
                    try
                    {
                        Guid iidRichEditOleCallback = typeof(UnsafeNativeMethods.IRichEditOleCallback).GUID;
<<<<<<< HEAD
                        Marshal.QueryInterface(punk, ref iidRichEditOleCallback, out pRichEditOleCallback);
                        try {
=======
                        Marshal.QueryInterface(punk, ref iidRichEditOleCallback, out IntPtr pRichEditOleCallback);
                        try
                        {
>>>>>>> 05087938
                            UnsafeNativeMethods.SendCallbackMessage(new HandleRef(this, Handle), Interop.EditMessages.EM_SETOLECALLBACK, IntPtr.Zero, pRichEditOleCallback);
                        }
                        finally
                        {
                            Marshal.Release(pRichEditOleCallback);
                        }
                    }
                    finally
                    {
                        Marshal.Release(punk);
                    }
                }
                UnsafeNativeMethods.DragAcceptFiles(new HandleRef(this, Handle), false);
            }
        }

        //Note: RichTextBox doesn't work like other controls as far as setting ForeColor/
        //BackColor -- you need to send messages to update the colors 
        private void UserPreferenceChangedHandler(object o, UserPreferenceChangedEventArgs e)
        {
            if (IsHandleCreated)
            {
                if (BackColor.IsSystemColor)
                {
                    SendMessage(Interop.EditMessages.EM_SETBKGNDCOLOR, 0, ColorTranslator.ToWin32(BackColor));
                }
                if (ForeColor.IsSystemColor)
                {
                    InternalSetForeColor(ForeColor);
                }
            }
        }

        /// <summary>
        ///   Creates the IRichEditOleCallback compatible object for handling RichEdit callbacks. For more
        ///   information look up the MSDN info on this interface. This is designed to be a back door of 
        ///   sorts, which is why it is fairly obscure, and uses the RichEdit name instead of RichTextBox.
        /// </summary>
        protected virtual object CreateRichEditOleCallback()
        {
            return new OleCallback(this);
        }

        /// <summary>
        ///      Handles link messages (mouse move, down, up, dblclk, etc)
        /// </summary>
        private void EnLinkMsgHandler(ref Message m)
        {
            NativeMethods.ENLINK enlink;
            //On 64-bit, we do some custom marshalling to get this to work. The richedit control
            //unfortunately does not respect IA64 struct alignment conventions.
            if (IntPtr.Size == 8)
            {
                enlink = ConvertFromENLINK64((NativeMethods.ENLINK64)m.GetLParam(typeof(NativeMethods.ENLINK64)));
            }
            else
            {
                enlink = (NativeMethods.ENLINK)m.GetLParam(typeof(NativeMethods.ENLINK));
            }

<<<<<<< HEAD
            switch (enlink.msg) {
=======
            switch (enlink.msg)
            {
>>>>>>> 05087938
                case Interop.WindowMessages.WM_SETCURSOR:
                    LinkCursor = true;
                    m.Result = (IntPtr)1;
                    return;
                // Mouse-down triggers Url; this matches Outlook 2000's behavior.
                case Interop.WindowMessages.WM_LBUTTONDOWN:
                    string linktext = CharRangeToString(enlink.charrange);
                    if (!string.IsNullOrEmpty(linktext))
                    {
                        OnLinkClicked(new LinkClickedEventArgs(linktext));
                    }
                    m.Result = (IntPtr)1;
                    return;
            }
            m.Result = IntPtr.Zero;
            return;
        }

        /// <summary>
        ///     Converts a CHARRANGE to a string. Note: The behavior of this is dependent on the current window
        ///     class name being used. We have to create a CharBuffer of the type of RichTextBox DLL we're using,
        ///     not based on the SystemCharWidth.
        /// </summary>
        private string CharRangeToString(NativeMethods.CHARRANGE c)
        {
            NativeMethods.TEXTRANGE txrg = new NativeMethods.TEXTRANGE
            {
                chrg = c
            };
            Debug.Assert((c.cpMax - c.cpMin) > 0, "CHARRANGE was null or negative - can't do it!");

            //Windows 

            if (c.cpMax > Text.Length || c.cpMax - c.cpMin <= 0)
            {
                return string.Empty;
            }

            int characters = (c.cpMax - c.cpMin) + 1; // +1 for null termination
            UnsafeNativeMethods.CharBuffer charBuffer = UnsafeNativeMethods.CharBuffer.CreateBuffer(characters);
            IntPtr unmanagedBuffer = charBuffer.AllocCoTaskMem();
            if (unmanagedBuffer == IntPtr.Zero)
            {
                throw new OutOfMemoryException(SR.OutOfMemory);
            }

            txrg.lpstrText = unmanagedBuffer;
            int len = (int)UnsafeNativeMethods.SendMessage(new HandleRef(this, Handle), Interop.EditMessages.EM_GETTEXTRANGE, 0, txrg);
            Debug.Assert(len != 0, "CHARRANGE from RichTextBox was bad! - impossible?");
            charBuffer.PutCoTaskMem(unmanagedBuffer);
            if (txrg.lpstrText != IntPtr.Zero)
            {
                Marshal.FreeCoTaskMem(unmanagedBuffer);
            }

            string result = charBuffer.GetString();
            return result;
        }
<<<<<<< HEAD
        
        internal override void UpdateMaxLength() {
            if (IsHandleCreated) {
=======

        internal override void UpdateMaxLength()
        {
            if (IsHandleCreated)
            {
>>>>>>> 05087938
                SendMessage(Interop.EditMessages.EM_EXLIMITTEXT, 0, MaxLength);
            }
        }

        /// <summary>
        /// </summary>
        private void WmReflectCommand(ref Message m)
        {

            // We check if we're in the middle of handle creation because
            // the rich edit control fires spurious events during this time.
            //
            if (m.LParam == Handle && !GetState(STATE_CREATINGHANDLE))
            {
                switch (Util.HIWORD(m.WParam))
                {

                    case NativeMethods.EN_HSCROLL:
                        OnHScroll(EventArgs.Empty);
                        break;

                    case NativeMethods.EN_VSCROLL:
                        OnVScroll(EventArgs.Empty);
                        break;

                    default:
                        base.WndProc(ref m);
                        break;
                }
            }
            else
            {
                base.WndProc(ref m);
            }
        }

        /// <summary>
        /// </summary>
        internal void WmReflectNotify(ref Message m)
        {
            if (m.HWnd == Handle)
            {
                NativeMethods.NMHDR nmhdr = (NativeMethods.NMHDR)m.GetLParam(typeof(NativeMethods.NMHDR));
                switch (nmhdr.code)
                {
                    case RichTextBoxConstants.EN_LINK:
                        EnLinkMsgHandler(ref m);
                        break;
                    case RichTextBoxConstants.EN_DROPFILES:
                        NativeMethods.ENDROPFILES endropfiles = (NativeMethods.ENDROPFILES)m.GetLParam(typeof(NativeMethods.ENDROPFILES));

                        // Only look at the first file.
                        StringBuilder path = new StringBuilder(Interop.Kernel32.MAX_PATH);
                        if (UnsafeNativeMethods.DragQueryFileLongPath(new HandleRef(endropfiles, endropfiles.hDrop), 0, path) != 0)
                        {
                            // Try to load the file as an RTF
                            try
                            {
                                LoadFile(path.ToString(), RichTextBoxStreamType.RichText);
                            }
                            catch
                            {
                                // we failed to load as rich text so try it as plain text
                                try
                                {
                                    LoadFile(path.ToString(), RichTextBoxStreamType.PlainText);
                                }
                                catch
                                {
                                    // ignore any problems we have
                                }
                            }
                        }
                        m.Result = (IntPtr)1;   // tell them we did the drop
                        break;

                    case RichTextBoxConstants.EN_REQUESTRESIZE:
                        if (!CallOnContentsResized)
                        {
                            NativeMethods.REQRESIZE reqResize = (NativeMethods.REQRESIZE)m.GetLParam(typeof(NativeMethods.REQRESIZE));
                            if (BorderStyle == System.Windows.Forms.BorderStyle.Fixed3D)
                            {
                                reqResize.rc.bottom++;
                            }
                            OnContentsResized(new ContentsResizedEventArgs(Rectangle.FromLTRB(reqResize.rc.left, reqResize.rc.top, reqResize.rc.right, reqResize.rc.bottom)));
                        }
                        break;

                    case RichTextBoxConstants.EN_SELCHANGE:
                        NativeMethods.SELCHANGE selChange = (NativeMethods.SELCHANGE)m.GetLParam(typeof(NativeMethods.SELCHANGE));
                        WmSelectionChange(selChange);
                        break;

                    case RichTextBoxConstants.EN_PROTECTED:
                        {
                            NativeMethods.ENPROTECTED enprotected;

                            //On 64-bit, we do some custom marshalling to get this to work. The richedit control
                            //unfortunately does not respect IA64 struct alignment conventions.
                            if (IntPtr.Size == 8)
                            {
                                enprotected = ConvertFromENPROTECTED64((NativeMethods.ENPROTECTED64)m.GetLParam(typeof(NativeMethods.ENPROTECTED64)));
                            }
                            else
                            {
                                enprotected = (NativeMethods.ENPROTECTED)m.GetLParam(typeof(NativeMethods.ENPROTECTED));
                            }


<<<<<<< HEAD
                            switch (enprotected.msg) {
=======
                            switch (enprotected.msg)
                            {
>>>>>>> 05087938
                                case Interop.EditMessages.EM_SETCHARFORMAT:
                                    // Allow change of protected style
                                    //
                                    NativeMethods.CHARFORMATA charFormat = Marshal.PtrToStructure<NativeMethods.CHARFORMATA>(enprotected.lParam);
<<<<<<< HEAD
                                    if ((charFormat.dwMask & RichTextBoxConstants.CFM_PROTECTED) != 0) {
=======
                                    if ((charFormat.dwMask & RichTextBoxConstants.CFM_PROTECTED) != 0)
                                    {
>>>>>>> 05087938
                                        m.Result = IntPtr.Zero;
                                        return;
                                    }
                                    break;

<<<<<<< HEAD
                                    // Throw an exception for the following
                                    //
=======
                                // Throw an exception for the following
                                //
>>>>>>> 05087938
                                case Interop.EditMessages.EM_SETPARAFORMAT:
                                case Interop.EditMessages.EM_REPLACESEL:
                                    break;

                                case Interop.EditMessages.EM_STREAMIN:
                                    // Don't allow STREAMIN to replace protected selection
                                    //
                                    if ((unchecked((int)(long)enprotected.wParam) & RichTextBoxConstants.SFF_SELECTION) != 0)
                                    {
                                        break;
                                    }

                                    m.Result = IntPtr.Zero;
                                    return;

<<<<<<< HEAD
                                    // Allow the following
                                    //
=======
                                // Allow the following
                                //
>>>>>>> 05087938
                                case Interop.WindowMessages.WM_COPY:
                                case Interop.WindowMessages.WM_SETTEXT:
                                case Interop.EditMessages.EM_EXLIMITTEXT:
                                    m.Result = IntPtr.Zero;
                                    return;

                                // Beep and disallow change for all other messages
                                //
                                default:
                                    SafeNativeMethods.MessageBeep(0);
                                    break;
                            }

                            OnProtected(EventArgs.Empty);
                            m.Result = (IntPtr)1;
                            break;
                        }

                    default:
                        base.WndProc(ref m);
                        break;
                }
            }
            else
            {
                base.WndProc(ref m);
            }
        }

        private unsafe NativeMethods.ENPROTECTED ConvertFromENPROTECTED64(NativeMethods.ENPROTECTED64 es64)
        {
            NativeMethods.ENPROTECTED es = new NativeMethods.ENPROTECTED();

            fixed (byte* es64p = &es64.contents[0])
            {
                es.nmhdr = new NativeMethods.NMHDR();
                es.chrg = new NativeMethods.CHARRANGE();

                es.nmhdr.hwndFrom = Marshal.ReadIntPtr((IntPtr)es64p);
                es.nmhdr.idFrom = Marshal.ReadIntPtr((IntPtr)(es64p + 8));
                es.nmhdr.code = Marshal.ReadInt32((IntPtr)(es64p + 16));
                es.msg = Marshal.ReadInt32((IntPtr)(es64p + 24));
                es.wParam = Marshal.ReadIntPtr((IntPtr)(es64p + 28));
                es.lParam = Marshal.ReadIntPtr((IntPtr)(es64p + 36));
                es.chrg.cpMin = Marshal.ReadInt32((IntPtr)(es64p + 44));
                es.chrg.cpMax = Marshal.ReadInt32((IntPtr)(es64p + 48));
            }

            return es;
        }

        private static unsafe NativeMethods.ENLINK ConvertFromENLINK64(NativeMethods.ENLINK64 es64)
        {
            NativeMethods.ENLINK es = new NativeMethods.ENLINK();

            fixed (byte* es64p = &es64.contents[0])
            {
                es.nmhdr = new NativeMethods.NMHDR();
                es.charrange = new NativeMethods.CHARRANGE();

                es.nmhdr.hwndFrom = Marshal.ReadIntPtr((IntPtr)es64p);
                es.nmhdr.idFrom = Marshal.ReadIntPtr((IntPtr)(es64p + 8));
                es.nmhdr.code = Marshal.ReadInt32((IntPtr)(es64p + 16));
                es.msg = Marshal.ReadInt32((IntPtr)(es64p + 24));
                es.wParam = Marshal.ReadIntPtr((IntPtr)(es64p + 28));
                es.lParam = Marshal.ReadIntPtr((IntPtr)(es64p + 36));
                es.charrange.cpMin = Marshal.ReadInt32((IntPtr)(es64p + 44));
                es.charrange.cpMax = Marshal.ReadInt32((IntPtr)(es64p + 48));
            }

            return es;
        }

        /// <summary>
        /// </summary>
        private void WmSelectionChange(NativeMethods.SELCHANGE selChange)
        {
            int selStart = selChange.chrg.cpMin;
            int selEnd = selChange.chrg.cpMax;
            short selType = (short)selChange.seltyp;

            // The IME retains characters in the composition window even after MaxLength
            // has been reached in the rich edit control. So, if the Hangul or HangulFull IME is in use, and the
            // number of characters in the control is equal to MaxLength, and the selection start equals the
            // selection end (nothing is currently selected), then kill and restore focus to the control. Then,
            // to prevent any further partial composition from occurring, post a message back to myself to select
            // the last character being composed so that any further composition will occur within the context of
            // the string contained within the control.
            //
            // Since the IME window completes the composition string when the control loses focus and the
            // EIMES_COMPLETECOMPSTRKILLFOCUS status type is set in the control by the EM_SETIMESTATUS message,
            // simply killing focus and resetting focus to the control will force the contents of the composition
            // window to be removed. This forces the undo buffer to be emptied and the backspace key will properly
            // remove the last completed character typed.

            // Is either the Hangul or HangulFull IME currently in use?
            if (ImeMode == ImeMode.Hangul || ImeMode == ImeMode.HangulFull)
            {

                // Is the IME CompositionWindow open?
<<<<<<< HEAD
                int compMode = unchecked( (int) (long)SendMessage(Interop.EditMessages.EM_GETIMECOMPMODE, 0, 0));
                if (RichTextBoxConstants.ICM_NOTOPEN != compMode) {
=======
                int compMode = unchecked((int)(long)SendMessage(Interop.EditMessages.EM_GETIMECOMPMODE, 0, 0));
                if (RichTextBoxConstants.ICM_NOTOPEN != compMode)
                {
>>>>>>> 05087938

                    int textLength = Interop.User32.GetWindowTextLengthW(new HandleRef(this, Handle));
                    if (selStart == selEnd && textLength == MaxLength)
                    {

                        SendMessage(Interop.WindowMessages.WM_KILLFOCUS, 0, 0);
                        SendMessage(Interop.WindowMessages.WM_SETFOCUS, 0, 0);
                        UnsafeNativeMethods.PostMessage(new HandleRef(this, Handle), Interop.EditMessages.EM_SETSEL, selEnd - 1, selEnd);
                    }
                }
            }

            if (selStart != curSelStart || selEnd != curSelEnd || selType != curSelType)
            {
                curSelStart = selStart;
                curSelEnd = selEnd;
                curSelType = selType;
                OnSelectionChanged(EventArgs.Empty);
            }
        }

        /// <summary>
        /// </summary>
        private void WmSetFont(ref Message m)
        {

            // This function would normally cause two TextChanged events to be fired, one
            // from the base.WndProc, and another from InternalSetForeColor.
            // To prevent this, we suppress the first event fire.
            //
            try
            {
                SuppressTextChangedEvent = true;
                base.WndProc(ref m);
            }
            finally
            {
                SuppressTextChangedEvent = false;
            }

            InternalSetForeColor(ForeColor);
        }

        // 
        // </doc>
        //
<<<<<<< HEAD
        /// <include file='doc\RichTextBox.uex' path='docs/doc[@for="RichTextBox.WndProc"]/*' />
        protected override void WndProc(ref Message m) {
            switch (m.Msg) {
=======
        protected override void WndProc(ref Message m)
        {
            switch (m.Msg)
            {
>>>>>>> 05087938
                case Interop.WindowMessages.WM_REFLECT + Interop.WindowMessages.WM_NOTIFY:
                    WmReflectNotify(ref m);
                    break;

                case Interop.WindowMessages.WM_REFLECT + Interop.WindowMessages.WM_COMMAND:
                    WmReflectCommand(ref m);
                    break;

                case Interop.WindowMessages.WM_SETCURSOR:
                    //NOTE: RichTextBox uses the WM_SETCURSOR message over links to allow us to
                    //      change the cursor to a hand. It does this through a synchronous notification
                    //      message. So we have to pass the message to the DefWndProc first, and
                    //      then, if we receive a notification message in the meantime (indicated by
                    //      changing "LinkCursor", we set it to a hand. Otherwise, we call the
                    //      WM_SETCURSOR implementation on Control to set it to the user's selection for
                    //      the RichTextBox's cursor.
                    //
                    //      Similarly,
                    LinkCursor = false;
                    DefWndProc(ref m);
                    if (LinkCursor && !Cursor.Equals(Cursors.WaitCursor))
                    {
                        UnsafeNativeMethods.SetCursor(new HandleRef(Cursors.Hand, Cursors.Hand.Handle));
                        m.Result = (IntPtr)1;
                    }
                    else
                    {
                        base.WndProc(ref m);
                    }
                    break;

                case Interop.WindowMessages.WM_SETFONT:
                    WmSetFont(ref m);
                    break;
<<<<<<< HEAD
                    
=======

>>>>>>> 05087938
                case Interop.WindowMessages.WM_IME_NOTIFY:
                    OnImeChange(EventArgs.Empty);
                    base.WndProc(ref m);
                    break;

                case Interop.WindowMessages.WM_GETDLGCODE:
                    base.WndProc(ref m);
                    m.Result = (IntPtr)((AcceptsTab) ? unchecked((int)(long)m.Result) | NativeMethods.DLGC_WANTTAB : unchecked((int)(long)m.Result) & ~NativeMethods.DLGC_WANTTAB);
                    break;

                case Interop.WindowMessages.WM_GETOBJECT:
                    base.WndProc(ref m);

                    // OLEACC.DLL uses window class names to identify standard control types. But WinForm controls use app-specific window
                    // classes. Usually this doesn't matter, because system controls always identify their window class explicitly through
                    // the WM_GETOBJECT+OBJID_QUERYCLASSNAMEIDX message. But RICHEDIT20 doesn't do that - so we must do it ourselves.
                    // Otherwise OLEACC will treat rich edit controls as custom controls, so the accessible Role and Value will be wrong.
                    if (unchecked((int)(long)m.LParam) == NativeMethods.OBJID_QUERYCLASSNAMEIDX)
                    {
                        m.Result = (IntPtr)(65536 + 30);
                    }
                    break;

                case Interop.WindowMessages.WM_RBUTTONUP:
                    //since RichEdit eats up the WM_CONTEXTMENU message, we need to force DefWndProc
                    //to spit out this message again on receiving WM_RBUTTONUP message. By setting UserMouse
                    //style to true, we effectily let the WmMouseUp method in Control.cs to generate
                    //the WM_CONTEXTMENU message for us.
                    bool oldStyle = GetStyle(ControlStyles.UserMouse);
                    SetStyle(ControlStyles.UserMouse, true);
                    base.WndProc(ref m);
                    SetStyle(ControlStyles.UserMouse, oldStyle);
                    break;

                case Interop.WindowMessages.WM_VSCROLL:
                    base.WndProc(ref m);
                    int loWord = Util.LOWORD(m.WParam);
                    if (loWord == NativeMethods.SB_THUMBTRACK)
                    {
                        OnVScroll(EventArgs.Empty);
                    }
                    else
                        if (loWord == NativeMethods.SB_THUMBPOSITION)
                    {
                        OnVScroll(EventArgs.Empty);
                    }
                    break;

                case Interop.WindowMessages.WM_HSCROLL:
                    base.WndProc(ref m);
                    loWord = Util.LOWORD(m.WParam);
                    if (loWord == NativeMethods.SB_THUMBTRACK)
                    {
                        OnHScroll(EventArgs.Empty);
                    }
                    if (loWord == NativeMethods.SB_THUMBPOSITION)
                    {
                        OnHScroll(EventArgs.Empty);
                    }
                    break;

                default:
                    base.WndProc(ref m);
                    break;
            }
        }

        // I used the visual basic 6 RichText (REOleCB.CPP) as a guide for this
        private class OleCallback : UnsafeNativeMethods.IRichEditOleCallback
        {

            private readonly RichTextBox owner;
            IDataObject lastDataObject;
            DragDropEffects lastEffect;

            internal OleCallback(RichTextBox owner)
            {
                this.owner = owner;
            }


            public int GetNewStorage(out UnsafeNativeMethods.IStorage storage)
            {
                Debug.WriteLineIf(RichTextDbg.TraceVerbose, "IRichEditOleCallback::GetNewStorage");
                if (!owner.AllowOleObjects)
                {
                    storage = null;
                    return NativeMethods.E_FAIL;
                }
                // Debug.WriteLine("get new storage");
                UnsafeNativeMethods.ILockBytes pLockBytes = UnsafeNativeMethods.CreateILockBytesOnHGlobal(NativeMethods.NullHandleRef, true);

                Debug.Assert(pLockBytes != null, "pLockBytes is NULL!");

                storage = UnsafeNativeMethods.StgCreateDocfileOnILockBytes(pLockBytes,
                                                                           NativeMethods.STGM_SHARE_EXCLUSIVE | NativeMethods.STGM_CREATE | NativeMethods.STGM_READWRITE,
                                                                           0);
                Debug.Assert(storage != null, "storage is NULL!");

                return NativeMethods.S_OK;
            }

            public int GetInPlaceContext(IntPtr lplpFrame,
                                         IntPtr lplpDoc,
                                         IntPtr lpFrameInfo)
            {
                Debug.WriteLineIf(RichTextDbg.TraceVerbose, "IRichEditOleCallback::GetInPlaceContext");
                return NativeMethods.E_NOTIMPL;
            }

            public int ShowContainerUI(int fShow)
            {
                Debug.WriteLineIf(RichTextDbg.TraceVerbose, "IRichEditOleCallback::ShowContainerUI");
                // Do nothing
                return NativeMethods.S_OK;
            }

            public int QueryInsertObject(ref Guid lpclsid, IntPtr lpstg, int cp)
            {
                Debug.WriteLineIf(RichTextDbg.TraceVerbose, "IRichEditOleCallback::QueryInsertObject(" + lpclsid.ToString() + ")");

                return NativeMethods.S_OK;
            }

            public int DeleteObject(IntPtr lpoleobj)
            {
                Debug.WriteLineIf(RichTextDbg.TraceVerbose, "IRichEditOleCallback::DeleteObject");
                // Do nothing
                return NativeMethods.S_OK;
            }

            public int QueryAcceptData(IComDataObject lpdataobj,
                                       /* CLIPFORMAT* */ IntPtr lpcfFormat, int reco,
                                       int fReally, IntPtr hMetaPict)
            {

                Debug.WriteLineIf(RichTextDbg.TraceVerbose, "IRichEditOleCallback::QueryAcceptData(reco=" + reco + ")");

                if (reco == NativeMethods.RECO_DROP)
                {
                    if (owner.AllowDrop || owner.EnableAutoDragDrop)
                    {

                        MouseButtons b = Control.MouseButtons;
                        Keys k = Control.ModifierKeys;

                        int keyState = 0;

                        // Due to the order in which we get called, we have to set up the keystate here.
                        // First GetDragDropEffect is called with grfKeyState == 0, and then
                        // QueryAcceptData is called. Since this is the time we want to fire
                        // OnDragEnter, but we have yet to get the keystate, we set it up ourselves.

                        if ((b & MouseButtons.Left) == MouseButtons.Left)
                        {
                            keyState |= NativeMethods.MK_LBUTTON;
                        }

                        if ((b & MouseButtons.Right) == MouseButtons.Right)
                        {
                            keyState |= NativeMethods.MK_RBUTTON;
                        }

                        if ((b & MouseButtons.Middle) == MouseButtons.Middle)
                        {
                            keyState |= NativeMethods.MK_MBUTTON;
                        }

                        if ((k & Keys.Control) == Keys.Control)
                        {
                            keyState |= NativeMethods.MK_CONTROL;
                        }

                        if ((k & Keys.Shift) == Keys.Shift)
                        {
                            keyState |= NativeMethods.MK_SHIFT;
                        }

                        lastDataObject = new DataObject(lpdataobj);

                        if (!owner.EnableAutoDragDrop)
                        {
                            lastEffect = DragDropEffects.None;
                        }

                        DragEventArgs e = new DragEventArgs(lastDataObject,
                                                        keyState,
                                                        Control.MousePosition.X,
                                                        Control.MousePosition.Y,
                                                        DragDropEffects.All,
                                                        lastEffect);
                        if (fReally == 0)
                        {
                            // we are just querying

                            // We can get here without GetDragDropEffects actually being called first.
                            // This happens when you drag/drop between two rtb's. Say you drag from rtb1 to rtb2.
                            // GetDragDropEffects will first be called for rtb1, then QueryAcceptData for rtb1 just
                            // like in the local drag case. Then you drag into rtb2. rtb2 will first be called in this method,
                            // and not GetDragDropEffects. Now lastEffect is initialized to None for rtb2, so we would not allow
                            // the drag. Thus we need to set the effect here as well. 
                            e.Effect = ((keyState & NativeMethods.MK_CONTROL) == NativeMethods.MK_CONTROL) ? DragDropEffects.Copy : DragDropEffects.Move;
                            owner.OnDragEnter(e);
                        }
                        else
                        {
                            owner.OnDragDrop(e);
                            lastDataObject = null;
                        }

                        lastEffect = e.Effect;
                        if (e.Effect == DragDropEffects.None)
                        {
                            Debug.WriteLineIf(RichTextDbg.TraceVerbose, "\tCancel data");
                            return NativeMethods.E_FAIL;
                        }
                        else
                        {
                            Debug.WriteLineIf(RichTextDbg.TraceVerbose, "\tAccept data");
                            return NativeMethods.S_OK;
                        }
                    }
                    else
                    {
                        Debug.WriteLineIf(RichTextDbg.TraceVerbose, "\tCancel data, allowdrop == false");
                        lastDataObject = null;
                        return NativeMethods.E_FAIL;
                    }
                }
                else
                {
                    return NativeMethods.E_NOTIMPL;
                }
            }

            public int ContextSensitiveHelp(int fEnterMode)
            {
                Debug.WriteLineIf(RichTextDbg.TraceVerbose, "IRichEditOleCallback::ContextSensitiveHelp");
                return NativeMethods.E_NOTIMPL;
            }

            public int GetClipboardData(NativeMethods.CHARRANGE lpchrg, int reco,
                                        IntPtr lplpdataobj)
            {
                Debug.WriteLineIf(RichTextDbg.TraceVerbose, "IRichEditOleCallback::GetClipboardData");
                return NativeMethods.E_NOTIMPL;
            }

            public int GetDragDropEffect(bool fDrag, int grfKeyState, ref int pdwEffect)
            {
                Debug.WriteLineIf(RichTextDbg.TraceVerbose, "IRichEditOleCallback::GetDragDropEffect");

                if (owner.AllowDrop || owner.EnableAutoDragDrop)
                {

                    if (fDrag && grfKeyState == 0)
                    {
                        // This is the very first call we receive in a Drag-Drop operation, 
                        // so we will let the control know what we support.

                        // Note that we haven't gotten any data yet, so we will let QueryAcceptData
                        // do the OnDragEnter. Note too, that grfKeyState does not yet reflect the
                        // current keystate
                        if (owner.EnableAutoDragDrop)
                        {
                            lastEffect = (DragDropEffects.All | DragDropEffects.None);
                        }
                        else
                        {
                            lastEffect = DragDropEffects.None;
                        }
                    }
                    else
                    {
                        // We are either dragging over or dropping


                        // The below is the complete reverse of what the docs on MSDN suggest,
                        // but if we follow the docs, we would be firing OnDragDrop all the
                        // time instead of OnDragOver (see 

                        // drag - fDrag = false, grfKeyState != 0
                        // drop - fDrag = false, grfKeyState = 0
                        // We only care about the drag.
                        //
                        // When we drop, lastEffect will have the right state
                        if (!fDrag && lastDataObject != null && grfKeyState != 0)
                        {

                            DragEventArgs e = new DragEventArgs(lastDataObject,
                                                                grfKeyState,
                                                                Control.MousePosition.X,
                                                                Control.MousePosition.Y,
                                                                DragDropEffects.All,
                                                                lastEffect);

                            // Now tell which of the allowable effects we want to use, but only if we are not already none
                            if (lastEffect != DragDropEffects.None)
                            {
                                e.Effect = ((grfKeyState & NativeMethods.MK_CONTROL) == NativeMethods.MK_CONTROL) ? DragDropEffects.Copy : DragDropEffects.Move;
                            }

                            owner.OnDragOver(e);
                            lastEffect = e.Effect;
                        }
                    }

                    pdwEffect = (int)lastEffect;

                }
                else
                {
                    pdwEffect = (int)DragDropEffects.None;
                }
                return NativeMethods.S_OK;
            }

            public int GetContextMenu(short seltype, IntPtr lpoleobj, NativeMethods.CHARRANGE lpchrg, out IntPtr hmenu)
            {
                Debug.WriteLineIf(RichTextDbg.TraceVerbose, "IRichEditOleCallback::GetContextMenu");
                ContextMenu cm = owner.ContextMenu;
                if (cm == null || owner.ShortcutsEnabled == false)
                {
                    hmenu = IntPtr.Zero;
                }
                else
                {
                    cm.sourceControl = owner;
                    cm.OnPopup(EventArgs.Empty);
                    // RichEd calls DestroyMenu after displaying the context menu
                    IntPtr handle = cm.Handle;
                    // if another control shares the same context menu
                    // then we have to mark the context menu's handles empty because
                    // RichTextBox will delete the menu handles once the popup menu is dismissed.
                    Menu menu = cm;
                    while (true)
                    {
                        int i = 0;
                        int count = menu.ItemCount;
                        for (; i < count; i++)
                        {
                            if (menu.items[i].handle != IntPtr.Zero)
                            {
                                menu = menu.items[i];
                                break;
                            }
                        }
                        if (i == count)
                        {
                            menu.handle = IntPtr.Zero;
                            menu.created = false;
                            if (menu == cm)
                            {
                                break;
                            }
                            else
<<<<<<< HEAD
                                menu = ((MenuItem)menu).Parent;
=======
                            {
                                menu = ((MenuItem)menu).Parent;
                            }
>>>>>>> 05087938
                        }
                    }

                    hmenu = handle;
                }

                return NativeMethods.S_OK;
            }
        }
    }
}
<|MERGE_RESOLUTION|>--- conflicted
+++ resolved
@@ -224,12 +224,8 @@
             set
             {
                 richTextBoxFlags[autoWordSelectionSection] = value ? 1 : 0;
-<<<<<<< HEAD
-                if (IsHandleCreated) {
-=======
                 if (IsHandleCreated)
                 {
->>>>>>> 05087938
                     SendMessage(Interop.EditMessages.EM_SETOPTIONS,
                                 value ? RichTextBoxConstants.ECOOP_OR : RichTextBoxConstants.ECOOP_XOR,
                                 RichTextBoxConstants.ECO_AUTOWORDSELECTION);
@@ -297,12 +293,8 @@
             set
             {
 
-<<<<<<< HEAD
-                if (value < 0) {
-=======
                 if (value < 0)
                 {
->>>>>>> 05087938
                     throw new ArgumentOutOfRangeException(nameof(value), value, string.Format(SR.InvalidArgument, nameof(BulletIndent), value));
                 }
 
@@ -345,11 +337,7 @@
                 if (IsHandleCreated)
                 {
                     bool b;
-<<<<<<< HEAD
-                    b = unchecked( (int) (long)SendMessage(Interop.EditMessages.EM_CANREDO, 0, 0)) != 0;
-=======
                     b = unchecked((int)(long)SendMessage(Interop.EditMessages.EM_CANREDO, 0, 0)) != 0;
->>>>>>> 05087938
 
                     return b;
                 }
@@ -456,14 +444,9 @@
                 if (value != DetectUrls)
                 {
                     richTextBoxFlags[autoUrlDetectSection] = value ? 1 : 0;
-<<<<<<< HEAD
-                    if (IsHandleCreated) {
-                        this.SendMessage(Interop.EditMessages.EM_AUTOURLDETECT, value ? 1 : 0, 0);
-=======
                     if (IsHandleCreated)
                     {
                         SendMessage(Interop.EditMessages.EM_AUTOURLDETECT, value ? 1 : 0, 0);
->>>>>>> 05087938
                         RecreateHandle();
                     }
                 }
@@ -614,12 +597,8 @@
             get
             {
                 RichTextBoxLanguageOptions opt;
-<<<<<<< HEAD
-                if (IsHandleCreated) {
-=======
                 if (IsHandleCreated)
                 {
->>>>>>> 05087938
                     opt = (RichTextBoxLanguageOptions)UnsafeNativeMethods.SendMessage(new HandleRef(this, Handle), Interop.EditMessages.EM_GETLANGOPTIONS, 0, 0);
                 }
                 else
@@ -632,16 +611,10 @@
             {
                 if (LanguageOption != value)
                 {
-<<<<<<< HEAD
-                    this.languageOption = value;
-                    if (IsHandleCreated) {
-                        UnsafeNativeMethods.SendMessage(new HandleRef(this, Handle), Interop.EditMessages.EM_SETLANGOPTIONS, 0, (int) value);
-=======
                     languageOption = value;
                     if (IsHandleCreated)
                     {
                         UnsafeNativeMethods.SendMessage(new HandleRef(this, Handle), Interop.EditMessages.EM_SETLANGOPTIONS, 0, (int)value);
->>>>>>> 05087938
                     }
                 }
             }
@@ -709,11 +682,7 @@
                 }
 
                 int n;
-<<<<<<< HEAD
-                n = unchecked( (int) (long)SendMessage(Interop.EditMessages.EM_GETREDONAME, 0, 0));
-=======
                 n = unchecked((int)(long)SendMessage(Interop.EditMessages.EM_GETREDONAME, 0, 0));
->>>>>>> 05087938
                 return GetEditorActionName(n);
             }
         }
@@ -757,14 +726,9 @@
                 if (rightMargin != value)
                 {
                     if (value < 0)
-<<<<<<< HEAD
+                    {
                         throw new ArgumentOutOfRangeException(nameof(value), value, string.Format(SR.InvalidLowBoundArgumentEx, nameof(RightMargin), value, 0));
-                    this.rightMargin = value;
-=======
-                    {
-                        throw new ArgumentOutOfRangeException(nameof(value), value, string.Format(SR.InvalidLowBoundArgumentEx, nameof(RightMargin), value, 0));
-                    }
->>>>>>> 05087938
+                    }
 
                     rightMargin = value;
 
@@ -777,12 +741,8 @@
                     else if (IsHandleCreated)
                     {
                         IntPtr hDC = UnsafeNativeMethods.CreateIC("DISPLAY", null, null, new HandleRef(null, IntPtr.Zero));
-<<<<<<< HEAD
-                        try {
-=======
                         try
                         {
->>>>>>> 05087938
                             SendMessage(Interop.EditMessages.EM_SETTARGETDEVICE, hDC, (IntPtr)Pixel2Twip(hDC, value, true));
                         }
                         finally
@@ -1071,13 +1031,9 @@
             set
             {
                 if (value > 2000 || value < -2000)
-<<<<<<< HEAD
+                {
                     throw new ArgumentOutOfRangeException(nameof(value), value, string.Format(SR.InvalidBoundArgument, nameof(SelectionCharOffset), value, -2000, 2000));
-=======
-                {
-                    throw new ArgumentOutOfRangeException(nameof(value), value, string.Format(SR.InvalidBoundArgument, nameof(SelectionCharOffset), value, -2000, 2000));
-                }
->>>>>>> 05087938
+                }
 
                 ForceHandleCreate();
                 NativeMethods.CHARFORMATA cf = new NativeMethods.CHARFORMATA
@@ -1438,13 +1394,9 @@
             set
             {
                 if (value < 0)
-<<<<<<< HEAD
+                {
                     throw new ArgumentOutOfRangeException(nameof(value), value, string.Format(SR.InvalidLowBoundArgumentEx, nameof(SelectionRightIndent), value, 0));
-=======
-                {
-                    throw new ArgumentOutOfRangeException(nameof(value), value, string.Format(SR.InvalidLowBoundArgumentEx, nameof(SelectionRightIndent), value, 0));
-                }
->>>>>>> 05087938
+                }
 
                 ForceHandleCreate();
                 NativeMethods.PARAFORMAT pf = new NativeMethods.PARAFORMAT
@@ -1567,11 +1519,7 @@
                 if (SelectionLength > 0)
                 {
                     int n;
-<<<<<<< HEAD
-                    n =  unchecked( (int) (long)SendMessage(Interop.EditMessages.EM_SELECTIONTYPE, 0, 0));
-=======
                     n = unchecked((int)(long)SendMessage(Interop.EditMessages.EM_SELECTIONTYPE, 0, 0));
->>>>>>> 05087938
                     return (RichTextBoxSelectionTypes)n;
                 }
                 else
@@ -1598,12 +1546,8 @@
                 if (value != ShowSelectionMargin)
                 {
                     richTextBoxFlags[showSelBarSection] = value ? 1 : 0;
-<<<<<<< HEAD
-                    if (IsHandleCreated) {
-=======
                     if (IsHandleCreated)
                     {
->>>>>>> 05087938
                         SendMessage(Interop.EditMessages.EM_SETOPTIONS,
                             value ? RichTextBoxConstants.ECOOP_OR :
                             RichTextBoxConstants.ECOOP_XOR,
@@ -1731,11 +1675,7 @@
                 }
 
                 int n;
-<<<<<<< HEAD
-                n = unchecked( (int) (long)SendMessage(Interop.EditMessages.EM_GETUNDONAME, 0, 0));
-=======
                 n = unchecked((int)(long)SendMessage(Interop.EditMessages.EM_GETUNDONAME, 0, 0));
->>>>>>> 05087938
                 return GetEditorActionName(n);
             }
         }
@@ -1782,14 +1722,9 @@
                     int numerator = 0;
                     int denominator = 0;
                     SendMessage(Interop.EditMessages.EM_GETZOOM, ref numerator, ref denominator);
-<<<<<<< HEAD
-                    if ( (numerator != 0) && (denominator != 0) ) {
-                        zoomMultiplier = ((float)numerator)/((float)denominator);                        
-=======
                     if ((numerator != 0) && (denominator != 0))
                     {
                         zoomMultiplier = ((float)numerator) / ((float)denominator);
->>>>>>> 05087938
                     }
                     else
                     {
@@ -1929,11 +1864,7 @@
         public bool CanPaste(DataFormats.Format clipFormat)
         {
             bool b = false;
-<<<<<<< HEAD
-            b = unchecked( (int) (long)SendMessage(Interop.EditMessages.EM_CANPASTE, clipFormat.Id, 0)) != 0;
-=======
             b = unchecked((int)(long)SendMessage(Interop.EditMessages.EM_CANPASTE, clipFormat.Id, 0)) != 0;
->>>>>>> 05087938
 
             return b;
         }
@@ -2119,20 +2050,14 @@
 
             int textLen = TextLength;
             if (start < 0 || start > textLen)
-<<<<<<< HEAD
+            {
                 throw new ArgumentOutOfRangeException(nameof(start), start, string.Format(SR.InvalidBoundArgument, nameof(start), start, 0, textLen));
+            }
+
             if (end < -1)
+            {
                 throw new ArgumentOutOfRangeException(nameof(end), end, string.Format(SR.RichTextFindEndInvalid, end));
-=======
-            {
-                throw new ArgumentOutOfRangeException(nameof(start), start, string.Format(SR.InvalidBoundArgument, nameof(start), start, 0, textLen));
-            }
-
-            if (end < -1)
-            {
-                throw new ArgumentOutOfRangeException(nameof(end), end, string.Format(SR.RichTextFindEndInvalid, end));
-            }
->>>>>>> 05087938
+            }
 
             bool selectWord = true;
             NativeMethods.FINDTEXT ft = new NativeMethods.FINDTEXT
@@ -2210,11 +2135,7 @@
             int position;
 
             position = (int)UnsafeNativeMethods.SendMessage(new HandleRef(this, Handle), Interop.EditMessages.EM_FINDTEXT, findOptions, ft);
-<<<<<<< HEAD
-            
-=======
-
->>>>>>> 05087938
+
 
             // if we didn't find anything, or we don't have to select what was found,
             // we're done
@@ -2297,20 +2218,14 @@
             }
 
             if (start < 0 || start > textLength)
-<<<<<<< HEAD
+            {
                 throw new ArgumentOutOfRangeException(nameof(start), start, string.Format(SR.InvalidBoundArgument, nameof(start), start, 0, textLength));
+            }
+
             if (end < start && end != -1)
+            {
                 throw new ArgumentOutOfRangeException(nameof(end), end, string.Format(SR.InvalidLowBoundArgumentEx, nameof(end), end, nameof(start)));
-=======
-            {
-                throw new ArgumentOutOfRangeException(nameof(start), start, string.Format(SR.InvalidBoundArgument, nameof(start), start, 0, textLength));
-            }
-
-            if (end < start && end != -1)
-            {
-                throw new ArgumentOutOfRangeException(nameof(end), end, string.Format(SR.InvalidLowBoundArgumentEx, nameof(end), end, nameof(start)));
-            }
->>>>>>> 05087938
+            }
 
             // Don't do anything if we get nothing to look for
             if (characterSet.Length == 0)
@@ -2391,12 +2306,8 @@
                     // go get the text in this range, if we didn't get any text then punt
                     int len;
                     len = (int)UnsafeNativeMethods.SendMessage(new HandleRef(this, Handle), Interop.EditMessages.EM_GETTEXTRANGE, 0, txrg);
-<<<<<<< HEAD
-                    if (len == 0) {
-=======
                     if (len == 0)
                     {
->>>>>>> 05087938
                         chrg.cpMax = chrg.cpMin = -1; // Hit end of control without finding what we wanted
                         break;
                     }
@@ -2622,16 +2533,10 @@
         ///     line (line number 0) word-wraps and extends to the second line, and if
         ///     you pass the index of a overflowed character, GetLineFromCharIndex would
         ///     return 1 and not 0.
-<<<<<<< HEAD
-        /// </devdoc>
-        public override int GetLineFromCharIndex(int index) {
-            return unchecked( (int) (long)SendMessage(Interop.EditMessages.EM_EXLINEFROMCHAR, 0, index));
-=======
         /// </summary>
         public override int GetLineFromCharIndex(int index)
         {
             return unchecked((int)(long)SendMessage(Interop.EditMessages.EM_EXLINEFROMCHAR, 0, index));
->>>>>>> 05087938
         }
 
         /// <summary>
@@ -2824,16 +2729,10 @@
             //
 
 
-<<<<<<< HEAD
-            this.SendMessage(Interop.EditMessages.EM_AUTOURLDETECT, DetectUrls ? 1 : 0, 0);
-            if (selectionBackColorToSetOnHandleCreated != Color.Empty) {
-                this.SelectionBackColor = selectionBackColorToSetOnHandleCreated;
-=======
             SendMessage(Interop.EditMessages.EM_AUTOURLDETECT, DetectUrls ? 1 : 0, 0);
             if (selectionBackColorToSetOnHandleCreated != Color.Empty)
             {
                 SelectionBackColor = selectionBackColorToSetOnHandleCreated;
->>>>>>> 05087938
             }
 
             // Initialize colors before initializing RTF, otherwise CFE_AUTOCOLOR will be in effect
@@ -2968,28 +2867,12 @@
             ((EventHandler)Events[EVENT_VSCROLL])?.Invoke(this, e);
         }
 
-<<<<<<< HEAD
-        /// <include file='doc\RichTextBox.uex' path='docs/doc[@for="RichTextBox.Paste1"]/*' />
-        /// <devdoc>
-        /// Note that this doesn't make a security demand: functions that call this should.
-        /// </devdoc>
-        private void PasteUnsafe(DataFormats.Format clipFormat, int hIcon) {
-            NativeMethods.REPASTESPECIAL rps = null;
-
-            if (hIcon != 0) {
-                rps = new NativeMethods.REPASTESPECIAL();
-                rps.dwAspect = DVASPECT_ICON;
-                rps.dwParam = hIcon;
-            }
-            UnsafeNativeMethods.SendMessage(new HandleRef(this, Handle), Interop.EditMessages.EM_PASTESPECIAL, clipFormat.Id, rps);
-=======
         /// <summary>
         /// Pastes the contents of the clipboard in the given clipboard format.
         /// </summary>
         public void Paste(DataFormats.Format clipFormat)
         {
             UnsafeNativeMethods.SendMessage(new HandleRef(this, Handle), Interop.EditMessages.EM_PASTESPECIAL, clipFormat.Id, 0);
->>>>>>> 05087938
         }
 
         protected override bool ProcessCmdKey(ref Message m, Keys keyData)
@@ -3009,14 +2892,9 @@
 
         /// <summary>
         ///     Redoes the last undone editing operation.
-<<<<<<< HEAD
-        /// </devdoc>
-        public void Redo() {
-=======
         /// </summary>
         public void Redo()
         {
->>>>>>> 05087938
             SendMessage(Interop.EditMessages.EM_REDO, 0, 0);
         }
 
@@ -3110,12 +2988,8 @@
                 }
             }
 
-<<<<<<< HEAD
-            if (IsHandleCreated) {
-=======
             if (IsHandleCreated)
             {
->>>>>>> 05087938
                 SendMessage(Interop.EditMessages.EM_SETZOOM, numerator, denominator);
 
 #if DEBUG
@@ -3168,12 +3042,8 @@
             return false;
         }
 
-<<<<<<< HEAD
-        private bool SetCharFormat(int charRange, NativeMethods.CHARFORMATA cf) {
-=======
         private bool SetCharFormat(int charRange, NativeMethods.CHARFORMATA cf)
         {
->>>>>>> 05087938
             return IntPtr.Zero != UnsafeNativeMethods.SendMessage(new HandleRef(this, Handle), Interop.EditMessages.EM_SETCHARFORMAT, charRange, cf);
         }
 
@@ -3274,12 +3144,8 @@
                 // Destroy the selection if callers was setting
                 // selection text
                 //
-<<<<<<< HEAD
-                if ((RichTextBoxConstants.SFF_SELECTION & flags) != 0) {
-=======
                 if ((RichTextBoxConstants.SFF_SELECTION & flags) != 0)
                 {
->>>>>>> 05087938
                     SendMessage(Interop.WindowMessages.WM_CLEAR, 0, 0);
                     ProtectedError = false;
                     return;
@@ -3373,10 +3239,7 @@
                 // be limited...
                 //
                 SendMessage(Interop.EditMessages.EM_EXLIMITTEXT, 0, int.MaxValue);
-<<<<<<< HEAD
-=======
-
->>>>>>> 05087938
+
 
 
                 // go get the text for the control
@@ -3389,12 +3252,8 @@
                     //Assign back dwError value
                     es.dwError = GetErrorValue64(es64);
                 }
-<<<<<<< HEAD
-                else {
-=======
                 else
                 {
->>>>>>> 05087938
                     UnsafeNativeMethods.SendMessage(new HandleRef(this, Handle), Interop.EditMessages.EM_STREAMIN, flags, es);
                 }
 
@@ -3418,13 +3277,8 @@
 
                 // EM_GETLINECOUNT will cause the RichTextBoxConstants to recalculate its line indexes
                 SendMessage(Interop.EditMessages.EM_GETLINECOUNT, 0, 0);
-<<<<<<< HEAD
-                
-                
-=======
-
-
->>>>>>> 05087938
+
+
             }
             finally
             {
@@ -3513,12 +3367,8 @@
                     //Assign back dwError value
                     es.dwError = GetErrorValue64(es64);
                 }
-<<<<<<< HEAD
-                else {
-=======
                 else
                 {
->>>>>>> 05087938
                     UnsafeNativeMethods.SendMessage(new HandleRef(this, Handle), Interop.EditMessages.EM_STREAMOUT, flags, es);
                 }
 
@@ -3627,14 +3477,9 @@
                     try
                     {
                         Guid iidRichEditOleCallback = typeof(UnsafeNativeMethods.IRichEditOleCallback).GUID;
-<<<<<<< HEAD
-                        Marshal.QueryInterface(punk, ref iidRichEditOleCallback, out pRichEditOleCallback);
-                        try {
-=======
                         Marshal.QueryInterface(punk, ref iidRichEditOleCallback, out IntPtr pRichEditOleCallback);
                         try
                         {
->>>>>>> 05087938
                             UnsafeNativeMethods.SendCallbackMessage(new HandleRef(this, Handle), Interop.EditMessages.EM_SETOLECALLBACK, IntPtr.Zero, pRichEditOleCallback);
                         }
                         finally
@@ -3695,12 +3540,8 @@
                 enlink = (NativeMethods.ENLINK)m.GetLParam(typeof(NativeMethods.ENLINK));
             }
 
-<<<<<<< HEAD
-            switch (enlink.msg) {
-=======
             switch (enlink.msg)
             {
->>>>>>> 05087938
                 case Interop.WindowMessages.WM_SETCURSOR:
                     LinkCursor = true;
                     m.Result = (IntPtr)1;
@@ -3759,17 +3600,11 @@
             string result = charBuffer.GetString();
             return result;
         }
-<<<<<<< HEAD
-        
-        internal override void UpdateMaxLength() {
-            if (IsHandleCreated) {
-=======
 
         internal override void UpdateMaxLength()
         {
             if (IsHandleCreated)
             {
->>>>>>> 05087938
                 SendMessage(Interop.EditMessages.EM_EXLIMITTEXT, 0, MaxLength);
             }
         }
@@ -3879,34 +3714,21 @@
                             }
 
 
-<<<<<<< HEAD
-                            switch (enprotected.msg) {
-=======
                             switch (enprotected.msg)
                             {
->>>>>>> 05087938
                                 case Interop.EditMessages.EM_SETCHARFORMAT:
                                     // Allow change of protected style
                                     //
                                     NativeMethods.CHARFORMATA charFormat = Marshal.PtrToStructure<NativeMethods.CHARFORMATA>(enprotected.lParam);
-<<<<<<< HEAD
-                                    if ((charFormat.dwMask & RichTextBoxConstants.CFM_PROTECTED) != 0) {
-=======
                                     if ((charFormat.dwMask & RichTextBoxConstants.CFM_PROTECTED) != 0)
                                     {
->>>>>>> 05087938
                                         m.Result = IntPtr.Zero;
                                         return;
                                     }
                                     break;
 
-<<<<<<< HEAD
-                                    // Throw an exception for the following
-                                    //
-=======
                                 // Throw an exception for the following
                                 //
->>>>>>> 05087938
                                 case Interop.EditMessages.EM_SETPARAFORMAT:
                                 case Interop.EditMessages.EM_REPLACESEL:
                                     break;
@@ -3922,13 +3744,8 @@
                                     m.Result = IntPtr.Zero;
                                     return;
 
-<<<<<<< HEAD
-                                    // Allow the following
-                                    //
-=======
                                 // Allow the following
                                 //
->>>>>>> 05087938
                                 case Interop.WindowMessages.WM_COPY:
                                 case Interop.WindowMessages.WM_SETTEXT:
                                 case Interop.EditMessages.EM_EXLIMITTEXT:
@@ -4029,14 +3846,9 @@
             {
 
                 // Is the IME CompositionWindow open?
-<<<<<<< HEAD
-                int compMode = unchecked( (int) (long)SendMessage(Interop.EditMessages.EM_GETIMECOMPMODE, 0, 0));
-                if (RichTextBoxConstants.ICM_NOTOPEN != compMode) {
-=======
                 int compMode = unchecked((int)(long)SendMessage(Interop.EditMessages.EM_GETIMECOMPMODE, 0, 0));
                 if (RichTextBoxConstants.ICM_NOTOPEN != compMode)
                 {
->>>>>>> 05087938
 
                     int textLength = Interop.User32.GetWindowTextLengthW(new HandleRef(this, Handle));
                     if (selStart == selEnd && textLength == MaxLength)
@@ -4083,16 +3895,10 @@
         // 
         // </doc>
         //
-<<<<<<< HEAD
-        /// <include file='doc\RichTextBox.uex' path='docs/doc[@for="RichTextBox.WndProc"]/*' />
-        protected override void WndProc(ref Message m) {
-            switch (m.Msg) {
-=======
         protected override void WndProc(ref Message m)
         {
             switch (m.Msg)
             {
->>>>>>> 05087938
                 case Interop.WindowMessages.WM_REFLECT + Interop.WindowMessages.WM_NOTIFY:
                     WmReflectNotify(ref m);
                     break;
@@ -4127,11 +3933,7 @@
                 case Interop.WindowMessages.WM_SETFONT:
                     WmSetFont(ref m);
                     break;
-<<<<<<< HEAD
-                    
-=======
-
->>>>>>> 05087938
+
                 case Interop.WindowMessages.WM_IME_NOTIFY:
                     OnImeChange(EventArgs.Empty);
                     base.WndProc(ref m);
@@ -4488,13 +4290,9 @@
                                 break;
                             }
                             else
-<<<<<<< HEAD
-                                menu = ((MenuItem)menu).Parent;
-=======
                             {
                                 menu = ((MenuItem)menu).Parent;
                             }
->>>>>>> 05087938
                         }
                     }
 
