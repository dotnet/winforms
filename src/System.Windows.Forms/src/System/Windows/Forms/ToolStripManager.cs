--- conflicted
+++ resolved
@@ -1407,26 +1407,16 @@
             {
                 bool filterMessage = false;
 
-<<<<<<< HEAD
-                if (m.Msg >= Interop.WindowMessages.WM_MOUSEFIRST && m.Msg <= Interop.WindowMessages.WM_MOUSELAST) {
+                if (m.Msg >= Interop.WindowMessages.WM_MOUSEFIRST && m.Msg <= Interop.WindowMessages.WM_MOUSELAST)
+                {
                     filterMessage = true;
                 }
-                else if (m.Msg >= Interop.WindowMessages.WM_NCLBUTTONDOWN && m.Msg <= Interop.WindowMessages.WM_NCMBUTTONDBLCLK) {
+                else if (m.Msg >= Interop.WindowMessages.WM_NCLBUTTONDOWN && m.Msg <= Interop.WindowMessages.WM_NCMBUTTONDBLCLK)
+                {
                     filterMessage = true;
                 }
-                else if (m.Msg >= Interop.WindowMessages.WM_KEYFIRST && m.Msg <= Interop.WindowMessages.WM_KEYLAST) {
-=======
-                if (m.Msg >= Interop.WindowMessages.WM_MOUSEFIRST && m.Msg <= Interop.WindowMessages.WM_MOUSELAST)
-                {
-                    filterMessage = true;
-                }
-                else if (m.Msg >= Interop.WindowMessages.WM_NCLBUTTONDOWN && m.Msg <= Interop.WindowMessages.WM_NCMBUTTONDBLCLK)
-                {
-                    filterMessage = true;
-                }
                 else if (m.Msg >= Interop.WindowMessages.WM_KEYFIRST && m.Msg <= Interop.WindowMessages.WM_KEYLAST)
                 {
->>>>>>> 05087938
                     filterMessage = true;
                 }
                 return filterMessage;
@@ -1563,12 +1553,8 @@
                     case Interop.WindowMessages.WM_SYSCHAR:
                     case Interop.WindowMessages.WM_SYSDEADCHAR:
 
-<<<<<<< HEAD
-                        if (!activeToolStrip.ContainsFocus) {
-=======
                         if (!activeToolStrip.ContainsFocus)
                         {
->>>>>>> 05087938
                             Debug.WriteLineIf(ToolStrip.SnapFocusDebug.TraceVerbose, "[ModalMenuFilter.PreFilterMessage] MODIFYING Keyboard message " + m.ToString());
 
                             // route all keyboard messages to the active dropdown.
@@ -1672,12 +1658,8 @@
                                 //Debug.WriteLine("Got " + Message.Create(msg->hwnd, msg->message, wparam, lparam).ToString());
                                 // call pretranslate on the message - this should execute
                                 // the message filters and preprocess message.
-<<<<<<< HEAD
-                                if (Application.ThreadContext.FromCurrent().PreTranslateMessage(ref *msg)) {
-=======
                                 if (Application.ThreadContext.FromCurrent().PreTranslateMessage(ref *msg))
                                 {
->>>>>>> 05087938
                                     msg->message = Interop.WindowMessages.WM_NULL;
                                 }
                             }
@@ -1803,12 +1785,8 @@
 
                 return ToolStripManager.ProcessShortcut(ref m, keyData);
             }
-<<<<<<< HEAD
-            if (m.Msg == Interop.WindowMessages.WM_SYSKEYDOWN) {
-=======
             if (m.Msg == Interop.WindowMessages.WM_SYSKEYDOWN)
             {
->>>>>>> 05087938
                 Debug.WriteLineIf(Control.ControlKeyboardRouting.TraceVerbose, "ToolStripManager.ProcessCmdKey - Checking if it's a menu key: [" + keyData.ToString() + "]");
                 ToolStripManager.ModalMenuFilter.ProcessMenuKeyDown(ref m);
             }
