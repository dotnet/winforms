﻿// Licensed to the .NET Foundation under one or more agreements.
// The .NET Foundation licenses this file to you under the MIT license.
// See the LICENSE file in the project root for more information.

<<<<<<< HEAD
using System;
using System.IO;
using System.Security;
using System.Text;

=======
>>>>>>> 05087938
namespace System.Windows.Forms
{
    /// <remarks>
    /// Sample Guids
    /// ComputerFolder: "0AC0837C-BBF8-452A-850D-79D08E667CA7"
    /// Favorites: "1777F761-68AD-4D8A-87BD-30B759FA33DD"
    /// Documents: "FDD39AD0-238F-46AF-ADB4-6C85480369C7"
    /// Profile: "5E6C858F-0E22-4760-9AFE-EA3317B67173"
    /// </remarks>
    public class FileDialogCustomPlace
    {
        private string _path = string.Empty;
        private Guid _knownFolderGuid = Guid.Empty;

        public FileDialogCustomPlace(string path)
        {
            Path = path;
        }

        public FileDialogCustomPlace(Guid knownFolderGuid)
        {
            KnownFolderGuid = knownFolderGuid;
        }

        public string Path
        {
            get => _path ?? string.Empty;
            set
            {
                _path = value ?? string.Empty;
                _knownFolderGuid = Guid.Empty;
            }
        }

        public Guid KnownFolderGuid
        {
            get => _knownFolderGuid;
            set
            {
                _path = string.Empty;
                _knownFolderGuid = value;
            }
        }

        public override string ToString()
        {
            return $"{base.ToString()} Path: {Path} KnownFolderGuid: {KnownFolderGuid}";
        }

        /// <remarks>
        /// This can throw in a multitude of ways if the path or Guid doesn't correspond
        /// to an actual filesystem directory.
        /// The caller is responsible for handling these situations.
        /// </remarks>
        internal FileDialogNative.IShellItem GetNativePath()
        {
<<<<<<< HEAD
            // This can throw in a multitude of ways if the path or Guid doesn't correspond
            // to an actual filesystem directory.
            // The Caller is responsible for handling these situations.
=======
>>>>>>> 05087938
            string filePathString;
            if (!string.IsNullOrEmpty(_path))
            {
                filePathString = _path;
            }
            else
            {
                int result = Interop.Shell32.SHGetKnownFolderPath(ref _knownFolderGuid, 0, IntPtr.Zero, out filePathString);
                if (result == 0)
                {
                    return null;
                }
            }

            return FileDialog.GetShellItemForPath(filePathString);
        }
    }
}<|MERGE_RESOLUTION|>--- conflicted
+++ resolved
@@ -2,14 +2,6 @@
 // The .NET Foundation licenses this file to you under the MIT license.
 // See the LICENSE file in the project root for more information.
 
-<<<<<<< HEAD
-using System;
-using System.IO;
-using System.Security;
-using System.Text;
-
-=======
->>>>>>> 05087938
 namespace System.Windows.Forms
 {
     /// <remarks>
@@ -66,12 +58,6 @@
         /// </remarks>
         internal FileDialogNative.IShellItem GetNativePath()
         {
-<<<<<<< HEAD
-            // This can throw in a multitude of ways if the path or Guid doesn't correspond
-            // to an actual filesystem directory.
-            // The Caller is responsible for handling these situations.
-=======
->>>>>>> 05087938
             string filePathString;
             if (!string.IsNullOrEmpty(_path))
             {
