﻿// Licensed to the .NET Foundation under one or more agreements.
// The .NET Foundation licenses this file to you under the MIT license.
// See the LICENSE file in the project root for more information.

//#define DEBUG_PAINT


namespace System.Windows.Forms
{
    using System.Drawing;
    using System.Windows.Forms.Layout;
    using System.Collections.Specialized;
    using System.Collections;
    using System.ComponentModel;
    using System.Diagnostics;
    using System.Diagnostics.CodeAnalysis;
    using System.Globalization;

    [ToolboxItem(false)]
    public class ToolStripPanelRow : Component, IArrangedElement
    {
        private Rectangle bounds = Rectangle.Empty;
        private readonly ToolStripPanel parent = null;
        private BitVector32 state = new BitVector32();
        private readonly PropertyStore propertyStore = new PropertyStore();  // Contains all properties that are not always set.
        private int suspendCount = 0;
        private ToolStripPanelRowManager rowManager = null;


        private const int MINALLOWEDWIDTH = 50;
        private readonly int minAllowedWidth = MINALLOWEDWIDTH;

        private static readonly int stateVisible = BitVector32.CreateMask();
        private static readonly int stateDisposing = BitVector32.CreateMask(stateVisible);
        private static readonly int stateLocked = BitVector32.CreateMask(stateDisposing);
        private static readonly int stateInitialized = BitVector32.CreateMask(stateLocked);
        private static readonly int stateCachedBoundsMode = BitVector32.CreateMask(stateInitialized);
        private static readonly int stateInLayout = BitVector32.CreateMask(stateCachedBoundsMode);





        private static readonly int PropControlsCollection = PropertyStore.CreateKey();

#if DEBUG
        internal static TraceSwitch ToolStripPanelRowCreationDebug = new TraceSwitch("ToolStripPanelRowCreationDebug", "Debug code for rafting row creation");
#else
        internal static TraceSwitch ToolStripPanelRowCreationDebug ;
#endif

#if DEBUG
        private static int rowCreationCount = 0;
        private readonly int thisRowID;
#endif


        public ToolStripPanelRow(ToolStripPanel parent) : this(parent, true)
        {
        }


        [SuppressMessage("Microsoft.Usage", "CA2214:DoNotCallOverridableMethodsInConstructors")]
        internal ToolStripPanelRow(ToolStripPanel parent, bool visible)
        {
#if DEBUG
            thisRowID = ++rowCreationCount;
#endif            
            if (DpiHelper.IsScalingRequirementMet)
            {
                minAllowedWidth = DpiHelper.LogicalToDeviceUnitsX(MINALLOWEDWIDTH);
            }

            this.parent = parent;
            state[stateVisible] = visible;
            state[stateDisposing | stateLocked | stateInitialized] = false;

            Debug.WriteLineIf(ToolStripPanelRowCreationDebug.TraceVerbose, "Created new ToolStripPanelRow");

            using (LayoutTransaction lt = new LayoutTransaction(parent, this, null))
            {
                Margin = DefaultMargin;
                CommonProperties.SetAutoSize(this, true);
            }

        }

        public Rectangle Bounds
        {
            get
            {
                return bounds;
            }
        }

        [Browsable(false), DesignerSerializationVisibility(DesignerSerializationVisibility.Hidden), SRDescription(nameof(SR.ControlControlsDescr)), SuppressMessage("Microsoft.Performance", "CA1819:PropertiesShouldNotReturnArrays")]
        public Control[] Controls
        {
            get
            {
                Control[] controls = new Control[ControlsInternal.Count];
                ControlsInternal.CopyTo(controls, 0);
                return controls;
            }
        }


        /// <summary>
        /// Collection of child controls.
        /// </summary>
        [Browsable(false), DesignerSerializationVisibility(DesignerSerializationVisibility.Hidden), SRDescription(nameof(SR.ControlControlsDescr))]
        internal ToolStripPanelRowControlCollection ControlsInternal
        {
            get
            {
                ToolStripPanelRowControlCollection controlsCollection = (ToolStripPanelRowControlCollection)Properties.GetObject(PropControlsCollection);

                if (controlsCollection == null)
                {
                    controlsCollection = CreateControlsInstance();
                    Properties.SetObject(PropControlsCollection, controlsCollection);
                }

                return controlsCollection;
            }
        }

        internal ArrangedElementCollection Cells
        {
            get
            {
                return ControlsInternal.Cells;
            }
        }

        internal bool CachedBoundsMode
        {
            get
            {
                return state[stateCachedBoundsMode];
            }
            set
            {
                state[stateCachedBoundsMode] = value;
            }
        }



        private ToolStripPanelRowManager RowManager
        {
            get
            {
                if (rowManager == null)
                {
                    rowManager = (Orientation == Orientation.Horizontal) ? new HorizontalRowManager(this) as ToolStripPanelRowManager
                                                                         : new VerticalRowManager(this) as ToolStripPanelRowManager;
                    Initialized = true;
                }

                return rowManager;
            }
        }

        protected virtual Padding DefaultMargin
        {
            get
            {
                ToolStripPanelCell cell = RowManager.GetNextVisibleCell(0, /*forward*/true);
                if (cell != null && cell.DraggedControl != null)
                {
                    if (cell.DraggedControl.Stretch)
                    {
                        Padding padding = ToolStripPanel.RowMargin;
                        // clear out the padding.
                        if (Orientation == Orientation.Horizontal)
                        {
                            padding.Left = 0;
                            padding.Right = 0;
                        }
                        else
                        {
                            padding.Top = 0;
                            padding.Bottom = 0;
                        }
                        return padding;
                    }
                }
                return ToolStripPanel.RowMargin;

            }
        }

        protected virtual Padding DefaultPadding
        {
            get { return Padding.Empty; }
        }

        public Rectangle DisplayRectangle
        {
            get
            {
                return RowManager.DisplayRectangle;
            }
        }

        public LayoutEngine LayoutEngine
        {
            get
            {
                return FlowLayout.Instance;
            }
        }

        internal bool Locked
        {
            get
            {
                return state[stateLocked];
            }
        }

        private bool Initialized
        {
            get
            {
                return state[stateInitialized];
            }
            set
            {
                state[stateInitialized] = value;
            }
        }

        public Padding Margin
        {
            get { return CommonProperties.GetMargin(this); }
            set { if (Margin != value)
                {
                    CommonProperties.SetMargin(this, value);
                }
            }
        }

        public virtual Padding Padding
        {
            get { return CommonProperties.GetPadding(this, DefaultPadding); }
            set
            {
                if (Padding != value)
                {
                    CommonProperties.SetPadding(this, value);
                }
            }
        }

        internal Control ParentInternal
        {
            get
            {
                return parent;
            }
        }

        /// <summary>
        ///     Retrieves our internal property storage object. If you have a property
        ///     whose value is not always set, you should store it in here to save
        ///     space.
        /// </summary>
        internal PropertyStore Properties
        {
            get
            {
                return propertyStore;
            }
        }

        public ToolStripPanel ToolStripPanel
        {
            get
            {
                return parent;
            }
        }

        internal bool Visible
        {
            get
            {
                return state[stateVisible];
            }
        }

        public Orientation Orientation
        {
            get
            {
                return ToolStripPanel.Orientation;
            }
        }

#if DEBUG
        internal void Debug_PrintRowID()
        {
            Debug.Write(thisRowID.ToString(CultureInfo.CurrentCulture));
        }
#endif

        /// <summary>
        /// returns true if there is enough space to "raft" the control
        /// ow returns false
        /// </summary>
        public bool CanMove(ToolStrip toolStripToDrag)
        {
            return !ToolStripPanel.Locked && !Locked && RowManager.CanMove(toolStripToDrag);
        }

        private ToolStripPanelRowControlCollection CreateControlsInstance()
        {
            return new ToolStripPanelRowControlCollection(this);
        }

        protected override void Dispose(bool disposing)
        {
            try
            {
                if (disposing)
                {

                    Debug.WriteLineIf(ToolStripPanelRowCreationDebug.TraceVerbose, "Disposed ToolStripPanelRow");
                    state[stateDisposing] = true;
                    ControlsInternal.Clear();
                }
            }
            finally
            {
                state[stateDisposing] = false;
                base.Dispose(disposing);
            }
        }

        protected internal virtual void OnControlAdded(Control control, int index)
        {
            // if previously added - remove.

            if (control is ISupportToolStripPanel controlToBeDragged)
            {
                controlToBeDragged.ToolStripPanelRow = this;
            }
            RowManager.OnControlAdded(control, index);
        }

        protected internal virtual void OnOrientationChanged()
        {
            rowManager = null;
        }

        protected void OnBoundsChanged(Rectangle oldBounds, Rectangle newBounds)
        {
            ((IArrangedElement)this).PerformLayout((IArrangedElement)this, PropertyNames.Size);

            RowManager.OnBoundsChanged(oldBounds, newBounds);
        }

        protected internal virtual void OnControlRemoved(Control control, int index)
        {
            if (!state[stateDisposing])
            {
                SuspendLayout();
                RowManager.OnControlRemoved(control, index);

                // if previously added - remove.

                if (control is ISupportToolStripPanel controlToBeDragged && controlToBeDragged.ToolStripPanelRow == this)
                {
                    controlToBeDragged.ToolStripPanelRow = null;
                }

                ResumeLayout(true);
                if (ControlsInternal.Count <= 0)
                {
                    ToolStripPanel.RowsInternal.Remove(this);
                    Dispose();
                }
            }
        }

        internal Size GetMinimumSize(ToolStrip toolStrip)
        {
            if (toolStrip.MinimumSize == Size.Empty)
            {
                return new Size(minAllowedWidth, minAllowedWidth);
            }
            else
            {
                return toolStrip.MinimumSize;
            }
        }

        private void ApplyCachedBounds()
        {
            for (int i = 0; i < Cells.Count; i++)
            {
                IArrangedElement element = Cells[i] as IArrangedElement;
                if (element.ParticipatesInLayout)
                {
                    ToolStripPanelCell cell = element as ToolStripPanelCell;
                    element.SetBounds(cell.CachedBounds, BoundsSpecified.None);
                    //                    Debug.Assert( cell.Control == null || cell.CachedBounds.Location == cell.Control.Bounds.Location, "CachedBounds out of sync with bounds!");
                }
            }
        }

        protected virtual void OnLayout(LayoutEventArgs e)
        {
            if (Initialized && !state[stateInLayout])
            {
                state[stateInLayout] = true;
                try
                {
                    Margin = DefaultMargin;
                    CachedBoundsMode = true;
                    try
                    {
                        // dont layout in the constructor that's just tacky.
                        bool parentNeedsLayout = LayoutEngine.Layout(this, e);
                    }
                    finally
                    {
                        CachedBoundsMode = false;
                    }

                    ToolStripPanelCell cell = RowManager.GetNextVisibleCell(Cells.Count - 1, /*forward*/false);
                    if (cell == null)
                    {
                        ApplyCachedBounds();
                    }
                    else if (Orientation == Orientation.Horizontal)
                    {
                        OnLayoutHorizontalPostFix();
                    }
                    else
                    {
                        OnLayoutVerticalPostFix();
                    }

                }
                finally
                {
                    state[stateInLayout] = false;
                }
            }
        }



        private void OnLayoutHorizontalPostFix()
        {

            ToolStripPanelCell cell = RowManager.GetNextVisibleCell(Cells.Count - 1, /*forward*/false);
            if (cell == null)
            {
                ApplyCachedBounds();
                return;
            }
            // figure out how much space we actually need to free.
            int spaceToFree = cell.CachedBounds.Right - RowManager.DisplayRectangle.Right;

            if (spaceToFree <= 0)
            {
                // we're all good. Just apply the cached bounds.
                ApplyCachedBounds();
                return;
            }
            // STEP 1 remove empty space in the row.

            // since layout sisuspended, we'll need to watch changes to the margin 
            // as a result of calling FreeSpaceFromRow.
            int[] margins = new int[Cells.Count];
            for (int i = 0; i < Cells.Count; i++)
            {
                ToolStripPanelCell c = Cells[i] as ToolStripPanelCell;
                margins[i] = c.Margin.Left;
            }

            spaceToFree -= RowManager.FreeSpaceFromRow(spaceToFree);

            // now apply those changes to the cached bounds.
            for (int i = 0; i < Cells.Count; i++)
            {
                ToolStripPanelCell c = Cells[i] as ToolStripPanelCell;
                Rectangle cachedBounds = c.CachedBounds;
                cachedBounds.X -= Math.Max(0, margins[i] - c.Margin.Left);
                c.CachedBounds = cachedBounds;
            }

            if (spaceToFree <= 0)
            {
                ApplyCachedBounds();
                return;
            }



            // STEP 2 change the size of the remaing ToolStrips from Right to Left.
            int[] cellOffsets = null;
            for (int i = Cells.Count - 1; i >= 0; i--)
            {
                ToolStripPanelCell currentCell = Cells[i] as ToolStripPanelCell;
                if (currentCell.Visible)
                {
                    Size minSize = GetMinimumSize(currentCell.Control as ToolStrip);
                    Rectangle cachedBounds = currentCell.CachedBounds;

                    // found some space to free.
                    if (cachedBounds.Width > minSize.Width)
                    {
                        spaceToFree -= (cachedBounds.Width - minSize.Width);
                        // make sure we dont take more space than we need - if spaceToFree is less than 0, add back in.
                        cachedBounds.Width = (spaceToFree < 0) ? minSize.Width + -spaceToFree : minSize.Width;

                        // we're not reperforming a layout, so we need to adjust the next cell
                        for (int j = i + 1; j < Cells.Count; j++)
                        {
                            if (cellOffsets == null)
                            {
                                cellOffsets = new int[Cells.Count];
                            }
                            cellOffsets[j] += Math.Max(0, currentCell.CachedBounds.Width - cachedBounds.Width);
                        }
                        currentCell.CachedBounds = cachedBounds;
                    }
                }
                if (spaceToFree <= 0)
                {
                    break;
                }
            }

            // fixup for items before it shrinking.
            if (cellOffsets != null)
            {
                for (int i = 0; i < Cells.Count; i++)
                {
                    ToolStripPanelCell c = Cells[i] as ToolStripPanelCell;
                    Rectangle cachedBounds = c.CachedBounds;
                    cachedBounds.X -= cellOffsets[i];
                    c.CachedBounds = cachedBounds;
                }
            }

            ApplyCachedBounds();

        }


        private void OnLayoutVerticalPostFix()
        {

            ToolStripPanelCell cell = RowManager.GetNextVisibleCell(Cells.Count - 1, /*forward*/false);
            // figure out how much space we actually need to free.
            int spaceToFree = cell.CachedBounds.Bottom - RowManager.DisplayRectangle.Bottom;

            if (spaceToFree <= 0)
            {
                // we're all good. Just apply the cached bounds.
                ApplyCachedBounds();
                return;
            }
            // STEP 1 remove empty space in the row.

            // since layout sisuspended, we'll need to watch changes to the margin 
            // as a result of calling FreeSpaceFromRow.
            int[] margins = new int[Cells.Count];
            for (int i = 0; i < Cells.Count; i++)
            {
                ToolStripPanelCell c = Cells[i] as ToolStripPanelCell;
                margins[i] = c.Margin.Top;
            }

            spaceToFree -= RowManager.FreeSpaceFromRow(spaceToFree);

            // now apply those changes to the cached bounds.
            for (int i = 0; i < Cells.Count; i++)
            {
                ToolStripPanelCell c = Cells[i] as ToolStripPanelCell;
                Rectangle cachedBounds = c.CachedBounds;
                cachedBounds.X = Math.Max(0, cachedBounds.X - margins[i] - c.Margin.Top);
                c.CachedBounds = cachedBounds;
            }

            if (spaceToFree <= 0)
            {
                ApplyCachedBounds();
                return;
            }



            // STEP 2 change the size of the remaing ToolStrips from Bottom to Top.
            int[] cellOffsets = null;
            for (int i = Cells.Count - 1; i >= 0; i--)
            {
                ToolStripPanelCell currentCell = Cells[i] as ToolStripPanelCell;
                if (currentCell.Visible)
                {
                    Size minSize = GetMinimumSize(currentCell.Control as ToolStrip);
                    Rectangle cachedBounds = currentCell.CachedBounds;

                    // found some space to free.
                    if (cachedBounds.Height > minSize.Height)
                    {
                        spaceToFree -= (cachedBounds.Height - minSize.Height);
                        // make sure we dont take more space than we need - if spaceToFree is less than 0, add back in.
                        cachedBounds.Height = (spaceToFree < 0) ? minSize.Height + -spaceToFree : minSize.Height;

                        // we're not reperforming a layout, so we need to adjust the next cell
                        for (int j = i + 1; j < Cells.Count; j++)
                        {
                            if (cellOffsets == null)
                            {
                                cellOffsets = new int[Cells.Count];
                            }
                            cellOffsets[j] += Math.Max(0, currentCell.CachedBounds.Height - cachedBounds.Height);
                        }
                        currentCell.CachedBounds = cachedBounds;
                    }
                }
                if (spaceToFree <= 0)
                {
                    break;
                }
            }

            // fixup for items before it shrinking.
            if (cellOffsets != null)
            {
                for (int i = 0; i < Cells.Count; i++)
                {
                    ToolStripPanelCell c = Cells[i] as ToolStripPanelCell;
                    Rectangle cachedBounds = c.CachedBounds;
                    cachedBounds.Y -= cellOffsets[i];
                    c.CachedBounds = cachedBounds;
                }
            }

            ApplyCachedBounds();

        }

#if DEBUG_PAINT
        internal void PaintColumns(PaintEventArgs e) {
            Graphics g = e.Graphics;
            
            using (Pen pen = new Pen(Color.Green)) {
                g.DrawRectangle(pen, this.DisplayRectangle);
            }

            foreach (ToolStripPanelCell c in this.Cells) {
                Rectangle inner = c.Bounds;
                Rectangle b = LayoutUtils.InflateRect(inner, c.Margin);
                if ((b.Width > 0) && (b.Height > 0)) {
                    using(Brush brush = new System.Drawing.Drawing2D.LinearGradientBrush(b, ProfessionalColors.ButtonSelectedGradientBegin, ProfessionalColors.ButtonSelectedGradientEnd, System.Drawing.Drawing2D.LinearGradientMode.Horizontal)) {
                        g.FillRectangle(brush, b);
                        g.DrawRectangle(SystemPens.ControlDarkDark, b.X, b.Y, b.Width -1, b.Height -1);
                        g.DrawRectangle(Pens.HotPink, inner.X, inner.Y, inner.Width -1, inner.Height -1);
                        if (c.Control != null) {
                            g.DrawString("BAD\r\n" + c.Control.Name, ToolStripPanel.Font, SystemBrushes.ControlText, inner); 
                        }
                        else {
                            g.DrawString("BAD\r\n" + "NULL control", ToolStripPanel.Font, SystemBrushes.ControlText, inner); 

                        }
                    }
                }
            }
        }
#endif

        private void SetBounds(Rectangle bounds)
        {
            if (bounds != this.bounds)
            {
                Rectangle oldBounds = this.bounds;

                this.bounds = bounds;
                OnBoundsChanged(oldBounds, bounds);
            }
        }

        private void SuspendLayout()
        {
            suspendCount++;
        }

        private void ResumeLayout(bool performLayout)
        {
            suspendCount--;
            if (performLayout)
            {
                ((IArrangedElement)this).PerformLayout(this, null);
            }
        }

        /// <summary>
        /// </summary>
        ArrangedElementCollection IArrangedElement.Children
        {
            get
            {
                return Cells;
            }
        }

        /// <summary>
        /// Should not be exposed as this returns an unexposed type.
        /// </summary>
        IArrangedElement IArrangedElement.Container
        {
            get
            {
                return ToolStripPanel;
            }
        }


        Rectangle IArrangedElement.DisplayRectangle
        {
            get
            {
                Rectangle displayRectangle = Bounds;

                return displayRectangle;
            }
        }


        bool IArrangedElement.ParticipatesInLayout
        {
            get
            {
                return Visible;
            }
        }

        PropertyStore IArrangedElement.Properties
        {
            get
            {
                return Properties;
            }
        }

        Size IArrangedElement.GetPreferredSize(Size constrainingSize)
        {
            Size preferredSize = LayoutEngine.GetPreferredSize(this, constrainingSize - Padding.Size) + Padding.Size;

            if (Orientation == Orientation.Horizontal && ParentInternal != null)
            {
                preferredSize.Width = DisplayRectangle.Width;
            }
            else
            {
                preferredSize.Height = DisplayRectangle.Height;
            }

            return preferredSize;
        }

        // Sets the bounds for an element.
        void IArrangedElement.SetBounds(Rectangle bounds, BoundsSpecified specified)
        {
            // in this case the parent is telling us to refresh our bounds - dont 
            // call PerformLayout
            SetBounds(bounds);
        }



        void IArrangedElement.PerformLayout(IArrangedElement container, string propertyName)
        {
            if (suspendCount <= 0)
            {
                OnLayout(new LayoutEventArgs(container, propertyName));
            }
        }

        #region MouseStuff

#if DEBUG
<<<<<<< HEAD
      internal static readonly TraceSwitch ToolStripPanelMouseDebug = new TraceSwitch("ToolStripPanelMouse", "Debug ToolStrip WM_MOUSEACTIVATE code");
=======
        internal static readonly TraceSwitch ToolStripPanelMouseDebug = new TraceSwitch("ToolStripPanelMouse", "Debug ToolStrip WM_MOUSEACTIVATE code");
>>>>>>> 05087938
#else
        internal static readonly TraceSwitch ToolStripPanelMouseDebug;
#endif


        internal Rectangle DragBounds
        {
            get
            {
                return RowManager.DragBounds;
            }
        }

        internal void MoveControl(ToolStrip movingControl, Point startClientLocation, Point endClientLocation)
        {
            RowManager.MoveControl(movingControl, startClientLocation, endClientLocation);
        }

        // 


        internal void JoinRow(ToolStrip toolStripToDrag, Point locationToDrag)
        {
            RowManager.JoinRow(toolStripToDrag, locationToDrag);
        }

        internal void LeaveRow(ToolStrip toolStripToDrag)
        {
            RowManager.LeaveRow(toolStripToDrag);
            if (ControlsInternal.Count == 0)
            {
                ToolStripPanel.RowsInternal.Remove(this);
                Dispose();
            }
        }

        [Conditional("DEBUG")]
        private void PrintPlacements(int index)
        {
            /*  Debug.WriteLineIf(ToolStripPanelMouseDebug.TraceVerbose, "Results:\r\n\t-------");
              Debug.Indent();
              Debug.WriteLineIf(ToolStripPanelMouseDebug.TraceVerbose, "ToolStripPanelRow: " + this.Bounds.ToString());

              float sumColWidths = 0F;
              int sumWidths = 0;

              for (int i = 0; i < this.Controls.Count - 1; i++) {
                  string indicator = (i == index) ? "*" : " ";

                  Debug.WriteLineIf(ToolStripPanelMouseDebug.TraceVerbose, String.Format("{0} {1} Column Width {2} Control Size {3}", indicator, this.Controls[i].Name, TableLayoutSettings.ColumnStyles[i].Width, this.Controls[i].Bounds));
                  sumColWidths += TableLayoutSettings.ColumnStyles[i].Width;
                  sumWidths += this.Controls[i].Width;
              }

              Debug.WriteLineIf(ToolStripPanelMouseDebug.TraceVerbose, "Total Column Width " + sumColWidths.ToString() + " Total control widths " + sumWidths.ToString());
              Debug.Unindent();
              */
        }
        #endregion


        private abstract class ToolStripPanelRowManager
        {
            private FlowLayoutSettings flowLayoutSettings = null;

            private readonly ToolStripPanelRow owner = null;

            public ToolStripPanelRowManager(ToolStripPanelRow owner)
            {
                this.owner = owner;
            }

            public virtual bool CanMove(ToolStrip toolStripToDrag)
            {
                if (toolStripToDrag is ISupportToolStripPanel raftingControl)
                {
                    if (raftingControl.Stretch)
                    {
                        Debug.WriteLineIf(ToolStripPanelRow.ToolStripPanelRowCreationDebug.TraceVerbose, "TSP RM CanMove returns false - the item moving is stretched.");
                        return false;
                    }
                }
                foreach (Control c in Row.ControlsInternal)
                {
                    raftingControl = c as ISupportToolStripPanel;
                    if (raftingControl != null)
                    {
                        if (raftingControl.Stretch)
                        {
                            Debug.WriteLineIf(ToolStripPanelRow.ToolStripPanelRowCreationDebug.TraceVerbose, "TSP RM CanMove returns false - the row already contains a stretched item.");
                            return false;
                        }
                    }
                }
                return true;
            }

            public virtual Rectangle DragBounds
            {
                get { return Rectangle.Empty; }
            }

            public virtual Rectangle DisplayRectangle
            {
                get { return Rectangle.Empty; }
            }

            public ToolStripPanel ToolStripPanel
            {
                get { return owner.ToolStripPanel; }
            }

            public ToolStripPanelRow Row
            {
                get { return owner; }
            }

            public FlowLayoutSettings FlowLayoutSettings
            {
                get
                {
                    if (flowLayoutSettings == null)
                    {
                        flowLayoutSettings = new FlowLayoutSettings(owner);
                    }

                    return flowLayoutSettings;
                }
            }

            protected internal virtual int FreeSpaceFromRow(int spaceToFree)
            {
                return 0;
            }

            protected virtual int Grow(int index, int growBy)
            {
                int freedSpace = 0;
                if (index >= 0 && index < Row.ControlsInternal.Count - 1)
                {
                    ToolStripPanelCell cell = (ToolStripPanelCell)Row.Cells[index];
                    if (cell.Visible)
                    {
                        freedSpace = cell.Grow(growBy);
                    }
                }
                return freedSpace;
            }

            public ToolStripPanelCell GetNextVisibleCell(int index, bool forward)
            {
                if (forward)
                {
                    for (int i = index; i < Row.Cells.Count; i++)
                    {
                        ToolStripPanelCell cell = Row.Cells[i] as ToolStripPanelCell;
                        if ((cell.Visible || (owner.parent.Visible && cell.ControlInDesignMode)) && cell.ToolStripPanelRow == owner)
                        {
                            return cell;
                        }
                    }
                }
                else
                {
                    for (int i = index; i >= 0; i--)
                    {
                        ToolStripPanelCell cell = Row.Cells[i] as ToolStripPanelCell;
                        if ((cell.Visible || (owner.parent.Visible && cell.ControlInDesignMode)) && cell.ToolStripPanelRow == owner)
                        {
                            return cell;
                        }
                    }

                }
                return null;

            }

            /// <summary>
            /// grows all controls after the index to be their preferred size.
            /// reports back how much space was used.
            /// </summary>
            protected virtual int GrowControlsAfter(int index, int growBy)
            {
                if (growBy < 0)
                {
                    Debug.Fail("why was a negative number given to growControlsAfter?");
                    return 0;
                }

                int spaceToFree = growBy;

                for (int i = index + 1; i < Row.ControlsInternal.Count; i++)
                {
                    // grow the n+1 item first if it was previously shrunk.
                    int freedSpace = Grow(i, spaceToFree);

                    if (freedSpace >= 0)
                    {
                        spaceToFree -= freedSpace;
                        if (spaceToFree <= 0)
                        {
                            return growBy;
                        }
                    }
                }

                return growBy - spaceToFree;
            }

            /// <summary>
            /// grows all controls before the index to be their preferred size.
            /// reports back how much space was used.
            /// </summary>
            protected virtual int GrowControlsBefore(int index, int growBy)
            {
                if (growBy < 0)
                {
                    Debug.Fail("why was a negative number given to growControlsAfter?");
                    return 0;
                }

                int spaceToFree = growBy;

                // grow the n-1 item first if it was previously shrunk.
                for (int i = index - 1; i >= 0; i--)
                {
                    spaceToFree -= Grow(i, spaceToFree);
                    if (spaceToFree <= 0)
                    {
                        return growBy; // we've already gotten all the free space.
                    }
                }

                return growBy - spaceToFree;
            }



            public virtual void MoveControl(ToolStrip movingControl, Point startClientLocation, Point endClientLocation)
            {
                //     ToolStripPanel.Join(movingControl, endScreenLocation);
            }
            public virtual void LeaveRow(ToolStrip toolStripToDrag)
            {
            }

            public virtual void JoinRow(ToolStrip toolStripToDrag, Point locationToDrag)
            {
            }

            protected internal virtual void OnControlAdded(Control c, int index)
            {
            }

            protected internal virtual void OnControlRemoved(Control c, int index)
            {
            }

            protected internal virtual void OnBoundsChanged(Rectangle oldBounds, Rectangle newBounds)
            {
            }
        }

        private class HorizontalRowManager : ToolStripPanelRowManager
        {
            private const int DRAG_BOUNDS_INFLATE = 4;


            public HorizontalRowManager(ToolStripPanelRow owner) : base(owner)
            {
                owner.SuspendLayout();
                FlowLayoutSettings.WrapContents = false;
                FlowLayoutSettings.FlowDirection = FlowDirection.LeftToRight;
                owner.ResumeLayout(false);
            }

            public override Rectangle DisplayRectangle
            {
                get
                {
                    Rectangle displayRect = ((IArrangedElement)Row).DisplayRectangle;

                    if (ToolStripPanel != null)
                    {
                        Rectangle raftingDisplayRectangle = ToolStripPanel.DisplayRectangle;

                        if ((!ToolStripPanel.Visible || LayoutUtils.IsZeroWidthOrHeight(raftingDisplayRectangle)) && (ToolStripPanel.ParentInternal != null))
                        {

                            // if were layed out before we're visible we have the wrong display rectangle, so we need to calculate it.
                            displayRect.Width = ToolStripPanel.ParentInternal.DisplayRectangle.Width - (ToolStripPanel.Margin.Horizontal + ToolStripPanel.Padding.Horizontal) - Row.Margin.Horizontal;
                        }
                        else
                        {
                            displayRect.Width = raftingDisplayRectangle.Width - Row.Margin.Horizontal;

                        }
                    }

                    return displayRect;
                }
            }

            public override Rectangle DragBounds
            {
                get
                {
                    Rectangle dragBounds = Row.Bounds;
                    int index = ToolStripPanel.RowsInternal.IndexOf(Row);

                    if (index > 0)
                    {
                        Rectangle previousRowBounds = ToolStripPanel.RowsInternal[index - 1].Bounds;
                        int y = previousRowBounds.Y + previousRowBounds.Height - (previousRowBounds.Height >> 2);

                        dragBounds.Height += dragBounds.Y - y;
                        dragBounds.Y = y;
                    }

                    if (index < ToolStripPanel.RowsInternal.Count - 1)
                    {
                        Rectangle nextRowBounds = ToolStripPanel.RowsInternal[index + 1].Bounds;

                        dragBounds.Height += (nextRowBounds.Height >> 2) + Row.Margin.Bottom + ToolStripPanel.RowsInternal[index + 1].Margin.Top;
                    }

                    dragBounds.Width += Row.Margin.Horizontal + ToolStripPanel.Padding.Horizontal + 5;
                    dragBounds.X -= Row.Margin.Left + ToolStripPanel.Padding.Left + 4;
                    return dragBounds;
                }
            }

            /// <summary>
            ///  returns true if there is enough space to "raft" the control
            ///  ow returns false
            /// </summary>
            public override bool CanMove(ToolStrip toolStripToDrag)
            {

                if (base.CanMove(toolStripToDrag))
                {
                    Size totalSize = Size.Empty;

                    for (int i = 0; i < Row.ControlsInternal.Count; i++)
                    {
                        totalSize += Row.GetMinimumSize(Row.ControlsInternal[i] as ToolStrip);
                    }

                    totalSize += Row.GetMinimumSize(toolStripToDrag as ToolStrip);
                    return totalSize.Width < DisplayRectangle.Width;
                }
                Debug.WriteLineIf(ToolStripPanelRow.ToolStripPanelRowCreationDebug.TraceVerbose, "HorizontalRM.CanMove returns false - not enough room");
                return false;
            }

            protected internal override int FreeSpaceFromRow(int spaceToFree)
            {
                int requiredSpace = spaceToFree;
                // take a look at the last guy.  if his right edge exceeds
                // the new bounds, then we should go ahead and push him into view.

                if (spaceToFree > 0)
                {
                    // we should shrink the last guy and then move him.
                    ToolStripPanelCell lastCellOnRow = GetNextVisibleCell(Row.Cells.Count - 1,  /*forward*/false);
                    if (lastCellOnRow == null)
                    {
                        return 0;
                    }
                    Padding cellMargin = lastCellOnRow.Margin;

                    // only check margin.left as we are only concerned with getting right edge of
                    // the toolstrip into view. (space after the fact doesnt count).
                    if (cellMargin.Left >= spaceToFree)
                    {
                        cellMargin.Left -= spaceToFree;
                        cellMargin.Right = 0;
                        spaceToFree = 0;

                    }
                    else
                    {
                        spaceToFree -= lastCellOnRow.Margin.Left;
                        cellMargin.Left = 0;
                        cellMargin.Right = 0;
                    }
                    lastCellOnRow.Margin = cellMargin;

                    // start moving the toolstrips before this guy.
                    spaceToFree -= MoveLeft(Row.Cells.Count - 1, spaceToFree);

                    if (spaceToFree > 0)
                    {
                        spaceToFree -= lastCellOnRow.Shrink(spaceToFree);
                    }
                }
                return requiredSpace - Math.Max(0, spaceToFree);
            }

            public override void MoveControl(ToolStrip movingControl, Point clientStartLocation, Point clientEndLocation)
            {
                if (Row.Locked)
                {
                    return;
                }

                if (DragBounds.Contains(clientEndLocation))
                {
                    int index = Row.ControlsInternal.IndexOf(movingControl);
                    int deltaX = clientEndLocation.X - clientStartLocation.X;

                    if (deltaX < 0)
                    {
                        // moving to the left
                        MoveLeft(index, deltaX * -1);
                    }
                    else
                    {
                        MoveRight(index, deltaX);
                    }
                }
                else
                {
                    base.MoveControl(movingControl, clientStartLocation, clientEndLocation);
                }
            }

            private int MoveLeft(int index, int spaceToFree)
            {

                Debug.WriteLineIf(ToolStripPanelMouseDebug.TraceVerbose, "MoveLeft: " + spaceToFree.ToString(CultureInfo.InvariantCulture));
                int freedSpace = 0;

                Row.SuspendLayout();
                try
                {
                    if (spaceToFree == 0 || index < 0)
                    {
                        Debug.WriteLineIf(ToolStripPanelMouseDebug.TraceVerbose, "MoveLeft Early EXIT - 0 ");
                        return 0;
                    }


                    // remove all margins starting from the index.
                    for (int i = index; i >= 0; i--)
                    {
                        ToolStripPanelCell cell = (ToolStripPanelCell)Row.Cells[i];
                        if (!cell.Visible && !cell.ControlInDesignMode)
                        {
                            continue;
                        }
                        int requiredSpace = spaceToFree - freedSpace;

                        Padding cellMargin = cell.Margin;

                        if (cellMargin.Horizontal >= requiredSpace)
                        {
                            freedSpace += requiredSpace;

                            cellMargin.Left -= requiredSpace;
                            cellMargin.Right = 0;
                            cell.Margin = cellMargin;

                        }
                        else
                        {
                            freedSpace += cell.Margin.Horizontal;
                            cellMargin.Left = 0;
                            cellMargin.Right = 0;
                            cell.Margin = cellMargin;
                        }

                        if (freedSpace >= spaceToFree)
                        {
                            // add the space we freed to the next guy.
                            if (index + 1 < Row.Cells.Count)
                            {
                                cell = GetNextVisibleCell(index + 1, /*forward*/true);
                                if (cell != null)
                                {
                                    cellMargin = cell.Margin;
                                    cellMargin.Left += spaceToFree;
                                    cell.Margin = cellMargin;
                                }
                            }

                            Debug.WriteLineIf(ToolStripPanelMouseDebug.TraceVerbose, "MoveLeft Recovered (Margin only): " + spaceToFree.ToString(CultureInfo.InvariantCulture));
                            return spaceToFree;
                        }
                    }
                }
                finally
                {
                    Row.ResumeLayout(true);
                }

                Debug.WriteLineIf(ToolStripPanelMouseDebug.TraceVerbose, "MoveLeft Recovered Partial (Shrink): " + freedSpace.ToString(CultureInfo.InvariantCulture));
                return freedSpace;
            }

            private int MoveRight(int index, int spaceToFree)
            {

                Debug.WriteLineIf(ToolStripPanelMouseDebug.TraceVerbose, "MoveRight: " + spaceToFree.ToString(CultureInfo.InvariantCulture));
                int freedSpace = 0;
                Row.SuspendLayout();
                try
                {

                    if (spaceToFree == 0 || index < 0 || index >= Row.ControlsInternal.Count)
                    {
                        Debug.WriteLineIf(ToolStripPanelMouseDebug.TraceVerbose, "MoveRight Early EXIT - 0 ");
                        return 0;
                    }


                    ToolStripPanelCell cell;
                    Padding cellMargin;

                    // remove all margins after this point in the index.
                    for (int i = index + 1; i < Row.Cells.Count; i++)
                    {
                        cell = (ToolStripPanelCell)Row.Cells[i];
                        if (!cell.Visible && !cell.ControlInDesignMode)
                        {
                            continue;
                        }
                        int requiredSpace = spaceToFree - freedSpace;

                        cellMargin = cell.Margin;

                        if (cellMargin.Horizontal >= requiredSpace)
                        {
                            freedSpace += requiredSpace;

                            cellMargin.Left -= requiredSpace;
                            cellMargin.Right = 0;
                            cell.Margin = cellMargin;

                        }
                        else
                        {
                            freedSpace += cell.Margin.Horizontal;
                            cellMargin.Left = 0;
                            cellMargin.Right = 0;
                            cell.Margin = cellMargin;
                        }

                        break;
                    }

                    // add in the space at the end of the row.
                    if (Row.Cells.Count > 0 && (spaceToFree > freedSpace))
                    {
                        ToolStripPanelCell lastCell = GetNextVisibleCell(Row.Cells.Count - 1, /*forward*/false);
                        if (lastCell != null)
                        {
                            freedSpace += DisplayRectangle.Right - lastCell.Bounds.Right;
                        }
                        else
                        {
                            freedSpace += DisplayRectangle.Width;
                        }

                    }


                    // set the margin of the control that's moving.
                    if (spaceToFree <= freedSpace)
                    {
                        // add the space we freed to the first guy.
                        cell = GetNextVisibleCell(index, /*forward*/true);
                        if (cell == null)
                        {
                            cell = Row.Cells[index] as ToolStripPanelCell;
                        }
                        Debug.Assert(cell != null, "Dont expect cell to be null here, what's going on?");

                        if (cell != null)
                        {
                            cellMargin = cell.Margin;
                            cellMargin.Left += spaceToFree;
                            cell.Margin = cellMargin;
                        }
                        Debug.WriteLineIf(ToolStripPanelMouseDebug.TraceVerbose, "MoveRight Recovered (Margin only): " + spaceToFree.ToString(CultureInfo.InvariantCulture));
                        return spaceToFree;
                    }

                    // Now start shrinking.
                    for (int i = index + 1; i < Row.Cells.Count; i++)
                    {
                        cell = (ToolStripPanelCell)Row.Cells[i];
                        if (!cell.Visible && !cell.ControlInDesignMode)
                        {
                            continue;
                        }
                        int requiredSpace = spaceToFree - freedSpace;
                        freedSpace += cell.Shrink(requiredSpace);

                        if (spaceToFree >= freedSpace)
                        {
                            Debug.WriteLineIf(ToolStripPanelMouseDebug.TraceVerbose, "MoveRight Recovered (Shrink): " + spaceToFree.ToString(CultureInfo.InvariantCulture));
                            Row.ResumeLayout(true);
                            return spaceToFree;
                        }

                    }

                    if (Row.Cells.Count == 1)
                    {
                        cell = GetNextVisibleCell(index,/*forward*/true);
                        if (cell != null)
                        {
                            cellMargin = cell.Margin;
                            cellMargin.Left += freedSpace;
                            cell.Margin = cellMargin;
                        }
                    }

                }
                finally
                {
                    Row.ResumeLayout(true);
                }

                Debug.WriteLineIf(ToolStripPanelMouseDebug.TraceVerbose, "MoveRight Recovered Partial (Shrink): " + freedSpace.ToString(CultureInfo.InvariantCulture));

                return freedSpace;
            }


            public override void LeaveRow(ToolStrip toolStripToDrag)
            {
                // this code is here to properly add space to the next control when the
                // toolStripToDrag has been removed from the row.
                Row.SuspendLayout();
                int index = Row.ControlsInternal.IndexOf(toolStripToDrag);
                if (index >= 0)
                {
                    if (index < Row.ControlsInternal.Count - 1 /*not the last one in the row*/)
                    {
                        ToolStripPanelCell cell = (ToolStripPanelCell)Row.Cells[index];
                        if (cell.Visible)
                        {
                            int spaceOccupiedByCell = cell.Margin.Horizontal + cell.Bounds.Width;

                            // add the space occupied by the cell to the next one.
                            ToolStripPanelCell nextCell = GetNextVisibleCell(index + 1, /*forward*/true);
                            if (nextCell != null)
                            {
                                Padding nextCellMargin = nextCell.Margin;
                                nextCellMargin.Left += spaceOccupiedByCell;
                                nextCell.Margin = nextCellMargin;
                            }
                        }
                    }
                    // remove the control from the row.
                    ((IList)Row.Cells).RemoveAt(index);
                }
                Row.ResumeLayout(true);
            }

            protected internal override void OnControlAdded(Control control, int index)
            {
            }

            protected internal override void OnControlRemoved(Control control, int index)
            {
            }

            public override void JoinRow(ToolStrip toolStripToDrag, Point locationToDrag)
            {

                Debug.WriteLineIf(ToolStripPanelMouseDebug.TraceVerbose, "Horizontal JoinRow called ");
                int index;


                if (!Row.ControlsInternal.Contains(toolStripToDrag))
                {
                    Row.SuspendLayout();

                    try
                    {
                        if (Row.ControlsInternal.Count > 0)
                        {

                            // walk through the columns and determine which column you want to insert into.
                            for (index = 0; index < Row.Cells.Count; index++)
                            {
                                ToolStripPanelCell cell = Row.Cells[index] as ToolStripPanelCell;
                                if (!cell.Visible && !cell.ControlInDesignMode)
                                {
                                    continue;
                                }

                                //  [:   ]  [: x  ]
                                if (Row.Cells[index].Bounds.Contains(locationToDrag))
                                {
                                    break;
                                }

                                // take into account the following scenarios
                                //  [:   ]  x [:   ]
                                // x [:  ]    [:   ]
                                if (Row.Cells[index].Bounds.X >= locationToDrag.X)
                                {
                                    break;
                                }

                            }

                            Control controlToPushAside = Row.ControlsInternal[index];
                            // Plop the new control in the midst of the row in question.
                            if (index < Row.ControlsInternal.Count)
                            {
                                Row.ControlsInternal.Insert(index, toolStripToDrag);
                            }
                            else
                            {
                                Row.ControlsInternal.Add(toolStripToDrag);
                            }

                            // since layout is suspended the control may not be set to its preferred size yet
                            int controlToDragWidth = (toolStripToDrag.AutoSize) ? toolStripToDrag.PreferredSize.Width : toolStripToDrag.Width;


                            //
                            // now make it look like it belongs in the row.
                            //
                            // PUSH the controls after it to the right

                            int requiredSpace = controlToDragWidth;
                            if (index == 0)
                            {
                                // make sure we account for the left side
                                requiredSpace += locationToDrag.X;
                            }
                            int freedSpace = 0;

                            if (index < Row.ControlsInternal.Count - 1)
                            {
                                ToolStripPanelCell nextCell = (ToolStripPanelCell)Row.Cells[index + 1];
                                Padding nextCellMargin = nextCell.Margin;

                                // if we've already got the empty space
                                // (available to us via the margin) use that.
                                if (nextCellMargin.Left > requiredSpace)
                                {
                                    nextCellMargin.Left -= requiredSpace;
                                    nextCell.Margin = nextCellMargin;
                                    freedSpace = requiredSpace;
                                }
                                else
                                {
                                    // otherwise we've got to 
                                    // push all controls after this point to the right 
                                    // this dumps the extra stuff into the margin of index+1
                                    freedSpace = MoveRight(index + 1, requiredSpace - freedSpace);

                                    // refetch the margin for "index+1" and remove the freed space 
                                    // from it - we want to actually put this to use on the control
                                    // before this one - we're making room for the control at 
                                    // position "index"
                                    if (freedSpace > 0)
                                    {
                                        nextCellMargin = nextCell.Margin;
                                        nextCellMargin.Left = Math.Max(0, nextCellMargin.Left - freedSpace);
                                        nextCell.Margin = nextCellMargin;
                                    }

                                }


                            }
                            else
                            {
                                // we're adding to the end.
                                ToolStripPanelCell nextCell = GetNextVisibleCell(Row.Cells.Count - 2,  /*forward*/false);
                                ToolStripPanelCell lastCell = GetNextVisibleCell(Row.Cells.Count - 1,  /*forward*/false);

                                // count the stuff at the end of the row as freed space
                                if (nextCell != null && lastCell != null)
                                {
                                    Padding lastCellMargin = lastCell.Margin;
                                    lastCellMargin.Left = Math.Max(0, locationToDrag.X - nextCell.Bounds.Right);
                                    lastCell.Margin = lastCellMargin;
                                    freedSpace = requiredSpace;
                                }
                            }

                            // If we still need more space, then...
                            // PUSH the controls before it to the left
                            if (freedSpace < requiredSpace && index > 0)
                            {
                                freedSpace = MoveLeft(index - 1, requiredSpace - freedSpace);
                            }

                            if (index == 0)
                            {
                                // if the index is zero and there were controls in the row
                                // we need to take care of pushing over the new cell.
                                if (freedSpace - controlToDragWidth > 0)
                                {
                                    ToolStripPanelCell newCell = Row.Cells[index] as ToolStripPanelCell;
                                    Padding newCellMargin = newCell.Margin;
                                    newCellMargin.Left = freedSpace - controlToDragWidth;
                                    newCell.Margin = newCellMargin;
                                }
                            }




                        }
                        else
                        {

                            // we're adding to the beginning.
                            Row.ControlsInternal.Add(toolStripToDrag);

#if DEBUG
                            ISupportToolStripPanel ctg = toolStripToDrag as ISupportToolStripPanel;
                            ToolStripPanelRow newPanelRow = ctg.ToolStripPanelRow;
                            Debug.Assert(newPanelRow == Row, "we should now be in the new panel row.");
#endif
                            if (Row.Cells.Count > 0 || toolStripToDrag.IsInDesignMode)
                            {
                                // we're adding to the beginning.
                                ToolStripPanelCell cell = GetNextVisibleCell(Row.Cells.Count - 1, /*forward*/false);
                                if (cell == null && toolStripToDrag.IsInDesignMode)
                                {
                                    cell = (ToolStripPanelCell)Row.Cells[Row.Cells.Count - 1];
                                }

                                if (cell != null)
                                {
                                    Padding cellMargin = cell.Margin;
                                    cellMargin.Left = Math.Max(0, locationToDrag.X - Row.Margin.Left);
                                    cell.Margin = cellMargin;
                                }
                            }



                        }
                    }
                    finally
                    {
                        Row.ResumeLayout(true);
                    }
                }
            }

            protected internal override void OnBoundsChanged(Rectangle oldBounds, Rectangle newBounds)
            {
                base.OnBoundsChanged(oldBounds, newBounds);
            }



        }

        private class VerticalRowManager : ToolStripPanelRowManager
        {

            private const int DRAG_BOUNDS_INFLATE = 4;

            public VerticalRowManager(ToolStripPanelRow owner) : base(owner)
            {
                owner.SuspendLayout();
                FlowLayoutSettings.WrapContents = false;
                FlowLayoutSettings.FlowDirection = FlowDirection.TopDown;
                owner.ResumeLayout(false);
            }


            public override Rectangle DisplayRectangle
            {
                get
                {
                    Rectangle displayRect = ((IArrangedElement)Row).DisplayRectangle;

                    if (ToolStripPanel != null)
                    {
                        Rectangle raftingDisplayRectangle = ToolStripPanel.DisplayRectangle;

                        if ((!ToolStripPanel.Visible || LayoutUtils.IsZeroWidthOrHeight(raftingDisplayRectangle)) && (ToolStripPanel.ParentInternal != null))
                        {
                            // if were layed out before we're visible we have the wrong display rectangle, so we need to calculate it.
                            displayRect.Height = ToolStripPanel.ParentInternal.DisplayRectangle.Height - (ToolStripPanel.Margin.Vertical + ToolStripPanel.Padding.Vertical) - Row.Margin.Vertical;
                        }
                        else
                        {
                            displayRect.Height = raftingDisplayRectangle.Height - Row.Margin.Vertical;
                        }
                    }

                    return displayRect;
                }
            }
            public override Rectangle DragBounds
            {
                get
                {
                    Rectangle dragBounds = Row.Bounds;
                    int index = ToolStripPanel.RowsInternal.IndexOf(Row);

                    /// 
                    if (index > 0)
                    {
                        Rectangle previousRowBounds = ToolStripPanel.RowsInternal[index - 1].Bounds;
                        int x = previousRowBounds.X + previousRowBounds.Width - (previousRowBounds.Width >> 2);

                        dragBounds.Width += dragBounds.X - x;
                        dragBounds.X = x;
                    }

                    if (index < ToolStripPanel.RowsInternal.Count - 1)
                    {
                        Rectangle nextRowBounds = ToolStripPanel.RowsInternal[index + 1].Bounds;

                        dragBounds.Width += (nextRowBounds.Width >> 2) + Row.Margin.Right + ToolStripPanel.RowsInternal[index + 1].Margin.Left;
                    }

                    dragBounds.Height += Row.Margin.Vertical + ToolStripPanel.Padding.Vertical + 5;
                    dragBounds.Y -= Row.Margin.Top + ToolStripPanel.Padding.Top + 4;


                    return dragBounds;
                }
            }

            /// <summary>
            ///  returns true if there is enough space to "raft" the control
            ///  ow returns false
            /// </summary>
            public override bool CanMove(ToolStrip toolStripToDrag)
            {

                if (base.CanMove(toolStripToDrag))
                {
                    Size totalSize = Size.Empty;

                    for (int i = 0; i < Row.ControlsInternal.Count; i++)
                    {
                        totalSize += Row.GetMinimumSize(Row.ControlsInternal[i] as ToolStrip);
                    }

                    totalSize += Row.GetMinimumSize(toolStripToDrag);
                    return totalSize.Height < DisplayRectangle.Height;
                }

                Debug.WriteLineIf(ToolStripPanelRow.ToolStripPanelRowCreationDebug.TraceVerbose, "VerticalRM.CanMove returns false - not enough room");
                return false;
            }
            protected internal override int FreeSpaceFromRow(int spaceToFree)
            {
                int requiredSpace = spaceToFree;
                // take a look at the last guy.  if his right edge exceeds
                // the new bounds, then we should go ahead and push him into view.

                if (spaceToFree > 0)
                {
                    // we should shrink the last guy and then move him.
                    ToolStripPanelCell lastCellOnRow = GetNextVisibleCell(Row.Cells.Count - 1,  /*forward*/false);
                    if (lastCellOnRow == null)
                    {
                        return 0;
                    }
                    Padding cellMargin = lastCellOnRow.Margin;

                    // only check margin.left as we are only concerned with getting right edge of
                    // the toolstrip into view. (space after the fact doesnt count).
                    if (cellMargin.Top >= spaceToFree)
                    {
                        cellMargin.Top -= spaceToFree;
                        cellMargin.Bottom = 0;
                        spaceToFree = 0;

                    }
                    else
                    {
                        spaceToFree -= lastCellOnRow.Margin.Top;
                        cellMargin.Top = 0;
                        cellMargin.Bottom = 0;
                    }
                    lastCellOnRow.Margin = cellMargin;

                    // start moving the toolstrips before this guy.
                    spaceToFree -= MoveUp(Row.Cells.Count - 1, spaceToFree);

                    if (spaceToFree > 0)
                    {
                        spaceToFree -= lastCellOnRow.Shrink(spaceToFree);
                    }
                }
                return requiredSpace - Math.Max(0, spaceToFree);
            }



            public override void MoveControl(ToolStrip movingControl, Point clientStartLocation, Point clientEndLocation)
            {

                if (Row.Locked)
                {
                    return;
                }
                if (DragBounds.Contains(clientEndLocation))
                {
                    int index = Row.ControlsInternal.IndexOf(movingControl);
                    int deltaY = clientEndLocation.Y - clientStartLocation.Y;

                    if (deltaY < 0)
                    {
                        // moving to the left
                        MoveUp(index, deltaY * -1);
                    }
                    else
                    {
                        MoveDown(index, deltaY);
                    }
                }
                else
                {
                    base.MoveControl(movingControl, clientStartLocation, clientEndLocation);
                }
            }



            private int MoveUp(int index, int spaceToFree)
            {
                Debug.WriteLineIf(ToolStripPanelMouseDebug.TraceVerbose, "MoveUp: " + spaceToFree.ToString(CultureInfo.InvariantCulture));
                int freedSpace = 0;

                Row.SuspendLayout();
                try
                {
                    if (spaceToFree == 0 || index < 0)
                    {
                        Debug.WriteLineIf(ToolStripPanelMouseDebug.TraceVerbose, "MoveUp Early EXIT - 0 ");
                        return 0;
                    }


                    // remove all margins starting from the index.
                    for (int i = index; i >= 0; i--)
                    {
                        ToolStripPanelCell cell = (ToolStripPanelCell)Row.Cells[i];
                        if (!cell.Visible && !cell.ControlInDesignMode)
                        {
                            continue;
                        }
                        int requiredSpace = spaceToFree - freedSpace;

                        Padding cellMargin = cell.Margin;

                        if (cellMargin.Vertical >= requiredSpace)
                        {
                            freedSpace += requiredSpace;

                            cellMargin.Top -= requiredSpace;
                            cellMargin.Bottom = 0;
                            cell.Margin = cellMargin;

                        }
                        else
                        {
                            freedSpace += cell.Margin.Vertical;
                            cellMargin.Top = 0;
                            cellMargin.Bottom = 0;
                            cell.Margin = cellMargin;
                        }

                        if (freedSpace >= spaceToFree)
                        {
                            // add the space we freed to the next guy.
                            if (index + 1 < Row.Cells.Count)
                            {
                                cell = GetNextVisibleCell(index + 1, /*forward*/true);
                                if (cell != null)
                                {
                                    cellMargin = cell.Margin;
                                    cellMargin.Top += spaceToFree;
                                    cell.Margin = cellMargin;
                                }
                            }

                            Debug.WriteLineIf(ToolStripPanelMouseDebug.TraceVerbose, "MoveUp Recovered (Margin only): " + spaceToFree.ToString(CultureInfo.InvariantCulture));
                            return spaceToFree;
                        }
                    }
                }
                finally
                {
                    Row.ResumeLayout(true);
                }

                Debug.WriteLineIf(ToolStripPanelMouseDebug.TraceVerbose, "MoveLeft Recovered Partial (Shrink): " + freedSpace.ToString(CultureInfo.InvariantCulture));

                return freedSpace;
            }

            private int MoveDown(int index, int spaceToFree)
            {

                Debug.WriteLineIf(ToolStripPanelMouseDebug.TraceVerbose, "MoveDown: " + spaceToFree.ToString(CultureInfo.InvariantCulture));
                int freedSpace = 0;
                Row.SuspendLayout();
                try
                {

                    if (spaceToFree == 0 || index < 0 || index >= Row.ControlsInternal.Count)
                    {
                        Debug.WriteLineIf(ToolStripPanelMouseDebug.TraceVerbose, "MoveDown Early EXIT - 0 ");
                        return 0;
                    }


                    ToolStripPanelCell cell;
                    Padding cellMargin;

                    // remove all margins after this point in the index.
                    for (int i = index + 1; i < Row.Cells.Count; i++)
                    {
                        cell = (ToolStripPanelCell)Row.Cells[i];
                        if (!cell.Visible && !cell.ControlInDesignMode)
                        {
                            continue;
                        }

                        int requiredSpace = spaceToFree - freedSpace;

                        cellMargin = cell.Margin;

                        if (cellMargin.Vertical >= requiredSpace)
                        {
                            freedSpace += requiredSpace;

                            cellMargin.Top -= requiredSpace;
                            cellMargin.Bottom = 0;
                            cell.Margin = cellMargin;

                        }
                        else
                        {
                            freedSpace += cell.Margin.Vertical;
                            cellMargin.Top = 0;
                            cellMargin.Bottom = 0;
                            cell.Margin = cellMargin;
                        }

                        break;
                    }

                    // add in the space at the end of the row.
                    if (Row.Cells.Count > 0 && (spaceToFree > freedSpace))
                    {
                        ToolStripPanelCell lastCell = GetNextVisibleCell(Row.Cells.Count - 1, /*forward*/false);
                        if (lastCell != null)
                        {
                            freedSpace += DisplayRectangle.Bottom - lastCell.Bounds.Bottom;
                        }
                        else
                        {
                            freedSpace += DisplayRectangle.Height;
                        }
                    }

                    // set the margin of the control that's moving.
                    if (spaceToFree <= freedSpace)
                    {
                        // add the space we freed to the first guy.
                        cell = (ToolStripPanelCell)Row.Cells[index];
                        cellMargin = cell.Margin;
                        cellMargin.Top += spaceToFree;
                        cell.Margin = cellMargin;

                        Debug.WriteLineIf(ToolStripPanelMouseDebug.TraceVerbose, "MoveDown Recovered (Margin only): " + spaceToFree.ToString(CultureInfo.InvariantCulture));
                        return spaceToFree;
                    }

                    // Now start shrinking.
                    for (int i = index + 1; i < Row.Cells.Count; i++)
                    {
                        cell = (ToolStripPanelCell)Row.Cells[i];
                        if (!cell.Visible && !cell.ControlInDesignMode)
                        {
                            continue;
                        }
                        int requiredSpace = spaceToFree - freedSpace;
                        freedSpace += cell.Shrink(requiredSpace);

                        if (spaceToFree >= freedSpace)
                        {
                            Debug.WriteLineIf(ToolStripPanelMouseDebug.TraceVerbose, "MoveDown Recovered (Shrink): " + spaceToFree.ToString(CultureInfo.InvariantCulture));
                            Row.ResumeLayout(true);
                            return spaceToFree;
                        }

                    }

                    if (Row.Cells.Count == 1)
                    {
                        cell = GetNextVisibleCell(index,/*forward*/true);
                        if (cell != null)
                        {
                            cellMargin = cell.Margin;
                            cellMargin.Top += freedSpace;
                            cell.Margin = cellMargin;
                        }
                    }

                }
                finally
                {
                    Row.ResumeLayout(true);
                }

                int recoveredSpace = spaceToFree - freedSpace;
                Debug.WriteLineIf(ToolStripPanelMouseDebug.TraceVerbose, "MoveDown Recovered Partial (Shrink): " + recoveredSpace.ToString(CultureInfo.InvariantCulture));

                return recoveredSpace;
            }

            protected internal override void OnBoundsChanged(Rectangle oldBounds, Rectangle newBounds)
            {

                base.OnBoundsChanged(oldBounds, newBounds);

                // if our bounds have changed - we should shove the toolbars up so they're in view.
                if (Row.Cells.Count > 0)
                {

                    // take a look at the last guy.  if his right edge exceeds
                    // the new bounds, then we should go ahead and push him into view.
                    ToolStripPanelCell lastCell = GetNextVisibleCell(Row.Cells.Count - 1, /*forward=*/false);
                    int spaceToFree = (lastCell != null) ? lastCell.Bounds.Bottom - newBounds.Height : 0;

                    if (spaceToFree > 0)
                    {
                        // we should shrink the last guy and then move him.
                        ToolStripPanelCell lastCellOnRow = GetNextVisibleCell(Row.Cells.Count - 1,  /*forward*/false);

                        Padding cellMargin = lastCellOnRow.Margin;

                        // only check margin.left as we are only concerned with getting bottom edge of
                        // the toolstrip into view. (space after the fact doesnt count).
                        if (cellMargin.Top >= spaceToFree)
                        {

                            cellMargin.Top -= spaceToFree;
                            cellMargin.Bottom = 0;
                            lastCellOnRow.Margin = cellMargin;
                            spaceToFree = 0;

                        }
                        else
                        {
                            spaceToFree -= lastCellOnRow.Margin.Top;
                            cellMargin.Top = 0;
                            cellMargin.Bottom = 0;
                            lastCellOnRow.Margin = cellMargin;
                        }
                        spaceToFree -= lastCellOnRow.Shrink(spaceToFree);
                        // start moving the toolstrips before this guy.
                        MoveUp(Row.Cells.Count - 1, spaceToFree);
                    }

                }

            }




            protected internal override void OnControlRemoved(Control c, int index)
            {

            }

            protected internal override void OnControlAdded(Control control, int index)
            {

            }


            public override void JoinRow(ToolStrip toolStripToDrag, Point locationToDrag)
            {

                Debug.WriteLineIf(ToolStripPanelMouseDebug.TraceVerbose, "Vertical JoinRow called ");
                int index;

                if (!Row.ControlsInternal.Contains(toolStripToDrag))
                {
                    Row.SuspendLayout();
                    try
                    {
                        if (Row.ControlsInternal.Count > 0)
                        {


                            // walk through the columns and determine which column you want to insert into.
                            for (index = 0; index < Row.Cells.Count; index++)
                            {
                                ToolStripPanelCell cell = Row.Cells[index] as ToolStripPanelCell;
                                if (!cell.Visible && !cell.ControlInDesignMode)
                                {
                                    continue;
                                }
                                //  [:   ]  [: x  ]
                                if (cell.Bounds.Contains(locationToDrag))
                                {
                                    break;
                                }

                                // take into account the following scenarios
                                //  [:   ]  x [:   ]
                                // x [:  ]    [:   ]                
                                if (cell.Bounds.Y >= locationToDrag.Y)
                                {
                                    break;
                                }

                            }

                            Control controlToPushAside = Row.ControlsInternal[index];
                            // Plop the new control in the midst of the row in question.
                            if (index < Row.ControlsInternal.Count)
                            {
                                Row.ControlsInternal.Insert(index, toolStripToDrag);
                            }
                            else
                            {
                                Row.ControlsInternal.Add(toolStripToDrag);
                            }

                            // since layout is suspended the control may not be set to its preferred size yet
                            int controlToDragWidth = (toolStripToDrag.AutoSize) ? toolStripToDrag.PreferredSize.Height : toolStripToDrag.Height;

                            //
                            // now make it look like it belongs in the row.
                            //
                            // PUSH the controls after it to the right

                            int requiredSpace = controlToDragWidth;

                            if (index == 0)
                            {
                                // make sure we account for the left side
                                requiredSpace += locationToDrag.Y;
                            }
                            int freedSpace = 0;

                            if (index < Row.ControlsInternal.Count - 1)
                            {

                                ToolStripPanelCell nextCell = GetNextVisibleCell(index + 1,  /*forward*/true);
                                if (nextCell != null)
                                {
                                    Padding nextCellMargin = nextCell.Margin;

                                    // if we've already got the empty space
                                    // (available to us via the margin) use that.
                                    if (nextCellMargin.Top > requiredSpace)
                                    {
                                        nextCellMargin.Top -= requiredSpace;
                                        nextCell.Margin = nextCellMargin;
                                        freedSpace = requiredSpace;
                                    }
                                    else
                                    {
                                        // otherwise we've got to 
                                        // push all controls after this point to the right 
                                        // this dumps the extra stuff into the margin of index+1
                                        freedSpace = MoveDown(index + 1, requiredSpace - freedSpace);

                                        // refetch the margin for "index+1" and remove the freed space 
                                        // from it - we want to actually put this to use on the control
                                        // before this one - we're making room for the control at 
                                        // position "index"
                                        if (freedSpace > 0)
                                        {
                                            nextCellMargin = nextCell.Margin;
                                            nextCellMargin.Top -= freedSpace;
                                            nextCell.Margin = nextCellMargin;
                                        }

                                    }
                                }


                            }
                            else
                            {
                                // we're adding to the end.
                                ToolStripPanelCell nextCell = GetNextVisibleCell(Row.Cells.Count - 2,  /*forward*/false);
                                ToolStripPanelCell lastCell = GetNextVisibleCell(Row.Cells.Count - 1,  /*forward*/false);

                                // count the stuff at the end of the row as freed space
                                if (nextCell != null && lastCell != null)
                                {
                                    Padding lastCellMargin = lastCell.Margin;
                                    lastCellMargin.Top = Math.Max(0, locationToDrag.Y - nextCell.Bounds.Bottom);
                                    lastCell.Margin = lastCellMargin;
                                    freedSpace = requiredSpace;
                                }

                            }

                            // If we still need more space, then...
                            // PUSH the controls before it to the left
                            if (freedSpace < requiredSpace && index > 0)
                            {
                                freedSpace = MoveUp(index - 1, requiredSpace - freedSpace);
                            }


                            if (index == 0)
                            {
                                // if the index is zero and there were controls in the row
                                // we need to take care of pushing over the new cell.
                                if (freedSpace - controlToDragWidth > 0)
                                {
                                    ToolStripPanelCell newCell = Row.Cells[index] as ToolStripPanelCell;
                                    Padding newCellMargin = newCell.Margin;
                                    newCellMargin.Top = freedSpace - controlToDragWidth;
                                    newCell.Margin = newCellMargin;
                                }
                            }

                        }
                        else
                        {

                            // we're adding to the beginning.
                            Row.ControlsInternal.Add(toolStripToDrag);

#if DEBUG
                            ISupportToolStripPanel ctg = toolStripToDrag as ISupportToolStripPanel;
                            ToolStripPanelRow newPanelRow = ctg.ToolStripPanelRow;
                            Debug.Assert(newPanelRow == Row, "we should now be in the new panel row.");
#endif
                            if (Row.Cells.Count > 0)
                            {
                                ToolStripPanelCell cell = GetNextVisibleCell(Row.Cells.Count - 1, /*forward*/false);
                                if (cell != null)
                                {
                                    Padding cellMargin = cell.Margin;
                                    cellMargin.Top = Math.Max(0, locationToDrag.Y - Row.Margin.Top);
                                    cell.Margin = cellMargin;
                                }
                            }
                        }
                    }
                    finally
                    {
                        Row.ResumeLayout(true);
                    }
                }
            }

            public override void LeaveRow(ToolStrip toolStripToDrag)
            {
                // this code is here to properly add space to the next control when the
                // toolStripToDrag has been removed from the row.
                Row.SuspendLayout();
                int index = Row.ControlsInternal.IndexOf(toolStripToDrag);
                if (index >= 0)
                {
                    if (index < Row.ControlsInternal.Count - 1 /*not the last one in the row*/)
                    {

                        ToolStripPanelCell cell = (ToolStripPanelCell)Row.Cells[index];
                        if (cell.Visible)
                        {
                            int spaceOccupiedByCell = cell.Margin.Vertical + cell.Bounds.Height;

                            // add the space occupied by the cell to the next one.
                            ToolStripPanelCell nextCell = GetNextVisibleCell(index + 1, /*forward*/true);
                            if (nextCell != null)
                            {
                                Padding nextCellMargin = nextCell.Margin;
                                nextCellMargin.Top += spaceOccupiedByCell;
                                nextCell.Margin = nextCellMargin;
                            }
                        }
                    }
                    // remove the control from the row.
                    ((IList)Row.Cells).RemoveAt(index);
                }
                Row.ResumeLayout(true);
            }
        }



        /// <summary>
        /// ToolStripPanelRowControlCollection
        ///
        /// this class represents the collection of controls on a particular row.
        /// when you add and remove controls from this collection - you also add and remove
        /// controls to and from the ToolStripPanel.Control's collection (which happens 
        /// to be externally readonly.)
        /// 
        /// This class is used to represent the IArrangedElement.Children for the ToolStripPanelRow -
        /// which means that this collection represents the IArrangedElements to layout for 
        /// a particular ToolStripPanelRow.
        ///
        /// We need to keep copies of the controls in both the ToolStripPanelRowControlCollection and
        /// the ToolStripPanel.Control collection  as the ToolStripPanel.Control collection
        /// is responsible for parenting and unparenting the controls (ToolStripPanelRows do NOT derive from 
        /// Control and thus are NOT hwnd backed).
        /// </summary>
        internal class ToolStripPanelRowControlCollection : ArrangedElementCollection, IList, IEnumerable
        {
            private readonly ToolStripPanelRow owner;
            private ArrangedElementCollection cellCollection;

            public ToolStripPanelRowControlCollection(ToolStripPanelRow owner)
            {
                this.owner = owner;
            }


            public ToolStripPanelRowControlCollection(ToolStripPanelRow owner, Control[] value)
            {
                this.owner = owner;
                AddRange(value);
            }

            public new virtual Control this[int index]
            {
                get
                {
                    return GetControl(index);
                }
            }

            public ArrangedElementCollection Cells
            {
                get
                {
                    if (cellCollection == null)
                    {
                        cellCollection = new ArrangedElementCollection(InnerList);
                    }
                    return cellCollection;
                }
            }


            public ToolStripPanel ToolStripPanel
            {
                get
                {
                    return owner.ToolStripPanel;
                }
            }

            [EditorBrowsable(EditorBrowsableState.Never)]
            public int Add(Control value)
            {
                if (value == null)
                {
                    throw new ArgumentNullException(nameof(value));
                }
                if (!(value is ISupportToolStripPanel control))
                {
                    throw new NotSupportedException(string.Format(SR.TypedControlCollectionShouldBeOfType, typeof(ToolStrip).Name));
                }

                int index = InnerList.Add(control.ToolStripPanelCell);

                OnAdd(control, index);
                return index;
            }

            [System.Diagnostics.CodeAnalysis.SuppressMessage("Microsoft.Performance", "CA1811:AvoidUncalledPrivateCode")]
            [EditorBrowsable(EditorBrowsableState.Never)]
            public void AddRange(Control[] value)
            {
                if (value == null)
                {
                    throw new ArgumentNullException(nameof(value));
                }

                ToolStripPanel currentOwner = ToolStripPanel;

                if (currentOwner != null)
                {
                    currentOwner.SuspendLayout();
                }

                try
                {
                    for (int i = 0; i < value.Length; i++)
                    {
                        Add(value[i]);
                    }
                }
                finally
                {
                    if (currentOwner != null)
                    {
                        currentOwner.ResumeLayout();
                    }
                }
            }

            public bool Contains(Control value)
            {
                for (int i = 0; i < Count; i++)
                {
                    if (GetControl(i) == value)
                    {
                        return true;
                    }
                }
                return false;
            }

            public virtual void Clear()
            {
                if (owner != null)
                {
                    ToolStripPanel.SuspendLayout();
                }

                try
                {
                    while (Count != 0)
                    {
                        RemoveAt(Count - 1);
                    }
                }
                finally
                {
                    if (owner != null)
                    {
                        ToolStripPanel.ResumeLayout();
                    }
                }
            }

            public override IEnumerator GetEnumerator() { return new ToolStripPanelCellToControlEnumerator(InnerList); }

            private Control GetControl(int index)
            {
                Control control = null;
                ToolStripPanelCell cell = null;

                if (index < Count && index >= 0)
                {
                    cell = (ToolStripPanelCell)(InnerList[index]);
                    control = cell?.Control;
                }
                return control;

            }
            private int IndexOfControl(Control c)
            {
                for (int i = 0; i < Count; i++)
                {
                    ToolStripPanelCell cell = (ToolStripPanelCell)(InnerList[i]);
                    if (cell.Control == c)
                    {
                        return i;
                    }
                }
                return -1;

            }




            void IList.Clear() { Clear(); }

            bool IList.IsFixedSize { get { return InnerList.IsFixedSize; } }

            bool IList.Contains(object value) { return InnerList.Contains(value); }

            bool IList.IsReadOnly { get { return InnerList.IsReadOnly; } }

            void IList.RemoveAt(int index) { RemoveAt(index); }

            void IList.Remove(object value) { Remove(value as Control); }

            int IList.Add(object value) { return Add(value as Control); }

            int IList.IndexOf(object value) { return IndexOf(value as Control); }

            void IList.Insert(int index, object value) { Insert(index, value as Control); }

            public int IndexOf(Control value)
            {
                for (int i = 0; i < Count; i++)
                {
                    if (GetControl(i) == value)
                    {
                        return i;
                    }
                }
                return -1;
            }

            [EditorBrowsable(EditorBrowsableState.Never)]
            public void Insert(int index, Control value)
            {
                if (value == null)
                {
                    throw new ArgumentNullException(nameof(value));
                }
                if (!(value is ISupportToolStripPanel control))
                {
                    throw new NotSupportedException(string.Format(SR.TypedControlCollectionShouldBeOfType, typeof(ToolStrip).Name));
                }

                InnerList.Insert(index, control.ToolStripPanelCell);
                OnAdd(control, index);
            }

            /// <summary>
            ///  Do proper cleanup of ownership, etc.
            /// </summary>
            private void OnAfterRemove(Control control, int index)
            {
                if (owner != null)
                {
                    // unfortunately we dont know the index of the control in the ToolStripPanel's 
                    // control collection, as all rows share this collection.
                    // To unparent this control we need to use Remove instead  of RemoveAt.
                    using (LayoutTransaction t = new LayoutTransaction(ToolStripPanel, control, PropertyNames.Parent))
                    {
                        owner.ToolStripPanel.Controls.Remove(control);
                        owner.OnControlRemoved(control, index);
                    }
                }
            }

            private void OnAdd(ISupportToolStripPanel controlToBeDragged, int index)
            {
                if (owner != null)
                {
                    LayoutTransaction layoutTransaction = null;
                    if (ToolStripPanel != null && ToolStripPanel.ParentInternal != null)
                    {
                        layoutTransaction = new LayoutTransaction(ToolStripPanel, ToolStripPanel.ParentInternal, PropertyNames.Parent);

                    }
                    try
                    {

                        if (controlToBeDragged != null)
                        {
                            controlToBeDragged.ToolStripPanelRow = owner;


                            if (controlToBeDragged is Control control)
                            {
                                control.ParentInternal = owner.ToolStripPanel;
                                owner.OnControlAdded(control, index);
                            }
                        }

                    }
                    finally
                    {
                        if (layoutTransaction != null)
                        {
                            layoutTransaction.Dispose();
                        }
                    }

                }
            }


            [EditorBrowsable(EditorBrowsableState.Never)]
            public void Remove(Control value)
            {
                int index = IndexOfControl(value);
                RemoveAt(index);
            }

            [EditorBrowsable(EditorBrowsableState.Never)]
            public void RemoveAt(int index)
            {
                if (index >= 0 && index < Count)
                {
                    Control control = GetControl(index);
                    ToolStripPanelCell cell = InnerList[index] as ToolStripPanelCell;
                    InnerList.RemoveAt(index);
                    OnAfterRemove(control, index);
                }
            }

            [EditorBrowsable(EditorBrowsableState.Never)]
            public void CopyTo(Control[] array, int index)
            {
                if (array == null)
                {
                    throw new ArgumentNullException(nameof(array));
                }

                if (index < 0)
                {
                    throw new ArgumentOutOfRangeException(nameof(index));
                }

                if (index >= array.Length || InnerList.Count > array.Length - index)
                {
                    throw new ArgumentException(SR.ToolStripPanelRowControlCollectionIncorrectIndexLength);
                }

                for (int i = 0; i < InnerList.Count; i++)
                {
                    array[index++] = GetControl(i);
                }
            }

            /// We want to pretend like we're only holding controls... so everywhere we've returned controls.
            /// but the problem is if you do a foreach, you'll get the cells not the controls.  So we've got
            /// to sort of write a wrapper class around the ArrayList enumerator.
            private class ToolStripPanelCellToControlEnumerator : IEnumerator, ICloneable
            {
                private readonly IEnumerator arrayListEnumerator;

                internal ToolStripPanelCellToControlEnumerator(ArrayList list)
                {
                    arrayListEnumerator = ((IEnumerable)list).GetEnumerator();
                }

                public virtual object Current
                {
                    get
                    {
                        ToolStripPanelCell cell = arrayListEnumerator.Current as ToolStripPanelCell;
                        Debug.Assert(cell != null, "Expected ToolStripPanel cells only!!!" + arrayListEnumerator.Current.GetType().ToString());
                        return cell?.Control;
                    }
                }


                public object Clone()
                {
                    return MemberwiseClone();
                }

                public virtual bool MoveNext()
                {
                    return arrayListEnumerator.MoveNext();
                }

                public virtual void Reset()
                {
                    arrayListEnumerator.Reset();
                }
            }
        }
    }
}
<|MERGE_RESOLUTION|>--- conflicted
+++ resolved
@@ -788,11 +788,7 @@
         #region MouseStuff
 
 #if DEBUG
-<<<<<<< HEAD
-      internal static readonly TraceSwitch ToolStripPanelMouseDebug = new TraceSwitch("ToolStripPanelMouse", "Debug ToolStrip WM_MOUSEACTIVATE code");
-=======
         internal static readonly TraceSwitch ToolStripPanelMouseDebug = new TraceSwitch("ToolStripPanelMouse", "Debug ToolStrip WM_MOUSEACTIVATE code");
->>>>>>> 05087938
 #else
         internal static readonly TraceSwitch ToolStripPanelMouseDebug;
 #endif
