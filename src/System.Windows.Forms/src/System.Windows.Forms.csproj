--- conflicted
+++ resolved
@@ -2,10 +2,6 @@
 
   <PropertyGroup>
     <TargetFramework>netcoreapp3.0</TargetFramework>
-<<<<<<< HEAD
-    <LangVersion>preview</LangVersion>
-=======
->>>>>>> a17ce691
     <AssemblyName>System.Windows.Forms</AssemblyName>
     <AllowUnsafeBlocks>true</AllowUnsafeBlocks>
     <CLSCompliant>true</CLSCompliant>
