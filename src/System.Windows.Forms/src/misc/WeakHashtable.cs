﻿// Licensed to the .NET Foundation under one or more agreements.
// The .NET Foundation licenses this file to you under the MIT license.
// See the LICENSE file in the project root for more information.

namespace System.ComponentModel
{

    using System;
    using System.Collections;

    /// <summary>
    ///     This is a hashtable that stores object keys as weak references.  
    ///     It monitors memory usage and will periodically scavenge the
    ///     hash table to clean out dead references.
<<<<<<< HEAD
    /// </devdoc>
=======
    /// </summary>
>>>>>>> 05087938
    internal sealed class WeakHashtable : Hashtable
    {
        private static readonly IEqualityComparer _comparer = new WeakKeyComparer();

        private long _lastGlobalMem;
        private int _lastHashCount;

        internal WeakHashtable() : base(_comparer)
        {
        }

        /// <summary>
        ///     Override of clear that performs a scavenge.
        /// </summary>
        public override void Clear()
        {
            base.Clear();
        }

        /// <summary>
        ///     Override of remove that performs a scavenge.
        /// </summary>
        public override void Remove(object key)
        {
            base.Remove(key);
        }

        /// <summary>
        ///     Override of Item that wraps a weak reference around the
        ///     key and performs a scavenge.
        /// </summary>
        public void SetWeak(object key, object value)
        {
            ScavengeKeys();
            this[new EqualityWeakReference(key)] = value;
        }

        /// <summary>
        ///     This method checks to see if it is necessary to
        ///     scavenge keys, and if it is it performs a scan
        ///     of all keys to see which ones are no longer valid.
        ///     To determine if we need to scavenge keys we need to
        ///     try to track the current GC memory.  Our rule of
        ///     thumb is that if GC memory is decreasing and our
        ///     key count is constant we need to scavenge.  We
        ///     will need to see if this is too often for extreme
        ///     use cases like the CompactFramework (they add
        ///     custom type data for every object at design time).
        /// </summary>
        private void ScavengeKeys()
        {
            int hashCount = Count;

            if (hashCount == 0)
            {
                return;
            }

            if (_lastHashCount == 0)
            {
                _lastHashCount = hashCount;
                return;
            }

            long globalMem = GC.GetTotalMemory(false);

            if (_lastGlobalMem == 0)
            {
                _lastGlobalMem = globalMem;
                return;
            }

            float memDelta = (float)(globalMem - _lastGlobalMem) / (float)_lastGlobalMem;
            float hashDelta = (float)(hashCount - _lastHashCount) / (float)_lastHashCount;

            if (memDelta < 0 && hashDelta >= 0)
            {
                // Perform a scavenge through our keys, looking
                // for dead references.
                //
                ArrayList cleanupList = null;
                foreach (object o in Keys)
                {
                    if (o is WeakReference wr && !wr.IsAlive)
                    {
                        if (cleanupList == null)
                        {
                            cleanupList = new ArrayList();
                        }

                        cleanupList.Add(wr);
                    }
                }

                if (cleanupList != null)
                {
                    foreach (object o in cleanupList)
                    {
                        Remove(o);
                    }
                }
            }

            _lastGlobalMem = globalMem;
            _lastHashCount = hashCount;
        }

        private class WeakKeyComparer : IEqualityComparer
        {
            bool IEqualityComparer.Equals(object x, object y)
            {
                if (x == null)
                {
                    return y == null;
                }
                if (y != null && x.GetHashCode() == y.GetHashCode())
                {
                    if (x is WeakReference wX)
                    {
                        if (!wX.IsAlive)
                        {
                            return false;
                        }
                        x = wX.Target;
                    }

                    if (y is WeakReference wY)
                    {
                        if (!wY.IsAlive)
                        {
                            return false;
                        }
                        y = wY.Target;
                    }

                    return object.ReferenceEquals(x, y);
                }

                return false;
            }

            int IEqualityComparer.GetHashCode(object obj)
            {
                return obj.GetHashCode();
            }
        }

        /// <summary>
        ///     A subclass of WeakReference that overrides GetHashCode and
        ///     Equals so that the weak reference returns the same equality
        ///     semantics as the object it wraps.  This will always return
        ///     the object's hash code and will return True for a Equals
        ///     comparison of the object it is wrapping.  If the object
        ///     it is wrapping has finalized, Equals always returns false.
        /// </summary>
        private sealed class EqualityWeakReference : WeakReference
        {
            private readonly int _hashCode;
            internal EqualityWeakReference(object o) : base(o)
            {
                _hashCode = o.GetHashCode();
            }

            public override bool Equals(object o)
            {
                if (o == null)
                {
                    return false;
                }

                if (o.GetHashCode() != _hashCode)
                {
                    return false;
                }

                if (o == this || (IsAlive && object.ReferenceEquals(o, Target)))
                {
                    return true;
                }

                return false;
            }

            public override int GetHashCode()
            {
                return _hashCode;
            }
        }


        /* The folowing code has been removed to prevent FXCOP violation
           It is left here incase it needs to be resurected
        /// <summary>
        ///     Override of add that wraps a weak reference around the
        ///     key and performs a scavenge.
        /// </summary>
        public void AddWeak(object key, object value)
        {
            ScavengeKeys();
            base.Add(new EqualityWeakReference(key), value);
        }
        */
    }
}
<|MERGE_RESOLUTION|>--- conflicted
+++ resolved
@@ -12,11 +12,7 @@
     ///     This is a hashtable that stores object keys as weak references.  
     ///     It monitors memory usage and will periodically scavenge the
     ///     hash table to clean out dead references.
-<<<<<<< HEAD
-    /// </devdoc>
-=======
     /// </summary>
->>>>>>> 05087938
     internal sealed class WeakHashtable : Hashtable
     {
         private static readonly IEqualityComparer _comparer = new WeakKeyComparer();
