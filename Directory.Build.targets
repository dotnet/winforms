<?xml version="1.0" encoding="utf-8"?>
<Project>
  <Import Project="$(RepositoryEngineeringDir)CodeStyle.targets" />
  <Import Project="Sdk.targets" Sdk="Microsoft.DotNet.Arcade.Sdk" />
  <Import Project="$(RepositoryEngineeringDir)packageContent.targets" />
  <Import Project="$(RepositoryEngineeringDir)versioning.targets" />
  <!-- to prevent using MS.NC.Platforms from SDK, which is lagging behind the version that WinForms gets from the CoreFx packages -->
  <ItemGroup>
<<<<<<< HEAD
    <PackageReference Update="Microsoft.NETCore.Platforms" Version="$(MicrosoftNETCorePlatformsPackageVersion)" />
  </ItemGroup>
=======
    <PackageReference Include="Microsoft.NETCore.Platforms" Version="$(MicrosoftNETCorePlatformsPackageVersion)" />
  </ItemGroup>

  <!-- Set code coverage properties that reference properties not available in Directory.Build.props -->
  <PropertyGroup Condition="'$(Coverage)' == 'true'">
    <CoverletOutput>$(TargetDir)coverage\$(MSBuildProjectName).coverage</CoverletOutput>
  </PropertyGroup>

  <Target Name="InstrumentModulesNoBuildBeforeTest" Condition="'$(CollectCoverage)' == 'true'" BeforeTargets="RunTests">
    <CallTarget Targets="InstrumentModulesAfterBuild" />
  </Target>

  <Target Name="GenerateCoverageResultAfterTest" Condition="'$(CollectCoverage)' == 'true'" AfterTargets="RunTests">
    <CallTarget Targets="GenerateCoverageResult" />
  </Target>

>>>>>>> ef02df7a
</Project><|MERGE_RESOLUTION|>--- conflicted
+++ resolved
@@ -6,10 +6,6 @@
   <Import Project="$(RepositoryEngineeringDir)versioning.targets" />
   <!-- to prevent using MS.NC.Platforms from SDK, which is lagging behind the version that WinForms gets from the CoreFx packages -->
   <ItemGroup>
-<<<<<<< HEAD
-    <PackageReference Update="Microsoft.NETCore.Platforms" Version="$(MicrosoftNETCorePlatformsPackageVersion)" />
-  </ItemGroup>
-=======
     <PackageReference Include="Microsoft.NETCore.Platforms" Version="$(MicrosoftNETCorePlatformsPackageVersion)" />
   </ItemGroup>
 
@@ -26,5 +22,4 @@
     <CallTarget Targets="GenerateCoverageResult" />
   </Target>
 
->>>>>>> ef02df7a
 </Project>