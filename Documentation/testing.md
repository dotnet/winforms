# Windows Forms Unit Testing

This document describes our approach to unit testing.

We are _still working on_ a scalable solution for functional testing. For now, see [Functional Testing](testing.md#functional-testing) and the [issue #183](https://github.com/dotnet/winforms/issues/183).

## Building tests
<<<<<<< HEAD

Tests are automatically built when running `.\build` since all test projects are referenced in `System.Windows.Forms.sln` at the repo root.
=======
Tests are automatically built when running `.\build` since all test projects are referenced in `Winforms.sln` at the repo root.
>>>>>>> 8f926a4a

## Running tests

### Testing from the command line

To execute unit tests, run `.\build -test`

If all the tests are successful, you should see something like this:

```console
  Running tests: E:\src\repos\github\winforms\artifacts\bin\System.Windows.Forms.Tests\Debug\netcoreapp3.0\System.Windows.Forms.Tests.dll [netcoreapp3.0|x64]
  Tests succeeded: E:\src\repos\github\winforms\artifacts\bin\System.Windows.Forms.Tests\Debug\netcoreapp3.0\System.Windows.Forms.Tests.dll [netcoreapp3.0|x64]

Build succeeded.
    0 Warning(s)
    0 Error(s)
```

### Troubleshooting command-line test errors

When testing from the command line, a failed test should look something like this:

```console
Running tests: E:\src\repos\github\winforms\artifacts\bin\System.Windows.Forms.Tests\Debug\netcoreapp3.0\System.Windows.Forms.Tests.dll [netcoreapp3.0|x64]
XUnit : error : Tests failed: E:\src\repos\github\winforms\artifacts\TestResults\Debug\System.Windows.Forms.Tests_netcoreapp3.0_x64.html [netcoreapp3.0|x64] [E:\src\repos\github\winforms\src\System.Windows.Forms\tests\UnitTests\System.Windows.Forms.Tests.csproj]
XUnit : error : Tests failed: E:\src\repos\github\winforms\artifacts\TestResults\Debug\System.Windows.Forms.Tests_netcoreapp3.0_x64.html [netcoreapp3.0|x64] [E:\src\repos\github\winforms\src\System.Windows.Forms\tests\UnitTests\System.Windows.Forms.Tests.csproj]

Build FAILED.
```

* The test summary can be found under artifacts\log
* To see the actual test(s) that failed, along with their error message(s), open the .html file that is displayed in the error message (which is always under `artifacts\TestResults`)

### Testing from Visual Studio
<<<<<<< HEAD

To test from Visual Studio, open System.Windows.Forms.sln in Visual Studio and test how you normally would (using the Test Explorer, for example)
=======
To test from Visual Studio, open Winforms.sln in Visual Studio and test how you normally would (using the Test Explorer, for example)
>>>>>>> 8f926a4a

### Troubleshooting Visual Studio test errors

* When testing from Visual Studio, test errors show up as normal in the test explorer.
* To troubleshoot, debug the selected test and set breakpoints as you normally would.

## Unit Testing

### Adding new unit tests

Tests are built and executed by file name convention

* Every WinForms binary has its own folder under src in the repo root (src\System.Windows.Forms, for example)
* Each of those folders has a tests folder under it (src\System.Windows.Forms\tests, for example)
* Each tests folder contains an xUnit test project (System.Windows.Forms.Tests.csproj)
  * These test projects automatically build when running .\build
  * The tests from these projects automatically execute when running .\build -test

#### Therefore, you just need to put your tests in the right place in order for them to run

* Browse to the tests folder for the binary you are testing
* There should be one file per class being tested, and the file name should match the class name.
  * For example, if I wanted to test the Button class in System.Windows.Forms.dll, I would look for a Button.cs under src\System.Windows.Forms\tests
* If the file exists, add your tests there. If it doesn't exist, feel free to create it.
  * **Note that you don't have to modify the csproj at all.** Since the project is a Microsoft.NET.Sdk project, all source files next to it are automatically included

### Unit Test best practices

#### Naming

* Test files names should match the class they are testing
  * For example, tests for the Button class should be in Button.cs
* Test class names should match the class they are testing, followed by "Tests"
  * For example, tests for the Button class should in the ButtonTests class
* Test names should start with the class they are testing
  * For example, all tests for the button class should start with "Button"
* Test names should end with a description of what the test does
  * For example, Button_AutoSizeModeGetSet
  * This is very useful when viewing test results, and when browsing in the test explorer

#### Strategy

* **Unit tests should be part of the same PR as code changes**
  * Unit tests must be added for any change to public APIs. We will accept unit tests for internal methods as well. 
* **Code Coverage**
  * In Visual Studio Test Explorer, select all tests, right click and execute 'Analyze code coverage for selected tests' command. This will run all tests and give a summary of blocks covered in 'Code Coverage Results' window. The summary can be drilled down to method level.   
  * Any code change accompanied with unit tests is expected to increase code coverage for the code modified. 
* Avoid duplicating tests just for different inputs
  * Use `[Theory]` for this, followed by either `[InlineData]` or `[MemberData]`. See existing tests for examples on how to use these attributes
  * The exception to this is if the code behavior is fundamentally different based on the inputs. For example, if a method throws an ArgumentException for invalid inputs, that should be a separate test.
* One test (or test data) per code path please
  * The most common exception to this is when testing a property, most people test get/set together
* Whenever possible, mock up dependencies to run tests in isolation
  * For example, if your method accepts an abstraction, use Moq to mock it up
  * Search for Mock in the existing tests for examples, and see [Moq](https://github.com/Moq/moq4/wiki/Quickstart) for details on how to use Moq.

## Functional Testing

Currently, there is a single functional test in the repository: the WinformsControlsTest

### Running the application

In the console, run the following command from the base of the repository:

```cmd
.\.dotnet\dotnet.exe .\artifacts\bin\WinformsControlsTest\Debug\netcoreapp3.0\WinformsControlsTest.dll
```

**Note:** that this will fail if the WinformsControlsTest is not built. See [Build](testing.md) for more information on how to build from source.

### The test runner

This runner will open the application and all single-depth dialogs with the SendKeys API; reporting whether or not it was possible to do so.

#### Running

The runner batch (`run_individual_exe.bat`) and accompanying powershell (`run_individual_exe.ps1`) script can be found in:

`...\winforms\src\System.Windows.Forms\tests\FuncTests\Runner_WinformsControlsTest`

To run them, execute the following command the Runner_WinformsControlsTest directory:

`run_individual_exe.bat`

#### Interpreting results

The execution of that command will return a 0 if all tests passed and a -1 if even one test failed. To look at _slightly_ more in-depth results, see the `results.log` file generated alongside the .bat and .ps1 files. An example set of entries in that file follows:

```txt
12/6/2018 9:41 AM: ***************************
12/6/2018 9:41 AM: Overall Form Open passed.
12/6/2018 9:41 AM: Buttons passed.
12/6/2018 9:41 AM: Calendar passed.
12/6/2018 9:41 AM: TreeView, ImageList failed.
12/6/2018 9:41 AM: Content alignment passed.
12/6/2018 9:41 AM: Multiple controls passed.
12/6/2018 9:41 AM: DataGridView passed.
12/6/2018 9:41 AM: Menus failed.
12/6/2018 9:41 AM: Panels passed.
12/6/2018 9:42 AM: Splitter passed.
12/6/2018 9:42 AM: ComboBoxes passed.
12/6/2018 9:42 AM: MDI Parent failed.
12/6/2018 9:42 AM: Property Grid passed.
12/6/2018 9:42 AM: ListView failed.
12/6/2018 9:42 AM: DateTimePickerButton passed.
12/6/2018 9:42 AM: FolderBrowserDialogButton passed.
```<|MERGE_RESOLUTION|>--- conflicted
+++ resolved
@@ -5,12 +5,8 @@
 We are _still working on_ a scalable solution for functional testing. For now, see [Functional Testing](testing.md#functional-testing) and the [issue #183](https://github.com/dotnet/winforms/issues/183).
 
 ## Building tests
-<<<<<<< HEAD
 
-Tests are automatically built when running `.\build` since all test projects are referenced in `System.Windows.Forms.sln` at the repo root.
-=======
 Tests are automatically built when running `.\build` since all test projects are referenced in `Winforms.sln` at the repo root.
->>>>>>> 8f926a4a
 
 ## Running tests
 
@@ -45,12 +41,8 @@
 * To see the actual test(s) that failed, along with their error message(s), open the .html file that is displayed in the error message (which is always under `artifacts\TestResults`)
 
 ### Testing from Visual Studio
-<<<<<<< HEAD
 
-To test from Visual Studio, open System.Windows.Forms.sln in Visual Studio and test how you normally would (using the Test Explorer, for example)
-=======
 To test from Visual Studio, open Winforms.sln in Visual Studio and test how you normally would (using the Test Explorer, for example)
->>>>>>> 8f926a4a
 
 ### Troubleshooting Visual Studio test errors
 
