# Issue Guide

This page outlines how WinForms team thinks about and handles issues.
For us, issues on GitHub represent actionable work that should be done at some future point.
It may be as simple as a small product or test bug or as large as the work tracking the design of a new feature.

We will keep issues open even if the WinForms team internally has no plans to address them in an upcoming release, as long as we believe they are in line with our direction.

## How to file issues

You can help us streamline our response time to your feedback and ideas by filing high-quality reports.

### High-quality bug reports

In general, try to be specific. Get straight to the main point. Leave additional details, options, and alternatives to the end (hint: separate them visually). Don't write long bug reports, unless you have to.

* Include a minimal reproduction (repro) in your bug if at all possible (chop off dependencies, remove as much code as possible). If it is not possible, say why.
  * Note: Yes, it may take some time to minimize a repro from your larger app - but that is exactly what we would do in most cases anyway. Issues with clear, concise reproduction guidelines are easier for us to investigate; such issues will have higher chance of being addressed quickly.
* Include call-stacks, symptom descriptions, and differences between actual and expected behaviors.

### High-quality feature and API suggestions

Provide clear description of your suggestion. Explain scenarios in which it would be helpful and why (motivation).
Ideally, assume that the reader has minimal knowledge and experience with writing apps/libraries that would benefit from the feature.

For API suggestions, check [API review process][corefx-api-review-process], especially [example of good API proposals][corefx-api-proposal-ex].

## Labels

We use GitHub [labels][labels] on our issues in order to classify them. We have the following categories per issue:

* **Issue Types**: These labels classify the type of issue. We use the following types:
  * [api-suggestion]: Issues which would add new APIs (see [API Review process][corefx-api-review-process] for details).
    * Note: WinForms API process is not finalized yet. We may need to add additional UI-specific steps to it (e.g. accessibility review). Expect finalized API review version post-3.0 when we will be ready to take new APIs.
  * [bug][bug], [enhancement][enhancement], [test-bug][test-bug], [test-enhancement][test-enhancement], [question][question], [documentation][documentation]: See [label description][label-description] for details.
* **Other**:
  * [up-for-grabs][up-for-grabs]: Smaller sections of work which we believe are well scoped. These sorts of issues are a good place to start if you are new. Anyone is free to work on these issues.
  * [needs-more-info][needs-more-info]: Issues which need more information to be actionable. Usually this will be because we can't reproduce a reported bug. We'll close these issues after a little bit if we haven't gotten actionable information, but we welcome folks who have acquired more information to reopen the issue.
  * [tenet-compatibility][tenet-compatibility]: Incompatibility between released versions or with WinForms for .NET Framework.

## Milestones

We use [milestones][milestones] to prioritize work for each upcoming release.

* **3.0** milestone work is focused on parity with WinForms for .NET Framework. We do not plan to take contributions or address issues that are not unique to WinForms on .NET Core in 3.0 release. For example:
  * The following will be put into **Future** milestone and will be reviewed and prioritized after 3.0 final release:
    * Bugs which are present on both WinForms platforms (for .NET Core and .NET Framework)
    * Requests for new APIs and features
* **Future** milestone tracks all potential future work (which may or may not happen). When we are done with 3.0 release, we will move some of these issues into the next immediate milestone.
  * Please do not start discussions about next post-3.0 milestone until we are close to final 3.0 release. If you want to express your opinion on prioritization, please [up-vote first post of the issue] instead.

## Assignee

We assign each issue to assignee, when the assignee is ready to pick up the work and start working on it.
If the issue is not assigned to anyone and you want to pick it up, please say so - we will assign the issue to you.
If the issue is already assigned to someone, please coordinate with the assignee before you start working on it.

## Up-votes on issues

Up-votes on first post of each issue are useful hint for our prioritization.
We can [sort issues by number of up-votes][up-votes], and we will review the top list on a regular basis.

## Triage rules

Guidance for triage of issues for Windows Forms team members:

1. Issue has no **Assignee**, unless someone is working on the issue at the moment.

1. Use **up-for-grabs** as much as possible, ideally with a quick note about next steps / complexity of the issue.

1. Set milestone to **Future**, unless you can 95%-commit you can fund the issue in specific milestone.

1. Each issue has exactly one "*issue type*" label (**bug**, **enhancement**, **api-suggestion**, **test-bug**, **test-enhancement**, **question**, **documentation**, etc.).

1. Don't be afraid to say no, or close issues — just explain why and be polite.

1. Don't be afraid to be wrong - just be flexible when new information appears.

Feel free to use other labels if it helps your triage efforts (for example, **needs-more-info**, **design-discussion**, **tenet-compatibility**, etc.).

### Motivation for triage rules

1. Issue has no **Assignee**, unless someone is working on the issue at the moment.
    * Motivation: Observation is that contributors are less likely to grab assigned issues, no matter what the repository rules say.

1. Use **up-for-grabs** as much as possible, ideally with a quick note about next steps / complexity of the issue.
    * Note: Per [http://up-for-grabs.net][up-for-grabs-net], such issues should be no longer than few nights' worth of work. They should be actionable (i.e. no mysterious CI failures that can't be tested in the open).

1. Set milestone to **Future**, unless you can 95%-commit you can fund the issue in specific milestone.
    * Motivation: Helps communicate desire/timeline to community. Can spark further priority/impact discussion.

1. Each issue has exactly one "*issue type*" label (**bug**, **enhancement**, **api-suggestion**, **test-bug**, **test-enhancement**, **question**, **documentation**, etc.).
    * Don't be afraid to be wrong when deciding 'bug' vs. 'test-bug' (flip a coin if you must). The most useful values for tracking are 'api-&#42;' vs. 'enhancement', 'question', and 'documentation'.

1. Don't be afraid to say no, or close issues — just explain why and be polite.

1. Don't be afraid to be wrong - just be flexible when new information appears.

## Pull Request (PR) guidance

Each PR has to have reviewer approval from at least one WinForms team member who is not author of the change, before it can be merged.

<<<<<<< HEAD
1. Please don't set any labels on PRs.
    * exceptions:
      * **request-no-squash** may be supplied by the PR author(s) to request that history not be squashed at merge; this is a request, not a requirement 
=======
1. Please don't set any labels on PRs. 
    * exceptions:
>>>>>>> 0dd2ee99
      * **NO-MERGE** may be supplied by the WinForms team in order to indicate that the PR should be halted; a reason should be given in the comments
      * **waiting-on-testing** may be supplied by the WinForms team to inform the PR author(s) that their PR is being delayed due to internal, manual testing; this action does not require action by the author(s).
    * Motivation: All the important info (*issue type* label, API approval label, etc.) is already captured on the associated issue.

1. Push PRs forward, don't let them go stale (response every 5+ days, ideally no PRs older than 2 weeks).

1. Close stuck or long-term blocked PRs (for example, due to missing API approval, etc.) and reopen them once they are unstuck.
    * **Motivation: Keep only active PRs. WIP (work-in-progress) PRs should be rare and should not become stale (2+ weeks old). If a PR is stale and there is not immediate path forward, consider closing the PR until it is unblocked/unstuck.

1. Link PR to related issue via [auto-closing][auto-closing] (add "Fixes #12345" into your PR description).

[comment]: <> (Links)

[corefx-api-review-process]: https://github.com/dotnet/corefx/blob/master/Documentation/project-docs/api-review-process.md
[corefx-api-proposal-ex]: https://github.com/dotnet/corefx/issues/271
[labels]: https://github.com/dotnet/winforms/labels
[api-suggestion]: https://github.com/dotnet/winforms/labels/api-suggestion
[API Review process]: https://github.com/dotnet/corefx/blob/master/Documentation/project-docs/api-review-process.md
[bug]: https://github.com/dotnet/winforms/labels/bug
[enhancement]: https://github.com/dotnet/winforms/labels/enhancement
[test-bug]: https://github.com/dotnet/winforms/labels/test-bug
[test-enhancement]: https://github.com/dotnet/winforms/labels/test-enhancement
[question]: https://github.com/dotnet/winforms/labels/question
[documentation]: https://github.com/dotnet/winforms/labels/documentation
[label-description]: https://github.com/dotnet/winforms/labels
[up-for-grabs]: https://github.com/dotnet/winforms/labels/up-for-grabs
[needs-more-info]: https://github.com/dotnet/winforms/labels/needs-more-info
[tenet-compatibility]: https://github.com/dotnet/winforms/labels/tenet-compatibility
[milestones]: https://github.com/dotnet/winforms/milestones
[up-votes]: #upvotes-on-issues
[sort issues by number of up-votes]: https://github.com/dotnet/winforms/issues?q=is%3Aissue+is%3Aopen+sort%3Areactions-%2B1-desc
[up-for-grabs-net]: http://up-for-grabs.net
[auto-closing]: https://help.github.com/articles/closing-issues-via-commit-messages/<|MERGE_RESOLUTION|>--- conflicted
+++ resolved
@@ -100,14 +100,9 @@
 
 Each PR has to have reviewer approval from at least one WinForms team member who is not author of the change, before it can be merged.
 
-<<<<<<< HEAD
-1. Please don't set any labels on PRs.
-    * exceptions:
-      * **request-no-squash** may be supplied by the PR author(s) to request that history not be squashed at merge; this is a request, not a requirement 
-=======
+
 1. Please don't set any labels on PRs. 
     * exceptions:
->>>>>>> 0dd2ee99
       * **NO-MERGE** may be supplied by the WinForms team in order to indicate that the PR should be halted; a reason should be given in the comments
       * **waiting-on-testing** may be supplied by the WinForms team to inform the PR author(s) that their PR is being delayed due to internal, manual testing; this action does not require action by the author(s).
     * Motivation: All the important info (*issue type* label, API approval label, etc.) is already captured on the associated issue.
